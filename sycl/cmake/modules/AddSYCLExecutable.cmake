macro(add_sycl_executable ARG_TARGET_NAME)
  cmake_parse_arguments(ARG
    ""
    ""
    "OPTIONS;SOURCES;LIBRARIES;DEPENDANTS"
    ${ARGN})

# INTEL_CUSTOMIZATION
  get_filename_component(GCC_TOOLCHAIN_PATH "$ENV{ICS_GCCBIN}/.." ABSOLUTE)
  list(APPEND DEVICE_EXTRA_OPTS --gcc-toolchain=${GCC_TOOLCHAIN_PATH})
# end INTEL_CUSTOMIZATION

  set(CXX_COMPILER clang++)
  if(MSVC)
    set(CXX_COMPILER clang-cl.exe)
    set(LIB_POSTFIX ".lib")
  else()
    set(LIB_PREFIX "-l")
  endif()
  set(DEVICE_COMPILER_EXECUTABLE ${LLVM_RUNTIME_OUTPUT_INTDIR}/${CXX_COMPILER})

  # TODO add support for target_link_libraries(... PUBLIC ...)
  foreach(_lib ${ARG_LIBRARIES})
    list(APPEND LINKED_LIBS "${LIB_PREFIX}${_lib}${LIB_POSTFIX}")
  endforeach()

  if (LLVM_ENABLE_ASSERTIONS AND NOT SYCL_DISABLE_STL_ASSERTIONS)
    if(SYCL_USE_LIBCXX)
      set(_SYCL_EXTRA_FLAGS -D_LIBCPP_DEBUG=1)
    else()
      set(_SYCL_EXTRA_FLAGS -D_GLIBCXX_ASSERTIONS=1)
    endif()
  endif()

<<<<<<< HEAD
  add_custom_target(${ARG_TARGET_NAME}_exec ALL
    # INTEL_CUSTOMIZATION
    COMMAND ${DEVICE_COMPILER_EXECUTABLE} ${DEVICE_EXTRA_OPTS} -fsycl ${ARG_SOURCES}
    # end INTEL_CUSTOMIZATION
=======
  add_custom_target(${ARG_TARGET_NAME}_exec
    COMMAND ${DEVICE_COMPILER_EXECUTABLE} -fsycl ${ARG_SOURCES}
>>>>>>> 79a1a9f0
      -o ${CMAKE_CURRENT_BINARY_DIR}/${ARG_TARGET_NAME}
      ${LINKED_LIBS} ${ARG_OPTIONS} ${_SYCL_EXTRA_FLAGS}
    BYPRODUCTS ${CMAKE_CURRENT_BINARY_DIR}/${ARG_TARGET_NAME}
    WORKING_DIRECTORY ${CMAKE_CURRENT_SOURCE_DIR}
    COMMAND_EXPAND_LISTS)
  add_dependencies(${ARG_TARGET_NAME}_exec sycl-toolchain)
  foreach(_lib in ${ARG_LIBRARIES})
    if (TARGET _lib)
      add_dependencies(${ARG_TARGET_NAME}_exec _lib)
    endif()
  endforeach()

  foreach(_dep ${ARG_DEPENDANTS})
    add_dependencies(${_dep} ${ARG_TARGET_NAME}_exec)
  endforeach()


  add_executable(${ARG_TARGET_NAME} IMPORTED GLOBAL)
  set_target_properties(${ARG_TARGET_NAME} PROPERTIES
    IMPORTED_LOCATION ${CMAKE_CURRENT_BINARY_DIR})
endmacro()<|MERGE_RESOLUTION|>--- conflicted
+++ resolved
@@ -32,15 +32,10 @@
     endif()
   endif()
 
-<<<<<<< HEAD
-  add_custom_target(${ARG_TARGET_NAME}_exec ALL
+  add_custom_target(${ARG_TARGET_NAME}_exec
     # INTEL_CUSTOMIZATION
     COMMAND ${DEVICE_COMPILER_EXECUTABLE} ${DEVICE_EXTRA_OPTS} -fsycl ${ARG_SOURCES}
     # end INTEL_CUSTOMIZATION
-=======
-  add_custom_target(${ARG_TARGET_NAME}_exec
-    COMMAND ${DEVICE_COMPILER_EXECUTABLE} -fsycl ${ARG_SOURCES}
->>>>>>> 79a1a9f0
       -o ${CMAKE_CURRENT_BINARY_DIR}/${ARG_TARGET_NAME}
       ${LINKED_LIBS} ${ARG_OPTIONS} ${_SYCL_EXTRA_FLAGS}
     BYPRODUCTS ${CMAKE_CURRENT_BINARY_DIR}/${ARG_TARGET_NAME}
