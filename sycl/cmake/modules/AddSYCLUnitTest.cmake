--- conflicted
+++ resolved
@@ -70,92 +70,4 @@
         -Wno-inconsistent-missing-override
     )
   endif()
-<<<<<<< HEAD
-endmacro()
-
-macro(add_sycl_unittest_with_device test_dirname link_variant)
-  set(LLVM_REQUIRES_EH 1)
-
-  if (MSVC AND CMAKE_BUILD_TYPE MATCHES "Debug")
-    set(sycl_obj_target "sycld_object")
-    set(sycl_so_target "sycld")
-    set(XPTI_LIB xptid)
-    set(WIN_CRT /MDd)
-  else()
-    set(sycl_obj_target "sycl_object")
-    set(sycl_so_target "sycl")
-    set(XPTI_LIB xpti)
-    set(WIN_CRT /MD)
-  endif()
-
-  set(COMMON_OPTS
-    -DGTEST_LANG_CXX11=1
-    -DGTEST_HAS_TR1_TUPLE=0
-    -D__SYCL_BUILD_SYCL_DLL
-    -I${LLVM_MAIN_SRC_DIR}/utils/unittest/googletest/include
-    -I${LLVM_MAIN_SRC_DIR}/utils/unittest/googlemock/include
-    -I${LLVM_BINARY_DIR}/include
-    -I${LLVM_MAIN_SRC_DIR}/include
-    -I${PROJECT_SOURCE_DIR}/source
-    -I${PROJECT_SOURCE_DIR}/unittests
-    )
-
-  if (MSVC)
-    list(APPEND COMMON_OPTS ${WIN_CRT})
-    list(APPEND COMMON_OPTS /EHsc)
-    list(APPEND COMMON_OPTS /link)
-    list(APPEND COMMON_OPTS /LIBPATH:${LLVM_BINARY_DIR}/lib)
-    list(APPEND COMMON_OPTS /subsystem:console)
-    list(APPEND COMMON_OPTS /INCREMENTAL:NO)
-
-    list(APPEND EXTRA_LIBS shlwapi)
-  else()
-    list(APPEND EXTRA_LIBS dl)
-# INTEL_CUSTOMIZATION
-    list(APPEND EXTRA_LIBS pthread)
-# end INTEL_CUSTOMIZATION
-  endif()
-
-  if (SYCL_ENABLE_XPTI_TRACING)
-    list(APPEND EXTRA_LIBS ${XPTI_LIB})
-  endif()
-
-# INTEL_CUSTOMIZATION
-  if (MSVC)
-    list(APPEND TESTING_SUPPORT_LIBS
-      "gtest_main_dyn;gtest_dyn;LLVMSupport_dyn;LLVMTestingSupport_dyn")
-  else()
-    if (LLVM_LIBCXX_USED AND NOT SYCL_USE_LIBCXX)
-      list(APPEND TESTING_SUPPORT_LIBS
-        "gtest_main_stdcpp;gtest_stdcpp;LLVMSupport_stdcpp;LLVMTestingSupport_stdcpp")
-    else()
-      list(APPEND TESTING_SUPPORT_LIBS
-        "gtest_main;gtest;LLVMSupport;LLVMTestingSupport")
-    endif()
-  endif()
-  if ("${CMAKE_CXX_COMPILER}" MATCHES "icpx")
-    message("Add libraries needed for self-build.")
-    list(APPEND EXTRA_LIBS "svml;intlc")
-    get_filename_component(OMP_LIB_PATH "${LIBOMP_LIB}/.." ABSOLUTE)
-    if (MSVC)
-      list(APPEND COMMON_OPTS /LIBPATH:${OMP_LIB_PATH})
-    else()
-      list(APPEND COMMON_OPTS -L${OMP_LIB_PATH})
-    endif()
-  endif()
-# end INTEL_CUSTOMIXATION
-
-  if ("${link_variant}" MATCHES "OBJECT")
-    add_sycl_executable(${test_dirname}
-      OPTIONS -nolibsycl ${COMMON_OPTS} ${LLVM_PTHREAD_LIB} ${TERMINFO_LIB}
-      SOURCES ${ARGN} $<TARGET_OBJECTS:${sycl_obj_target}>
-      # INTEL_CUSTOMIZATION
-      LIBRARIES ${TESTING_SUPPORT_LIBS} OpenCL ${EXTRA_LIBS}
-      # end INTEL_CUSTOMIZATION
-      DEPENDANTS SYCLUnitTests)
-  else()
-    # TODO support shared library case.
-  endif()
-=======
->>>>>>> 8a757be8
 endmacro()