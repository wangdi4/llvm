--- conflicted
+++ resolved
@@ -1,22 +1,12 @@
-<<<<<<< HEAD
 // REQUIRES: aspect-fp64
 // UNSUPPORTED: gpu
-// RUN: %{build} -o %t.out
+// DEFINE: %{mathflags} = %if cl_options %{/clang:-fno-fast-math%} %else %{-fno-fast-math%}
+
+// RUN: %{build} %{mathflags} -o %t.out
 // RUN: %{run} %t.out
 
-// RUN: %{build} -fsycl-device-lib-jit-link -o %t.out
+// RUN: %{build} -fsycl-device-lib-jit-link %{mathflags} -o %t.out
 // RUN: %{run} %t.out
-=======
-// DEFINE: %{mathflags} = %if cl_options %{/clang:-fno-fast-math%} %else %{-fno-fast-math%}
-
-// RUN: %clangxx -fsycl %{mathflags} %s -o %t.out
-// RUN: %CPU_RUN_PLACEHOLDER %t.out
-// RUN: %ACC_RUN_PLACEHOLDER %t.out
-
-// RUN: %clangxx -fsycl -fsycl-device-lib-jit-link %{mathflags} %s -o %t.out
-// RUN: %CPU_RUN_PLACEHOLDER %t.out
-// RUN: %ACC_RUN_PLACEHOLDER %t.out
->>>>>>> 591d1c8c
 
 #include "math_utils.hpp"
 #include <cmath>
