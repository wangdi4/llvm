<<<<<<< HEAD
// DEFINE: %{mathflags} = %if cl_options %{/clang:-fno-fast-math%} %else %{-fno-fast-math%}

// RUN: %clangxx -fsycl %{mathflags} %s -o %t.out
// RUN: %GPU_RUN_PLACEHOLDER %t.out
=======
// REQUIRES: gpu
// REQUIRES: aspect-fp16
>>>>>>> ec3077b5

// DEFINE: %{mathflags} = %if cl_options %{/clang:-fno-fast-math%} %else %{-fno-fast-math%}

// RUN: %{build} %{mathflags} -o %t.out
// RUN: %{run} %t.out

// UNSUPPORTED: cuda

// Windows doesn't yet have full shutdown().
// UNSUPPORTED: ze_debug && windows

#include "imf_utils.hpp"
#include <sycl/ext/intel/math.hpp>

namespace sycl_imf = sycl::ext::intel::math;

int main(int, char **) {
  sycl::queue device_queue(sycl::default_selector_v);
  std::cout << "Running on "
            << device_queue.get_device().get_info<sycl::info::device::name>()
            << "\n";

  {
    std::initializer_list<sycl::half> input_vals1 = {0.5f, -1.125f, 100.5f,
                                                     0.f,  0.125f,  0.25f};
    std::initializer_list<sycl::half> input_vals2 = {-6.625f, -11.25f, -88.125f,
                                                     0.f,     0.625f,  0.f};
    std::initializer_list<sycl::half> ref_vals = {-6.125f, -12.375f, 12.375f,
                                                  0,       0.75f,    0.25f};
    std::initializer_list<sycl::half> sat_ref_vals = {0.f, 0.f,   1.f,
                                                      0.f, 0.75f, 0.25f};
    std::initializer_list<sycl::half> ref_vals1 = {7.125f, 10.125f, 188.625f,
                                                   0.f,    -0.5f,   0.25f};
    std::initializer_list<sycl::half> sat_ref_vals1 = {1.f, 1.f, 1.f,
                                                       0.f, 0.f, 0.25f};
    std::initializer_list<sycl::half> ref_vals2 = {
        -3.3125f, 12.65625f, -8856.5625f, 0.f, 0.078125f, 0.f};
    std::initializer_list<sycl::half> sat_ref_vals2 = {0.f, 1.f,       0.f,
                                                       0.f, 0.078125f, 0.f};
    std::initializer_list<sycl::half> ref_vals3 = {-0.5f, 1.125f,  -100.5f,
                                                   0.f,   -0.125f, -0.25f};
    test2(device_queue, input_vals1, input_vals2, ref_vals, F2(sycl_imf::hadd));
    std::cout << "hadd passes." << std::endl;
    test2(device_queue, input_vals1, input_vals2, sat_ref_vals,
          F2(sycl_imf::hadd_sat));
    std::cout << "hadd_sat passes." << std::endl;
    test2(device_queue, input_vals1, input_vals2, ref_vals1,
          F2(sycl_imf::hsub));
    std::cout << "hsub passes." << std::endl;
    test2(device_queue, input_vals1, input_vals2, sat_ref_vals1,
          F2(sycl_imf::hsub_sat));
    std::cout << "hsub_sat passes." << std::endl;
    test2(device_queue, input_vals1, input_vals2, ref_vals2,
          F2(sycl_imf::hmul));
    std::cout << "hmul passes." << std::endl;
    test2(device_queue, input_vals1, input_vals2, sat_ref_vals2,
          F2(sycl_imf::hmul_sat));
    std::cout << "hmul_sat passes." << std::endl;
    test(device_queue, input_vals1, ref_vals3, F(sycl_imf::hneg));
    std::cout << "hneg passes." << std::endl;
  }

  {
    std::initializer_list<sycl::half> input_vals1 = {1.5f, 10.5, 0.75f, 0.75f};
    std::initializer_list<sycl::half> input_vals2 = {2.5f, 2.75, 1.25f, -1.25f};
    std::initializer_list<sycl::half> input_vals3 = {-3.25f, -8.375, -1.5f,
                                                     1.5f};
    std::initializer_list<sycl::half> ref_vals = {0.5f, 20.5f, -0.5625f,
                                                  0.5625f};
    std::initializer_list<sycl::half> sat_ref_vals = {0.5f, 1.f, 0.f, 0.5625f};
    std::initializer_list<sycl::half> relu_ref_vals = {0.5f, 20.5f, -0.f,
                                                       0.5625f};
    test3(device_queue, input_vals1, input_vals2, input_vals3, ref_vals,
          F3(sycl_imf::hfma));
    std::cout << "hfma passes." << std::endl;
    test3(device_queue, input_vals1, input_vals2, input_vals3, sat_ref_vals,
          F3(sycl_imf::hfma_sat));
    std::cout << "hfma_sat passes." << std::endl;
    test3(device_queue, input_vals1, input_vals2, input_vals3, relu_ref_vals,
          F3(sycl_imf::hfma_relu));
    std::cout << "hfma_relu passes." << std::endl;
  }

  {
    std::initializer_list<sycl::half> input_vals1 = {
        0.5f, 99.41f, 1.0f, -0.25f, NAN, NAN, 21.9f, 99.2f};
    std::initializer_list<sycl::half> input_vals2 = {
        0.501f, 99.41f, 1.0f, -0.25f, 2.123f, NAN, -9.1f, 99.23f};
    std::initializer_list<sycl::half> input_vals3 = {12.f, -99.f, INFINITY, 0.f,
                                                     -INFINITY};
    std::initializer_list<bool> ref_vals1 = {false, true,  true,  true,
                                             false, false, false, false};
    std::initializer_list<bool> ref_vals2 = {false, true, true,  true,
                                             true,  true, false, false};
    std::initializer_list<bool> ref_vals3 = {false, false, false, false,
                                             false, false, true,  false};
    std::initializer_list<bool> ref_vals4 = {false, false, false, false,
                                             true,  true,  true,  false};
    std::initializer_list<bool> ref_vals5 = {false, true,  true, true,
                                             false, false, true, false};
    std::initializer_list<bool> ref_vals6 = {false, true, true, true,
                                             true,  true, true, false};
    std::initializer_list<bool> ref_vals7 = {true,  false, false, false,
                                             false, false, false, true};
    std::initializer_list<bool> ref_vals8 = {true,  true,  true,  true,
                                             false, false, false, true};
    std::initializer_list<bool> ref_vals9 = {true, false, false, false,
                                             true, true,  false, true};
    std::initializer_list<bool> ref_vals10 = {true, true, true,  true,
                                              true, true, false, true};
    std::initializer_list<bool> ref_vals11 = {true,  false, false, false,
                                              false, false, true,  true};
    std::initializer_list<bool> ref_vals12 = {true, false, false, false,
                                              true, true,  true,  true};
    std::initializer_list<bool> ref_vals13 = {false, false, false, false,
                                              true,  true,  false, false};
    std::initializer_list<bool> ref_vals14 = {false, false, true, false, true};
    test2(device_queue, input_vals1, input_vals2, ref_vals1, F2(sycl_imf::heq));
    std::cout << "heq passes." << std::endl;
    test2(device_queue, input_vals1, input_vals2, ref_vals2,
          F2(sycl_imf::hequ));
    std::cout << "hequ passes." << std::endl;
    test2(device_queue, input_vals1, input_vals2, ref_vals3, F2(sycl_imf::hgt));
    std::cout << "hgt passes." << std::endl;
    test2(device_queue, input_vals1, input_vals2, ref_vals4,
          F2(sycl_imf::hgtu));
    std::cout << "hgtu passes." << std::endl;
    test2(device_queue, input_vals1, input_vals2, ref_vals5, F2(sycl_imf::hge));
    std::cout << "hge passes." << std::endl;
    test2(device_queue, input_vals1, input_vals2, ref_vals6,
          F2(sycl_imf::hgeu));
    std::cout << "hgeu passes." << std::endl;
    test2(device_queue, input_vals1, input_vals2, ref_vals7, F2(sycl_imf::hlt));
    std::cout << "hlt passes." << std::endl;
    test2(device_queue, input_vals1, input_vals2, ref_vals8, F2(sycl_imf::hle));
    std::cout << "hle passes." << std::endl;
    test2(device_queue, input_vals1, input_vals2, ref_vals9,
          F2(sycl_imf::hltu));
    std::cout << "hltu passes." << std::endl;
    test2(device_queue, input_vals1, input_vals2, ref_vals10,
          F2(sycl_imf::hleu));
    std::cout << "hleu passes." << std::endl;
    test2(device_queue, input_vals1, input_vals2, ref_vals11,
          F2(sycl_imf::hne));
    std::cout << "hne passes." << std::endl;
    test2(device_queue, input_vals1, input_vals2, ref_vals12,
          F2(sycl_imf::hneu));
    std::cout << "hneu passes." << std::endl;
    test(device_queue, input_vals1, ref_vals13, F(sycl_imf::hisnan));
    std::cout << "hisnan passes." << std::endl;
    test(device_queue, input_vals3, ref_vals14, F(sycl_imf::hisinf));
    std::cout << "hisinf passes." << std::endl;
  }

  {
    std::initializer_list<sycl::half2> input_vals1 = {
        {1.5f, -0.5f}, {0.5f, -12.5f}, {-0.5f, 0.625f}, {2.5f, -0.75f}};
    std::initializer_list<sycl::half2> input_vals2 = {
        {0.25f, -1.375f}, {0.25f, 10.375f}, {-0.5f, 0.125f}, {3.f, 10.f}};
    std::initializer_list<sycl::half2> input_vals3 = {
        {0.375f, 1.4f}, {-5.125f, 130.25f}, {0.25f, -21.5f}, {-6.625f, 7.875f}};
    std::initializer_list<sycl::half2> ref_vals1 = {
        {1.75f, -1.875f}, {0.75f, -2.125f}, {-1.f, 0.75f}, {5.5f, 9.25f}};
    std::initializer_list<sycl::half2> ref_vals2 = {
        {1.f, 0.f}, {0.75f, 0.f}, {0.f, 0.75f}, {1.f, 1.f}};
    std::initializer_list<sycl::half2> ref_vals3 = {{0.375f, 0.6875f},
                                                    {0.125f, -129.6875f},
                                                    {0.25f, 0.078125f},
                                                    {7.5f, -7.5f}};
    std::initializer_list<sycl::half2> ref_vals4 = {
        {0.375f, 0.6875f}, {0.125f, 0.f}, {0.25f, 0.078125f}, {1.f, 0.f}};
    std::initializer_list<sycl::half2> ref_vals5 = {
        {6.f, 0.3636f}, {2.f, -1.20481f}, {1.f, 5.f}, {0.83333f, -0.075f}};
    std::initializer_list<sycl::half2> ref_vals6 = {
        {1.25f, 0.875f}, {0.25f, -22.875f}, {0.f, 0.5f}, {-0.5f, -10.75f}};
    std::initializer_list<sycl::half2> ref_vals7 = {
        {1.f, 0.875f}, {0.25f, 0.f}, {0.f, 0.5f}, {0.f, 0.f}};
    std::initializer_list<sycl::half2> ref_vals8 = {
        {-1.5f, 0.5f}, {-0.5f, 12.5f}, {0.5f, -0.625f}, {-2.5f, 0.75f}};
    std::initializer_list<sycl::half2> ref_vals9 = {{0.75f, 2.0875f},
                                                    {-5.f, 0.5625f},
                                                    {0.5f, -21.421875f},
                                                    {0.875f, 0.375f}};
    std::initializer_list<sycl::half2> ref_vals10 = {
        {0.75f, 1.f}, {0.f, 0.5625f}, {0.5f, 0.f}, {0.875f, 0.375f}};
    std::initializer_list<sycl::half2> ref_vals11 = {
        {0.75f, 2.0875f}, {0.f, 0.5625f}, {0.5f, 0.f}, {0.875f, 0.375f}};
    test2(device_queue, input_vals1, input_vals2, ref_vals1,
          F2(sycl_imf::hadd2));
    std::cout << "hadd2 passes." << std::endl;
    test2(device_queue, input_vals1, input_vals2, ref_vals2,
          F2(sycl_imf::hadd2_sat));
    std::cout << "hadd2_sat passes." << std::endl;
    test2(device_queue, input_vals1, input_vals2, ref_vals3,
          F2(sycl_imf::hmul2));
    std::cout << "hmul2 passes." << std::endl;
    test2(device_queue, input_vals1, input_vals2, ref_vals4,
          F2(sycl_imf::hmul2_sat));
    std::cout << "hmul2_sat passes." << std::endl;
    test2(device_queue, input_vals1, input_vals2, ref_vals5,
          F2(sycl_imf::h2div));
    std::cout << "h2div passes." << std::endl;
    test2(device_queue, input_vals1, input_vals2, ref_vals6,
          F2(sycl_imf::hsub2));
    std::cout << "hsub2 passes." << std::endl;
    test2(device_queue, input_vals1, input_vals2, ref_vals7,
          F2(sycl_imf::hsub2_sat));
    std::cout << "hsub2_sat passes." << std::endl;
    test(device_queue, input_vals1, ref_vals8, F(sycl_imf::hneg2));
    std::cout << "hneg2 passes." << std::endl;
    test3(device_queue, input_vals1, input_vals2, input_vals3, ref_vals9,
          F3(sycl_imf::hfma2));
    std::cout << "hfma2 passes." << std::endl;
    test3(device_queue, input_vals1, input_vals2, input_vals3, ref_vals10,
          F3(sycl_imf::hfma2_sat));
    std::cout << "hfma2_sat passes." << std::endl;
    test3(device_queue, input_vals1, input_vals2, input_vals3, ref_vals11,
          F3(sycl_imf::hfma2_relu));
    std::cout << "hfma2_relu passes." << std::endl;
  }

  {
    std::initializer_list<sycl::half2> input_vals1 = {
        {1.5f, -0.5f}, {1.5f, -0.5f},     {-11.25f, 19.375f}, {120.375f, 10.5f},
        {NAN, 1.f},    {25.25f, -0.375f}, {NAN, 1.0f}};
    std::initializer_list<sycl::half2> input_vals2 = {
        {1.0f, -1.5f}, {1.58f, -0.4f},    {-11.25f, 18.5f}, {-230.5f, 10.5f},
        {1.f, 1.f},    {25.25f, -0.375f}, {NAN, 2.0f}};
    std::initializer_list<bool> ref_vals1 = {false, false, false, false,
                                             false, true,  false};
    std::initializer_list<bool> ref_vals2 = {false, false, false, false,
                                             true,  true,  false};
    std::initializer_list<bool> ref_vals3 = {true,  false, true, true,
                                             false, true,  false};
    std::initializer_list<bool> ref_vals4 = {true, false, true, true,
                                             true, true,  false};
    std::initializer_list<bool> ref_vals5 = {true,  false, false, false,
                                             false, false, false};
    std::initializer_list<bool> ref_vals6 = {true,  false, false, false,
                                             false, false, false};
    std::initializer_list<bool> ref_vals7 = {false, true, false, false,
                                             false, true, false};
    std::initializer_list<bool> ref_vals8 = {false, true, false, false,
                                             true,  true, true};
    std::initializer_list<bool> ref_vals9 = {false, true,  false, false,
                                             false, false, false};
    std::initializer_list<bool> ref_vals10 = {false, true,  false, false,
                                              false, false, true};
    std::initializer_list<bool> ref_vals11 = {true,  true,  false, false,
                                              false, false, false};
    std::initializer_list<bool> ref_vals12 = {true,  true,  false, false,
                                              false, false, true};

    std::initializer_list<sycl::half2> ref_vals13 = {
        {0.f, 0.f}, {0.f, 0.f}, {1.f, 0.f}, {0.f, 1.f},
        {0.f, 1.f}, {1.f, 1.f}, {0.f, 0.f}};
    std::initializer_list<sycl::half2> ref_vals14 = {
        {0.f, 0.f}, {0.f, 0.f}, {1.f, 0.f}, {0.f, 1.f},
        {1.f, 1.f}, {1.f, 1.f}, {1.f, 0.f}};
    std::initializer_list<sycl::half2> ref_vals15 = {
        {1.f, 1.f}, {0.f, 0.f}, {1.f, 1.f}, {1.f, 1.f},
        {0.f, 1.f}, {1.f, 1.f}, {0.f, 0.f}};
    std::initializer_list<sycl::half2> ref_vals16 = {
        {1.f, 1.f}, {0.f, 0.f}, {1.f, 1.f}, {1.f, 1.f},
        {1.f, 1.f}, {1.f, 1.f}, {1.f, 0.f}};
    std::initializer_list<sycl::half2> ref_vals17 = {
        {1.f, 1.f}, {0.f, 0.f}, {0.f, 1.f}, {1.f, 0.f},
        {0.f, 0.f}, {0.f, 0.f}, {0.f, 0.f}};
    std::initializer_list<sycl::half2> ref_vals18 = {
        {1.f, 1.f}, {0.f, 0.f}, {0.f, 1.f}, {1.f, 0.f},
        {1.f, 0.f}, {0.f, 0.f}, {1.f, 0.f}};
    std::initializer_list<sycl::half2> ref_vals19 = {
        {0.f, 0.f}, {1.f, 1.f}, {1.f, 0.f}, {0.f, 1.f},
        {0.f, 1.f}, {1.f, 1.f}, {0.f, 1.f}};
    std::initializer_list<sycl::half2> ref_vals20 = {
        {0.f, 0.f}, {1.f, 1.f}, {1.f, 0.f}, {0.f, 1.f},
        {1.f, 1.f}, {1.f, 1.f}, {1.f, 1.f}};
    std::initializer_list<sycl::half2> ref_vals21 = {
        {0.f, 0.f}, {1.f, 1.f}, {0.f, 0.f}, {0.f, 0.f},
        {0.f, 0.f}, {0.f, 0.f}, {0.f, 1.f}};
    std::initializer_list<sycl::half2> ref_vals22 = {
        {0.f, 0.f}, {1.f, 1.f}, {0.f, 0.f}, {0.f, 0.f},
        {1.f, 0.f}, {0.f, 0.f}, {1.f, 1.f}};
    std::initializer_list<sycl::half2> ref_vals23 = {
        {1.f, 1.f}, {1.f, 1.f}, {0.f, 1.f}, {1.f, 0.f},
        {0.f, 0.f}, {0.f, 0.f}, {0.f, 1.f}};
    std::initializer_list<sycl::half2> ref_vals24 = {
        {1.f, 1.f}, {1.f, 1.f}, {0.f, 1.f}, {1.f, 0.f},
        {1.f, 0.f}, {0.f, 0.f}, {1.f, 1.f}};
    std::initializer_list<sycl::half2> ref_vals25 = {
        {0.f, 0.f}, {0.f, 0.f}, {0.f, 0.f}, {0.f, 0.f},
        {1.f, 0.f}, {0.f, 0.f}, {1.f, 0.f}};

    test2(device_queue, input_vals1, input_vals2, ref_vals1,
          F2(sycl_imf::hbeq2));
    std::cout << "hbeq2 passes." << std::endl;
    test2(device_queue, input_vals1, input_vals2, ref_vals2,
          F2(sycl_imf::hbequ2));
    std::cout << "hbequ2 passes." << std::endl;
    test2(device_queue, input_vals1, input_vals2, ref_vals3,
          F2(sycl_imf::hbge2));
    std::cout << "hbge2 passes." << std::endl;
    test2(device_queue, input_vals1, input_vals2, ref_vals4,
          F2(sycl_imf::hbgeu2));
    std::cout << "hbgeu2 passes." << std::endl;
    test2(device_queue, input_vals1, input_vals2, ref_vals5,
          F2(sycl_imf::hbgt2));
    std::cout << "hbgt2 passes." << std::endl;
    test2(device_queue, input_vals1, input_vals2, ref_vals6,
          F2(sycl_imf::hbgtu2));
    std::cout << "hbgtu2 passes." << std::endl;
    test2(device_queue, input_vals1, input_vals2, ref_vals7,
          F2(sycl_imf::hble2));
    std::cout << "hble2 passes." << std::endl;
    test2(device_queue, input_vals1, input_vals2, ref_vals8,
          F2(sycl_imf::hbleu2));
    std::cout << "hbleu2 passes." << std::endl;
    test2(device_queue, input_vals1, input_vals2, ref_vals9,
          F2(sycl_imf::hblt2));
    std::cout << "hblt2 passes." << std::endl;
    test2(device_queue, input_vals1, input_vals2, ref_vals10,
          F2(sycl_imf::hbltu2));
    std::cout << "hbltu2 passes." << std::endl;
    test2(device_queue, input_vals1, input_vals2, ref_vals11,
          F2(sycl_imf::hbne2));
    std::cout << "hbne2 passes." << std::endl;
    test2(device_queue, input_vals1, input_vals2, ref_vals12,
          F2(sycl_imf::hbneu2));
    std::cout << "hbneu2 passes." << std::endl;
    test2(device_queue, input_vals1, input_vals2, ref_vals13,
          F2(sycl_imf::heq2));
    std::cout << "heq2 passes." << std::endl;
    test2(device_queue, input_vals1, input_vals2, ref_vals14,
          F2(sycl_imf::hequ2));
    std::cout << "hequ2 passes." << std::endl;
    test2(device_queue, input_vals1, input_vals2, ref_vals15,
          F2(sycl_imf::hge2));
    std::cout << "hge2 passes." << std::endl;
    test2(device_queue, input_vals1, input_vals2, ref_vals16,
          F2(sycl_imf::hgeu2));
    std::cout << "hgeu2 passes." << std::endl;
    test2(device_queue, input_vals1, input_vals2, ref_vals17,
          F2(sycl_imf::hgt2));
    std::cout << "hgt2 passes." << std::endl;
    test2(device_queue, input_vals1, input_vals2, ref_vals18,
          F2(sycl_imf::hgtu2));
    std::cout << "hgtu2 passes." << std::endl;
    test2(device_queue, input_vals1, input_vals2, ref_vals19,
          F2(sycl_imf::hle2));
    std::cout << "hle2 passes." << std::endl;
    test2(device_queue, input_vals1, input_vals2, ref_vals20,
          F2(sycl_imf::hleu2));
    std::cout << "hleu2 passes." << std::endl;
    test2(device_queue, input_vals1, input_vals2, ref_vals21,
          F2(sycl_imf::hlt2));
    std::cout << "hlt2 passes." << std::endl;
    test2(device_queue, input_vals1, input_vals2, ref_vals22,
          F2(sycl_imf::hltu2));
    std::cout << "hltu2 passes." << std::endl;
    test2(device_queue, input_vals1, input_vals2, ref_vals23,
          F2(sycl_imf::hne2));
    std::cout << "hne2 passes." << std::endl;
    test2(device_queue, input_vals1, input_vals2, ref_vals24,
          F2(sycl_imf::hneu2));
    std::cout << "hneu2 passes." << std::endl;
    test(device_queue, input_vals1, ref_vals25, F(sycl_imf::hisnan2));
    std::cout << "hisnan2 passes." << std::endl;
  }

  {
    std::initializer_list<sycl::half> input_vals1 = {1.5f, -0.5f, -100.125f,
                                                     NAN};
    std::initializer_list<sycl::half> input_vals2 = {11.25f, -1.25f, 10.5f,
                                                     0.f};
    std::initializer_list<sycl::half2> input_vals3 = {{-1.5f, 0.25f},
                                                      {2.5f, -100.375f},
                                                      {-1.5f, -22.25f},
                                                      {100.f, 20.5f},
                                                      {0.f, 0.f}};
    std::initializer_list<sycl::half> ref_vals1 = {11.25f, -0.5f, 10.5f, 0.f};
    std::initializer_list<sycl::half> ref_vals2 = {1.5f, -1.25f, -100.125f,
                                                   0.f};
    std::initializer_list<sycl::half> ref_vals3 = {11.25f, 1.25f, 10.5f, 0.f};
    std::initializer_list<sycl::half2> ref_vals4 = {{1.5f, 0.25f},
                                                    {2.5f, 100.375f},
                                                    {1.5f, 22.25f},
                                                    {100.f, 20.5f},
                                                    {0.f, 0.f}};
    test2(device_queue, input_vals1, input_vals2, ref_vals1,
          F2(sycl_imf::hmax));
    std::cout << "hmax passes." << std::endl;
    test2(device_queue, input_vals1, input_vals2, ref_vals2,
          F2(sycl_imf::hmin));
    std::cout << "hmin passes." << std::endl;
    test(device_queue, input_vals2, ref_vals3, F(sycl_imf::habs));
    std::cout << "habs passes." << std::endl;
    test(device_queue, input_vals3, ref_vals4, F(sycl_imf::habs2));
    std::cout << "habs2 passes." << std::endl;
  }

  {
    std::initializer_list<sycl::half2> input_vals1 = {
        {1.0f, -2.0f}, {9.5f, -2.25f}, {10.f, 21.f}, {-12.5f, 2.25f}};
    std::initializer_list<sycl::half2> input_vals2 = {
        {9.375f, 3.0f}, {-1.f, 2.25f}, {2.5f, 1.f}, {0.f, 6.f}};
    std::initializer_list<sycl::half2> input_vals3 = {
        {8.f, 4.0f}, {1.f, -20.f}, {3.5f, -1.f}, {10.f, -2.f}};
    std::initializer_list<sycl::half2> ref_vals = {
        {23.375f, -11.75f}, {-3.4375f, 3.625f}, {7.5f, 61.5f}, {-3.5f, -77.f}};
    test3(device_queue, input_vals1, input_vals2, input_vals3, ref_vals,
          F3(sycl_imf::hcmadd));
    std::cout << "hcmadd passes." << std::endl;
  }

  return 0;
}<|MERGE_RESOLUTION|>--- conflicted
+++ resolved
@@ -1,12 +1,5 @@
-<<<<<<< HEAD
-// DEFINE: %{mathflags} = %if cl_options %{/clang:-fno-fast-math%} %else %{-fno-fast-math%}
-
-// RUN: %clangxx -fsycl %{mathflags} %s -o %t.out
-// RUN: %GPU_RUN_PLACEHOLDER %t.out
-=======
 // REQUIRES: gpu
 // REQUIRES: aspect-fp16
->>>>>>> ec3077b5
 
 // DEFINE: %{mathflags} = %if cl_options %{/clang:-fno-fast-math%} %else %{-fno-fast-math%}
 
