--- conflicted
+++ resolved
@@ -1,14 +1,7 @@
 // DEFINE: %{mathflags} = %if cl_options %{/clang:-fno-fast-math%} %else %{-fno-fast-math%}
 
-<<<<<<< HEAD
-// RUN: %clangxx -fsycl -fsycl-targets=%sycl_triple %{mathflags} %s -o %t.out
-// RUN: %CPU_RUN_PLACEHOLDER %t.out
-// RUN: %GPU_RUN_PLACEHOLDER %t.out
-// RUN: %ACC_RUN_PLACEHOLDER %t.out
-=======
 // RUN: %{build} %{mathflags} -o %t.out
 // RUN: %{run} %t.out
->>>>>>> ec3077b5
 
 #include <sycl/sycl.hpp>
 
