--- conflicted
+++ resolved
@@ -2,22 +2,11 @@
 
 // DEFINE: %{mathflags} = %if cl_options %{/clang:-fno-fast-math%} %else %{-fno-fast-math%}
 
-<<<<<<< HEAD
-// RUN: %clangxx -fsycl -fsycl-targets=%sycl_triple %{mathflags} %s -o %t.out
-// RUN: %CPU_RUN_PLACEHOLDER %t.out
-// RUN: %GPU_RUN_PLACEHOLDER %t.out
-// RUN: %ACC_RUN_PLACEHOLDER %t.out
-
-// RUN: %clangxx -fsycl -fsycl-device-lib-jit-link %{mathflags} %s -o %t.out
-// RUN: %CPU_RUN_PLACEHOLDER %t.out
-// RUN: %ACC_RUN_PLACEHOLDER %t.out
-=======
 // RUN: %{build} %{mathflags} -o %t.out
 // RUN: %{run} %t.out
 
 // RUN: %{build} -fsycl-device-lib-jit-link %{mathflags} -o %t.out
 // RUN: %if !gpu %{ %{run} %t.out %}
->>>>>>> ec3077b5
 
 #include "math_utils.hpp"
 #include <cstdint>
