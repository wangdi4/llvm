--- conflicted
+++ resolved
@@ -1,23 +1,12 @@
 // UNSUPPORTED: hip
-<<<<<<< HEAD
-// RUN: %{build} -o %t.out
-// RUN: %{run} %t.out
-
-// RUN: %{build} -fsycl-device-lib-jit-link -o %t.out
-// RUN: %if !gpu %{ %{run} %t.out %}
-=======
 
 // DEFINE: %{mathflags} = %if cl_options %{/clang:-fno-fast-math%} %else %{-fno-fast-math%}
 
-// RUN: %clangxx -fsycl -fsycl-targets=%sycl_triple %{mathflags}  %s -o %t.out
-// RUN: %CPU_RUN_PLACEHOLDER %t.out
-// RUN: %GPU_RUN_PLACEHOLDER %t.out
-// RUN: %ACC_RUN_PLACEHOLDER %t.out
+// RUN: %{build}i %{mathflags} -o %t.out
+// RUN: %{run} %t.out
 
-// RUN: %clangxx -fsycl -fsycl-device-lib-jit-link %{mathflags}  %s -o %t.out
-// RUN: %CPU_RUN_PLACEHOLDER %t.out
-// RUN: %ACC_RUN_PLACEHOLDER %t.out
->>>>>>> 591d1c8c
+// RUN: %{build} -fsycl-device-lib-jit-link %{mathflags} -o %t.out
+// RUN: %if !gpu %{ %{run} %t.out %}
 
 #include "math_utils.hpp"
 #include <cstdint>
