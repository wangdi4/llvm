// REQUIRES: aspect-fp64
// UNSUPPORTED: hip
<<<<<<< HEAD

// DEFINE: %{mathflags} = %if cl_options %{/clang:-fno-fast-math%} %else %{-fno-fast-math%}

// RUN: %clangxx -fsycl -fsycl-targets=%sycl_triple %{mathflags} %s -o %t.out
// RUN: %CPU_RUN_PLACEHOLDER %t.out
// RUN: %GPU_RUN_PLACEHOLDER %t.out
// RUN: %ACC_RUN_PLACEHOLDER %t.out

// RUN: %clangxx -fsycl -fsycl-device-lib-jit-link %{mathflags} %s -o %t.out
// RUN: %CPU_RUN_PLACEHOLDER %t.out
// RUN: %ACC_RUN_PLACEHOLDER %t.out
=======

// DEFINE: %{mathflags} = %if cl_options %{/clang:-fno-fast-math%} %else %{-fno-fast-math%}

// RUN: %{build} %{mathflags} -o %t.out
// RUN: %{run} %t.out

// RUN: %clangxx -fsycl -fsycl-device-lib-jit-link %{mathflags} %s -o %t.out
// RUN: %if !gpu %{ %{run} %t.out %}
>>>>>>> ec3077b5

#include "math_utils.hpp"
#include <cstdint>
#include <iostream>
#include <math.h>
#include <sycl/sycl.hpp>

namespace s = sycl;
constexpr s::access::mode sycl_read = s::access::mode::read;
constexpr s::access::mode sycl_write = s::access::mode::write;

#define TEST_NUM 61

double ref_val[TEST_NUM] = {
    1, 0, 0, 0, 0, 0, 0, 1, 1, 0.5, 0, 2, 0, 0,   1,   0,   2,   0, 0, 0, 0,
    0, 1, 0, 1, 2, 0, 1, 2, 5, 0,   0, 0, 0, 0.5, 0.5, NAN, NAN, 2, 0, 0, 0,
    0, 0, 0, 0, 0, 0, 0, 0, 0, 0,   0, 0, 0, 0,   0,   0,   0,   0, 0};

double refIptr = 1;

void device_math_test(s::queue &deviceQueue) {
  s::range<1> numOfItems{TEST_NUM};
  double result[TEST_NUM] = {-1};

  // Variable exponent is an integer value to store the exponent in frexp
  // function
  int exponent = -1;

  // Variable iptr stores the integral part of float point in modf function
  double iptr = -1;

  // Variable quo stores the sign and some bits of x/y in remquo function
  int quo = -1;
  {
    s::buffer<double, 1> buffer1(result, numOfItems);
    s::buffer<int, 1> buffer2(&exponent, s::range<1>{1});
    s::buffer<double, 1> buffer3(&iptr, s::range<1>{1});
    s::buffer<int, 1> buffer4(&quo, s::range<1>{1});
    deviceQueue.submit([&](sycl::handler &cgh) {
      auto res_access = buffer1.template get_access<sycl_write>(cgh);
      auto exp_access = buffer2.template get_access<sycl_write>(cgh);
      auto iptr_access = buffer3.template get_access<sycl_write>(cgh);
      auto quo_access = buffer4.template get_access<sycl_write>(cgh);
      cgh.single_task<class DeviceMathTest>([=]() {
        int i = 0;
        double nan = NAN;
        double minus_nan = -NAN;
        double infinity = INFINITY;
        double minus_infinity = -INFINITY;
        double subnormal;
        *((uint64_t *)&subnormal) = 0xFFFFFFFFFFFFFULL;

        res_access[i++] = cos(0.0);
        res_access[i++] = sin(0.0);
        res_access[i++] = log(1.0);
        res_access[i++] = acos(1.0);
        res_access[i++] = asin(0.0);
        res_access[i++] = atan(0.0);
        res_access[i++] = atan2(0.0, 1.0);
        res_access[i++] = cosh(0.0);
        res_access[i++] = exp(0.0);
        res_access[i++] = fmod(1.5, 1.0);
        res_access[i++] = frexp(0.0, &exp_access[0]);
        res_access[i++] = ldexp(1.0, 1);
        res_access[i++] = log10(1.0);
        res_access[i++] = modf(1.0, &iptr_access[0]);
        res_access[i++] = pow(1.0, 1.0);
        res_access[i++] = sinh(0.0);
        res_access[i++] = sqrt(4.0);
        res_access[i++] = tan(0.0);
        res_access[i++] = tanh(0.0);
        res_access[i++] = acosh(1.0);
        res_access[i++] = asinh(0.0);
        res_access[i++] = atanh(0.0);
        res_access[i++] = cbrt(1.0);
        res_access[i++] = erf(0.0);
        res_access[i++] = erfc(0.0);
        res_access[i++] = exp2(1.0);
        res_access[i++] = expm1(0.0);
        res_access[i++] = fdim(1.0, 0.0);
        res_access[i++] = fma(1.0, 1.0, 1.0);
        res_access[i++] = hypot(3.0, 4.0);
        res_access[i++] = ilogb(1.0);
        res_access[i++] = log1p(0.0);
        res_access[i++] = log2(1.0);
        res_access[i++] = logb(1.0);
        res_access[i++] = remainder(0.5, 1.0);
        res_access[i++] = remquo(0.5, 1.0, &quo_access[0]);
        res_access[i++] = tgamma(nan);
        res_access[i++] = lgamma(nan);
        res_access[i++] = scalbn(1.0, 1);

        res_access[i++] = !(signbit(infinity) == 0);
        res_access[i++] = !(signbit(minus_infinity) != 0);
        res_access[i++] = !(isunordered(minus_nan, nan) != 0);
        res_access[i++] = !(isunordered(minus_infinity, infinity) == 0);
        res_access[i++] = !(isgreater(minus_infinity, infinity) == 0);
        res_access[i++] = !(isgreater(0.0, minus_nan) == 0);
#ifdef _WIN32
        res_access[i++] = !(isfinite(0.0) != 0);
        res_access[i++] = !(isfinite(nan) == 0);
        res_access[i++] = !(isfinite(infinity) == 0);
        res_access[i++] = !(isfinite(minus_infinity) == 0);

        res_access[i++] = !(isinf(0.0) == 0);
        res_access[i++] = !(isinf(nan) == 0);
        res_access[i++] = !(isinf(infinity) != 0);
        res_access[i++] = !(isinf(minus_infinity) != 0);
#else  // !_WIN32
       // __builtin_isfinite is unsupported.
        res_access[i++] = 0;
        res_access[i++] = 0;
        res_access[i++] = 0;
        res_access[i++] = 0;

        // __builtin_isinf is unsupported.
        res_access[i++] = 0;
        res_access[i++] = 0;
        res_access[i++] = 0;
        res_access[i++] = 0;
#endif // !_WIN32
        res_access[i++] = !(isnan(0.0) == 0);
        res_access[i++] = !(isnan(nan) != 0);
        res_access[i++] = !(isnan(infinity) == 0);
        res_access[i++] = !(isnan(minus_infinity) == 0);
#ifdef _WIN32
        res_access[i++] = !(isnormal(nan) == 0);
        res_access[i++] = !(isnormal(minus_infinity) == 0);
        res_access[i++] = !(isnormal(subnormal) == 0);
        res_access[i++] = !(isnormal(1.0) != 0);
#else  // !_WIN32
       // __builtin_isnormal() is unsupported.
        res_access[i++] = 0;
        res_access[i++] = 0;
        res_access[i++] = 0;
        res_access[i++] = 0;
#endif // !_WIN32
      });
    });
  }

  // Compare result with reference
  for (int i = 0; i < TEST_NUM; ++i) {
    assert(approx_equal_fp(result[i], ref_val[i]));
  }

  // Test modf integral part
  assert(approx_equal_fp(iptr, refIptr));

  // Test frexp exponent
  assert(exponent == 0);

  // Test remquo sign
  assert(quo == 0);
}

int main() {
  s::queue deviceQueue;
  device_math_test(deviceQueue);
  std::cout << "Pass" << std::endl;
  return 0;
}<|MERGE_RESOLUTION|>--- conflicted
+++ resolved
@@ -1,18 +1,5 @@
 // REQUIRES: aspect-fp64
 // UNSUPPORTED: hip
-<<<<<<< HEAD
-
-// DEFINE: %{mathflags} = %if cl_options %{/clang:-fno-fast-math%} %else %{-fno-fast-math%}
-
-// RUN: %clangxx -fsycl -fsycl-targets=%sycl_triple %{mathflags} %s -o %t.out
-// RUN: %CPU_RUN_PLACEHOLDER %t.out
-// RUN: %GPU_RUN_PLACEHOLDER %t.out
-// RUN: %ACC_RUN_PLACEHOLDER %t.out
-
-// RUN: %clangxx -fsycl -fsycl-device-lib-jit-link %{mathflags} %s -o %t.out
-// RUN: %CPU_RUN_PLACEHOLDER %t.out
-// RUN: %ACC_RUN_PLACEHOLDER %t.out
-=======
 
 // DEFINE: %{mathflags} = %if cl_options %{/clang:-fno-fast-math%} %else %{-fno-fast-math%}
 
@@ -21,7 +8,6 @@
 
 // RUN: %clangxx -fsycl -fsycl-device-lib-jit-link %{mathflags} %s -o %t.out
 // RUN: %if !gpu %{ %{run} %t.out %}
->>>>>>> ec3077b5
 
 #include "math_utils.hpp"
 #include <cstdint>
