--- conflicted
+++ resolved
@@ -5,12 +5,6 @@
 // SPDX-License-Identifier: Apache-2.0 WITH LLVM-exception
 //
 //===----------------------------------------------------------------------===//
-<<<<<<< HEAD
-// REQUIRES: gpu
-// UNSUPPORTED: gpu-intel-gen9 && windows
-// UNSUPPORTED: cuda || hip
-=======
->>>>>>> ec3077b5
 
 // RUN: %{build} -o %t.out
 // RUN: %{run} %t.out
