--- conflicted
+++ resolved
@@ -6,16 +6,8 @@
 // SPDX-License-Identifier: Apache-2.0 WITH LLVM-exception
 //
 //===----------------------------------------------------------------------===//
-<<<<<<< HEAD
-// REQUIRES: gpu
-// UNSUPPORTED: cuda || hip
-// UNSUPPORTED: gpu-intel-gen9 && windows
-// RUN: %clangxx -fsycl %s -o %t.out
-// RUN: %GPU_RUN_PLACEHOLDER %t.out
-=======
 // RUN: %{build} -o %t.out
 // RUN: %{run} %t.out
->>>>>>> ec3077b5
 
 #include "../esimd_test_utils.hpp"
 
