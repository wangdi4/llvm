--- conflicted
+++ resolved
@@ -5,18 +5,9 @@
 // SPDX-License-Identifier: Apache-2.0 WITH LLVM-exception
 //
 //===----------------------------------------------------------------------===//
-<<<<<<< HEAD
-// REQUIRES: gpu
-// UNSUPPORTED: gpu-intel-gen9 && windows
-// UNSUPPORTED: cuda || hip
-// UNSUPPORTED: esimd_emulator
-// RUN: %clangxx -fsycl %s -o %t.out
-// RUN: %GPU_RUN_PLACEHOLDER %t.out
-=======
 // UNSUPPORTED: esimd_emulator
 // Use -O2 to avoid huge stack usage under -O0.
 // RUN: %{build} -O2 -o %t.out
 // RUN: %{run} %t.out
->>>>>>> ec3077b5
 
 #include "BitonicSortKv2.hpp"