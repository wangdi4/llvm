//==---------------- ext_math.cpp  - DPC++ ESIMD extended math test --------==//
//
// Part of the LLVM Project, under the Apache License v2.0 with LLVM Exceptions.
// See https://llvm.org/LICENSE.txt for license information.
// SPDX-License-Identifier: Apache-2.0 WITH LLVM-exception
//
//===----------------------------------------------------------------------===//
<<<<<<< HEAD
// REQUIRES: gpu
// UNSUPPORTED: gpu-intel-gen9 && windows
// UNSUPPORTED: cuda || hip
// DEFINE: %{mathflags} = %if cl_options %{/clang:-fno-fast-math%} %else %{-fno-fast-math%}
// RUN: %clangxx -fsycl-device-code-split=per_kernel -fsycl %{mathflags} %s -o %t.out
// RUN: %GPU_RUN_PLACEHOLDER %t.out
=======
// DEFINE: %{mathflags} = %if cl_options %{/clang:-fno-fast-math%} %else %{-fno-fast-math%}
// RUN: %{build} -fsycl-device-code-split=per_kernel %{mathflags} -o %t.out
// RUN: %{run} %t.out
>>>>>>> ec3077b5

// This test checks extended math operations. Combinations of
// - argument type - half, float
// - math function - sin, cos, ..., div_ieee, pow
// - SYCL vs ESIMD APIs

#include "esimd_test_utils.hpp"

#include <sycl/builtins_esimd.hpp>
#include <sycl/ext/intel/esimd.hpp>
#include <sycl/sycl.hpp>

#include <cmath>
#include <iostream>

using namespace sycl;
using namespace sycl::ext::intel;

// --- Data initialization functions

// Initialization data for trigonometric functions' input.
// H/w supports only limited range of sin/cos arguments with decent accuracy:
// absolute error <= 0.0008 for the range of +/- 32767*pi (+/- 102941).

constexpr int accuracy_limit = 32767 * 3.14 - 1;

template <class T> struct InitTrig {
  void operator()(T *In, T *Out, size_t Size) const {
    for (auto I = 0; I < Size; ++I) {
      In[I] = (I + 1) % accuracy_limit;
      Out[I] = (T)0;
    }
  }
};

template <class T> struct InitWide {
  void operator()(T *In, T *Out, size_t Size) const {
    for (auto I = 0; I < Size; ++I) {
      In[I] = I + 1.0;
      Out[I] = (T)0;
    }
  }
};

template <class T> struct InitNarrow {
  void operator()(T *In, T *Out, size_t Size) const {
    for (auto I = 0; I < Size; ++I) {
      In[I] = 2.0f + 16.0f * ((T)I / (T)(Size - 1)); // in [2..18] range
      Out[I] = (T)0;
    }
  }
};

template <class T> struct InitInRange0_5 {
  void operator()(T *In, T *Out, size_t Size) const {
    for (auto I = 0; I < Size; ++I) {
      In[I] = 5.0f * ((T)I / (T)(Size - 1)); // in [0..5] range
      Out[I] = (T)0;
    }
  }
};

template <class T> struct InitBin {
  void operator()(T *In1, T *In2, T *Out, size_t Size) const {
    for (auto I = 0; I < Size; ++I) {
      In1[I] = I % 17 + 1;
      In2[I] = 4.0f * ((T)I / (T)(Size - 1)); // in [0..4] range
      Out[I] = (T)0;
    }
  }
};

// --- Math operation identification

enum class MathOp {
  sin,
  cos,
  exp,
  sqrt,
  sqrt_ieee,
  inv,
  log,
  rsqrt,
  floor,
  ceil,
  trunc,
  exp2,
  log2,
  div_ieee,
  pow
};

// --- Template functions calculating given math operation on host and device

enum ArgKind {
  AllVec,
  AllSca,
  Sca1Vec2,
  Sca2Vec1
};

template <class T, int N, MathOp Op, int Args=AllVec> struct ESIMDf;
template <class T, int N, MathOp Op, int Args=AllVec> struct BinESIMDf;
template <class T, int N, MathOp Op, int Args=AllVec> struct SYCLf;

template <class T, MathOp Op> struct HostFunc;

#define DEFINE_HOST_OP(Op, HostOp)                                             \
  template <class T> struct HostFunc<T, MathOp::Op> {                          \
    T operator()(T X) { return HostOp; }                                       \
  };

DEFINE_HOST_OP(sin, std::sin(X));
DEFINE_HOST_OP(cos, std::cos(X));
DEFINE_HOST_OP(exp, std::exp(X));
DEFINE_HOST_OP(log, std::log(X));
DEFINE_HOST_OP(inv, 1.0f / X);
DEFINE_HOST_OP(sqrt, std::sqrt(X));
DEFINE_HOST_OP(sqrt_ieee, std::sqrt(X));
DEFINE_HOST_OP(rsqrt, 1.0f / std::sqrt(X));
DEFINE_HOST_OP(floor, std::floor(X));
DEFINE_HOST_OP(ceil, std::ceil(X));
DEFINE_HOST_OP(trunc, std::trunc(X));
DEFINE_HOST_OP(exp2, std::exp2(X));
DEFINE_HOST_OP(log2, std::log2(X));

#define DEFINE_HOST_BIN_OP(Op, HostOp)                                         \
  template <class T> struct HostFunc<T, MathOp::Op> {                          \
    T operator()(T X, T Y) { return HostOp; }                                  \
  };

DEFINE_HOST_BIN_OP(div_ieee, X / Y);
DEFINE_HOST_BIN_OP(pow, std::pow(X, Y));

// --- Specializations per each extended math operation

#define DEFINE_ESIMD_DEVICE_OP(Op)                                             \
  template <class T, int N> struct ESIMDf<T, N, MathOp::Op, AllVec> {          \
    esimd::simd<T, N>                                                          \
    operator()(esimd::simd<T, N> X) const SYCL_ESIMD_FUNCTION {                \
      return esimd::Op<T, N>(X);                                               \
    }                                                                          \
  };                                                                           \
  template <class T, int N> struct ESIMDf<T, N, MathOp::Op, AllSca> {          \
    esimd::simd<T, N> operator()(T X) const SYCL_ESIMD_FUNCTION {              \
      return esimd::Op<T, N>(X);                                               \
    }                                                                          \
  };

DEFINE_ESIMD_DEVICE_OP(sin);
DEFINE_ESIMD_DEVICE_OP(cos);
DEFINE_ESIMD_DEVICE_OP(exp);
DEFINE_ESIMD_DEVICE_OP(log);
DEFINE_ESIMD_DEVICE_OP(inv);
DEFINE_ESIMD_DEVICE_OP(sqrt);
DEFINE_ESIMD_DEVICE_OP(sqrt_ieee);
DEFINE_ESIMD_DEVICE_OP(rsqrt);
DEFINE_ESIMD_DEVICE_OP(floor);
DEFINE_ESIMD_DEVICE_OP(ceil);
DEFINE_ESIMD_DEVICE_OP(trunc);
DEFINE_ESIMD_DEVICE_OP(exp2);
DEFINE_ESIMD_DEVICE_OP(log2);

#define DEFINE_ESIMD_DEVICE_BIN_OP(Op)                                         \
  template <class T, int N> struct BinESIMDf<T, N, MathOp::Op, AllSca> {       \
    esimd::simd<T, N> operator()(T X, T Y) const SYCL_ESIMD_FUNCTION {         \
      return esimd::Op<T, N>(X, Y);                                            \
    }                                                                          \
  };                                                                           \
  template <class T, int N> struct BinESIMDf<T, N, MathOp::Op, AllVec> {       \
    esimd::simd<T, N>                                                          \
    operator()(esimd::simd<T, N> X,                                            \
               esimd::simd<T, N> Y) const SYCL_ESIMD_FUNCTION {                \
      return esimd::Op<T, N>(X, Y);                                            \
    }                                                                          \
  };                                                                           \
  template <class T, int N> struct BinESIMDf<T, N, MathOp::Op, Sca1Vec2> {     \
    esimd::simd<T, N>                                                          \
    operator()(T X, esimd::simd<T, N> Y) const SYCL_ESIMD_FUNCTION {           \
      return esimd::Op<T, N>(X, Y);                                            \
    }                                                                          \
  };                                                                           \
  template <class T, int N> struct BinESIMDf<T, N, MathOp::Op, Sca2Vec1> {     \
    esimd::simd<T, N> operator()(esimd::simd<T, N> X,                          \
                                 T Y) const SYCL_ESIMD_FUNCTION {              \
      return esimd::Op<T, N>(X, Y);                                            \
    }                                                                          \
  };

DEFINE_ESIMD_DEVICE_BIN_OP(div_ieee);
DEFINE_ESIMD_DEVICE_BIN_OP(pow);

#define DEFINE_SYCL_DEVICE_OP(Op)                                              \
  template <class T, int N> struct SYCLf<T, N, MathOp::Op, AllVec> {           \
    esimd::simd<T, N>                                                          \
    operator()(esimd::simd<T, N> X) const SYCL_ESIMD_FUNCTION {                \
      /* T must be float for SYCL, so not a template parameter for sycl::Op*/  \
      return sycl::Op<N>(X);                                                   \
    }                                                                          \
  };                                                                           \
  template <class T, int N> struct SYCLf<T, N, MathOp::Op, AllSca> {           \
    esimd::simd<T, N> operator()(T X) const SYCL_ESIMD_FUNCTION {              \
      return sycl::Op<N>(X);                                                   \
    }                                                                          \
  };

DEFINE_SYCL_DEVICE_OP(sin);
DEFINE_SYCL_DEVICE_OP(cos);
DEFINE_SYCL_DEVICE_OP(exp);
DEFINE_SYCL_DEVICE_OP(log);

// --- Generic kernel calculating an extended math operation on array elements

template <class T, int N, MathOp Op,
          template <class, int, MathOp, int> class Kernel, typename AccIn,
          typename AccOut>
struct UnaryDeviceFunc {
  AccIn In;
  AccOut Out;

  UnaryDeviceFunc(AccIn &In, AccOut &Out) : In(In), Out(Out) {}

  void operator()(id<1> I) const SYCL_ESIMD_KERNEL {
    unsigned int Offset = I * N * sizeof(T);
    esimd::simd<T, N> Vx;
    Vx.copy_from(In, Offset);

    if (I.get(0) % 2 == 0) {
      for (int J = 0; J < N; J++) {
        Kernel<T, N, Op, AllSca> DevF{};
        T Val = Vx[J];
        esimd::simd<T, N> V = DevF(Val); // scalar arg
        Vx[J] = V[J];
      }
    } else {
      Kernel<T, N, Op, AllVec> DevF{};
      Vx = DevF(Vx); // vector arg
    }
    Vx.copy_to(Out, Offset);
  };
};

template <class T, int N, MathOp Op,
          template <class, int, MathOp, int> class Kernel, typename AccIn,
          typename AccOut>
struct BinaryDeviceFunc {
  AccIn In1;
  AccIn In2;
  AccOut Out;

  BinaryDeviceFunc(AccIn &In1, AccIn &In2, AccOut &Out)
      : In1(In1), In2(In2), Out(Out) {}

  void operator()(id<1> I) const SYCL_ESIMD_KERNEL {
    unsigned int Offset = I * N * sizeof(T);
    esimd::simd<T, N> V1(In1, Offset);
    esimd::simd<T, N> V2(In2, Offset);
    esimd::simd<T, N> V;

    if (I.get(0) % 2 == 0) {
      int Ind = 0;
      {
        Kernel<T, N, Op, AllSca> DevF{};
        T Val2 = V2[Ind];
        esimd::simd<T, N> Vv = DevF(V1[Ind], Val2); // both arguments are scalar
        V[Ind] = Vv[Ind];
      }
      Ind++;
      {
        Kernel<T, N, Op, Sca1Vec2> DevF{};
        T Val1 = V1[Ind];
        esimd::simd<T, N> Vv = DevF(Val1, V2); // scalar, vector
        V[Ind] = Vv[Ind];
      }
      Ind++;
      {
        for (int J = Ind; J < N; ++J) {
          Kernel<T, N, Op, Sca2Vec1> DevF{};
          T Val2 = V2[J];
          esimd::simd<T, N> Vv = DevF(V1, Val2); // scalar 2nd arg
          V[J] = Vv[J];
        }
      }
    } else {
      Kernel<T, N, Op, AllVec> DevF{};
      V = DevF(V1, V2); // vec 2nd arg
    }
    V.copy_to(Out, Offset);
  };
};

// --- Generic test function for an extended math operation

template <class T, int N, MathOp Op,
          template <class, int, MathOp, int> class Kernel,
          typename InitF = InitNarrow<T>>
bool test(queue &Q, const std::string &Name,
          InitF Init = InitNarrow<T>{}, float delta = 0.0f) {

  constexpr size_t Size = 1024 * 128;
  constexpr bool IsBinOp = (Op == MathOp::div_ieee) || (Op == MathOp::pow);

  T *A = new T[Size];
  T *B = new T[Size];
  T *C = new T[Size];
  if constexpr (IsBinOp) {
    Init(A, B, C, Size);
  } else {
    Init(A, B, Size);
  }
  const char *kind =
    std::is_same_v<Kernel<T, N, Op, AllVec>, ESIMDf<T, N, Op, AllVec>>
                         ? "ESIMD"
                         : "SYCL";
  std::cout << "  " << Name << " test, kind=" << kind << "...\n";

  try {
    buffer<T, 1> BufA(A, range<1>(Size));
    buffer<T, 1> BufB(B, range<1>(Size));
    buffer<T, 1> BufC(C, range<1>(Size));

    // number of workgroups
    sycl::range<1> GlobalRange{Size / N};

    // threads (workitems) in each workgroup
    sycl::range<1> LocalRange{1};

    auto E = Q.submit([&](handler &CGH) {
      auto PA = BufA.template get_access<access::mode::read>(CGH);
      auto PC = BufC.template get_access<access::mode::write>(CGH);
      if constexpr (IsBinOp) {
        auto PB = BufB.template get_access<access::mode::read>(CGH);
        BinaryDeviceFunc<T, N, Op, Kernel, decltype(PA), decltype(PC)> F(
            PA, PB, PC);
        CGH.parallel_for(nd_range<1>{GlobalRange, LocalRange}, F);
      } else {
        UnaryDeviceFunc<T, N, Op, Kernel, decltype(PA), decltype(PC)> F(PA,
                                                                        PC);
        CGH.parallel_for(nd_range<1>{GlobalRange, LocalRange}, F);
      }
    });
    E.wait();
  } catch (sycl::exception &Exc) {
    std::cout << "    *** ERROR. SYCL exception caught: << " << Exc.what()
              << "\n";
    return false;
  }

  int ErrCnt = 0;

  for (unsigned I = 0; I < Size; ++I) {
    // functions like std::isinf/isfinite/isnan do not work correctly with
    // sycl::half, thus we'll use 'float' instead.
    using CheckT = std::conditional_t<std::is_same_v<T, sycl::half>, float, T>;

    CheckT Gold;

    if constexpr (IsBinOp) {
      Gold = HostFunc<T, Op>{}((T)A[I], (T)B[I]);
    } else {
      Gold = HostFunc<T, Op>{}((T)A[I]);
    }
    CheckT Test = C[I];

    if (delta == 0.0f) {
      delta = sizeof(T) > 2 ? 0.0001 : 0.01;
    }

    bool BothFinite = std::isfinite(Test) && std::isfinite(Gold);
<<<<<<< HEAD
    if (BothFinite && abs(Test - Gold) > delta) {
=======
    if (BothFinite && std::abs(Test - Gold) > delta) {
>>>>>>> ec3077b5
      if (++ErrCnt < 10) {
        std::cout << "    failed at index " << I << ", " << Test
                  << " != " << Gold << " (gold)\n";
      }
    }
  }
  delete[] A;
  delete[] B;
  delete[] C;

  if (ErrCnt > 0) {
    std::cout << "    pass rate: "
              << ((float)(Size - ErrCnt) / (float)Size) * 100.0f << "% ("
              << (Size - ErrCnt) << "/" << Size << ")\n";
  }

  std::cout << (ErrCnt > 0 ? "    FAILED\n" : "    Passed\n");
  return ErrCnt == 0;
}

// --- Tests all extended math operations with given vector length

template <class T, int N> bool testESIMD(queue &Q) {
  bool Pass = true;

  std::cout << "--- TESTING ESIMD functions, T=" << typeid(T).name()
            << ", N = " << N << "...\n";

  Pass &= test<T, N, MathOp::sqrt, ESIMDf>(Q, "sqrt", InitWide<T>{});
  Pass &= test<T, N, MathOp::inv, ESIMDf>(Q, "inv");
  Pass &= test<T, N, MathOp::rsqrt, ESIMDf>(Q, "rsqrt");
  Pass &= test<T, N, MathOp::sin, ESIMDf>(Q, "sin", InitTrig<T>{});
  Pass &= test<T, N, MathOp::cos, ESIMDf>(Q, "cos", InitTrig<T>{});
  Pass &= test<T, N, MathOp::exp, ESIMDf>(Q, "exp", InitInRange0_5<T>{});
  Pass &= test<T, N, MathOp::log, ESIMDf>(Q, "log", InitWide<T>{});
  Pass &= test<T, N, MathOp::exp2, ESIMDf>(Q, "exp2", InitInRange0_5<T>{});
  Pass &= test<T, N, MathOp::log2, ESIMDf>(Q, "log2", InitWide<T>{});
  Pass &= test<T, N, MathOp::floor, ESIMDf>(Q, "floor", InitWide<T>{});
  Pass &= test<T, N, MathOp::ceil, ESIMDf>(Q, "ceil", InitWide<T>{});
  Pass &= test<T, N, MathOp::trunc, ESIMDf>(Q, "trunc", InitWide<T>{});
  return Pass;
}

template <class T, int N> bool testESIMDSqrtIEEE(queue &Q) {
  bool Pass = true;
  std::cout << "--- TESTING ESIMD sqrt_ieee, T=" << typeid(T).name()
            << ", N = " << N << "...\n";
  Pass &= test<T, N, MathOp::sqrt_ieee, ESIMDf>(Q, "sqrt_ieee", InitWide<T>{});
  return Pass;
}

template <class T, int N> bool testESIMDDivIEEE(queue &Q) {
  bool Pass = true;
  std::cout << "--- TESTING ESIMD div_ieee, T=" << typeid(T).name()
            << ", N = " << N << "...\n";
  Pass &= test<T, N, MathOp::div_ieee, BinESIMDf>(Q, "div_ieee", InitBin<T>{});
  return Pass;
}

template <class T, int N> bool testESIMDPow(queue &Q) {
  bool Pass = true;
  std::cout << "--- TESTING ESIMD pow, T=" << typeid(T).name()
            << ", N = " << N << "...\n";
  Pass &= test<T, N, MathOp::pow, BinESIMDf>(
      Q, "pow", InitBin<T>{}, 0.1);
  return Pass;
}

template <class T, int N> bool testSYCL(queue &Q) {
  bool Pass = true;
  // TODO SYCL currently supports only these 4 functions, extend the test when
  // more are available.
  std::cout << "--- TESTING SYCL functions, T=" << typeid(T).name()
            << ", N = " << N << "...\n";
  // SYCL functions will have good accuracy for any argument, unlike bare h/w
  // ESIMD versions, so init with "wide" data set.
  Pass &= test<T, N, MathOp::sin, SYCLf>(Q, "sin", InitWide<T>{});
  Pass &= test<T, N, MathOp::cos, SYCLf>(Q, "cos", InitWide<T>{});
  Pass &= test<T, N, MathOp::exp, SYCLf>(Q, "exp", InitInRange0_5<T>{});
  Pass &= test<T, N, MathOp::log, SYCLf>(Q, "log", InitWide<T>{});
  return Pass;
}

// --- The entry point

int main(void) {
  queue Q(esimd_test::ESIMDSelector, esimd_test::createExceptionHandler());
  auto Dev = Q.get_device();
  std::cout << "Running on " << Dev.get_info<sycl::info::device::name>()
            << "\n";
  bool Pass = true;
#ifdef TEST_IEEE_DIV_REM
  Pass &= testESIMDSqrtIEEE<float, 16>(Q);
  Pass &= testESIMDDivIEEE<float, 8>(Q);
  if (Dev.has(sycl::aspect::fp64)) {
    Pass &= testESIMDSqrtIEEE<double, 32>(Q);
    Pass &= testESIMDDivIEEE<double, 32>(Q);
  }
#else  // !TEST_IEEE_DIV_REM
  Pass &= testESIMD<half, 8>(Q);
  Pass &= testESIMD<float, 16>(Q);
  Pass &= testESIMD<float, 32>(Q);
  if (Q.get_backend() != sycl::backend::ext_intel_esimd_emulator) {
    // ESIMD_EMULATOR supports only ESIMD API
#ifndef TEST_FAST_MATH
    // TODO: GPU Driver does not yet support ffast-math versions of tested APIs.
    Pass &= testSYCL<float, 8>(Q);
    Pass &= testSYCL<float, 32>(Q);
#endif
  }
  Pass &= testESIMDPow<float, 8>(Q);
  Pass &= testESIMDPow<half, 32>(Q);
#endif // !TEST_IEEE_DIV_REM
  std::cout << (Pass ? "Test Passed\n" : "Test FAILED\n");
  return Pass ? 0 : 1;
}<|MERGE_RESOLUTION|>--- conflicted
+++ resolved
@@ -5,18 +5,9 @@
 // SPDX-License-Identifier: Apache-2.0 WITH LLVM-exception
 //
 //===----------------------------------------------------------------------===//
-<<<<<<< HEAD
-// REQUIRES: gpu
-// UNSUPPORTED: gpu-intel-gen9 && windows
-// UNSUPPORTED: cuda || hip
-// DEFINE: %{mathflags} = %if cl_options %{/clang:-fno-fast-math%} %else %{-fno-fast-math%}
-// RUN: %clangxx -fsycl-device-code-split=per_kernel -fsycl %{mathflags} %s -o %t.out
-// RUN: %GPU_RUN_PLACEHOLDER %t.out
-=======
 // DEFINE: %{mathflags} = %if cl_options %{/clang:-fno-fast-math%} %else %{-fno-fast-math%}
 // RUN: %{build} -fsycl-device-code-split=per_kernel %{mathflags} -o %t.out
 // RUN: %{run} %t.out
->>>>>>> ec3077b5
 
 // This test checks extended math operations. Combinations of
 // - argument type - half, float
@@ -386,11 +377,7 @@
     }
 
     bool BothFinite = std::isfinite(Test) && std::isfinite(Gold);
-<<<<<<< HEAD
-    if (BothFinite && abs(Test - Gold) > delta) {
-=======
     if (BothFinite && std::abs(Test - Gold) > delta) {
->>>>>>> ec3077b5
       if (++ErrCnt < 10) {
         std::cout << "    failed at index " << I << ", " << Test
                   << " != " << Gold << " (gold)\n";
