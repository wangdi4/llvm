--- conflicted
+++ resolved
@@ -5,15 +5,6 @@
 // SPDX-License-Identifier: Apache-2.0 WITH LLVM-exception
 //
 //===----------------------------------------------------------------------===//
-<<<<<<< HEAD
-// REQUIRES: gpu && !gpu-intel-pvc
-// UNSUPPORTED: cuda || hip
-// TODO: remove fno-fast-math option once the issue is investigated and the test
-// is fixed.
-// DEFINE: %{mathflags} = %if cl_options %{/clang:-fno-fast-math%} %else %{-fno-fast-math%}
-// RUN: %clangxx -fsycl -fsycl-device-code-split=per_kernel %{mathflags} %s -o %t.out
-// RUN: %GPU_RUN_PLACEHOLDER %t.out
-=======
 // https://github.com/intel/llvm/issues/10369
 // UNSUPPORTED: gpu
 //
@@ -23,7 +14,6 @@
 // DEFINE: %{mathflags} = %if cl_options %{/clang:-fno-fast-math%} %else %{-fno-fast-math%}
 // RUN: %{build} -fsycl-device-code-split=per_kernel %{mathflags} -o %t.out
 // RUN: %{run} %t.out
->>>>>>> ec3077b5
 //
 // The test checks main functionality of the esimd::replicate_vs_w_hs function.
 
