//==------- ctor_fill_fp_extra.cpp  - DPC++ ESIMD on-device test -----------==//
//
// Part of the LLVM Project, under the Apache License v2.0 with LLVM Exceptions.
// See https://llvm.org/LICENSE.txt for license information.
// SPDX-License-Identifier: Apache-2.0 WITH LLVM-exception
//
//===----------------------------------------------------------------------===//
<<<<<<< HEAD
// REQUIRES: gpu, level_zero
// UNSUPPORTED: gpu-intel-gen9 && windows
// XREQUIRES: gpu
// TODO gpu and level_zero in REQUIRES due to only this platforms supported yet.
// The current "REQUIRES" should be replaced with "gpu" only as mentioned in
// "XREQUIRES".
// TODO: remove fno-fast-math option once the issue is investigated and the test
// is fixed.
// DEFINE: %{mathflags} = %if cl_options %{/clang:-fno-fast-math%} %else %{-fno-fast-math%}
// UNSUPPORTED: cuda, hip
// RUN: %clangxx -fsycl %s -fsycl-device-code-split=per_kernel %{mathflags} -o %t.out
// RUN: %GPU_RUN_PLACEHOLDER %t.out
=======
// TODO: remove fno-fast-math option once the issue is investigated and the test
// is fixed.
// DEFINE: %{mathflags} = %if cl_options %{/clang:-fno-fast-math%} %else %{-fno-fast-math%}
// RUN: %{build} -fsycl-device-code-split=per_kernel %{mathflags} -o %t.out
// RUN: %{run} %t.out
>>>>>>> ec3077b5
//
// Test for simd fill constructor for extra fp types.
// This test uses extra fp data types with different sizes, base and step values
// and different simd constructor invocation contexts.
// The test do the following actions:
//  - construct simd with pre-defined base and step value
//  - bitwise comparing expected and retrieved values

#include "ctor_fill.hpp"

using namespace esimd_test::api::functional;

int main(int, char **) {
  sycl::queue queue(esimd_test::ESIMDSelector,
                    esimd_test::createExceptionHandler());

  bool passed = true;

  const auto fp_types = get_tested_types<tested_types::fp_extra>();
  const auto single_size = get_sizes<8>();
  const auto contexts = unnamed_type_pack<ctors::var_decl>::generate();

  passed &= for_all_combinations<ctors::run_test>(
      fp_types, single_size, contexts,
      ctors::get_init_values_pack<ctors::init_val::neg_inf>(),
      ctors::get_init_values_pack<ctors::init_val::zero>(), queue);
  passed &= for_all_combinations<ctors::run_test>(
      fp_types, single_size, contexts,
      ctors::get_init_values_pack<ctors::init_val::max>(),
      ctors::get_init_values_pack<ctors::init_val::neg_inf>(), queue);
  passed &= for_all_combinations<ctors::run_test>(
      fp_types, single_size, contexts,
      ctors::get_init_values_pack<ctors::init_val::nan>(),
      ctors::get_init_values_pack<ctors::init_val::negative>(), queue);
  passed &= for_all_combinations<ctors::run_test>(
      fp_types, single_size, contexts,
      ctors::get_init_values_pack<ctors::init_val::zero>(),
      ctors::get_init_values_pack<ctors::init_val::nan>(), queue);

  std::cout << (passed ? "=== Test passed\n" : "=== Test FAILED\n");
  return passed ? 0 : 1;
}<|MERGE_RESOLUTION|>--- conflicted
+++ resolved
@@ -5,26 +5,11 @@
 // SPDX-License-Identifier: Apache-2.0 WITH LLVM-exception
 //
 //===----------------------------------------------------------------------===//
-<<<<<<< HEAD
-// REQUIRES: gpu, level_zero
-// UNSUPPORTED: gpu-intel-gen9 && windows
-// XREQUIRES: gpu
-// TODO gpu and level_zero in REQUIRES due to only this platforms supported yet.
-// The current "REQUIRES" should be replaced with "gpu" only as mentioned in
-// "XREQUIRES".
-// TODO: remove fno-fast-math option once the issue is investigated and the test
-// is fixed.
-// DEFINE: %{mathflags} = %if cl_options %{/clang:-fno-fast-math%} %else %{-fno-fast-math%}
-// UNSUPPORTED: cuda, hip
-// RUN: %clangxx -fsycl %s -fsycl-device-code-split=per_kernel %{mathflags} -o %t.out
-// RUN: %GPU_RUN_PLACEHOLDER %t.out
-=======
 // TODO: remove fno-fast-math option once the issue is investigated and the test
 // is fixed.
 // DEFINE: %{mathflags} = %if cl_options %{/clang:-fno-fast-math%} %else %{-fno-fast-math%}
 // RUN: %{build} -fsycl-device-code-split=per_kernel %{mathflags} -o %t.out
 // RUN: %{run} %t.out
->>>>>>> ec3077b5
 //
 // Test for simd fill constructor for extra fp types.
 // This test uses extra fp data types with different sizes, base and step values
