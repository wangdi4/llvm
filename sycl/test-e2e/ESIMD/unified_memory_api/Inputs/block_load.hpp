--- conflicted
+++ resolved
@@ -78,14 +78,11 @@
 
          simd<T, N> Vals;
          simd_mask<1> Mask = (GlobalID + 1) & 0x1;
-<<<<<<< HEAD
-=======
          // TODO: these 2 lines work-around the problem with scalar
          // conversions to bfloat16. It could be just: "simd<T, N>
          // PassThru(ElemOffset, 1);"
          simd<uint32_t, N> PassThruInt(ElemOffset, 1);
          simd<T, N> PassThru = PassThruInt;
->>>>>>> f2eaa6ec
          if constexpr (!CheckProperties) {
            if constexpr (UsePassThruOperand) {
              if (GlobalID & 0x1)
@@ -291,14 +288,11 @@
 
          simd<T, N> Vals;
          simd_mask<1> Mask = (GlobalID + 1) & 0x1;
-<<<<<<< HEAD
-=======
          // TODO: these 2 lines work-around the problem with scalar
          // conversions to bfloat16. It could be just: "simd<T, N>
          // PassThru(ElemOffset, 1);"
          simd<uint32_t, N> PassThruInt(ElemOffset, 1);
          simd<T, N> PassThru = PassThruInt;
->>>>>>> f2eaa6ec
          if constexpr (!CheckProperties) {
            if constexpr (UsePassThruOperand) {
              if (ElemOffset == 0) // try the variant without byte-offset
@@ -413,28 +407,6 @@
         Q, 2, 4, PVCProps);
     Passed &= testACC<T, 8 * I32Factor, CheckMask, CheckMerge, CheckProperties>(
         Q, 2, 4, MinReqAlignProps);
-<<<<<<< HEAD
-    Passed &=
-        testACC<T, 16 * I32Factor, CheckMask, CheckMerge, CheckProperties>(
-            Q, 2, 4, MinReqAlignProps);
-    Passed &=
-        testACC<T, 32 * I32Factor, CheckMask, !CheckMerge, CheckProperties>(
-            Q, 2, 4, PVCProps);
-
-    // This call (potentially) and the next call (guaranteed) load the biggest
-    // load-able chunk, which requires loading with 8-byte elements, which
-    // requires the alignment to be 8-bytes or more.
-    properties PVCAlign8Props{cache_hint_L1<cache_hint::streaming>,
-                              cache_hint_L2<cache_hint::cached>, alignment<8>};
-    Passed &=
-        testACC<T, 64 * I32Factor, CheckMask, CheckMerge, CheckProperties>(
-            Q, 2, 4, PVCAlign8Props);
-
-    if constexpr (sizeof(T) <= 4)
-      Passed &=
-          testACC<T, 128 * I32Factor, CheckMask, CheckMerge, CheckProperties>(
-              Q, 2, 4, PVCAlign8Props);
-=======
     Passed &=
         testACC<T, 16 * I32Factor, CheckMask, CheckMerge, CheckProperties>(
             Q, 2, 4, MinReqAlignProps);
@@ -853,7 +825,6 @@
       Passed &=
           testSLM<T, 128 * I32Factor, CheckMask, CheckMerge, CheckProperties>(
               Q, 2, Align16Props);
->>>>>>> f2eaa6ec
   } // TestPVCFeatures
 
   return Passed;
