--- conflicted
+++ resolved
@@ -1,14 +1,8 @@
 // REQUIRES: gpu, level_zero
 
-<<<<<<< HEAD
-// RUN: %clangxx -fsycl -fsycl-targets=%sycl_triple  %s -o %t.ooo.out
-// RUN: %clangxx -fsycl -fsycl-targets=%sycl_triple  %s -DUSING_INORDER -o %t.ino.out
-// RUN: %clangxx -fsycl -fsycl-targets=%sycl_triple  %s -DUSING_DISCARD_EVENTS -o %t.discard_events.out
-=======
 // RUN: %{build} -o %t.ooo.out
 // RUN: %{build} -DUSING_INORDER -o %t.ino.out
 // RUN: %{build} -DUSING_DISCARD_EVENTS -o %t.discard_events.out
->>>>>>> ec3077b5
 // UNSUPPORTED: ze_debug
 
 // To test batching on out-of-order queue:
