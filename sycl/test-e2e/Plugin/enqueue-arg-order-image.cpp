// REQUIRES: aspect-ext_intel_legacy_image
// UNSUPPORTED: hip

// spir-v gen for legacy images at O0 not working
// UNSUPPORTED: O0

<<<<<<< HEAD
=======
// https://github.com/intel/llvm/issues/11434
// UNSUPPORTED: gpu-intel-dg2

>>>>>>> 7f4c3c22
// RUN: %{build} -o %t.out
// Native images are created with host pointers only with host unified memory
// support, enforce it for this test.
// RUN: env SYCL_HOST_UNIFIED_MEMORY=1 SYCL_PI_TRACE=2 %{run} %t.out | FileCheck %s

#include <iostream>
#include <sycl/accessor.hpp>
#include <sycl/sycl.hpp>

using namespace sycl;

constexpr long width = 16;
constexpr long height = 5;
constexpr long total = width * height;

constexpr long depth = 3;
constexpr long total3D = total * depth;

void remind() {
  /*
    https://www.khronos.org/registry/OpenCL/sdk/2.2/docs/man/html/clEnqueueReadImage.html

    row_pitch in clEnqueueReadImage and input_row_pitch in clEnqueueWriteImage
    is the length of each row in bytes. This value must be greater than or equal
    to the element size in bytes × width. If row_pitch (or input_row_pitch) is
    set to 0, the appropriate row pitch is calculated based on the size of each
    element in bytes multiplied by width.

    slice_pitch in clEnqueueReadImage and input_slice_pitch in
    clEnqueueWriteImage is the size in bytes of the 2D slice of the 3D region of
    a 3D image or each image of a 1D or 2D image array being read or written
    respectively.
  */

  std::cout << "For IMAGES" << std::endl;
  std::cout << "           Region SHOULD be : " << width << "/" << height << "/"
            << depth << std::endl; // 16/5/3
  std::cout << "   row_pitch SHOULD be 0 or : " << width * sizeof(sycl::float4)
            << std::endl; // 0 or 256
  std::cout << " slice_pitch SHOULD be 0 or : "
            << width * sizeof(sycl::float4) * height << std::endl
            << std::endl; // 0 or 1280
}

// ----------- IMAGES

void testcopyD2HImage() {
  // copyD2H
  std::cout << "start copyD2H-Image" << std::endl;
  // image with write accessor to it in kernel
  const sycl::image_channel_order ChanOrder = sycl::image_channel_order::rgba;
  const sycl::image_channel_type ChanType = sycl::image_channel_type::fp32;
  constexpr auto SYCLRead = sycl::access::mode::read;
  constexpr auto SYCLWrite = sycl::access::mode::write;

  const sycl::range<1> ImgSize_1D(width);
  // for a buffer, a range<2> would be  (height, width).
  // but for an image, the interpretation is reversed. (width, height).
  const sycl::range<2> ImgSize_2D(width, height);
  // for a buffer, a range<3> would be (depth, height, width)
  // but for an image, the interpretation is reversed (width, height, depth)
  const sycl::range<3> ImgSize_3D(width, height, depth);

  std::vector<sycl::float4> data_from_1D(ImgSize_1D.size(), {1, 2, 3, 4});
  std::vector<sycl::float4> data_to_1D(ImgSize_1D.size(), {0, 0, 0, 0});
  std::vector<sycl::float4> data_from_2D(ImgSize_2D.size(), {7, 7, 7, 7});
  std::vector<sycl::float4> data_to_2D(ImgSize_2D.size(), {0, 0, 0, 0});
  std::vector<sycl::float4> data_from_3D(ImgSize_3D.size(), {11, 11, 11, 11});
  std::vector<sycl::float4> data_to_3D(ImgSize_3D.size(), {0, 0, 0, 0});

  {
    std::cout << "-- 1D" << std::endl;
    sycl::image<1> image_from_1D(data_from_1D.data(), ChanOrder, ChanType,
                                 ImgSize_1D);
    sycl::image<1> image_to_1D(data_to_1D.data(), ChanOrder, ChanType,
                               ImgSize_1D);
    queue Q;
    Q.submit([&](sycl::handler &CGH) {
      auto readAcc = image_from_1D.get_access<sycl::float4, SYCLRead>(CGH);
      auto writeAcc = image_to_1D.get_access<sycl::float4, SYCLWrite>(CGH);

      CGH.parallel_for<class ImgCopyD2H_1D>(
          ImgSize_1D, [=](sycl::item<1> Item) {
            sycl::float4 Data = readAcc.read(int(Item[0]));
            writeAcc.write(int(Item[0]), Data);
          });
    });
    std::cout << "about to destruct 1D" << std::endl;
  } // ~image 1D

  {
    std::cout << "-- 2D" << std::endl;
    sycl::image<2> image_from_2D(data_from_2D.data(), ChanOrder, ChanType,
                                 ImgSize_2D);
    sycl::image<2> image_to_2D(data_to_2D.data(), ChanOrder, ChanType,
                               ImgSize_2D);
    queue Q;
    Q.submit([&](sycl::handler &CGH) {
      auto readAcc = image_from_2D.get_access<sycl::float4, SYCLRead>(CGH);
      auto writeAcc = image_to_2D.get_access<sycl::float4, SYCLWrite>(CGH);

      CGH.parallel_for<class ImgCopyD2H_2D>(
          ImgSize_2D, [=](sycl::item<2> Item) {
            sycl::float4 Data = readAcc.read(sycl::int2{Item[0], Item[1]});
            writeAcc.write(sycl::int2{Item[0], Item[1]}, Data);
          });
    });
    std::cout << "about to destruct 2D" << std::endl;
  } // ~image 2D

  {
    std::cout << "-- 3D" << std::endl;
    sycl::image<3> image_from_3D(data_from_3D.data(), ChanOrder, ChanType,
                                 ImgSize_3D);
    sycl::image<3> image_to_3D(data_to_3D.data(), ChanOrder, ChanType,
                               ImgSize_3D);
    queue Q;
    Q.submit([&](sycl::handler &CGH) {
      auto readAcc = image_from_3D.get_access<sycl::float4, SYCLRead>(CGH);
      auto writeAcc = image_to_3D.get_access<sycl::float4, SYCLWrite>(CGH);

      CGH.parallel_for<class ImgCopyD2H_3D>(
          ImgSize_3D, [=](sycl::item<3> Item) {
            sycl::float4 Data =
                readAcc.read(sycl::int4{Item[0], Item[1], Item[2], 0});
            writeAcc.write(sycl::int4{Item[0], Item[1], Item[2], 0}, Data);
          });
    });
    std::cout << "about to destruct 3D" << std::endl;
  } // ~image 3D

  std::cout << "end copyD2H-Image" << std::endl;
}

void testcopyH2DImage() {
  // copy between two queues triggers a copyH2D, followed by a copyD2H
  // Here we only care about checking copyH2D
  std::cout << "start copyH2D-image" << std::endl;

  const sycl::image_channel_order ChanOrder = sycl::image_channel_order::rgba;
  const sycl::image_channel_type ChanType = sycl::image_channel_type::fp32;
  constexpr auto SYCLRead = sycl::access::mode::read;
  constexpr auto SYCLWrite = sycl::access::mode::write;

  const sycl::range<1> ImgSize_1D(width);
  // for a buffer, a range<2> would be  (height, width).
  // but for an image, the interpretation is reversed. (width, height).
  const sycl::range<2> ImgSize_2D(width, height);
  // for a buffer, a range<3> would be (depth, height, width)
  // but for an image, the interpretation is reversed (width, height, depth)
  const sycl::range<3> ImgSize_3D(width, height, depth);

  std::vector<sycl::float4> data_from_1D(ImgSize_1D.size(), {1, 2, 3, 4});
  std::vector<sycl::float4> data_to_1D(ImgSize_1D.size(), {0, 0, 0, 0});
  std::vector<sycl::float4> data_from_2D(ImgSize_2D.size(), {7, 7, 7, 7});
  std::vector<sycl::float4> data_to_2D(ImgSize_2D.size(), {0, 0, 0, 0});
  std::vector<sycl::float4> data_from_3D(ImgSize_3D.size(), {11, 11, 11, 11});
  std::vector<sycl::float4> data_to_3D(ImgSize_3D.size(), {0, 0, 0, 0});

  // 1D
  {
    std::cout << "-- 1D" << std::endl;
    sycl::image<1> image_from_1D(data_from_1D.data(), ChanOrder, ChanType,
                                 ImgSize_1D);
    sycl::image<1> image_to_1D(data_to_1D.data(), ChanOrder, ChanType,
                               ImgSize_1D);
    device Dev;
    context Ctx{Dev};
    context otherCtx{Dev};

    queue Q{Ctx, Dev};
    queue otherQueue{otherCtx, Dev};
    // first op
    Q.submit([&](sycl::handler &CGH) {
      auto readAcc = image_from_1D.get_access<sycl::float4, SYCLRead>(CGH);
      auto writeAcc = image_to_1D.get_access<sycl::float4, SYCLWrite>(CGH);

      CGH.parallel_for<class ImgCopyH2D_1D>(
          ImgSize_1D, [=](sycl::item<1> Item) {
            sycl::float4 Data = readAcc.read(int(Item[0]));
            writeAcc.write(int(Item[0]), Data);
          });
    });
    Q.wait();
    // second op
    otherQueue.submit([&](sycl::handler &CGH) {
      auto readAcc = image_from_1D.get_access<sycl::float4, SYCLRead>(CGH);
      auto writeAcc = image_to_1D.get_access<sycl::float4, SYCLWrite>(CGH);

      CGH.parallel_for<class ImgCopyH2D_1D_2nd>(
          ImgSize_1D, [=](sycl::item<1> Item) {
            sycl::float4 Data = readAcc.read(int(Item[0]));
            writeAcc.write(int(Item[0]), Data);
          });
    });
    otherQueue.wait();
    std::cout << "about to destruct 1D" << std::endl;
  } // ~image 1D

  // 2D
  {
    std::cout << "-- 2D" << std::endl;
    sycl::image<2> image_from_2D(data_from_2D.data(), ChanOrder, ChanType,
                                 ImgSize_2D);
    sycl::image<2> image_to_2D(data_to_2D.data(), ChanOrder, ChanType,
                               ImgSize_2D);
    device Dev{default_selector_v};
    context Ctx{Dev};
    context otherCtx{Dev};

    queue Q{Ctx, Dev};
    queue otherQueue{otherCtx, Dev};
    Q.submit([&](sycl::handler &CGH) {
      auto readAcc = image_from_2D.get_access<sycl::float4, SYCLRead>(CGH);
      auto writeAcc = image_to_2D.get_access<sycl::float4, SYCLWrite>(CGH);

      CGH.parallel_for<class ImgCopyH2D_2D>(
          ImgSize_2D, [=](sycl::item<2> Item) {
            sycl::float4 Data = readAcc.read(sycl::int2{Item[0], Item[1]});
            writeAcc.write(sycl::int2{Item[0], Item[1]}, Data);
          });
    });
    Q.wait();
    // second op
    otherQueue.submit([&](sycl::handler &CGH) {
      auto readAcc = image_from_2D.get_access<sycl::float4, SYCLRead>(CGH);
      auto writeAcc = image_to_2D.get_access<sycl::float4, SYCLWrite>(CGH);

      CGH.parallel_for<class ImgCopyH2D_2D_2nd>(
          ImgSize_2D, [=](sycl::item<2> Item) {
            sycl::float4 Data = readAcc.read(sycl::int2{Item[0], Item[1]});
            writeAcc.write(sycl::int2{Item[0], Item[1]}, Data);
          });
    });
    otherQueue.wait();
    std::cout << "about to destruct 2D" << std::endl;
  } // ~image 2D

  // 3D
  {
    std::cout << "-- 3D" << std::endl;
    sycl::image<3> image_from_3D(data_from_3D.data(), ChanOrder, ChanType,
                                 ImgSize_3D);
    sycl::image<3> image_to_3D(data_to_3D.data(), ChanOrder, ChanType,
                               ImgSize_3D);
    device Dev{default_selector_v};
    context Ctx{Dev};
    context otherCtx{Dev};

    queue Q{Ctx, Dev};
    queue otherQueue{otherCtx, Dev};
    Q.submit([&](sycl::handler &CGH) {
      auto readAcc = image_from_3D.get_access<sycl::float4, SYCLRead>(CGH);
      auto writeAcc = image_to_3D.get_access<sycl::float4, SYCLWrite>(CGH);

      CGH.parallel_for<class ImgCopyH2D_3D>(
          ImgSize_3D, [=](sycl::item<3> Item) {
            sycl::float4 Data =
                readAcc.read(sycl::int4{Item[0], Item[1], Item[2], 0});
            writeAcc.write(sycl::int4{Item[0], Item[1], Item[2], 0}, Data);
          });
    });
    Q.wait();
    // second op
    otherQueue.submit([&](sycl::handler &CGH) {
      auto readAcc = image_from_3D.get_access<sycl::float4, SYCLRead>(CGH);
      auto writeAcc = image_to_3D.get_access<sycl::float4, SYCLWrite>(CGH);

      CGH.parallel_for<class ImgCopyH2D_3D_2nd>(
          ImgSize_3D, [=](sycl::item<3> Item) {
            sycl::float4 Data =
                readAcc.read(sycl::int4{Item[0], Item[1], Item[2], 0});
            writeAcc.write(sycl::int4{Item[0], Item[1], Item[2], 0}, Data);
          });
    });
    otherQueue.wait();
    std::cout << "about to destruct 3D" << std::endl;
  } // ~image 3D

  std::cout << "end copyH2D-image" << std::endl;
}

// --------------

int main() {

  remind();
  testcopyD2HImage();
  testcopyH2DImage();
  // TODO  .copy() and .fill() not yet supported for images
  // add tests once they are.
}

// ----------- IMAGES

// clang-format off
//CHECK: start copyD2H-Image
//CHECK: -- 1D
//CHECK: ---> piMemImageCreate(
//CHECK: image_desc w/h/d : 16 / 1 / 1  --  arrSz/row/slice : 0 / 256 / 256  --  num_mip_lvls/num_smpls/image_type : 0 / 0 / 4340
//CHECK: ---> piMemImageCreate(
//CHECK: image_desc w/h/d : 16 / 1 / 1  --  arrSz/row/slice : 0 / 256 / 256  --  num_mip_lvls/num_smpls/image_type : 0 / 0 / 4340
//CHECK: about to destruct 1D
//CHECK: ---> piEnqueueMemImageRead(
//CHECK: pi_image_region width/height/depth : 16/1/1
//CHECK: -- 2D
//CHECK: ---> piMemImageCreate(
//CHECK: image_desc w/h/d : 16 / 5 / 1  --  arrSz/row/slice : 0 / 256 / 1280  --  num_mip_lvls/num_smpls/image_type : 0 / 0 / 4337
//CHECK: ---> piMemImageCreate(
//CHECK: image_desc w/h/d : 16 / 5 / 1  --  arrSz/row/slice : 0 / 256 / 1280  --  num_mip_lvls/num_smpls/image_type : 0 / 0 / 4337
//CHECK: about to destruct 2D
//CHECK: ---> piEnqueueMemImageRead(
//CHECK: pi_image_region width/height/depth : 16/5/1
// CHECK-NEXT: <unknown> : 256
//CHECK: -- 3D
//CHECK: ---> piMemImageCreate(
//CHECK: image_desc w/h/d : 16 / 5 / 3  --  arrSz/row/slice : 0 / 256 / 1280  --  num_mip_lvls/num_smpls/image_type : 0 / 0 / 4338
//CHECK: ---> piMemImageCreate(
//CHECK: image_desc w/h/d : 16 / 5 / 3  --  arrSz/row/slice : 0 / 256 / 1280  --  num_mip_lvls/num_smpls/image_type : 0 / 0 / 4338
//CHECK: about to destruct 3D
//CHECK: ---> piEnqueueMemImageRead(
//CHECK: pi_image_region width/height/depth : 16/5/3
// CHECK-NEXT: <unknown> : 256
// CHECK-NEXT: <unknown> : 1280
//CHECK: end copyD2H-Image

//CHECK: start copyH2D-image
//CHECK: -- 1D
//CHECK: ---> piMemImageCreate(
//CHECK: image_desc w/h/d : 16 / 1 / 1  --  arrSz/row/slice : 0 / 256 / 256  --  num_mip_lvls/num_smpls/image_type : 0 / 0 / 4340
//CHECK: ---> piMemImageCreate(
//CHECK: image_desc w/h/d : 16 / 1 / 1  --  arrSz/row/slice : 0 / 256 / 256  --  num_mip_lvls/num_smpls/image_type : 0 / 0 / 4340
//CHECK: ---> piMemImageCreate(
//CHECK: image_desc w/h/d : 16 / 1 / 1  --  arrSz/row/slice : 0 / 0 / 0  --  num_mip_lvls/num_smpls/image_type : 0 / 0 / 4340
//CHECK: ---> piEnqueueMemImageRead(
//CHECK: pi_image_region width/height/depth : 16/1/1
// The order of the following calls may vary since some of them are made by a
// host task (in a separate thread).
//CHECK-DAG: ---> piMemImageCreate(
//CHECK-DAG: image_desc w/h/d : 16 / 1 / 1  --  arrSz/row/slice : 0 / 0 / 0  --  num_mip_lvls/num_smpls/image_type : 0 / 0 / 4340
//CHECK-DAG: ---> piEnqueueMemImageRead(
//CHECK-DAG: pi_image_region width/height/depth : 16/1/1
//CHECK-DAG: ---> piEnqueueMemImageWrite(
//CHECK-DAG: pi_image_region width/height/depth : 16/1/1
//CHECK-DAG: ---> piEnqueueMemImageWrite(
//CHECK-DAG: pi_image_region width/height/depth : 16/1/1
//CHECK: about to destruct 1D
//CHECK: ---> piEnqueueMemImageRead(
//CHECK: pi_image_region width/height/depth : 16/1/1
//CHECK: -- 2D
//CHECK: ---> piMemImageCreate(
//CHECK: image_desc w/h/d : 16 / 5 / 1  --  arrSz/row/slice : 0 / 256 / 1280  --  num_mip_lvls/num_smpls/image_type : 0 / 0 / 4337
//CHECK: ---> piMemImageCreate(
//CHECK: image_desc w/h/d : 16 / 5 / 1  --  arrSz/row/slice : 0 / 256 / 1280  --  num_mip_lvls/num_smpls/image_type : 0 / 0 / 4337
//CHECK: ---> piMemImageCreate(
//CHECK: image_desc w/h/d : 16 / 5 / 1  --  arrSz/row/slice : 0 / 0 / 0  --  num_mip_lvls/num_smpls/image_type : 0 / 0 / 4337
//CHECK: ---> piEnqueueMemImageRead(
//CHECK: pi_image_region width/height/depth : 16/5/1
// The order of the following calls may vary since some of them are made by a
// host task (in a separate thread).
//CHECK-DAG: ---> piMemImageCreate(
//CHECK-DAG: image_desc w/h/d : 16 / 5 / 1  --  arrSz/row/slice : 0 / 0 / 0  --  num_mip_lvls/num_smpls/image_type : 0 / 0 / 4337
//CHECK-DAG: ---> piEnqueueMemImageRead(
//CHECK-DAG: pi_image_region width/height/depth : 16/5/1
//CHECK-DAG: ---> piEnqueueMemImageWrite(
//CHECK-DAG: pi_image_region width/height/depth : 16/5/1
//CHECK-DAG: <unknown> : 256
//CHECK-DAG: ---> piEnqueueMemImageWrite(
//CHECK-DAG: pi_image_region width/height/depth : 16/5/1
//CHECK-DAG: <unknown> : 256
//CHECK: about to destruct 2D
//CHECK: ---> piEnqueueMemImageRead(
//CHECK: pi_image_region width/height/depth : 16/5/1
//CHECK: -- 3D
//CHECK: ---> piMemImageCreate(
//CHECK: image_desc w/h/d : 16 / 5 / 3  --  arrSz/row/slice : 0 / 256 / 1280  --  num_mip_lvls/num_smpls/image_type : 0 / 0 / 4338
//CHECK: ---> piMemImageCreate(
//CHECK: image_desc w/h/d : 16 / 5 / 3  --  arrSz/row/slice : 0 / 256 / 1280  --  num_mip_lvls/num_smpls/image_type : 0 / 0 / 4338
//CHECK: ---> piMemImageCreate(
//CHECK: image_desc w/h/d : 16 / 5 / 3  --  arrSz/row/slice : 0 / 0 / 0  --  num_mip_lvls/num_smpls/image_type : 0 / 0 / 4338
//CHECK: ---> piEnqueueMemImageRead(
//CHECK: pi_image_region width/height/depth : 16/5/3
// The order of the following calls may vary since some of them are made by a
// host task (in a separate thread).
//CHECK-DAG: ---> piMemImageCreate(
//CHECK-DAG: image_desc w/h/d : 16 / 5 / 3  --  arrSz/row/slice : 0 / 0 / 0  --  num_mip_lvls/num_smpls/image_type : 0 / 0 / 4338
//CHECK-DAG: ---> piEnqueueMemImageRead(
//CHECK-DAG: pi_image_region width/height/depth : 16/5/3
//CHECK-DAG: ---> piEnqueueMemImageWrite(
//CHECK-DAG: pi_image_region width/height/depth : 16/5/3
//CHECK-DAG: <unknown> : 256
//CHECK-DAG: <unknown> : 1280
//CHECK-DAG: ---> piEnqueueMemImageWrite(
//CHECK-DAG: pi_image_region width/height/depth : 16/5/3
//CHECK-DAG: <unknown> : 256
//CHECK-DAG: <unknown> : 1280
//CHECK: about to destruct 3D
//CHECK: ---> piEnqueueMemImageRead(
//CHECK: pi_image_region width/height/depth : 16/5/3
// CHECK-NEXT: <unknown> : 256
// CHECK-NEXT: <unknown> : 1280
//CHECK: end copyH2D-image
// clang-format on<|MERGE_RESOLUTION|>--- conflicted
+++ resolved
@@ -4,12 +4,9 @@
 // spir-v gen for legacy images at O0 not working
 // UNSUPPORTED: O0
 
-<<<<<<< HEAD
-=======
 // https://github.com/intel/llvm/issues/11434
 // UNSUPPORTED: gpu-intel-dg2
 
->>>>>>> 7f4c3c22
 // RUN: %{build} -o %t.out
 // Native images are created with host pointers only with host unified memory
 // support, enforce it for this test.
