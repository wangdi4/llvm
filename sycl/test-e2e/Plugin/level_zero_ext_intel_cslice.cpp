// REQUIRES: level_zero
// REQUIRES: aspect-ext_intel_device_id

// RUN: %{build} -o %t.out

// RUN: env ZEX_NUMBER_OF_CCS=0:4 ZE_DEBUG=1 %{run} %t.out 2>&1 | FileCheck %s --check-prefixes=CHECK-PVC

// RUN: env SYCL_PI_LEVEL_ZERO_EXPOSE_CSLICE_IN_AFFINITY_PARTITIONING=1 \
<<<<<<< HEAD
// RUN:   env ZEX_NUMBER_OF_CCS=0:4 env ZE_DEBUG=1 %GPU_RUN_PLACEHOLDER %t.out> %t.compat.log 2>&1
// RUN: %GPU_RUN_PLACEHOLDER FileCheck %s --check-prefixes=CHECK-PVC < %t.compat.log
=======
// RUN:   ZEX_NUMBER_OF_CCS=0:4 ZE_DEBUG=1 %{run} %t.out  2>&1 | FileCheck %s --check-prefixes=CHECK-PVC
>>>>>>> ec3077b5

// Same, but using immediate commandlists:

// RUN: env SYCL_PI_LEVEL_ZERO_USE_IMMEDIATE_COMMANDLISTS=1 ZEX_NUMBER_OF_CCS=0:4 \
// RUN:   ZE_DEBUG=1 %{run} %t.out 2>&1 | FileCheck %s --check-prefixes=CHECK-PVC

<<<<<<< HEAD
// RUN: env SYCL_PI_LEVEL_ZERO_USE_IMMEDIATE_COMMANDLISTS=1 env SYCL_PI_LEVEL_ZERO_EXPOSE_CSLICE_IN_AFFINITY_PARTITIONING=1 \
// RUN:   env ZEX_NUMBER_OF_CCS=0:4 env ZE_DEBUG=1 %GPU_RUN_PLACEHOLDER %t.out> %t.compat.log 2>&1
// RUN: %GPU_RUN_PLACEHOLDER FileCheck %s --check-prefixes=CHECK-PVC < %t.compat.log

// REQUIRES: level_zero
=======
// RUN: env SYCL_PI_LEVEL_ZERO_USE_IMMEDIATE_COMMANDLISTS=1 SYCL_PI_LEVEL_ZERO_EXPOSE_CSLICE_IN_AFFINITY_PARTITIONING=1 \
// RUN:   ZEX_NUMBER_OF_CCS=0:4 ZE_DEBUG=1 %{run} %t.out 2>&1 | FileCheck %s --check-prefixes=CHECK-PVC
>>>>>>> ec3077b5

#include <sycl/sycl.hpp>

using namespace sycl;

// Specified in the RUN line.
static constexpr int NumCSlices = 4;
static const bool ExposeCSliceInAffinityPartitioning = [] {
  const char *Flag =
      std::getenv("SYCL_PI_LEVEL_ZERO_EXPOSE_CSLICE_IN_AFFINITY_PARTITIONING");
  return Flag ? std::atoi(Flag) != 0 : false;
}();

template <typename RangeTy, typename ElemTy>
bool contains(RangeTy &&Range, const ElemTy &Elem) {
  return std::find(Range.begin(), Range.end(), Elem) != Range.end();
}

bool isPartitionableBy(device &Dev, info::partition_property Prop) {
  return contains(Dev.get_info<info::device::partition_properties>(), Prop);
}

bool isPartitionableByCSlice(device &Dev) {
  return isPartitionableBy(
      Dev, info::partition_property::ext_intel_partition_by_cslice);
}

bool isPartitionableByAffinityDomain(device &Dev) {
  return isPartitionableBy(
      Dev, info::partition_property::partition_by_affinity_domain);
}

bool IsPVC(device &d) {
  uint32_t masked_device_id =
      d.get_info<ext::intel::info::device::device_id>() & 0xff0;
  return masked_device_id == 0xbd0 || masked_device_id == 0xb60;
}

void test_pvc(device &d) {
  std::cout << "Test PVC Begin" << std::endl;
  // CHECK-PVC: Test PVC Begin
  std::cout << "IsPVC: " << IsPVC(d) << std::endl;
  if (IsPVC(d)) {
    assert(isPartitionableByAffinityDomain(d));
    assert(!isPartitionableByCSlice(d));
    {
      try {
        std::ignore = d.create_sub_devices<
            info::partition_property::ext_intel_partition_by_cslice>();
        assert(false && "Expected an exception to be thrown earlier!");
      } catch (sycl::exception &e) {
        assert(e.code() == errc::feature_not_supported);
      }
    }

    auto sub_devices = d.create_sub_devices<
        info::partition_property::partition_by_affinity_domain>(
        info::partition_affinity_domain::next_partitionable);
    device &sub_device = sub_devices[1];
    assert(isPartitionableByAffinityDomain(sub_device) ==
           ExposeCSliceInAffinityPartitioning);
    assert(isPartitionableByCSlice(sub_device));
    assert(sub_device.get_info<info::device::partition_type_property>() ==
           info::partition_property::partition_by_affinity_domain);

    {
      try {
        std::ignore = sub_device.create_sub_devices<
            info::partition_property::partition_by_affinity_domain>(
            info::partition_affinity_domain::next_partitionable);
        assert(ExposeCSliceInAffinityPartitioning &&
               "Expected an exception to be thrown earlier!");
      } catch (sycl::exception &e) {
        assert(e.code() == errc::feature_not_supported);
      }
    }

    auto VerifySubSubDevice = [&](auto &sub_sub_devices) {
      device &sub_sub_device = sub_sub_devices[1];
      assert(sub_sub_devices.size() == NumCSlices);
      assert(!isPartitionableByAffinityDomain(sub_sub_device));
      assert(!isPartitionableByCSlice(sub_sub_device));

      // Note that we still report this sub-sub-device as created via
      // partitioning by cslice even if it was partition by affinity domain.
      // This is a known limitation that we won't address as the whole code path
      // (exposing CSlice as sub-devices via partitioning by affinity domaing
      // using SYCL_PI_LEVEL_ZERO_EXPOSE_CSLICE_IN_AFFINITY_PARTITIONING
      // environment variable) is deprecated  and is going to be removed.
      assert(sub_sub_device.get_info<info::device::partition_type_property>() ==
             info::partition_property::ext_intel_partition_by_cslice);

      assert(sub_sub_device.get_info<info::device::max_compute_units>() *
                 NumCSlices ==
             sub_device.get_info<info::device::max_compute_units>());

      {
        queue q{sub_device};
        q.single_task([=]() {});
      }
      {
        queue q{sub_sub_device};
        q.single_task([=]() {});
      }
    };

    // CHECK-PVC: [getZeQueue]: create queue ordinal = 0, index = 0 (round robin in [0, 0])
    // CHECK-PVC: [getZeQueue]: create queue ordinal = 0, index = 1 (round robin in [1, 1])
    if (ExposeCSliceInAffinityPartitioning) {
      auto sub_sub_devices = sub_device.create_sub_devices<
          info::partition_property::partition_by_affinity_domain>(
          info::partition_affinity_domain::next_partitionable);
      VerifySubSubDevice(sub_sub_devices);
    } else {
      auto sub_sub_devices = sub_device.create_sub_devices<
          info::partition_property::ext_intel_partition_by_cslice>();
      VerifySubSubDevice(sub_sub_devices);
    }
  } else {
    // Make FileCheck pass.
    std::cout << "Fake ZE_DEBUG output for FileCheck:" << std::endl;
    // clang-format off
    std::cout << "[getZeQueue]: create queue ordinal = 0, index = 0 (round robin in [0, 0])" << std::endl;
    std::cout << "[getZeQueue]: create queue ordinal = 0, index = 1 (round robin in [1, 1])" << std::endl;
    // clang-format on
  }
  std::cout << "Test PVC End" << std::endl;
  // CHECK-PVC: Test PVC End
}

void test_non_pvc(device &d) {
  if (IsPVC(d))
    return;

  // Non-PVC devices are not partitionable by CSlice at any level of
  // partitioning.

  while (true) {
    assert(!isPartitionableByCSlice(d));

    if (!isPartitionableByAffinityDomain(d))
      // No more sub-devices.
      break;

    auto sub_devices = d.create_sub_devices<
        info::partition_property::partition_by_affinity_domain>(
        info::partition_affinity_domain::next_partitionable);
    d = sub_devices[0];
  }
}

int main() {
  device d;

  test_pvc(d);
  test_non_pvc(d);

  return 0;
}<|MERGE_RESOLUTION|>--- conflicted
+++ resolved
@@ -6,28 +6,15 @@
 // RUN: env ZEX_NUMBER_OF_CCS=0:4 ZE_DEBUG=1 %{run} %t.out 2>&1 | FileCheck %s --check-prefixes=CHECK-PVC
 
 // RUN: env SYCL_PI_LEVEL_ZERO_EXPOSE_CSLICE_IN_AFFINITY_PARTITIONING=1 \
-<<<<<<< HEAD
-// RUN:   env ZEX_NUMBER_OF_CCS=0:4 env ZE_DEBUG=1 %GPU_RUN_PLACEHOLDER %t.out> %t.compat.log 2>&1
-// RUN: %GPU_RUN_PLACEHOLDER FileCheck %s --check-prefixes=CHECK-PVC < %t.compat.log
-=======
 // RUN:   ZEX_NUMBER_OF_CCS=0:4 ZE_DEBUG=1 %{run} %t.out  2>&1 | FileCheck %s --check-prefixes=CHECK-PVC
->>>>>>> ec3077b5
 
 // Same, but using immediate commandlists:
 
 // RUN: env SYCL_PI_LEVEL_ZERO_USE_IMMEDIATE_COMMANDLISTS=1 ZEX_NUMBER_OF_CCS=0:4 \
 // RUN:   ZE_DEBUG=1 %{run} %t.out 2>&1 | FileCheck %s --check-prefixes=CHECK-PVC
 
-<<<<<<< HEAD
-// RUN: env SYCL_PI_LEVEL_ZERO_USE_IMMEDIATE_COMMANDLISTS=1 env SYCL_PI_LEVEL_ZERO_EXPOSE_CSLICE_IN_AFFINITY_PARTITIONING=1 \
-// RUN:   env ZEX_NUMBER_OF_CCS=0:4 env ZE_DEBUG=1 %GPU_RUN_PLACEHOLDER %t.out> %t.compat.log 2>&1
-// RUN: %GPU_RUN_PLACEHOLDER FileCheck %s --check-prefixes=CHECK-PVC < %t.compat.log
-
-// REQUIRES: level_zero
-=======
 // RUN: env SYCL_PI_LEVEL_ZERO_USE_IMMEDIATE_COMMANDLISTS=1 SYCL_PI_LEVEL_ZERO_EXPOSE_CSLICE_IN_AFFINITY_PARTITIONING=1 \
 // RUN:   ZEX_NUMBER_OF_CCS=0:4 ZE_DEBUG=1 %{run} %t.out 2>&1 | FileCheck %s --check-prefixes=CHECK-PVC
->>>>>>> ec3077b5
 
 #include <sycl/sycl.hpp>
 
