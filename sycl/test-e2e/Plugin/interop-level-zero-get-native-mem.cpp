// REQUIRES: level_zero, level_zero_dev_kit
// L0 plugin incorrectly reports memory leaks because it doesn't take into
// account direct calls to L0 API.
// UNSUPPORTED: ze_debug
<<<<<<< HEAD
// RUN: %clangxx -fsycl -fsycl-targets=%sycl_triple %level_zero_options %s -o %t.out
// RUN: env SYCL_BE=PI_LEVEL_ZERO %GPU_RUN_PLACEHOLDER %t.out
=======
// RUN: %{build} %level_zero_options -o %t.out
// RUN: %{run} %t.out
>>>>>>> ec3077b5

// Test get_native_mem for the Level Zero backend.

// Level-Zero
#include <level_zero/ze_api.h>

// SYCL
#include "interop-level-zero-buffer-helpers.hpp"
#include <sycl/ext/oneapi/backend/level_zero.hpp>
#include <sycl/sycl.hpp>

using namespace sycl;

constexpr size_t SIZE = 16;

int main() {
#ifdef SYCL_EXT_ONEAPI_BACKEND_LEVEL_ZERO
  try {
    platform Plt{gpu_selector_v};

    auto Devices = Plt.get_devices();

    if (Devices.size() < 1) {
      std::cout << "Devices not found" << std::endl;
      return 0;
    }

    device Dev1 = Devices[0];
    context Context1{Dev1};
    queue Queue1{Context1, Dev1};

    device Dev2 = Devices.size() > 1 ? Devices[1] : Devices[0];
    context Context2{Dev2};
    queue Queue2{Context2, Dev2};

    auto Context = Queue1.get_context();
    auto Device = Queue1.get_info<info::queue::device>();

    // Get native Level Zero handles
    auto ZeContext = get_native<backend::ext_oneapi_level_zero>(Context);
    auto ZeDevice = get_native<backend::ext_oneapi_level_zero>(Device);

    ze_device_mem_alloc_desc_t DeviceDesc = {};
    DeviceDesc.stype = ZE_STRUCTURE_TYPE_DEVICE_MEM_ALLOC_DESC;
    DeviceDesc.ordinal = 0;
    DeviceDesc.flags = 0;
    DeviceDesc.pNext = nullptr;

    ze_host_mem_alloc_desc_t HostDesc = {};
    HostDesc.stype = ZE_STRUCTURE_TYPE_HOST_MEM_ALLOC_DESC;
    HostDesc.pNext = nullptr;
    HostDesc.flags = 0;

    void *NativeBuffer = nullptr;
    if (is_discrete(Device))
      // Use shared allocation (the check contents on the host later) associated
      // with a device if the device is discreet.
      zeMemAllocShared(ZeContext, &DeviceDesc, &HostDesc, 12 * sizeof(int), 1,
                       ZeDevice, &NativeBuffer);
    else
      // Use host allocation if device is integrated.
      zeMemAllocHost(ZeContext, &HostDesc, 12 * sizeof(int), 1, &NativeBuffer);

    backend_input_t<backend::ext_oneapi_level_zero, buffer<int, 1>>
        BufferInteropInput = {NativeBuffer,
                              ext::oneapi::level_zero::ownership::transfer};
    {
      auto BufferInterop = make_buffer<backend::ext_oneapi_level_zero, int, 1>(
          BufferInteropInput, Context);

      auto Event = Queue1.submit([&](sycl::handler &CGH) {
        auto Acc =
            BufferInterop.get_access<sycl::access::mode::read_write>(CGH);
        CGH.single_task<class SimpleKernel6>([=]() {
          for (int i = 0; i < 12; i++) {
            Acc[i] = 99;
          }
        });
      });
      Event.wait();

      // Submit in a different context
      Queue2.submit([&](sycl::handler &CGH) {
        auto Acc =
            BufferInterop.get_access<sycl::access::mode::read_write>(CGH);
        CGH.single_task<class SimpleKernel7>([=]() {
          for (int i = 0; i < 12; i++) {
            Acc[i] *= 2;
          }
        });
      });

      Queue2.wait();

      Queue1
          .submit([&](handler &CGH) {
            auto BufferAcc = BufferInterop.get_access<access::mode::write>(CGH);
            CGH.host_task([=](const interop_handle &IH) {
              void *DevicePtr =
                  IH.get_native_mem<backend::ext_oneapi_level_zero>(BufferAcc);
              ze_memory_allocation_properties_t MemAllocProperties{};
              ze_result_t Res = zeMemGetAllocProperties(
                  ZeContext, DevicePtr, &MemAllocProperties, nullptr);
              assert(Res == ZE_RESULT_SUCCESS);

              assert(NativeBuffer == DevicePtr);

              int *CastedPtr = (int *)DevicePtr;
              for (int i = 0; i < 12; i++)
                assert(CastedPtr[i] == 198);
            });
          })
          .wait();
    }

  } catch (exception &e) {
    std::cout << e.what() << std::endl;
  }
#else
  std::cout << "Test skipped due to missing support for Level-Zero backend."
            << std::endl;
#endif
  return 0;
}<|MERGE_RESOLUTION|>--- conflicted
+++ resolved
@@ -2,13 +2,8 @@
 // L0 plugin incorrectly reports memory leaks because it doesn't take into
 // account direct calls to L0 API.
 // UNSUPPORTED: ze_debug
-<<<<<<< HEAD
-// RUN: %clangxx -fsycl -fsycl-targets=%sycl_triple %level_zero_options %s -o %t.out
-// RUN: env SYCL_BE=PI_LEVEL_ZERO %GPU_RUN_PLACEHOLDER %t.out
-=======
 // RUN: %{build} %level_zero_options -o %t.out
 // RUN: %{run} %t.out
->>>>>>> ec3077b5
 
 // Test get_native_mem for the Level Zero backend.
 
