# -*- Python -*-

import os
import platform
import copy
import re
import subprocess
import tempfile
from distutils.spawn import find_executable

import lit.formats
import lit.util

from lit.llvm import llvm_config
from lit.llvm.subst import ToolSubst, FindTool

# Configuration file for the 'lit' test runner.

# name: The name of this test suite.
config.name = 'SYCL'

# suffixes: A list of file extensions to treat as test files.
config.suffixes = ['.c', '.cpp']

config.excludes = ['Inputs']

# test_source_root: The root path where tests are located.
config.test_source_root = os.path.dirname(__file__)

# test_exec_root: The root path where tests should be run.
config.test_exec_root = config.sycl_obj_root

# allow expanding substitutions that are based on other substitutions
config.recursiveExpansionLimit = 10

# To be filled by lit.local.cfg files.
config.required_features = []
config.unsupported_features = []

# Cleanup environment variables which may affect tests
possibly_dangerous_env_vars = ['COMPILER_PATH', 'RC_DEBUG_OPTIONS',
                               'CINDEXTEST_PREAMBLE_FILE', 'LIBRARY_PATH',
                               'CPATH', 'C_INCLUDE_PATH', 'CPLUS_INCLUDE_PATH',
                               'OBJC_INCLUDE_PATH', 'OBJCPLUS_INCLUDE_PATH',
                               'LIBCLANG_TIMING', 'LIBCLANG_OBJTRACKING',
                               'LIBCLANG_LOGGING', 'LIBCLANG_BGPRIO_INDEX',
                               'LIBCLANG_BGPRIO_EDIT', 'LIBCLANG_NOTHREADS',
                               'LIBCLANG_RESOURCE_USAGE',
                               'LIBCLANG_CODE_COMPLETION_LOGGING']

# Clang/Win32 may refer to %INCLUDE%. vsvarsall.bat sets it.
if platform.system() != 'Windows':
    possibly_dangerous_env_vars.append('INCLUDE')

for name in possibly_dangerous_env_vars:
    if name in llvm_config.config.environment:
        del llvm_config.config.environment[name]

# Propagate some variables from the host environment.
llvm_config.with_system_environment(['PATH', 'OCL_ICD_FILENAMES',
    'CL_CONFIG_DEVICES', 'SYCL_DEVICE_ALLOWLIST', 'SYCL_CONFIG_FILE_NAME'])

llvm_config.with_environment('PATH', config.lit_tools_dir, append_path=True)

# Configure LD_LIBRARY_PATH or corresponding os-specific alternatives
if platform.system() == "Linux":
    config.available_features.add('linux')
    llvm_config.with_system_environment(['LD_LIBRARY_PATH','LIBRARY_PATH','CPATH'])
    llvm_config.with_environment('LD_LIBRARY_PATH', config.sycl_libs_dir, append_path=True)

elif platform.system() == "Windows":
    config.available_features.add('windows')
    llvm_config.with_system_environment(['LIB','CPATH','INCLUDE'])
    llvm_config.with_environment('LIB', config.sycl_libs_dir, append_path=True)
    llvm_config.with_environment('PATH', config.sycl_libs_dir, append_path=True)
    llvm_config.with_environment('LIB', os.path.join(config.dpcpp_root_dir, 'lib'), append_path=True)

elif platform.system() == "Darwin":
    # FIXME: surely there is a more elegant way to instantiate the Xcode directories.
    llvm_config.with_system_environment('CPATH')
    llvm_config.with_environment('CPATH', "/Applications/Xcode.app/Contents/Developer/Toolchains/XcodeDefault.xctoolchain/usr/include/c++/v1", append_path=True)
    llvm_config.with_environment('CPATH', "/Applications/Xcode.app/Contents/Developer/Platforms/MacOSX.platform/Developer/SDKs/MacOSX.sdk/usr/include/", append_path=True)
    llvm_config.with_environment('DYLD_LIBRARY_PATH', config.sycl_libs_dir)

llvm_config.with_environment('PATH', config.sycl_tools_dir, append_path=True)

if config.extra_environment:
    lit_config.note("Extra environment variables")
    for env_pair in config.extra_environment.split(','):
        [var,val]=env_pair.split("=", 1)
        if val:
           llvm_config.with_environment(var,val,append_path=True)
           lit_config.note("\t"+var+"="+val)
        else:
           lit_config.note("\tUnset "+var)
           llvm_config.with_environment(var,"")

config.substitutions.append( ('%sycl_libs_dir',  config.sycl_libs_dir ) )
if platform.system() == "Windows":
    config.substitutions.append( ('%sycl_static_libs_dir',  config.sycl_libs_dir + '/../lib' ) )
    config.substitutions.append( ('%obj_ext', '.obj') )
elif platform.system() == "Linux":
    config.substitutions.append( ('%sycl_static_libs_dir',  config.sycl_libs_dir ) )
    config.substitutions.append( ('%obj_ext', '.o') )
config.substitutions.append( ('%sycl_include',  config.sycl_include ) )

# Intel GPU FAMILY availability
if lit_config.params.get('gpu-intel-gen9', False):
    config.available_features.add('gpu-intel-gen9')
if lit_config.params.get('gpu-intel-gen11', False):
    config.available_features.add('gpu-intel-gen11')
if lit_config.params.get('gpu-intel-gen12', False):
    config.available_features.add('gpu-intel-gen12')

# Intel GPU DEVICE availability
if lit_config.params.get('gpu-intel-dg1', False):
    config.available_features.add('gpu-intel-dg1')
if lit_config.params.get('gpu-intel-dg2', False):
    config.available_features.add('gpu-intel-dg2')
if lit_config.params.get('gpu-intel-pvc', False):
    config.available_features.add('gpu-intel-pvc')
    config.available_features.add('matrix-fp16') # PVC implies the support of FP16 matrix
    config.available_features.add('matrix-tf32') # PVC implies the support of TF32 matrix

if lit_config.params.get('matrix', False):
    config.available_features.add('matrix')

if lit_config.params.get('matrix-tf32', False):
    config.available_features.add('matrix-tf32')

if lit_config.params.get('matrix-xmx8', False):
    config.available_features.add('matrix-xmx8')
    config.available_features.add('matrix-fp16') # XMX implies the support of FP16 matrix

if lit_config.params.get('matrix-fp16', False):
    config.available_features.add('matrix-fp16')

#if INTEL_CUSTOMIZATION
# INTEL_FEATURE_ESIMD_EMBARGO
# Support for Intel ESIMD Embargo parameter
if lit_config.params.get('intel_feature_esimd_embargo', False):
    config.available_features.add('intel_feature_esimd_embargo');
# end INTEL_FEATURE_ESIMD_EMBARGO
#endif // INTEL_CUSTOMIZATION

#support for LIT parameter ze_debug<num>
if lit_config.params.get('ze_debug'):
    config.ze_debug = lit_config.params.get('ze_debug')
    lit_config.note("ZE_DEBUG: "+config.ze_debug)

# Make sure that any dynamic checks below are done in the build directory and
# not where the sources are located. This is important for the in-tree
# configuration (as opposite to the standalone one).
os.chdir(config.sycl_obj_root)

# check if compiler supports CL command line options
cl_options=False
sp = subprocess.getstatusoutput(config.dpcpp_compiler+' /help')
if sp[0] == 0:
    cl_options=True
    config.available_features.add('cl_options')

# Check for Level Zero SDK
check_l0_file='l0_include.cpp'
with open(check_l0_file, 'w') as fp:
    fp.write('#include<level_zero/ze_api.h>\n')
    fp.write('int main() { uint32_t t; zeDriverGet(&t,nullptr); return t; }')

config.level_zero_libs_dir=lit_config.params.get("level_zero_libs_dir", config.level_zero_libs_dir)
config.level_zero_include=lit_config.params.get("level_zero_include", (config.level_zero_include if config.level_zero_include else config.sycl_include))

level_zero_options=level_zero_options = (' -L'+config.level_zero_libs_dir if config.level_zero_libs_dir else '')+' -lze_loader '+' -I'+config.level_zero_include
if cl_options:
    level_zero_options = ' '+( config.level_zero_libs_dir+'/ze_loader.lib ' if config.level_zero_libs_dir else 'ze_loader.lib')+' /I'+config.level_zero_include

config.substitutions.append( ('%level_zero_options', level_zero_options) )

sp = subprocess.getstatusoutput(config.dpcpp_compiler+' -fsycl  ' + check_l0_file + level_zero_options)
if sp[0] == 0:
    config.available_features.add('level_zero_dev_kit')
    config.substitutions.append( ('%level_zero_options', level_zero_options) )
else:
    config.substitutions.append( ('%level_zero_options', '') )

# Check for sycl-preview library
check_preview_breaking_changes_file='preview_breaking_changes_link.cpp'
with open(check_preview_breaking_changes_file, 'w') as fp:
    fp.write('#include <sycl/sycl.hpp>')
    fp.write('namespace sycl { inline namespace _V1 { namespace detail {')
    fp.write('extern void PreviewMajorReleaseMarker();')
    fp.write('}}}')
    fp.write('int main() { sycl::detail::PreviewMajorReleaseMarker(); return 0; }')

sp = subprocess.getstatusoutput(config.dpcpp_compiler+' -fsycl -fpreview-breaking-changes ' + check_preview_breaking_changes_file)
if sp[0] == 0:
    config.available_features.add('preview-breaking-changes-supported')

# Check for CUDA SDK
check_cuda_file='cuda_include.cpp'
with open(check_cuda_file, 'w') as fp:
    fp.write('#include <cuda.h>\n')
    fp.write('int main() { CUresult r = cuInit(0); return r; }')

config.cuda_libs_dir=lit_config.params.get("cuda_libs_dir", config.cuda_libs_dir)
config.cuda_include=lit_config.params.get("cuda_include", (config.cuda_include if config.cuda_include else config.sycl_include))

cuda_options=cuda_options = (' -L'+config.cuda_libs_dir if config.cuda_libs_dir else '')+' -lcuda '+' -I'+config.cuda_include
if cl_options:
    cuda_options = ' '+( config.cuda_libs_dir+'/cuda.lib ' if config.cuda_libs_dir else 'cuda.lib')+' /I'+config.cuda_include

config.substitutions.append( ('%cuda_options', cuda_options) )

sp = subprocess.getstatusoutput(config.dpcpp_compiler+' -fsycl  ' + check_cuda_file + cuda_options)
if sp[0] == 0:
    config.available_features.add('cuda_dev_kit')
    config.substitutions.append( ('%cuda_options', cuda_options) )
else:
    config.substitutions.append( ('%cuda_options', '') )

# Check for OpenCL ICD
if config.opencl_libs_dir:
    if cl_options:
        config.substitutions.append( ('%opencl_lib',  ' '+config.opencl_libs_dir+'/OpenCL.lib') )
    else:
        config.substitutions.append( ('%opencl_lib',  '-L'+config.opencl_libs_dir+' -lOpenCL') )
    config.available_features.add('opencl_icd')
config.substitutions.append( ('%opencl_include_dir',  config.opencl_include_dir) )

if cl_options:
    config.substitutions.append( ('%sycl_options',  ' ' + os.path.normpath(os.path.join(config.sycl_libs_dir + '/../lib/sycl7.lib')) + ' /I' +
                                config.sycl_include + ' /I' + os.path.join(config.sycl_include, 'sycl')) )
    config.substitutions.append( ('%include_option',  '/FI' ) )
    config.substitutions.append( ('%debug_option',  '/DEBUG' ) )
    config.substitutions.append( ('%cxx_std_option',  '/std:' ) )
    config.substitutions.append( ('%fPIC', '') )
    config.substitutions.append( ('%shared_lib', '/LD') )
else:
    config.substitutions.append( ('%sycl_options',
                                  (' -lsycl7' if platform.system() == "Windows" else " -lsycl") + ' -I' +
                                  config.sycl_include + ' -I' + os.path.join(config.sycl_include, 'sycl') +
                                  ' -L' + config.sycl_libs_dir) )
    config.substitutions.append( ('%include_option',  '-include' ) )
    config.substitutions.append( ('%debug_option',  '-g' ) )
    config.substitutions.append( ('%cxx_std_option',  '-std=' ) )
    # Position-independent code does not make sence on Windows. At the same
    # time providing this option for compilation targeting 
    # x86_64-pc-windows-msvc will cause compile time error on some
    # configurations
    config.substitutions.append( ('%fPIC', ('' if platform.system() == 'Windows' else '-fPIC')) )
    config.substitutions.append( ('%shared_lib', '-shared') )


config.substitutions.append( ('%vulkan_include_dir', config.vulkan_include_dir ) )
config.substitutions.append( ('%vulkan_lib', config.vulkan_lib ) )

<<<<<<< HEAD
vulkan_lib_path = os.path.dirname(config.vulkan_lib)
config.substitutions.append( ('%link-vulkan', '-L %s -lvulkan -I %s' % (vulkan_lib_path, config.vulkan_include_dir ) ) )
=======
if platform.system() == "Windows":
    config.substitutions.append(
        ('%link-vulkan',
         '-l %s -I %s' % (config.vulkan_lib, config.vulkan_include_dir)))
else:
    vulkan_lib_path = os.path.dirname(config.vulkan_lib)
    config.substitutions.append(('%link-vulkan', '-L %s -lvulkan -I %s' %
                                 (vulkan_lib_path, config.vulkan_include_dir)))
>>>>>>> 7f4c3c22

if config.vulkan_found == "TRUE":
    config.available_features.add('vulkan')

if not config.gpu_aot_target_opts:
    config.gpu_aot_target_opts = '"-device *"'

config.substitutions.append( ('%gpu_aot_target_opts',  config.gpu_aot_target_opts ) )

if config.dump_ir_supported:
    config.available_features.add('dump_ir')

lit_config.note("Targeted devices: {}".format(', '.join(config.sycl_devices)))

sycl_ls = FindTool('sycl-ls').resolve(llvm_config, config.llvm_tools_dir)
if not sycl_ls:
    lit_config.fatal("can't find `sycl-ls`")

if len(config.sycl_devices) == 1 and config.sycl_devices[0] == 'all':
    devices = set()
    cmd = '{} {}'.format(config.run_launcher, sycl_ls) if config.run_launcher else sycl_ls
    sp = subprocess.check_output(cmd, text=True, shell=True)
    for line in sp.splitlines():
        if "gfx90a" in line:
            config.available_features.add("gpu-amd-gfx90a")
        if not line.startswith('['):
            continue
        (backend, device, _) = line[1:].split(':', 2)
        devices.add('{}:{}'.format(backend, device))
    config.sycl_devices = list(devices)

if len(config.sycl_devices) > 1:
    lit_config.note('Running on multiple devices, XFAIL-marked tests will be skipped on corresponding devices')

available_devices = {'opencl': ('cpu', 'gpu', 'acc'),
                     'ext_oneapi_cuda':('gpu'),
                     'ext_oneapi_level_zero':('gpu'),
                     'ext_oneapi_hip':('gpu'),
                     'native_cpu':('cpu')}
for d in config.sycl_devices:
     be, dev = d.split(':')
     if be not in available_devices or dev not in available_devices[be]:
          lit_config.error('Unsupported device {}'.format(d))

# If HIP_PLATFORM flag is not set, default to AMD, and check if HIP platform is supported
supported_hip_platforms=["AMD", "NVIDIA"]
if config.hip_platform == "":
    config.hip_platform = "AMD"
if config.hip_platform not in supported_hip_platforms:
    lit_config.error("Unknown HIP platform '" + config.hip_platform + "' supported platforms are " + ', '.join(supported_hip_platforms))

# FIXME: This needs to be made per-device as well, possibly with a helper.
if "ext_oneapi_hip:gpu" in config.sycl_devices and config.hip_platform == "AMD":
    config.available_features.add('hip_amd')
    arch_flag = '-Xsycl-target-backend=amdgcn-amd-amdhsa --offload-arch=' + config.amd_arch
elif "ext_oneapi_hip:gpu" in config.sycl_devices and config.hip_platform == "NVIDIA":
    config.available_features.add('hip_nvidia')
    arch_flag = ""
else:
    arch_flag = ""

if lit_config.params.get('compatibility_testing', False):
    config.substitutions.append( ('%clangxx', ' true ') )
    config.substitutions.append( ('%clang', ' true ') )
else:
    config.substitutions.append( ('%clangxx', ' '+ config.dpcpp_compiler + ' ' + config.cxx_flags + ' ' + arch_flag) )
    config.substitutions.append( ('%clang', ' ' + config.dpcpp_compiler + ' ' + config.c_flags) )

config.substitutions.append( ('%threads_lib', config.sycl_threads_lib) )

if lit_config.params.get('ze_debug'):
    config.available_features.add('ze_debug')

if config.run_launcher:
    config.substitutions.append(('%e2e_tests_root', config.test_source_root))

# TODO properly set XPTIFW include and runtime dirs
xptifw_lib_dir = os.path.join(config.dpcpp_root_dir, 'lib')
xptifw_dispatcher = ""
if platform.system() == "Linux":
    xptifw_dispatcher = os.path.join(xptifw_lib_dir, 'libxptifw.so')
elif platform.system() == "Windows":
    xptifw_dispatcher = os.path.join(config.dpcpp_root_dir, 'bin', 'xptifw.dll')
xptifw_includes = os.path.join(config.dpcpp_root_dir, 'include')
if os.path.exists(xptifw_lib_dir) and os.path.exists(os.path.join(xptifw_includes, 'xpti', 'xpti_trace_framework.h')):
    config.available_features.add('xptifw')
    config.substitutions.append(('%xptifw_dispatcher', xptifw_dispatcher))
    if cl_options:
        config.substitutions.append(('%xptifw_lib', " {}/xptifw.lib /I{} ".format(xptifw_lib_dir, xptifw_includes)))
    else:
        config.substitutions.append(('%xptifw_lib', " -L{} -lxptifw -I{} ".format(xptifw_lib_dir, xptifw_includes)))

# Tools for which we add a corresponding feature when available.
feature_tools = [
  ToolSubst('llvm-spirv', unresolved='ignore'),
  ToolSubst('llvm-link', unresolved='ignore'),
]

tools = [
  ToolSubst('FileCheck', unresolved='ignore'),
  # not is only substituted in certain circumstances; this is lit's default
  # behaviour.
  ToolSubst(r'\| \bnot\b', command=FindTool('not'),
    verbatim=True, unresolved='ignore'),
  ToolSubst('sycl-ls', command=sycl_ls, unresolved='ignore'),
] + feature_tools

# Try and find each of these tools in the llvm tools directory or the PATH, in
# that order. If found, they will be added as substitutions with the full path
# to the tool. This allows us to support both in-tree builds and standalone
# builds, where the tools may be externally defined.
llvm_config.add_tool_substitutions(tools, [config.llvm_tools_dir,
                                           os.environ.get('PATH', '')])
for tool in feature_tools:
    if tool.was_resolved:
        config.available_features.add(tool.key)
    else:
        lit_config.warning("Can't find " + tool.key)

if find_executable('cmc'):
    config.available_features.add('cm-compiler')

# Device AOT compilation tools aren't part of the SYCL project,
# so they need to be pre-installed on the machine
aot_tools = ["ocloc", "opencl-aot"]

for aot_tool in aot_tools:
    if find_executable(aot_tool) is not None:
        lit_config.note("Found pre-installed AOT device compiler " + aot_tool)
        config.available_features.add(aot_tool)
    else:
        lit_config.warning("Couldn't find pre-installed AOT device compiler " + aot_tool)

# Check if kernel fusion is available by compiling a small program that will
# be ill-formed (compilation stops with non-zero exit code) if the feature
# test macro for kernel fusion is not defined.
check_fusion_file = 'check_fusion.cpp'
with open(check_fusion_file, 'w') as ff:
    ff.write('#include <sycl/sycl.hpp>\n')
    ff.write('#ifndef SYCL_EXT_CODEPLAY_KERNEL_FUSION\n')
    ff.write('#error \"Feature test for fusion failed\"\n')
    ff.write('#endif // SYCL_EXT_CODEPLAY_KERNEL_FUSION\n')
    ff.write('int main() { return 0; }\n')

status = subprocess.getstatusoutput(config.dpcpp_compiler + ' -fsycl  ' +
                                    check_fusion_file)
if status[0] == 0:
    lit_config.note('Kernel fusion extension enabled')
    config.available_features.add('fusion')

for sycl_device in config.sycl_devices:
    be, dev = sycl_device.split(':')
    config.available_features.add('any-device-is-' + dev)
    # Use short names for LIT rules.
    config.available_features.add(
        'any-device-is-' + be.replace('ext_intel_', '').replace('ext_oneapi_', ''))

# That has to be executed last so that all device-independent features have been
# discovered already.
config.sycl_dev_features = {}

# Version of the driver for a given device. Empty for non-Intel devices.
config.intel_driver_ver = {}
for sycl_device in config.sycl_devices:
    env = copy.copy(llvm_config.config.environment)
    env['ONEAPI_DEVICE_SELECTOR'] = sycl_device
    if sycl_device.startswith('ext_oneapi_cuda:'):
        env['SYCL_PI_CUDA_ENABLE_IMAGE_SUPPORT'] = '1'
    # When using the ONEAPI_DEVICE_SELECTOR environment variable, sycl-ls
    # prints warnings that might derail a user thinking something is wrong
    # with their test run. It's just us filtering here, so silence them unless
    # we get an exit status.
    try:
        cmd = '{} {} --verbose'.format(config.run_launcher or "", sycl_ls)
        sp = subprocess.run(cmd, env=env, text=True, shell=True,
                            capture_output=True)
        sp.check_returncode()
    except subprocess.CalledProcessError as e:
        # capturing e allows us to see path resolution errors / system
        # permissions errors etc
        lit_config.fatal(f'Cannot list device aspects for {sycl_device}\n'
                         f'{e}\n'
                         f'stdout:{sp.stdout}\n'
                         f'stderr:{sp.stderr}\n')

    dev_aspects = []
    dev_sg_sizes = []
    # See format.py's parse_min_intel_driver_req for explanation.
    is_intel_driver = False
    intel_driver_ver = {}
    for line in sp.stdout.splitlines():
        if re.match(r' *Vendor *: Intel\(R\) Corporation', line):
            is_intel_driver = True
        if re.match(r' *Driver *:', line):
            _, driver_str = line.split(':', 1)
            driver_str = driver_str.strip()
            lin = re.match(r'[0-9]{1,2}\.[0-9]{1,2}\.([0-9]{5})', driver_str)
            if lin:
                intel_driver_ver['lin'] = int(lin.group(1))
            win = re.match(r'[0-9]{1,2}\.[0-9]{1,2}\.([0-9]{3})\.([0-9]{4})', driver_str)
            if win:
                intel_driver_ver['win'] = (int(win.group(1)), int(win.group(2)))
        if re.match(r' *Aspects *:', line):
            _, aspects_str = line.split(':', 1)
            dev_aspects.append(aspects_str.strip().split(' '))
        if re.match(r' *info::device::sub_group_sizes:', line):
            # str.removeprefix isn't universally available...
            sg_sizes_str = line.strip().replace('info::device::sub_group_sizes: ', '')
            dev_sg_sizes.append(sg_sizes_str.strip().split(' '))

    if dev_aspects == []:
        lit_config.error('Cannot detect device aspect for {}\nstdout:\n{}\nstderr:\n{}'.format(
            sycl_device, sp.stdout, sp.stderr))
        dev_aspects.append(set())
    # We might have several devices matching the same filter in the system.
    # Compute intersection of aspects.
    aspects = set(dev_aspects[0]).intersection(*dev_aspects)
    lit_config.note('Aspects for {}: {}'.format(sycl_device, ', '.join(aspects)))

    if dev_sg_sizes == []:
        lit_config.error('Cannot detect device SG sizes for {}\nstdout:\n{}\nstderr:\n{}'.format(
            sycl_device, sp.stdout, sp.stderr))
        dev_sg_sizes.append(set())
    # We might have several devices matching the same filter in the system.
    # Compute intersection of aspects.
    sg_sizes = set(dev_sg_sizes[0]).intersection(*dev_sg_sizes)
    lit_config.note('SG sizes for {}: {}'.format(sycl_device, ', '.join(sg_sizes)))

    aspect_features = set('aspect-' + a for a in aspects)
    sg_size_features = set('sg-' + s for s in sg_sizes)
    features = set();
    features.update(aspect_features)
    features.update(sg_size_features)

    be, dev = sycl_device.split(':')
    features.add(dev.replace('acc', 'accelerator'))
    # Use short names for LIT rules.
    features.add(be.replace('ext_intel_', '').replace('ext_oneapi_', ''))

    config.sycl_dev_features[sycl_device] = features.union(config.available_features)
    if is_intel_driver:
        config.intel_driver_ver[sycl_device] = intel_driver_ver
    else:
        config.intel_driver_ver[sycl_device] = {}

# Set timeout for a single test
try:
    import psutil
    lit_config.maxIndividualTestTime = 600
except ImportError:
    pass<|MERGE_RESOLUTION|>--- conflicted
+++ resolved
@@ -253,10 +253,6 @@
 config.substitutions.append( ('%vulkan_include_dir', config.vulkan_include_dir ) )
 config.substitutions.append( ('%vulkan_lib', config.vulkan_lib ) )
 
-<<<<<<< HEAD
-vulkan_lib_path = os.path.dirname(config.vulkan_lib)
-config.substitutions.append( ('%link-vulkan', '-L %s -lvulkan -I %s' % (vulkan_lib_path, config.vulkan_include_dir ) ) )
-=======
 if platform.system() == "Windows":
     config.substitutions.append(
         ('%link-vulkan',
@@ -265,7 +261,6 @@
     vulkan_lib_path = os.path.dirname(config.vulkan_lib)
     config.substitutions.append(('%link-vulkan', '-L %s -lvulkan -I %s' %
                                  (vulkan_lib_path, config.vulkan_include_dir)))
->>>>>>> 7f4c3c22
 
 if config.vulkan_found == "TRUE":
     config.available_features.add('vulkan')
