# -*- Python -*-

import os
import platform
import re
import subprocess
import tempfile
from distutils.spawn import find_executable

import lit.formats
import lit.util

from lit.llvm import llvm_config
from lit.llvm.subst import ToolSubst, FindTool

# Configuration file for the 'lit' test runner.

# name: The name of this test suite.
config.name = 'SYCL'

# suffixes: A list of file extensions to treat as test files.
config.suffixes = ['.c', '.cpp']

config.excludes = ['Inputs']

# test_source_root: The root path where tests are located.
config.test_source_root = os.path.dirname(__file__)

# test_exec_root: The root path where tests should be run.
config.test_exec_root = config.sycl_obj_root

<<<<<<< HEAD
config.recursiveExpansionLimit = 10

=======
# allow expanding substitutions that are based on other substitutions
config.recursiveExpansionLimit = 10

# To be filled by lit.local.cfg files.
config.required_features = []
config.unsupported_features = []

>>>>>>> ec3077b5
# Cleanup environment variables which may affect tests
possibly_dangerous_env_vars = ['COMPILER_PATH', 'RC_DEBUG_OPTIONS',
                               'CINDEXTEST_PREAMBLE_FILE', 'LIBRARY_PATH',
                               'CPATH', 'C_INCLUDE_PATH', 'CPLUS_INCLUDE_PATH',
                               'OBJC_INCLUDE_PATH', 'OBJCPLUS_INCLUDE_PATH',
                               'LIBCLANG_TIMING', 'LIBCLANG_OBJTRACKING',
                               'LIBCLANG_LOGGING', 'LIBCLANG_BGPRIO_INDEX',
                               'LIBCLANG_BGPRIO_EDIT', 'LIBCLANG_NOTHREADS',
                               'LIBCLANG_RESOURCE_USAGE',
                               'LIBCLANG_CODE_COMPLETION_LOGGING']

# Clang/Win32 may refer to %INCLUDE%. vsvarsall.bat sets it.
if platform.system() != 'Windows':
    possibly_dangerous_env_vars.append('INCLUDE')

for name in possibly_dangerous_env_vars:
    if name in llvm_config.config.environment:
        del llvm_config.config.environment[name]

# Propagate some variables from the host environment.
llvm_config.with_system_environment(['PATH', 'OCL_ICD_FILENAMES',
    'CL_CONFIG_DEVICES', 'SYCL_DEVICE_ALLOWLIST', 'SYCL_CONFIG_FILE_NAME'])

llvm_config.with_environment('PATH', config.lit_tools_dir, append_path=True)

# Configure LD_LIBRARY_PATH or corresponding os-specific alternatives
if platform.system() == "Linux":
    config.available_features.add('linux')
    llvm_config.with_system_environment(['LD_LIBRARY_PATH','LIBRARY_PATH','CPATH'])
    llvm_config.with_environment('LD_LIBRARY_PATH', config.sycl_libs_dir, append_path=True)

elif platform.system() == "Windows":
    config.available_features.add('windows')
    llvm_config.with_system_environment(['LIB','CPATH','INCLUDE'])
    llvm_config.with_environment('LIB', config.sycl_libs_dir, append_path=True)
    llvm_config.with_environment('PATH', config.sycl_libs_dir, append_path=True)
    llvm_config.with_environment('LIB', os.path.join(config.dpcpp_root_dir, 'lib'), append_path=True)

elif platform.system() == "Darwin":
    # FIXME: surely there is a more elegant way to instantiate the Xcode directories.
    llvm_config.with_system_environment('CPATH')
    llvm_config.with_environment('CPATH', "/Applications/Xcode.app/Contents/Developer/Toolchains/XcodeDefault.xctoolchain/usr/include/c++/v1", append_path=True)
    llvm_config.with_environment('CPATH', "/Applications/Xcode.app/Contents/Developer/Platforms/MacOSX.platform/Developer/SDKs/MacOSX.sdk/usr/include/", append_path=True)
    llvm_config.with_environment('DYLD_LIBRARY_PATH', config.sycl_libs_dir)

llvm_config.with_environment('PATH', config.sycl_tools_dir, append_path=True)

if config.extra_environment:
    lit_config.note("Extra environment variables")
    for env_pair in config.extra_environment.split(','):
        [var,val]=env_pair.split("=", 1)
        if val:
           llvm_config.with_environment(var,val,append_path=True)
           lit_config.note("\t"+var+"="+val)
        else:
           lit_config.note("\tUnset "+var)
           llvm_config.with_environment(var,"")

config.substitutions.append( ('%sycl_libs_dir',  config.sycl_libs_dir ) )
if platform.system() == "Windows":
    config.substitutions.append( ('%sycl_static_libs_dir',  config.sycl_libs_dir + '/../lib' ) )
    config.substitutions.append( ('%obj_ext', '.obj') )
elif platform.system() == "Linux":
    config.substitutions.append( ('%sycl_static_libs_dir',  config.sycl_libs_dir ) )
    config.substitutions.append( ('%obj_ext', '.o') )
config.substitutions.append( ('%sycl_include',  config.sycl_include ) )

# Intel GPU FAMILY availability
if lit_config.params.get('gpu-intel-gen9', False):
    config.available_features.add('gpu-intel-gen9')
if lit_config.params.get('gpu-intel-gen11', False):
    config.available_features.add('gpu-intel-gen11')
if lit_config.params.get('gpu-intel-gen12', False):
    config.available_features.add('gpu-intel-gen12')

# Intel GPU DEVICE availability
if lit_config.params.get('gpu-intel-dg1', False):
    config.available_features.add('gpu-intel-dg1')
if lit_config.params.get('gpu-intel-dg2', False):
    config.available_features.add('gpu-intel-dg2')
if lit_config.params.get('gpu-intel-pvc', False):
    config.available_features.add('gpu-intel-pvc')

if lit_config.params.get('matrix', False):
    config.available_features.add('matrix')

if lit_config.params.get('matrix-xmx8', False):
    config.available_features.add('matrix-xmx8')

#support for LIT parameter ze_debug<num>
if lit_config.params.get('ze_debug'):
    config.ze_debug = lit_config.params.get('ze_debug')
    lit_config.note("ZE_DEBUG: "+config.ze_debug)

# Make sure that any dynamic checks below are done in the build directory and
# not where the sources are located. This is important for the in-tree
# configuration (as opposite to the standalone one).
os.chdir(config.sycl_obj_root)

# check if compiler supports CL command line options
cl_options=False
sp = subprocess.getstatusoutput(config.dpcpp_compiler+' /help')
if sp[0] == 0:
    cl_options=True
    config.available_features.add('cl_options')

# Check for Level Zero SDK
check_l0_file='l0_include.cpp'
with open(check_l0_file, 'w') as fp:
    fp.write('#include<level_zero/ze_api.h>\n')
    fp.write('int main() { uint32_t t; zeDriverGet(&t,nullptr); return t; }')

config.level_zero_libs_dir=lit_config.params.get("level_zero_libs_dir", config.level_zero_libs_dir)
config.level_zero_include=lit_config.params.get("level_zero_include", (config.level_zero_include if config.level_zero_include else config.sycl_include))

level_zero_options=level_zero_options = (' -L'+config.level_zero_libs_dir if config.level_zero_libs_dir else '')+' -lze_loader '+' -I'+config.level_zero_include
if cl_options:
    level_zero_options = ' '+( config.level_zero_libs_dir+'/ze_loader.lib ' if config.level_zero_libs_dir else 'ze_loader.lib')+' /I'+config.level_zero_include

config.substitutions.append( ('%level_zero_options', level_zero_options) )

sp = subprocess.getstatusoutput(config.dpcpp_compiler+' -fsycl  ' + check_l0_file + level_zero_options)
if sp[0] == 0:
    config.available_features.add('level_zero_dev_kit')
    config.substitutions.append( ('%level_zero_options', level_zero_options) )
else:
    config.substitutions.append( ('%level_zero_options', '') )

# Check for CUDA SDK
check_cuda_file='cuda_include.cpp'
with open(check_cuda_file, 'w') as fp:
    fp.write('#include <cuda.h>\n')
    fp.write('int main() { CUresult r = cuInit(0); return r; }')

config.cuda_libs_dir=lit_config.params.get("cuda_libs_dir", config.cuda_libs_dir)
config.cuda_include=lit_config.params.get("cuda_include", (config.cuda_include if config.cuda_include else config.sycl_include))

cuda_options=cuda_options = (' -L'+config.cuda_libs_dir if config.cuda_libs_dir else '')+' -lcuda '+' -I'+config.cuda_include
if cl_options:
    cuda_options = ' '+( config.cuda_libs_dir+'/cuda.lib ' if config.cuda_libs_dir else 'cuda.lib')+' /I'+config.cuda_include

config.substitutions.append( ('%cuda_options', cuda_options) )

sp = subprocess.getstatusoutput(config.dpcpp_compiler+' -fsycl  ' + check_cuda_file + cuda_options)
if sp[0] == 0:
    config.available_features.add('cuda_dev_kit')
    config.substitutions.append( ('%cuda_options', cuda_options) )
else:
    config.substitutions.append( ('%cuda_options', '') )

# Check for OpenCL ICD
if config.opencl_libs_dir:
    if cl_options:
        config.substitutions.append( ('%opencl_lib',  ' '+config.opencl_libs_dir+'/OpenCL.lib') )
    else:
        config.substitutions.append( ('%opencl_lib',  '-L'+config.opencl_libs_dir+' -lOpenCL') )
    config.available_features.add('opencl_icd')
config.substitutions.append( ('%opencl_include_dir',  config.opencl_include_dir) )

if cl_options:
    config.substitutions.append( ('%sycl_options',  ' ' + os.path.normpath(os.path.join(config.sycl_libs_dir + '/../lib/sycl7.lib')) + ' /I' +
                                config.sycl_include + ' /I' + os.path.join(config.sycl_include, 'sycl')) )
    config.substitutions.append( ('%include_option',  '/FI' ) )
    config.substitutions.append( ('%debug_option',  '/DEBUG' ) )
    config.substitutions.append( ('%cxx_std_option',  '/std:' ) )
    config.substitutions.append( ('%fPIC', '') )
    config.substitutions.append( ('%shared_lib', '/LD') )
else:
    config.substitutions.append( ('%sycl_options',
                                  (' -lsycl7' if platform.system() == "Windows" else " -lsycl") + ' -I' +
                                  config.sycl_include + ' -I' + os.path.join(config.sycl_include, 'sycl') +
                                  ' -L' + config.sycl_libs_dir) )
    config.substitutions.append( ('%include_option',  '-include' ) )
    config.substitutions.append( ('%debug_option',  '-g' ) )
    config.substitutions.append( ('%cxx_std_option',  '-std=' ) )
    # Position-independent code does not make sence on Windows. At the same
    # time providing this option for compilation targeting 
    # x86_64-pc-windows-msvc will cause compile time error on some
    # configurations
    config.substitutions.append( ('%fPIC', ('' if platform.system() == 'Windows' else '-fPIC')) )
    config.substitutions.append( ('%shared_lib', '-shared') )

if not config.gpu_aot_target_opts:
    config.gpu_aot_target_opts = '"-device *"'

config.substitutions.append( ('%gpu_aot_target_opts',  config.gpu_aot_target_opts ) )

if config.dump_ir_supported:
    config.available_features.add('dump_ir')

lit_config.note("Targeted devices: {}".format(', '.join(config.sycl_devices)))

if len(config.sycl_devices) == 1 and config.sycl_devices[0] == 'all':
    devices = set()
    sp = subprocess.getstatusoutput('sycl-ls')
    for line in sp[1].split('\n'):
        (backend, device, _) = line[1:].split(':', 2)
        devices.add('{}:{}'.format(backend, device))
    config.sycl_devices = list(devices)

if len(config.sycl_devices) > 1:
    lit_config.note('Running on multiple devices, XFAIL-marked tests will be skipped on corresponding devices')

available_devices = {'opencl': ('cpu', 'gpu', 'acc'),
                     'ext_oneapi_cuda':('gpu'),
                     'ext_oneapi_level_zero':('gpu'),
                     'ext_oneapi_hip':('gpu'),
                     'ext_intel_esimd_emulator':('gpu'),
                     'native_cpu':('cpu')}
for d in config.sycl_devices:
     be, dev = d.split(':')
     if be not in available_devices or dev not in available_devices[be]:
          lit_config.error('Unsupported device {}'.format(d))

# Run only tests in ESIMD subforlder for the ext_intel_esimd_emulator
# TODO: Can it work in multiple devices configuration at all?
if len(config.sycl_devices) == 1 and config.sycl_devices[0] == 'ext_intel_esimd_emulator:gpu':
     config.test_source_root += "/ESIMD"
     config.test_exec_root += "/ESIMD"

# If HIP_PLATFORM flag is not set, default to AMD, and check if HIP platform is supported
supported_hip_platforms=["AMD", "NVIDIA"]
if config.hip_platform == "":
    config.hip_platform = "AMD"
if config.hip_platform not in supported_hip_platforms:
    lit_config.error("Unknown HIP platform '" + config.hip_platform + "' supported platforms are " + ', '.join(supported_hip_platforms))

# FIXME: This needs to be made per-device as well, possibly with a helper.
if "ext_oneapi_hip:gpu" in config.sycl_devices and config.hip_platform == "AMD":
    config.available_features.add('hip_amd')
    arch_flag = '-Xsycl-target-backend=amdgcn-amd-amdhsa --offload-arch=' + config.amd_arch
elif "ext_oneapi_hip:gpu" in config.sycl_devices and config.hip_platform == "NVIDIA":
    config.available_features.add('hip_nvidia')
    arch_flag = ""
else:
    arch_flag = ""

if lit_config.params.get('compatibility_testing', False):
    config.substitutions.append( ('%clangxx', ' true ') )
    config.substitutions.append( ('%clang', ' true ') )
else:
    config.substitutions.append( ('%clangxx', ' '+ config.dpcpp_compiler + ' ' + config.cxx_flags + ' ' + arch_flag) )
    config.substitutions.append( ('%clang', ' ' + config.dpcpp_compiler + ' ' + config.c_flags) )

config.substitutions.append( ('%threads_lib', config.sycl_threads_lib) )

<<<<<<< HEAD
# Configure device-specific substitutions based on availability of corresponding
# devices/runtimes

found_at_least_one_device = False

supported_device_types=['cpu', 'gpu', 'acc']

for target_device in config.target_devices.split(','):
    if target_device == 'host':
        lit_config.warning("Host device type is no longer supported.")
    elif ( target_device not in supported_device_types ):
        lit_config.error("Unknown SYCL target device type specified '" +
                         target_device +
                         "' supported devices are " + ', '.join(supported_device_types))

cpu_run_substitute = "true"
cpu_run_on_linux_substitute = "true "
cpu_check_substitute = ""
cpu_check_on_linux_substitute = ""

if 'cpu' in config.target_devices.split(','):
    found_at_least_one_device = True
    lit_config.note("Test CPU device")
    cpu_run_substitute = "env ONEAPI_DEVICE_SELECTOR={SYCL_PLUGIN}:cpu ".format(SYCL_PLUGIN=config.sycl_be)
    cpu_check_substitute = "| FileCheck %s"
    config.available_features.add('cpu')
    if platform.system() == "Linux":
        cpu_run_on_linux_substitute = cpu_run_substitute
        cpu_check_on_linux_substitute = "| FileCheck %s"

    if config.run_launcher:
        cpu_run_substitute += " {}".format(config.run_launcher)
else:
    lit_config.warning("CPU device not used")

config.substitutions.append( ('%CPU_RUN_PLACEHOLDER',  cpu_run_substitute) )
config.substitutions.append( ('%CPU_RUN_ON_LINUX_PLACEHOLDER',  cpu_run_on_linux_substitute) )
config.substitutions.append( ('%CPU_CHECK_PLACEHOLDER',  cpu_check_substitute) )
config.substitutions.append( ('%CPU_CHECK_ON_LINUX_PLACEHOLDER',  cpu_check_on_linux_substitute) )

gpu_run_substitute = "true"
gpu_run_on_linux_substitute = "true "
gpu_check_substitute = ""
gpu_l0_check_substitute = ""
gpu_check_on_linux_substitute = ""

if 'gpu' in config.target_devices.split(','):
    found_at_least_one_device = True
    lit_config.note("Test GPU device")
    gpu_run_substitute = " env ONEAPI_DEVICE_SELECTOR={SYCL_PLUGIN}:gpu ".format(SYCL_PLUGIN=config.sycl_be)
    gpu_check_substitute = "| FileCheck %s"
    config.available_features.add('gpu')

    if config.sycl_be == "ext_oneapi_level_zero":
        gpu_l0_check_substitute = "| FileCheck %s"
        if lit_config.params.get('ze_debug'):
            gpu_run_substitute = " env ZE_DEBUG={ZE_DEBUG} ONEAPI_DEVICE_SELECTOR=level_zero:gpu ".format(ZE_DEBUG=config.ze_debug)
            config.available_features.add('ze_debug')
    elif config.sycl_be == "ext_intel_esimd_emulator":
        # ESIMD_EMULATOR backend uses CM_EMU library package for
        # multi-threaded execution on CPU, and the package emulates
        # multiple target platforms. In case user does not specify
        # what target platform to emulate, 'skl' is chosen by default.
        if not "CM_RT_PLATFORM" in os.environ:
            gpu_run_substitute += "CM_RT_PLATFORM=skl "

    if platform.system() == "Linux":
        gpu_run_on_linux_substitute = "env ONEAPI_DEVICE_SELECTOR={SYCL_PLUGIN}:gpu ".format(SYCL_PLUGIN=config.sycl_be)
        gpu_check_on_linux_substitute = "| FileCheck %s"

    if config.sycl_be == "ext_oneapi_cuda":
        gpu_run_substitute += "SYCL_PI_CUDA_ENABLE_IMAGE_SUPPORT=1 "

    if config.run_launcher:
        gpu_run_substitute += " {}".format(config.run_launcher)
else:
    lit_config.warning("GPU device not used")

config.substitutions.append( ('%GPU_RUN_PLACEHOLDER',  gpu_run_substitute) )
config.substitutions.append( ('%GPU_RUN_ON_LINUX_PLACEHOLDER',  gpu_run_on_linux_substitute) )
config.substitutions.append( ('%GPU_CHECK_PLACEHOLDER',  gpu_check_substitute) )
config.substitutions.append( ('%GPU_L0_CHECK_PLACEHOLDER',  gpu_l0_check_substitute) )
config.substitutions.append( ('%GPU_CHECK_ON_LINUX_PLACEHOLDER',  gpu_check_on_linux_substitute) )

acc_run_substitute = "true"
acc_check_substitute = ""
if 'acc' in config.target_devices.split(','):
    found_at_least_one_device = True
    lit_config.note("Tests accelerator device")
    acc_run_substitute = " env ONEAPI_DEVICE_SELECTOR='*:acc' "
    acc_check_substitute = "| FileCheck %s"
    config.available_features.add('accelerator')

    if config.run_launcher:
        acc_run_substitute += " {}".format(config.run_launcher)
else:
    lit_config.warning("Accelerator device not used")
config.substitutions.append( ('%ACC_RUN_PLACEHOLDER',  acc_run_substitute) )
config.substitutions.append( ('%ACC_CHECK_PLACEHOLDER',  acc_check_substitute) )

if config.run_launcher:
    config.substitutions.append(('%e2e_tests_root', config.test_source_root))

if config.sycl_be == 'ext_oneapi_cuda' or (config.sycl_be == 'ext_oneapi_hip' and config.hip_platform == 'NVIDIA'):
    config.substitutions.append( ('%sycl_triple',  "nvptx64-nvidia-cuda" ) )
elif config.sycl_be == 'ext_oneapi_hip' and config.hip_platform == 'AMD':
    config.substitutions.append( ('%sycl_triple',  "amdgcn-amd-amdhsa" ) )
else:
    config.substitutions.append( ('%sycl_triple',  "spir64" ) )

if find_executable('sycl-ls'):
    config.available_features.add('sycl-ls')
=======
if lit_config.params.get('ze_debug'):
    config.available_features.add('ze_debug')

if config.run_launcher:
    config.substitutions.append(('%e2e_tests_root', config.test_source_root))
>>>>>>> ec3077b5

# TODO properly set XPTIFW include and runtime dirs
xptifw_lib_dir = os.path.join(config.dpcpp_root_dir, 'lib')
xptifw_dispatcher = ""
if platform.system() == "Linux":
    xptifw_dispatcher = os.path.join(xptifw_lib_dir, 'libxptifw.so')
elif platform.system() == "Windows":
    xptifw_dispatcher = os.path.join(config.dpcpp_root_dir, 'bin', 'xptifw.dll')
xptifw_includes = os.path.join(config.dpcpp_root_dir, 'include')
if os.path.exists(xptifw_lib_dir) and os.path.exists(os.path.join(xptifw_includes, 'xpti', 'xpti_trace_framework.h')):
    config.available_features.add('xptifw')
    config.substitutions.append(('%xptifw_dispatcher', xptifw_dispatcher))
    if cl_options:
        config.substitutions.append(('%xptifw_lib', " {}/xptifw.lib /I{} ".format(xptifw_lib_dir, xptifw_includes)))
    else:
        config.substitutions.append(('%xptifw_lib', " -L{} -lxptifw -I{} ".format(xptifw_lib_dir, xptifw_includes)))

# Tools for which we add a corresponding feature when available.
feature_tools = [
  ToolSubst('llvm-spirv', unresolved='ignore'),
  ToolSubst('llvm-link', unresolved='ignore'),
]

tools = [
  ToolSubst('FileCheck', unresolved='ignore'),
  # not is only substituted in certain circumstances; this is lit's default
  # behaviour.
  ToolSubst(r'\| \bnot\b', command=FindTool('not'),
    verbatim=True, unresolved='ignore'),
  ToolSubst('sycl-ls', unresolved='ignore'),
] + feature_tools

# Try and find each of these tools in the llvm tools directory or the PATH, in
# that order. If found, they will be added as substitutions with the full path
# to the tool. This allows us to support both in-tree builds and standalone
# builds, where the tools may be externally defined.
llvm_config.add_tool_substitutions(tools, [config.llvm_tools_dir,
                                           os.environ.get('PATH', '')])
for tool in feature_tools:
    if tool.was_resolved:
        config.available_features.add(tool.key)
    else:
        lit_config.warning("Can't find " + tool.key)

if find_executable('cmc'):
    config.available_features.add('cm-compiler')

# Device AOT compilation tools aren't part of the SYCL project,
# so they need to be pre-installed on the machine
aot_tools = ["ocloc", "opencl-aot"]

for aot_tool in aot_tools:
    if find_executable(aot_tool) is not None:
        lit_config.note("Found pre-installed AOT device compiler " + aot_tool)
        config.available_features.add(aot_tool)
    else:
        lit_config.warning("Couldn't find pre-installed AOT device compiler " + aot_tool)

# Check if kernel fusion is available by compiling a small program that will
# be ill-formed (compilation stops with non-zero exit code) if the feature
# test macro for kernel fusion is not defined.
check_fusion_file = 'check_fusion.cpp'
with open(check_fusion_file, 'w') as ff:
    ff.write('#include <sycl/sycl.hpp>\n')
    ff.write('#ifndef SYCL_EXT_CODEPLAY_KERNEL_FUSION\n')
    ff.write('#error \"Feature test for fusion failed\"\n')
    ff.write('#endif // SYCL_EXT_CODEPLAY_KERNEL_FUSION\n')
    ff.write('int main() { return 0; }\n')

status = subprocess.getstatusoutput(config.dpcpp_compiler + ' -fsycl  ' +
                                    check_fusion_file)
if status[0] == 0:
    lit_config.note('Kernel fusion extension enabled')
    config.available_features.add('fusion')

for sycl_device in config.sycl_devices:
    be, dev = sycl_device.split(':')
    config.available_features.add('any-device-is-' + dev)
    # Use short names for LIT rules.
    config.available_features.add(
        'any-device-is-' + be.replace('ext_intel_', '').replace('ext_oneapi_', ''))

# That has to be executed last so that all device-independent features have been
# discovered already.
config.sycl_dev_features = {}
for sycl_device in config.sycl_devices:
    cmd = 'env '
    if sycl_device.startswith('ext_oneapi_cuda:'):
        cmd += 'SYCL_PI_CUDA_ENABLE_IMAGE_SUPPORT=1 '
    cmd += 'ONEAPI_DEVICE_SELECTOR={} sycl-ls --verbose'.format(sycl_device)
    sp = subprocess.run((cmd), env=llvm_config.config.environment,
                        shell=True, capture_output=True, text=True)
    if sp.returncode != 0:
        lit_config.error('Cannot list device aspects for {}\nstdout:\n{}\nstderr:\n{}'.format(
            sycl_device, sp.stdout, sp.stderr))

    dev_aspects = []
    dev_sg_sizes = []
    for line in sp.stdout.split('\n'):
        if re.search(r'^ *Aspects *:', line):
            _, aspects_str = line.split(':', 1)
            dev_aspects.append(aspects_str.strip().split(' '))
        if re.search(r'^ *info::device::sub_group_sizes:', line):
            # str.removeprefix isn't universally available...
            sg_sizes_str = line.strip().replace('info::device::sub_group_sizes: ', '')
            dev_sg_sizes.append(sg_sizes_str.strip().split(' '))

    if dev_aspects == []:
        lit_config.error('Cannot detect device aspect for {}\nstdout:\n{}\nstderr:\n{}'.format(
            sycl_device, sp.stdout, sp.stderr))
        dev_aspects.append(set())
    # We might have several devices matching the same filter in the system.
    # Compute intersection of aspects.
    aspects = set(dev_aspects[0]).intersection(*dev_aspects)
    lit_config.note('Aspects for {}: {}'.format(sycl_device, ', '.join(aspects)))

    if dev_sg_sizes == []:
        lit_config.error('Cannot detect device SG sizes for {}\nstdout:\n{}\nstderr:\n{}'.format(
            sycl_device, sp.stdout, sp.stderr))
        dev_sg_sizes.append(set())
    # We might have several devices matching the same filter in the system.
    # Compute intersection of aspects.
    sg_sizes = set(dev_sg_sizes[0]).intersection(*dev_sg_sizes)
    lit_config.note('SG sizes for {}: {}'.format(sycl_device, ', '.join(sg_sizes)))

    aspect_features = set('aspect-' + a for a in aspects)
    sg_size_features = set('sg-' + s for s in sg_sizes)
    features = set();
    features.update(aspect_features)
    features.update(sg_size_features)

    be, dev = sycl_device.split(':')
    features.add(dev.replace('acc', 'accelerator'))
    # Use short names for LIT rules.
    features.add(be.replace('ext_intel_', '').replace('ext_oneapi_', ''))

    config.sycl_dev_features[sycl_device] = features.union(config.available_features)

# Set timeout for a single test
try:
    import psutil
    lit_config.maxIndividualTestTime = 600
except ImportError:
    pass<|MERGE_RESOLUTION|>--- conflicted
+++ resolved
@@ -29,10 +29,6 @@
 # test_exec_root: The root path where tests should be run.
 config.test_exec_root = config.sycl_obj_root
 
-<<<<<<< HEAD
-config.recursiveExpansionLimit = 10
-
-=======
 # allow expanding substitutions that are based on other substitutions
 config.recursiveExpansionLimit = 10
 
@@ -40,7 +36,6 @@
 config.required_features = []
 config.unsupported_features = []
 
->>>>>>> ec3077b5
 # Cleanup environment variables which may affect tests
 possibly_dangerous_env_vars = ['COMPILER_PATH', 'RC_DEBUG_OPTIONS',
                                'CINDEXTEST_PREAMBLE_FILE', 'LIBRARY_PATH',
@@ -287,126 +282,11 @@
 
 config.substitutions.append( ('%threads_lib', config.sycl_threads_lib) )
 
-<<<<<<< HEAD
-# Configure device-specific substitutions based on availability of corresponding
-# devices/runtimes
-
-found_at_least_one_device = False
-
-supported_device_types=['cpu', 'gpu', 'acc']
-
-for target_device in config.target_devices.split(','):
-    if target_device == 'host':
-        lit_config.warning("Host device type is no longer supported.")
-    elif ( target_device not in supported_device_types ):
-        lit_config.error("Unknown SYCL target device type specified '" +
-                         target_device +
-                         "' supported devices are " + ', '.join(supported_device_types))
-
-cpu_run_substitute = "true"
-cpu_run_on_linux_substitute = "true "
-cpu_check_substitute = ""
-cpu_check_on_linux_substitute = ""
-
-if 'cpu' in config.target_devices.split(','):
-    found_at_least_one_device = True
-    lit_config.note("Test CPU device")
-    cpu_run_substitute = "env ONEAPI_DEVICE_SELECTOR={SYCL_PLUGIN}:cpu ".format(SYCL_PLUGIN=config.sycl_be)
-    cpu_check_substitute = "| FileCheck %s"
-    config.available_features.add('cpu')
-    if platform.system() == "Linux":
-        cpu_run_on_linux_substitute = cpu_run_substitute
-        cpu_check_on_linux_substitute = "| FileCheck %s"
-
-    if config.run_launcher:
-        cpu_run_substitute += " {}".format(config.run_launcher)
-else:
-    lit_config.warning("CPU device not used")
-
-config.substitutions.append( ('%CPU_RUN_PLACEHOLDER',  cpu_run_substitute) )
-config.substitutions.append( ('%CPU_RUN_ON_LINUX_PLACEHOLDER',  cpu_run_on_linux_substitute) )
-config.substitutions.append( ('%CPU_CHECK_PLACEHOLDER',  cpu_check_substitute) )
-config.substitutions.append( ('%CPU_CHECK_ON_LINUX_PLACEHOLDER',  cpu_check_on_linux_substitute) )
-
-gpu_run_substitute = "true"
-gpu_run_on_linux_substitute = "true "
-gpu_check_substitute = ""
-gpu_l0_check_substitute = ""
-gpu_check_on_linux_substitute = ""
-
-if 'gpu' in config.target_devices.split(','):
-    found_at_least_one_device = True
-    lit_config.note("Test GPU device")
-    gpu_run_substitute = " env ONEAPI_DEVICE_SELECTOR={SYCL_PLUGIN}:gpu ".format(SYCL_PLUGIN=config.sycl_be)
-    gpu_check_substitute = "| FileCheck %s"
-    config.available_features.add('gpu')
-
-    if config.sycl_be == "ext_oneapi_level_zero":
-        gpu_l0_check_substitute = "| FileCheck %s"
-        if lit_config.params.get('ze_debug'):
-            gpu_run_substitute = " env ZE_DEBUG={ZE_DEBUG} ONEAPI_DEVICE_SELECTOR=level_zero:gpu ".format(ZE_DEBUG=config.ze_debug)
-            config.available_features.add('ze_debug')
-    elif config.sycl_be == "ext_intel_esimd_emulator":
-        # ESIMD_EMULATOR backend uses CM_EMU library package for
-        # multi-threaded execution on CPU, and the package emulates
-        # multiple target platforms. In case user does not specify
-        # what target platform to emulate, 'skl' is chosen by default.
-        if not "CM_RT_PLATFORM" in os.environ:
-            gpu_run_substitute += "CM_RT_PLATFORM=skl "
-
-    if platform.system() == "Linux":
-        gpu_run_on_linux_substitute = "env ONEAPI_DEVICE_SELECTOR={SYCL_PLUGIN}:gpu ".format(SYCL_PLUGIN=config.sycl_be)
-        gpu_check_on_linux_substitute = "| FileCheck %s"
-
-    if config.sycl_be == "ext_oneapi_cuda":
-        gpu_run_substitute += "SYCL_PI_CUDA_ENABLE_IMAGE_SUPPORT=1 "
-
-    if config.run_launcher:
-        gpu_run_substitute += " {}".format(config.run_launcher)
-else:
-    lit_config.warning("GPU device not used")
-
-config.substitutions.append( ('%GPU_RUN_PLACEHOLDER',  gpu_run_substitute) )
-config.substitutions.append( ('%GPU_RUN_ON_LINUX_PLACEHOLDER',  gpu_run_on_linux_substitute) )
-config.substitutions.append( ('%GPU_CHECK_PLACEHOLDER',  gpu_check_substitute) )
-config.substitutions.append( ('%GPU_L0_CHECK_PLACEHOLDER',  gpu_l0_check_substitute) )
-config.substitutions.append( ('%GPU_CHECK_ON_LINUX_PLACEHOLDER',  gpu_check_on_linux_substitute) )
-
-acc_run_substitute = "true"
-acc_check_substitute = ""
-if 'acc' in config.target_devices.split(','):
-    found_at_least_one_device = True
-    lit_config.note("Tests accelerator device")
-    acc_run_substitute = " env ONEAPI_DEVICE_SELECTOR='*:acc' "
-    acc_check_substitute = "| FileCheck %s"
-    config.available_features.add('accelerator')
-
-    if config.run_launcher:
-        acc_run_substitute += " {}".format(config.run_launcher)
-else:
-    lit_config.warning("Accelerator device not used")
-config.substitutions.append( ('%ACC_RUN_PLACEHOLDER',  acc_run_substitute) )
-config.substitutions.append( ('%ACC_CHECK_PLACEHOLDER',  acc_check_substitute) )
+if lit_config.params.get('ze_debug'):
+    config.available_features.add('ze_debug')
 
 if config.run_launcher:
     config.substitutions.append(('%e2e_tests_root', config.test_source_root))
-
-if config.sycl_be == 'ext_oneapi_cuda' or (config.sycl_be == 'ext_oneapi_hip' and config.hip_platform == 'NVIDIA'):
-    config.substitutions.append( ('%sycl_triple',  "nvptx64-nvidia-cuda" ) )
-elif config.sycl_be == 'ext_oneapi_hip' and config.hip_platform == 'AMD':
-    config.substitutions.append( ('%sycl_triple',  "amdgcn-amd-amdhsa" ) )
-else:
-    config.substitutions.append( ('%sycl_triple',  "spir64" ) )
-
-if find_executable('sycl-ls'):
-    config.available_features.add('sycl-ls')
-=======
-if lit_config.params.get('ze_debug'):
-    config.available_features.add('ze_debug')
-
-if config.run_launcher:
-    config.substitutions.append(('%e2e_tests_root', config.test_source_root))
->>>>>>> ec3077b5
 
 # TODO properly set XPTIFW include and runtime dirs
 xptifw_lib_dir = os.path.join(config.dpcpp_root_dir, 'lib')
