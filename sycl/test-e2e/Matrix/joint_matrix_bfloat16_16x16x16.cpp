--- conflicted
+++ resolved
@@ -10,11 +10,6 @@
 // RUN: %{build} -o %t.out
 // RUN: %{run} %t.out
 
-<<<<<<< HEAD
-// XFAIL: cpu
-
-=======
->>>>>>> f2eaa6ec
 #include "common.hpp"
 
 using namespace sycl;
