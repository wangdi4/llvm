//==----------- element_wise_all_ops_impl.hpp  - DPC++ joint_matrix---------==//
//
// Part of the LLVM Project, under the Apache License v2.0 with LLVM Exceptions.
// See https://llvm.org/LICENSE.txt for license information.
// SPDX-License-Identifier: Apache-2.0 WITH LLVM-exception
//
//===----------------------------------------------------------------------===//

static float make_fp32(bfloat16 x) {
  unsigned int y = *((int *)&x);
  y = y << 16;
  float *res = reinterpret_cast<float *>(&y);
  return *res;
}

template <typename T, size_t NUM_ROWS, size_t NUM_COLS> struct big_matrix {
public:
  T *mat;

public:
  T *get_data() { return mat; }
  void set_data(T *data) { mat = data; }
  big_matrix(T *data) : mat(data) {}
};

template <typename T, size_t NUM_ROWS, size_t NUM_COLS>
void assert_ops_ref(host_accessor<T, 2, access::mode::read> mat,
                    const float ref) {
  for (size_t i = 0; i < NUM_ROWS; i++)
    for (size_t j = 0; j < NUM_COLS; j++) {
      float diff;
      if constexpr (std::is_same_v<T, bfloat16>)
        diff = make_fp32(mat[i][j]) - ref;
      else
        diff = mat[i][j] - ref;
      assert(std::fabs(static_cast<float>(diff)) <
             std::numeric_limits<float>::epsilon());
    }
}

template <typename T, size_t NUM_ROWS, size_t NUM_COLS, size_t SUB_ROWS,
          size_t SUB_COLS, typename OP>
void verify_op_a(const T l, const T r, const float ref, OP op) {
  T mat[NUM_ROWS][NUM_COLS];
  big_matrix<T, NUM_ROWS, NUM_COLS> big_mat((T *)&mat);

  buffer<T, 2> bufMat(big_mat.get_data(), range<2>(NUM_ROWS, NUM_COLS));

  queue q;
  q.submit([&](handler &cgh) {
     sycl::accessor accessMat{bufMat, cgh, sycl::read_write};
     cgh.parallel_for(
         nd_range<2>({NUM_ROWS / SUB_ROWS, NUM_COLS / SUB_COLS * SG_SZ},
                     {1, 1 * SG_SZ}),
         [=](nd_item<2> spmd_item) [[intel::reqd_sub_group_size(SG_SZ)]] {
           const auto global_idx = spmd_item.get_global_id(0);
           const auto global_idy = spmd_item.get_global_id(1);
           const auto sg_startx = global_idx - spmd_item.get_local_id(0);
           const auto sg_starty = global_idy - spmd_item.get_local_id(1);

           sub_group sg = spmd_item.get_sub_group();
           joint_matrix<sub_group, T, use::a, SUB_ROWS, SUB_COLS,
                        layout::row_major>
               sub_mat;
           joint_matrix_fill(sg, sub_mat, l);
<<<<<<< HEAD
           auto wi_slice =
               sycl::ext::intel::experimental::matrix::get_wi_data(sg, sub_mat);
           for (int i = 0; i < wi_slice.length(); i++) {
             wi_slice[i] = op(wi_slice[i], r);
           }

=======
           joint_matrix_apply(sg, sub_mat, [=](T &x) { x = op(x, r); });
>>>>>>> 7f4c3c22
           ext::intel::experimental::matrix::joint_matrix_store(
               sg, sub_mat,
               accessMat.template get_multi_ptr<access::decorated::no>() +
                   (sg_startx * SUB_ROWS) * NUM_COLS +
                   sg_starty / SG_SZ * SUB_COLS,
               NUM_COLS);
         }); // parallel for
   }).wait();
  assert_ops_ref<T, NUM_ROWS, NUM_COLS>(bufMat.get_host_access(read_only), ref);
}
<<<<<<< HEAD

template <typename T, size_t NUM_ROWS, size_t NUM_COLS, size_t SUB_ROWS,
          size_t SUB_COLS, typename OP>
void verify_op_c(const T l, const T r, const float ref, OP op) {
  T mat[NUM_ROWS][NUM_COLS];
  big_matrix<T, NUM_ROWS, NUM_COLS> big_mat((T *)&mat);

  buffer<T, 2> bufMat(big_mat.get_data(), range<2>(NUM_ROWS, NUM_COLS));

=======

template <typename T, size_t NUM_ROWS, size_t NUM_COLS, size_t SUB_ROWS,
          size_t SUB_COLS, typename OP>
void verify_op_c(const T l, const T r, const float ref, OP op) {
  T mat[NUM_ROWS][NUM_COLS];
  big_matrix<T, NUM_ROWS, NUM_COLS> big_mat((T *)&mat);

  buffer<T, 2> bufMat(big_mat.get_data(), range<2>(NUM_ROWS, NUM_COLS));

>>>>>>> 7f4c3c22
  queue q;
  q.submit([&](handler &cgh) {
     sycl::accessor accessMat{bufMat, cgh, sycl::read_write};
     cgh.parallel_for(
         nd_range<2>({NUM_ROWS / SUB_ROWS, NUM_COLS / SUB_COLS * SG_SZ},
                     {1, 1 * SG_SZ}),
         [=](nd_item<2> spmd_item) [[intel::reqd_sub_group_size(SG_SZ)]] {
           const auto global_idx = spmd_item.get_global_id(0);
           const auto global_idy = spmd_item.get_global_id(1);
           const auto sg_startx = global_idx - spmd_item.get_local_id(0);
           const auto sg_starty = global_idy - spmd_item.get_local_id(1);

           sub_group sg = spmd_item.get_sub_group();
           joint_matrix<sub_group, T, use::accumulator, SUB_ROWS, SUB_COLS>
               sub_mat;
           joint_matrix_fill(sg, sub_mat, l);
<<<<<<< HEAD
           auto wi_slice =
               sycl::ext::intel::experimental::matrix::get_wi_data(sg, sub_mat);
           for (int i = 0; i < wi_slice.length(); i++) {
             wi_slice[i] = op(wi_slice[i], r);
           }
=======
           joint_matrix_apply(sg, sub_mat, [=](T &x) { x = op(x, r); });
>>>>>>> 7f4c3c22

           joint_matrix_store(
               sg, sub_mat,
               accessMat.template get_multi_ptr<access::decorated::no>() +
                   (sg_startx * SUB_ROWS) * NUM_COLS +
                   sg_starty / SG_SZ * SUB_COLS,
               NUM_COLS, layout::row_major);
         }); // parallel for
   }).wait();
  assert_ops_ref<T, NUM_ROWS, NUM_COLS>(bufMat.get_host_access(read_only), ref);
<<<<<<< HEAD
}

template <typename T, size_t NROWS, size_t NCOLS, size_t SROWS, size_t SCOLS>
void test_ewops_a() {

  verify_op_a<T, NROWS, NCOLS, SROWS, SCOLS>(
      T(5.0), T(2.0), 7.0, [](auto l, auto r) { return l + r; });
  verify_op_a<T, NROWS, NCOLS, SROWS, SCOLS>(
      T(5.0), T(2.0), 3.0, [](auto l, auto r) { return l - r; });
  verify_op_a<T, NROWS, NCOLS, SROWS, SCOLS>(
      T(5.0), T(2.0), 10.0, [](auto l, auto r) { return l * r; });
  verify_op_a<T, NROWS, NCOLS, SROWS, SCOLS>(
      T(5.0), T(2.0), 2.5, [](auto l, auto r) { return l / r; });
  verify_op_a<T, NROWS, NCOLS, SROWS, SCOLS>(
      T(5.0), T(5.0), 5.0, [](auto l, auto r) { return l == r ? l : T(1.0); });
  verify_op_a<T, NROWS, NCOLS, SROWS, SCOLS>(
      T(5.0), T(4.0), 4.0, [](auto l, auto r) { return l == r ? l : r; });
  verify_op_a<T, NROWS, NCOLS, SROWS, SCOLS>(
      T(5.0), T(5.0), 1.0, [](auto l, auto r) { return l != r ? l : T(1.0); });
  verify_op_a<T, NROWS, NCOLS, SROWS, SCOLS>(
      T(5.0), T(2.0), 3.0,
      [](auto l, auto r) { return l > r ? T(3.0) : T(2.0); });
  verify_op_a<T, NROWS, NCOLS, SROWS, SCOLS>(
      T(5.0), T(2.0), 2.0,
      [](auto l, auto r) { return l < r ? T(3.0) : T(2.0); });
  verify_op_a<T, NROWS, NCOLS, SROWS, SCOLS>(
      T(5.0), T(2.0), 3.0,
      [](auto l, auto r) { return l >= r ? T(3.0) : T(2.0); });
  verify_op_a<T, NROWS, NCOLS, SROWS, SCOLS>(
=======
}

template <typename T, size_t NROWS, size_t NCOLS, size_t SROWS, size_t SCOLS>
void test_ewops_a() {

  verify_op_a<T, NROWS, NCOLS, SROWS, SCOLS>(
      T(5.0), T(2.0), 7.0, [](auto l, auto r) { return l + r; });
  verify_op_a<T, NROWS, NCOLS, SROWS, SCOLS>(
      T(5.0), T(2.0), 3.0, [](auto l, auto r) { return l - r; });
  verify_op_a<T, NROWS, NCOLS, SROWS, SCOLS>(
      T(5.0), T(2.0), 10.0, [](auto l, auto r) { return l * r; });
  verify_op_a<T, NROWS, NCOLS, SROWS, SCOLS>(
      T(5.0), T(2.0), 2.5, [](auto l, auto r) { return l / r; });
  verify_op_a<T, NROWS, NCOLS, SROWS, SCOLS>(
      T(5.0), T(5.0), 5.0, [](auto l, auto r) { return l == r ? l : T(1.0); });
  verify_op_a<T, NROWS, NCOLS, SROWS, SCOLS>(
      T(5.0), T(4.0), 4.0, [](auto l, auto r) { return l == r ? l : r; });
  verify_op_a<T, NROWS, NCOLS, SROWS, SCOLS>(
      T(5.0), T(5.0), 1.0, [](auto l, auto r) { return l != r ? l : T(1.0); });
  verify_op_a<T, NROWS, NCOLS, SROWS, SCOLS>(
      T(5.0), T(2.0), 3.0,
      [](auto l, auto r) { return l > r ? T(3.0) : T(2.0); });
  verify_op_a<T, NROWS, NCOLS, SROWS, SCOLS>(
      T(5.0), T(2.0), 2.0,
      [](auto l, auto r) { return l < r ? T(3.0) : T(2.0); });
  verify_op_a<T, NROWS, NCOLS, SROWS, SCOLS>(
      T(5.0), T(2.0), 3.0,
      [](auto l, auto r) { return l >= r ? T(3.0) : T(2.0); });
  verify_op_a<T, NROWS, NCOLS, SROWS, SCOLS>(
      T(5.0), T(2.0), 2.0,
      [](auto l, auto r) { return l <= r ? T(3.0) : T(2.0); });
}

template <typename T, size_t NROWS, size_t NCOLS, size_t SROWS, size_t SCOLS>
void test_ewops_c() {

  verify_op_c<T, NROWS, NCOLS, SROWS, SCOLS>(
      T(5.0), T(2.0), 7.0, [](auto l, auto r) { return l + r; });
  verify_op_c<T, NROWS, NCOLS, SROWS, SCOLS>(
      T(5.0), T(2.0), 3.0, [](auto l, auto r) { return l - r; });
  verify_op_c<T, NROWS, NCOLS, SROWS, SCOLS>(
      T(5.0), T(2.0), 10.0, [](auto l, auto r) { return l * r; });
  verify_op_c<T, NROWS, NCOLS, SROWS, SCOLS>(
      T(5.0), T(2.0), 2.5, [](auto l, auto r) { return l / r; });
  verify_op_c<T, NROWS, NCOLS, SROWS, SCOLS>(
      T(5.0), T(5.0), 5.0, [](auto l, auto r) { return l == r ? l : T(1.0); });
  verify_op_c<T, NROWS, NCOLS, SROWS, SCOLS>(
      T(5.0), T(4.0), 4.0, [](auto l, auto r) { return l == r ? l : r; });
  verify_op_c<T, NROWS, NCOLS, SROWS, SCOLS>(
      T(5.0), T(5.0), 1.0, [](auto l, auto r) { return l != r ? l : T(1.0); });
  verify_op_c<T, NROWS, NCOLS, SROWS, SCOLS>(
      T(5.0), T(2.0), 3.0,
      [](auto l, auto r) { return l > r ? T(3.0) : T(2.0); });
  verify_op_c<T, NROWS, NCOLS, SROWS, SCOLS>(
      T(5.0), T(2.0), 2.0,
      [](auto l, auto r) { return l < r ? T(3.0) : T(2.0); });
  verify_op_c<T, NROWS, NCOLS, SROWS, SCOLS>(
      T(5.0), T(2.0), 3.0,
      [](auto l, auto r) { return l >= r ? T(3.0) : T(2.0); });
  verify_op_c<T, NROWS, NCOLS, SROWS, SCOLS>(
>>>>>>> 7f4c3c22
      T(5.0), T(2.0), 2.0,
      [](auto l, auto r) { return l <= r ? T(3.0) : T(2.0); });
}

<<<<<<< HEAD
template <typename T, size_t NROWS, size_t NCOLS, size_t SROWS, size_t SCOLS>
void test_ewops_c() {

  verify_op_c<T, NROWS, NCOLS, SROWS, SCOLS>(
      T(5.0), T(2.0), 7.0, [](auto l, auto r) { return l + r; });
  verify_op_c<T, NROWS, NCOLS, SROWS, SCOLS>(
      T(5.0), T(2.0), 3.0, [](auto l, auto r) { return l - r; });
  verify_op_c<T, NROWS, NCOLS, SROWS, SCOLS>(
      T(5.0), T(2.0), 10.0, [](auto l, auto r) { return l * r; });
  verify_op_c<T, NROWS, NCOLS, SROWS, SCOLS>(
      T(5.0), T(2.0), 2.5, [](auto l, auto r) { return l / r; });
  verify_op_c<T, NROWS, NCOLS, SROWS, SCOLS>(
      T(5.0), T(5.0), 5.0, [](auto l, auto r) { return l == r ? l : T(1.0); });
  verify_op_c<T, NROWS, NCOLS, SROWS, SCOLS>(
      T(5.0), T(4.0), 4.0, [](auto l, auto r) { return l == r ? l : r; });
  verify_op_c<T, NROWS, NCOLS, SROWS, SCOLS>(
      T(5.0), T(5.0), 1.0, [](auto l, auto r) { return l != r ? l : T(1.0); });
  verify_op_c<T, NROWS, NCOLS, SROWS, SCOLS>(
      T(5.0), T(2.0), 3.0,
      [](auto l, auto r) { return l > r ? T(3.0) : T(2.0); });
  verify_op_c<T, NROWS, NCOLS, SROWS, SCOLS>(
      T(5.0), T(2.0), 2.0,
      [](auto l, auto r) { return l < r ? T(3.0) : T(2.0); });
  verify_op_c<T, NROWS, NCOLS, SROWS, SCOLS>(
      T(5.0), T(2.0), 3.0,
      [](auto l, auto r) { return l >= r ? T(3.0) : T(2.0); });
  verify_op_c<T, NROWS, NCOLS, SROWS, SCOLS>(
      T(5.0), T(2.0), 2.0,
      [](auto l, auto r) { return l <= r ? T(3.0) : T(2.0); });
}

int main() {
  static constexpr size_t TM = 8;
  static constexpr size_t TN = SG_SZ;
=======
int main() {
  static constexpr size_t TM = 8;
>>>>>>> 7f4c3c22
  static constexpr size_t TK = 16;

  static constexpr size_t MATRIX_M = TM * 2;
  static constexpr size_t MATRIX_N = TN * 2;
  static constexpr size_t MATRIX_K = TK * 2;

  test_ewops_a<bfloat16, MATRIX_M, MATRIX_K, TM, TK>();
  test_ewops_c<float, MATRIX_M, MATRIX_N, TM, TN>();

  return 0;
}<|MERGE_RESOLUTION|>--- conflicted
+++ resolved
@@ -63,16 +63,7 @@
                         layout::row_major>
                sub_mat;
            joint_matrix_fill(sg, sub_mat, l);
-<<<<<<< HEAD
-           auto wi_slice =
-               sycl::ext::intel::experimental::matrix::get_wi_data(sg, sub_mat);
-           for (int i = 0; i < wi_slice.length(); i++) {
-             wi_slice[i] = op(wi_slice[i], r);
-           }
-
-=======
            joint_matrix_apply(sg, sub_mat, [=](T &x) { x = op(x, r); });
->>>>>>> 7f4c3c22
            ext::intel::experimental::matrix::joint_matrix_store(
                sg, sub_mat,
                accessMat.template get_multi_ptr<access::decorated::no>() +
@@ -83,7 +74,6 @@
    }).wait();
   assert_ops_ref<T, NUM_ROWS, NUM_COLS>(bufMat.get_host_access(read_only), ref);
 }
-<<<<<<< HEAD
 
 template <typename T, size_t NUM_ROWS, size_t NUM_COLS, size_t SUB_ROWS,
           size_t SUB_COLS, typename OP>
@@ -93,17 +83,6 @@
 
   buffer<T, 2> bufMat(big_mat.get_data(), range<2>(NUM_ROWS, NUM_COLS));
 
-=======
-
-template <typename T, size_t NUM_ROWS, size_t NUM_COLS, size_t SUB_ROWS,
-          size_t SUB_COLS, typename OP>
-void verify_op_c(const T l, const T r, const float ref, OP op) {
-  T mat[NUM_ROWS][NUM_COLS];
-  big_matrix<T, NUM_ROWS, NUM_COLS> big_mat((T *)&mat);
-
-  buffer<T, 2> bufMat(big_mat.get_data(), range<2>(NUM_ROWS, NUM_COLS));
-
->>>>>>> 7f4c3c22
   queue q;
   q.submit([&](handler &cgh) {
      sycl::accessor accessMat{bufMat, cgh, sycl::read_write};
@@ -120,15 +99,7 @@
            joint_matrix<sub_group, T, use::accumulator, SUB_ROWS, SUB_COLS>
                sub_mat;
            joint_matrix_fill(sg, sub_mat, l);
-<<<<<<< HEAD
-           auto wi_slice =
-               sycl::ext::intel::experimental::matrix::get_wi_data(sg, sub_mat);
-           for (int i = 0; i < wi_slice.length(); i++) {
-             wi_slice[i] = op(wi_slice[i], r);
-           }
-=======
            joint_matrix_apply(sg, sub_mat, [=](T &x) { x = op(x, r); });
->>>>>>> 7f4c3c22
 
            joint_matrix_store(
                sg, sub_mat,
@@ -139,37 +110,6 @@
          }); // parallel for
    }).wait();
   assert_ops_ref<T, NUM_ROWS, NUM_COLS>(bufMat.get_host_access(read_only), ref);
-<<<<<<< HEAD
-}
-
-template <typename T, size_t NROWS, size_t NCOLS, size_t SROWS, size_t SCOLS>
-void test_ewops_a() {
-
-  verify_op_a<T, NROWS, NCOLS, SROWS, SCOLS>(
-      T(5.0), T(2.0), 7.0, [](auto l, auto r) { return l + r; });
-  verify_op_a<T, NROWS, NCOLS, SROWS, SCOLS>(
-      T(5.0), T(2.0), 3.0, [](auto l, auto r) { return l - r; });
-  verify_op_a<T, NROWS, NCOLS, SROWS, SCOLS>(
-      T(5.0), T(2.0), 10.0, [](auto l, auto r) { return l * r; });
-  verify_op_a<T, NROWS, NCOLS, SROWS, SCOLS>(
-      T(5.0), T(2.0), 2.5, [](auto l, auto r) { return l / r; });
-  verify_op_a<T, NROWS, NCOLS, SROWS, SCOLS>(
-      T(5.0), T(5.0), 5.0, [](auto l, auto r) { return l == r ? l : T(1.0); });
-  verify_op_a<T, NROWS, NCOLS, SROWS, SCOLS>(
-      T(5.0), T(4.0), 4.0, [](auto l, auto r) { return l == r ? l : r; });
-  verify_op_a<T, NROWS, NCOLS, SROWS, SCOLS>(
-      T(5.0), T(5.0), 1.0, [](auto l, auto r) { return l != r ? l : T(1.0); });
-  verify_op_a<T, NROWS, NCOLS, SROWS, SCOLS>(
-      T(5.0), T(2.0), 3.0,
-      [](auto l, auto r) { return l > r ? T(3.0) : T(2.0); });
-  verify_op_a<T, NROWS, NCOLS, SROWS, SCOLS>(
-      T(5.0), T(2.0), 2.0,
-      [](auto l, auto r) { return l < r ? T(3.0) : T(2.0); });
-  verify_op_a<T, NROWS, NCOLS, SROWS, SCOLS>(
-      T(5.0), T(2.0), 3.0,
-      [](auto l, auto r) { return l >= r ? T(3.0) : T(2.0); });
-  verify_op_a<T, NROWS, NCOLS, SROWS, SCOLS>(
-=======
 }
 
 template <typename T, size_t NROWS, size_t NCOLS, size_t SROWS, size_t SCOLS>
@@ -230,50 +170,12 @@
       T(5.0), T(2.0), 3.0,
       [](auto l, auto r) { return l >= r ? T(3.0) : T(2.0); });
   verify_op_c<T, NROWS, NCOLS, SROWS, SCOLS>(
->>>>>>> 7f4c3c22
-      T(5.0), T(2.0), 2.0,
-      [](auto l, auto r) { return l <= r ? T(3.0) : T(2.0); });
-}
-
-<<<<<<< HEAD
-template <typename T, size_t NROWS, size_t NCOLS, size_t SROWS, size_t SCOLS>
-void test_ewops_c() {
-
-  verify_op_c<T, NROWS, NCOLS, SROWS, SCOLS>(
-      T(5.0), T(2.0), 7.0, [](auto l, auto r) { return l + r; });
-  verify_op_c<T, NROWS, NCOLS, SROWS, SCOLS>(
-      T(5.0), T(2.0), 3.0, [](auto l, auto r) { return l - r; });
-  verify_op_c<T, NROWS, NCOLS, SROWS, SCOLS>(
-      T(5.0), T(2.0), 10.0, [](auto l, auto r) { return l * r; });
-  verify_op_c<T, NROWS, NCOLS, SROWS, SCOLS>(
-      T(5.0), T(2.0), 2.5, [](auto l, auto r) { return l / r; });
-  verify_op_c<T, NROWS, NCOLS, SROWS, SCOLS>(
-      T(5.0), T(5.0), 5.0, [](auto l, auto r) { return l == r ? l : T(1.0); });
-  verify_op_c<T, NROWS, NCOLS, SROWS, SCOLS>(
-      T(5.0), T(4.0), 4.0, [](auto l, auto r) { return l == r ? l : r; });
-  verify_op_c<T, NROWS, NCOLS, SROWS, SCOLS>(
-      T(5.0), T(5.0), 1.0, [](auto l, auto r) { return l != r ? l : T(1.0); });
-  verify_op_c<T, NROWS, NCOLS, SROWS, SCOLS>(
-      T(5.0), T(2.0), 3.0,
-      [](auto l, auto r) { return l > r ? T(3.0) : T(2.0); });
-  verify_op_c<T, NROWS, NCOLS, SROWS, SCOLS>(
-      T(5.0), T(2.0), 2.0,
-      [](auto l, auto r) { return l < r ? T(3.0) : T(2.0); });
-  verify_op_c<T, NROWS, NCOLS, SROWS, SCOLS>(
-      T(5.0), T(2.0), 3.0,
-      [](auto l, auto r) { return l >= r ? T(3.0) : T(2.0); });
-  verify_op_c<T, NROWS, NCOLS, SROWS, SCOLS>(
       T(5.0), T(2.0), 2.0,
       [](auto l, auto r) { return l <= r ? T(3.0) : T(2.0); });
 }
 
 int main() {
   static constexpr size_t TM = 8;
-  static constexpr size_t TN = SG_SZ;
-=======
-int main() {
-  static constexpr size_t TM = 8;
->>>>>>> 7f4c3c22
   static constexpr size_t TK = 16;
 
   static constexpr size_t MATRIX_M = TM * 2;
