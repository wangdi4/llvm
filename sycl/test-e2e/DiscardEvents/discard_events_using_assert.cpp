// FIXME unsupported on CUDA and HIP until fallback libdevice becomes available
// UNSUPPORTED: cuda || hip
//
// UNSUPPORTED: ze_debug
<<<<<<< HEAD
// RUN: %clangxx -fsycl -fsycl-targets=%sycl_triple %s -o %t.out
=======
// RUN: %{build} -o %t.out
>>>>>>> ec3077b5
//
// RUN: env SYCL_PI_TRACE=2 %{run} %t.out &> %t.txt ; FileCheck %s --input-file %t.txt
//
// The test checks that the last parameter is not `nullptr` for
// piEnqueueKernelLaunch.
// {{0|0000000000000000}} is required for various output on Linux and Windows.
//
// CHECK: ---> piEnqueueKernelLaunch(
// CHECK:        pi_event * :
// CHECK-NOT:        pi_event * : {{0|0000000000000000}}[ nullptr ]
// CHECK: --->  pi_result : PI_SUCCESS
//
// CHECK: The test passed.

#include "discard_events_kernel_using_assert.hpp"
<|MERGE_RESOLUTION|>--- conflicted
+++ resolved
@@ -1,24 +1,20 @@
-// FIXME unsupported on CUDA and HIP until fallback libdevice becomes available
-// UNSUPPORTED: cuda || hip
-//
-// UNSUPPORTED: ze_debug
-<<<<<<< HEAD
-// RUN: %clangxx -fsycl -fsycl-targets=%sycl_triple %s -o %t.out
-=======
-// RUN: %{build} -o %t.out
->>>>>>> ec3077b5
-//
-// RUN: env SYCL_PI_TRACE=2 %{run} %t.out &> %t.txt ; FileCheck %s --input-file %t.txt
-//
-// The test checks that the last parameter is not `nullptr` for
-// piEnqueueKernelLaunch.
-// {{0|0000000000000000}} is required for various output on Linux and Windows.
-//
-// CHECK: ---> piEnqueueKernelLaunch(
-// CHECK:        pi_event * :
-// CHECK-NOT:        pi_event * : {{0|0000000000000000}}[ nullptr ]
-// CHECK: --->  pi_result : PI_SUCCESS
-//
-// CHECK: The test passed.
-
-#include "discard_events_kernel_using_assert.hpp"
+// FIXME unsupported on CUDA and HIP until fallback libdevice becomes available
+// UNSUPPORTED: cuda || hip
+//
+// UNSUPPORTED: ze_debug
+// RUN: %{build} -o %t.out
+//
+// RUN: env SYCL_PI_TRACE=2 %{run} %t.out &> %t.txt ; FileCheck %s --input-file %t.txt
+//
+// The test checks that the last parameter is not `nullptr` for
+// piEnqueueKernelLaunch.
+// {{0|0000000000000000}} is required for various output on Linux and Windows.
+//
+// CHECK: ---> piEnqueueKernelLaunch(
+// CHECK:        pi_event * :
+// CHECK-NOT:        pi_event * : {{0|0000000000000000}}[ nullptr ]
+// CHECK: --->  pi_result : PI_SUCCESS
+//
+// CHECK: The test passed.
+
+#include "discard_events_kernel_using_assert.hpp"