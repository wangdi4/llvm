// REQUIRES: level_zero
//
// RUN: %{build} -o %t.out
//
<<<<<<< HEAD
// RUN: env SYCL_PI_LEVEL_ZERO_USE_IMMEDIATE_COMMANDLISTS=0 SYCL_PI_LEVEL_ZERO_BATCH_SIZE=0 ONEAPI_DEVICE_SELECTOR="level_zero:*" %GPU_RUN_PLACEHOLDER %t.out
// RUN: env SYCL_PI_LEVEL_ZERO_USE_IMMEDIATE_COMMANDLISTS=0 SYCL_PI_LEVEL_ZERO_BATCH_SIZE=1 ONEAPI_DEVICE_SELECTOR="level_zero:*" %GPU_RUN_PLACEHOLDER %t.out
// RUN: env SYCL_PI_LEVEL_ZERO_USE_IMMEDIATE_COMMANDLISTS=0 SYCL_PI_LEVEL_ZERO_BATCH_SIZE=2 ONEAPI_DEVICE_SELECTOR="level_zero:*" %GPU_RUN_PLACEHOLDER %t.out
// RUN: env SYCL_PI_LEVEL_ZERO_USE_IMMEDIATE_COMMANDLISTS=0 SYCL_PI_LEVEL_ZERO_BATCH_SIZE=3 ONEAPI_DEVICE_SELECTOR="level_zero:*" %GPU_RUN_PLACEHOLDER %t.out
=======
// RUN: env SYCL_PI_LEVEL_ZERO_USE_IMMEDIATE_COMMANDLISTS=0 SYCL_PI_LEVEL_ZERO_BATCH_SIZE=0 ONEAPI_DEVICE_SELECTOR="level_zero:*" %{run} %t.out
// RUN: env SYCL_PI_LEVEL_ZERO_USE_IMMEDIATE_COMMANDLISTS=0 SYCL_PI_LEVEL_ZERO_BATCH_SIZE=1 ONEAPI_DEVICE_SELECTOR="level_zero:*" %{run} %t.out
// RUN: env SYCL_PI_LEVEL_ZERO_USE_IMMEDIATE_COMMANDLISTS=0 SYCL_PI_LEVEL_ZERO_BATCH_SIZE=2 ONEAPI_DEVICE_SELECTOR="level_zero:*" %{run} %t.out
// RUN: env SYCL_PI_LEVEL_ZERO_USE_IMMEDIATE_COMMANDLISTS=0 SYCL_PI_LEVEL_ZERO_BATCH_SIZE=3 ONEAPI_DEVICE_SELECTOR="level_zero:*" %{run} %t.out
>>>>>>> ec3077b5
//
// The test is to check the execution of different queue operations has in-order
// semantics regardless of batching.
//
// IMPORTANT NOTE: this is a critical test, double-check if your changes are
// related to L0 barriers that provide links between commands within the same
// command-list or if your changes are related to L0 events and links between
// command-lists. if you have problems with this test, first see if other tests
// related to discard_events pass. And please check if the test passes without
// the discard_events property, if it doesn't pass then it's most likely a
// general issue unrelated to discard_events.

#include <CL/sycl.hpp>
#include <cassert>
#include <iostream>
#include <numeric>

static constexpr int MAGIC_NUM1 = 2;

sycl::aspect getUSMAspect(sycl::usm::alloc Alloc) {
  if (Alloc == sycl::usm::alloc::host)
    return sycl::aspect::usm_host_allocations;

  if (Alloc == sycl::usm::alloc::device)
    return sycl::aspect::usm_device_allocations;

  assert(Alloc == sycl::usm::alloc::shared && "Unknown USM allocation type");
  return sycl::aspect::usm_shared_allocations;
}

void RunCalculation(sycl::queue queue, sycl::usm::alloc AllocType) {
  int buffer_size = 100;
  sycl::range<1> range(buffer_size);
  auto Dev = queue.get_device();
  if (!Dev.has(getUSMAspect(AllocType)))
    return;

  int *values1 =
      sycl::malloc<int>(buffer_size, Dev, queue.get_context(), AllocType);
  int *values2 =
      sycl::malloc<int>(buffer_size, Dev, queue.get_context(), AllocType);
  int *values3 =
      sycl::malloc<int>(buffer_size, Dev, queue.get_context(), AllocType);

  std::vector<int> values(buffer_size, 0);
  std::iota(values.begin(), values.end(), 0);

  std::vector<int> vec1(buffer_size, 0);
  std::vector<int> vec2(buffer_size, 0);
  std::vector<int> vec3(buffer_size, 0);

  try {
    queue.memcpy(values1, values.data(), buffer_size * sizeof(int));
    queue.memcpy(values2, values1, buffer_size * sizeof(int));
    queue.memcpy(values3, values2, buffer_size * sizeof(int));
    queue.memset(values1, 0, buffer_size * sizeof(int));

    queue.submit([&](sycl::handler &cgh) {
      cgh.parallel_for<class kernel1>(range, [=](sycl::item<1> itemID) {
        size_t i = itemID.get_id(0);
        if (values1[i] == 0)
          if (values2[i] == i)
            if (values3[i] == i) {
              values1[i] += i;
              values2[i] = MAGIC_NUM1;
              values3[i] = i;
            }
      });
    });

    queue.submit([&](sycl::handler &cgh) {
      cgh.parallel_for<class kernel2>(range, [=](sycl::item<1> itemID) {
        size_t i = itemID.get_id(0);
        if (values1[i] == i)
          if (values2[i] == MAGIC_NUM1)
            if (values3[i] == i) {
              values1[i] += 10;
            }
      });
    });

    queue.memcpy(values.data(), values1, buffer_size * sizeof(int));
    queue.memcpy(values2, values.data(), buffer_size * sizeof(int));

    queue.submit([&](sycl::handler &cgh) {
      cgh.parallel_for<class kernel3>(range, [=](sycl::item<1> itemID) {
        size_t i = itemID.get_id(0);
        if (values1[i] == i + 10)
          if (values2[i] == i + 10)
            if (values3[i] == i) {
              values1[i] += 100;
              values2[i] = i;
            }
      });
    });

    queue.submit([&](sycl::handler &cgh) {
      cgh.parallel_for<class kernel4>(range, [=](sycl::item<1> itemID) {
        size_t i = itemID.get_id(0);
        if (values1[i] == i + 110)
          if (values2[i] == i)
            if (values3[i] == i) {
              values1[i] += 1000;
            }
      });
    });

    queue.submit([&](sycl::handler &cgh) {
      cgh.parallel_for<class kernel5>(range, [=](sycl::item<1> itemID) {
        size_t i = itemID.get_id(0);
        if (values1[i] == i + 1110)
          if (values2[i] == i)
            if (values3[i] == i) {
              values1[i] += 10000;
            }
      });
    });

    queue.memcpy(vec1.data(), values1, buffer_size * sizeof(int));
    queue.memcpy(vec2.data(), values2, buffer_size * sizeof(int));
    queue.memcpy(vec3.data(), values3, buffer_size * sizeof(int));

    queue.wait();

    for (int i = 0; i < buffer_size; ++i) {
      int expected = i + 11110;
      assert(vec1[i] == expected);
      expected = i;
      assert(vec2[i] == expected);
      assert(vec3[i] == expected);
    }

  } catch (sycl::exception &e) {
    std::cout << "Exception: " << std::string(e.what()) << std::endl;
  }

  free(values1, queue);
  free(values2, queue);
  free(values3, queue);
}

int main(int argc, char *argv[]) {
  sycl::property_list Props{
      sycl::property::queue::in_order{},
      sycl::ext::oneapi::property::queue::discard_events{}};
  sycl::queue queue(Props);

  RunCalculation(queue, sycl::usm::alloc::host);
  RunCalculation(queue, sycl::usm::alloc::shared);
  RunCalculation(queue, sycl::usm::alloc::device);

  std::cout << "The test passed." << std::endl;
  return 0;
}
<|MERGE_RESOLUTION|>--- conflicted
+++ resolved
@@ -1,169 +1,162 @@
-// REQUIRES: level_zero
-//
-// RUN: %{build} -o %t.out
-//
-<<<<<<< HEAD
-// RUN: env SYCL_PI_LEVEL_ZERO_USE_IMMEDIATE_COMMANDLISTS=0 SYCL_PI_LEVEL_ZERO_BATCH_SIZE=0 ONEAPI_DEVICE_SELECTOR="level_zero:*" %GPU_RUN_PLACEHOLDER %t.out
-// RUN: env SYCL_PI_LEVEL_ZERO_USE_IMMEDIATE_COMMANDLISTS=0 SYCL_PI_LEVEL_ZERO_BATCH_SIZE=1 ONEAPI_DEVICE_SELECTOR="level_zero:*" %GPU_RUN_PLACEHOLDER %t.out
-// RUN: env SYCL_PI_LEVEL_ZERO_USE_IMMEDIATE_COMMANDLISTS=0 SYCL_PI_LEVEL_ZERO_BATCH_SIZE=2 ONEAPI_DEVICE_SELECTOR="level_zero:*" %GPU_RUN_PLACEHOLDER %t.out
-// RUN: env SYCL_PI_LEVEL_ZERO_USE_IMMEDIATE_COMMANDLISTS=0 SYCL_PI_LEVEL_ZERO_BATCH_SIZE=3 ONEAPI_DEVICE_SELECTOR="level_zero:*" %GPU_RUN_PLACEHOLDER %t.out
-=======
-// RUN: env SYCL_PI_LEVEL_ZERO_USE_IMMEDIATE_COMMANDLISTS=0 SYCL_PI_LEVEL_ZERO_BATCH_SIZE=0 ONEAPI_DEVICE_SELECTOR="level_zero:*" %{run} %t.out
-// RUN: env SYCL_PI_LEVEL_ZERO_USE_IMMEDIATE_COMMANDLISTS=0 SYCL_PI_LEVEL_ZERO_BATCH_SIZE=1 ONEAPI_DEVICE_SELECTOR="level_zero:*" %{run} %t.out
-// RUN: env SYCL_PI_LEVEL_ZERO_USE_IMMEDIATE_COMMANDLISTS=0 SYCL_PI_LEVEL_ZERO_BATCH_SIZE=2 ONEAPI_DEVICE_SELECTOR="level_zero:*" %{run} %t.out
-// RUN: env SYCL_PI_LEVEL_ZERO_USE_IMMEDIATE_COMMANDLISTS=0 SYCL_PI_LEVEL_ZERO_BATCH_SIZE=3 ONEAPI_DEVICE_SELECTOR="level_zero:*" %{run} %t.out
->>>>>>> ec3077b5
-//
-// The test is to check the execution of different queue operations has in-order
-// semantics regardless of batching.
-//
-// IMPORTANT NOTE: this is a critical test, double-check if your changes are
-// related to L0 barriers that provide links between commands within the same
-// command-list or if your changes are related to L0 events and links between
-// command-lists. if you have problems with this test, first see if other tests
-// related to discard_events pass. And please check if the test passes without
-// the discard_events property, if it doesn't pass then it's most likely a
-// general issue unrelated to discard_events.
-
-#include <CL/sycl.hpp>
-#include <cassert>
-#include <iostream>
-#include <numeric>
-
-static constexpr int MAGIC_NUM1 = 2;
-
-sycl::aspect getUSMAspect(sycl::usm::alloc Alloc) {
-  if (Alloc == sycl::usm::alloc::host)
-    return sycl::aspect::usm_host_allocations;
-
-  if (Alloc == sycl::usm::alloc::device)
-    return sycl::aspect::usm_device_allocations;
-
-  assert(Alloc == sycl::usm::alloc::shared && "Unknown USM allocation type");
-  return sycl::aspect::usm_shared_allocations;
-}
-
-void RunCalculation(sycl::queue queue, sycl::usm::alloc AllocType) {
-  int buffer_size = 100;
-  sycl::range<1> range(buffer_size);
-  auto Dev = queue.get_device();
-  if (!Dev.has(getUSMAspect(AllocType)))
-    return;
-
-  int *values1 =
-      sycl::malloc<int>(buffer_size, Dev, queue.get_context(), AllocType);
-  int *values2 =
-      sycl::malloc<int>(buffer_size, Dev, queue.get_context(), AllocType);
-  int *values3 =
-      sycl::malloc<int>(buffer_size, Dev, queue.get_context(), AllocType);
-
-  std::vector<int> values(buffer_size, 0);
-  std::iota(values.begin(), values.end(), 0);
-
-  std::vector<int> vec1(buffer_size, 0);
-  std::vector<int> vec2(buffer_size, 0);
-  std::vector<int> vec3(buffer_size, 0);
-
-  try {
-    queue.memcpy(values1, values.data(), buffer_size * sizeof(int));
-    queue.memcpy(values2, values1, buffer_size * sizeof(int));
-    queue.memcpy(values3, values2, buffer_size * sizeof(int));
-    queue.memset(values1, 0, buffer_size * sizeof(int));
-
-    queue.submit([&](sycl::handler &cgh) {
-      cgh.parallel_for<class kernel1>(range, [=](sycl::item<1> itemID) {
-        size_t i = itemID.get_id(0);
-        if (values1[i] == 0)
-          if (values2[i] == i)
-            if (values3[i] == i) {
-              values1[i] += i;
-              values2[i] = MAGIC_NUM1;
-              values3[i] = i;
-            }
-      });
-    });
-
-    queue.submit([&](sycl::handler &cgh) {
-      cgh.parallel_for<class kernel2>(range, [=](sycl::item<1> itemID) {
-        size_t i = itemID.get_id(0);
-        if (values1[i] == i)
-          if (values2[i] == MAGIC_NUM1)
-            if (values3[i] == i) {
-              values1[i] += 10;
-            }
-      });
-    });
-
-    queue.memcpy(values.data(), values1, buffer_size * sizeof(int));
-    queue.memcpy(values2, values.data(), buffer_size * sizeof(int));
-
-    queue.submit([&](sycl::handler &cgh) {
-      cgh.parallel_for<class kernel3>(range, [=](sycl::item<1> itemID) {
-        size_t i = itemID.get_id(0);
-        if (values1[i] == i + 10)
-          if (values2[i] == i + 10)
-            if (values3[i] == i) {
-              values1[i] += 100;
-              values2[i] = i;
-            }
-      });
-    });
-
-    queue.submit([&](sycl::handler &cgh) {
-      cgh.parallel_for<class kernel4>(range, [=](sycl::item<1> itemID) {
-        size_t i = itemID.get_id(0);
-        if (values1[i] == i + 110)
-          if (values2[i] == i)
-            if (values3[i] == i) {
-              values1[i] += 1000;
-            }
-      });
-    });
-
-    queue.submit([&](sycl::handler &cgh) {
-      cgh.parallel_for<class kernel5>(range, [=](sycl::item<1> itemID) {
-        size_t i = itemID.get_id(0);
-        if (values1[i] == i + 1110)
-          if (values2[i] == i)
-            if (values3[i] == i) {
-              values1[i] += 10000;
-            }
-      });
-    });
-
-    queue.memcpy(vec1.data(), values1, buffer_size * sizeof(int));
-    queue.memcpy(vec2.data(), values2, buffer_size * sizeof(int));
-    queue.memcpy(vec3.data(), values3, buffer_size * sizeof(int));
-
-    queue.wait();
-
-    for (int i = 0; i < buffer_size; ++i) {
-      int expected = i + 11110;
-      assert(vec1[i] == expected);
-      expected = i;
-      assert(vec2[i] == expected);
-      assert(vec3[i] == expected);
-    }
-
-  } catch (sycl::exception &e) {
-    std::cout << "Exception: " << std::string(e.what()) << std::endl;
-  }
-
-  free(values1, queue);
-  free(values2, queue);
-  free(values3, queue);
-}
-
-int main(int argc, char *argv[]) {
-  sycl::property_list Props{
-      sycl::property::queue::in_order{},
-      sycl::ext::oneapi::property::queue::discard_events{}};
-  sycl::queue queue(Props);
-
-  RunCalculation(queue, sycl::usm::alloc::host);
-  RunCalculation(queue, sycl::usm::alloc::shared);
-  RunCalculation(queue, sycl::usm::alloc::device);
-
-  std::cout << "The test passed." << std::endl;
-  return 0;
-}
+// REQUIRES: level_zero
+//
+// RUN: %{build} -o %t.out
+//
+// RUN: env SYCL_PI_LEVEL_ZERO_USE_IMMEDIATE_COMMANDLISTS=0 SYCL_PI_LEVEL_ZERO_BATCH_SIZE=0 ONEAPI_DEVICE_SELECTOR="level_zero:*" %{run} %t.out
+// RUN: env SYCL_PI_LEVEL_ZERO_USE_IMMEDIATE_COMMANDLISTS=0 SYCL_PI_LEVEL_ZERO_BATCH_SIZE=1 ONEAPI_DEVICE_SELECTOR="level_zero:*" %{run} %t.out
+// RUN: env SYCL_PI_LEVEL_ZERO_USE_IMMEDIATE_COMMANDLISTS=0 SYCL_PI_LEVEL_ZERO_BATCH_SIZE=2 ONEAPI_DEVICE_SELECTOR="level_zero:*" %{run} %t.out
+// RUN: env SYCL_PI_LEVEL_ZERO_USE_IMMEDIATE_COMMANDLISTS=0 SYCL_PI_LEVEL_ZERO_BATCH_SIZE=3 ONEAPI_DEVICE_SELECTOR="level_zero:*" %{run} %t.out
+//
+// The test is to check the execution of different queue operations has in-order
+// semantics regardless of batching.
+//
+// IMPORTANT NOTE: this is a critical test, double-check if your changes are
+// related to L0 barriers that provide links between commands within the same
+// command-list or if your changes are related to L0 events and links between
+// command-lists. if you have problems with this test, first see if other tests
+// related to discard_events pass. And please check if the test passes without
+// the discard_events property, if it doesn't pass then it's most likely a
+// general issue unrelated to discard_events.
+
+#include <CL/sycl.hpp>
+#include <cassert>
+#include <iostream>
+#include <numeric>
+
+static constexpr int MAGIC_NUM1 = 2;
+
+sycl::aspect getUSMAspect(sycl::usm::alloc Alloc) {
+  if (Alloc == sycl::usm::alloc::host)
+    return sycl::aspect::usm_host_allocations;
+
+  if (Alloc == sycl::usm::alloc::device)
+    return sycl::aspect::usm_device_allocations;
+
+  assert(Alloc == sycl::usm::alloc::shared && "Unknown USM allocation type");
+  return sycl::aspect::usm_shared_allocations;
+}
+
+void RunCalculation(sycl::queue queue, sycl::usm::alloc AllocType) {
+  int buffer_size = 100;
+  sycl::range<1> range(buffer_size);
+  auto Dev = queue.get_device();
+  if (!Dev.has(getUSMAspect(AllocType)))
+    return;
+
+  int *values1 =
+      sycl::malloc<int>(buffer_size, Dev, queue.get_context(), AllocType);
+  int *values2 =
+      sycl::malloc<int>(buffer_size, Dev, queue.get_context(), AllocType);
+  int *values3 =
+      sycl::malloc<int>(buffer_size, Dev, queue.get_context(), AllocType);
+
+  std::vector<int> values(buffer_size, 0);
+  std::iota(values.begin(), values.end(), 0);
+
+  std::vector<int> vec1(buffer_size, 0);
+  std::vector<int> vec2(buffer_size, 0);
+  std::vector<int> vec3(buffer_size, 0);
+
+  try {
+    queue.memcpy(values1, values.data(), buffer_size * sizeof(int));
+    queue.memcpy(values2, values1, buffer_size * sizeof(int));
+    queue.memcpy(values3, values2, buffer_size * sizeof(int));
+    queue.memset(values1, 0, buffer_size * sizeof(int));
+
+    queue.submit([&](sycl::handler &cgh) {
+      cgh.parallel_for<class kernel1>(range, [=](sycl::item<1> itemID) {
+        size_t i = itemID.get_id(0);
+        if (values1[i] == 0)
+          if (values2[i] == i)
+            if (values3[i] == i) {
+              values1[i] += i;
+              values2[i] = MAGIC_NUM1;
+              values3[i] = i;
+            }
+      });
+    });
+
+    queue.submit([&](sycl::handler &cgh) {
+      cgh.parallel_for<class kernel2>(range, [=](sycl::item<1> itemID) {
+        size_t i = itemID.get_id(0);
+        if (values1[i] == i)
+          if (values2[i] == MAGIC_NUM1)
+            if (values3[i] == i) {
+              values1[i] += 10;
+            }
+      });
+    });
+
+    queue.memcpy(values.data(), values1, buffer_size * sizeof(int));
+    queue.memcpy(values2, values.data(), buffer_size * sizeof(int));
+
+    queue.submit([&](sycl::handler &cgh) {
+      cgh.parallel_for<class kernel3>(range, [=](sycl::item<1> itemID) {
+        size_t i = itemID.get_id(0);
+        if (values1[i] == i + 10)
+          if (values2[i] == i + 10)
+            if (values3[i] == i) {
+              values1[i] += 100;
+              values2[i] = i;
+            }
+      });
+    });
+
+    queue.submit([&](sycl::handler &cgh) {
+      cgh.parallel_for<class kernel4>(range, [=](sycl::item<1> itemID) {
+        size_t i = itemID.get_id(0);
+        if (values1[i] == i + 110)
+          if (values2[i] == i)
+            if (values3[i] == i) {
+              values1[i] += 1000;
+            }
+      });
+    });
+
+    queue.submit([&](sycl::handler &cgh) {
+      cgh.parallel_for<class kernel5>(range, [=](sycl::item<1> itemID) {
+        size_t i = itemID.get_id(0);
+        if (values1[i] == i + 1110)
+          if (values2[i] == i)
+            if (values3[i] == i) {
+              values1[i] += 10000;
+            }
+      });
+    });
+
+    queue.memcpy(vec1.data(), values1, buffer_size * sizeof(int));
+    queue.memcpy(vec2.data(), values2, buffer_size * sizeof(int));
+    queue.memcpy(vec3.data(), values3, buffer_size * sizeof(int));
+
+    queue.wait();
+
+    for (int i = 0; i < buffer_size; ++i) {
+      int expected = i + 11110;
+      assert(vec1[i] == expected);
+      expected = i;
+      assert(vec2[i] == expected);
+      assert(vec3[i] == expected);
+    }
+
+  } catch (sycl::exception &e) {
+    std::cout << "Exception: " << std::string(e.what()) << std::endl;
+  }
+
+  free(values1, queue);
+  free(values2, queue);
+  free(values3, queue);
+}
+
+int main(int argc, char *argv[]) {
+  sycl::property_list Props{
+      sycl::property::queue::in_order{},
+      sycl::ext::oneapi::property::queue::discard_events{}};
+  sycl::queue queue(Props);
+
+  RunCalculation(queue, sycl::usm::alloc::host);
+  RunCalculation(queue, sycl::usm::alloc::shared);
+  RunCalculation(queue, sycl::usm::alloc::device);
+
+  std::cout << "The test passed." << std::endl;
+  return 0;
+}