--- conflicted
+++ resolved
@@ -1,11 +1,5 @@
-<<<<<<< HEAD
-// REQUIRES: gpu, linux
-// UNSUPPORTED: hip
-// UNSUPPORTED: ze_debug
-=======
 // https://github.com/intel/llvm/issues/10369
 // UNSUPPORTED: gpu
->>>>>>> ec3077b5
 //
 // REQUIRES: gpu, linux
 
