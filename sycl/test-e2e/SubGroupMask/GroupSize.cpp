--- conflicted
+++ resolved
@@ -3,12 +3,8 @@
 // REQUIRES: gpu
 
 // GroupNonUniformBallot capability is supported on Intel GPU only
-<<<<<<< HEAD
-// RUN: %GPU_RUN_PLACEHOLDER %t.out
-=======
 // RUN: %{run} %t.out
 
->>>>>>> ec3077b5
 // UNSUPPORTED: ze_debug
 
 //==- GroupSize.cpp - sub-group mask dependency on group size --*- C++ -*---==//
