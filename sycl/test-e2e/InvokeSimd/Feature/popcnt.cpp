<<<<<<< HEAD
// TODO: enable on Windows once driver is ready
// REQUIRES: gpu && linux
// UNSUPPORTED: cuda || hip
//
=======
>>>>>>> ec3077b5
// NOTE: The feature is not yet supported, there is a discussion on the
// feasibility of tests
// REQUIRES: TEMPORARY_DISABLED
//
// Check that full compilation works:
// RUN: %{build} -fno-sycl-device-code-split-esimd -Xclang -fsycl-allow-func-ptr -o %t.out
// RUN: env IGC_VCSaveStackCallLinkage=1 IGC_VCDirectCallsOnly=1 %{run} %t.out
//
// VISALTO enable run
// RUN: env IGC_VISALTO=63 IGC_VCSaveStackCallLinkage=1 IGC_VCDirectCallsOnly=1 %{run} %t.out

// Tests invoke_simd support in the compiler/headers

/* Test case purpose:
 * -----------------
 * The purpose of popcnt is to test the population count operation (calculate
 * the number of bits set to 1 in a binary vector) called from withing
 * invoke_simd callee.
 *
 * Test case description:
 * ----------------------
 * This program has a single global vector of 1024 ints, and a SIMD width
 * and work-group size of 16. Each work-item sends its (global_id % 2)
 * into an esimd::simd<int, 16>. The ESIMD_CALLEE_popcnt() function
 * counts the number of 1-bits (which result from odd global_ids) in
 * its simd argument. Since the global_ids increase consecutively starting
 * at 0, there should be eight 0-bits and eight 1-bits in any given 16-wide
 * SIMD: [0101010101010101]
 * Therefore, the count of 1-bits will always be the SIMD width / 2, which
 * is then returned to the callee in a SIMD. The final result is the output
 * vector populated with SIMD width / 2 (in this case, 8 since the SIMD width
 * is 16).
 *
 * This test also runs with all types of VISA link time optimizations enabled.
 */

#include <sycl/ext/intel/esimd.hpp>
#include <sycl/ext/oneapi/experimental/invoke_simd.hpp>
#include <sycl/sycl.hpp>

#include <functional>
#include <iostream>
#include <type_traits>

/* Subgroup size attribute is optional
 * In case it is absent compiler decides what subgroup size to use
 */
#ifdef IMPL_SUBGROUP
#define SUBGROUP_ATTR
#else
#define SUBGROUP_ATTR [[intel::reqd_sub_group_size(VL)]]
#endif

using namespace sycl::ext::oneapi::experimental;
namespace esimd = sycl::ext::intel::esimd;

// 1024 / 16 = 64: There will be 64 iterations that process 16 elements each
constexpr int Size = 1024;
constexpr int VL = 16;

__attribute__((always_inline)) esimd::simd<int, VL>
ESIMD_CALLEE_popcnt(simd_mask<bool, VL> mask) SYCL_ESIMD_FUNCTION {
  // here we call built_in population count operation
  uint32_t count = popcount(mask);
  esimd::simd<int, VL> vc(count);
  return vc;
}

[[intel::device_indirectly_callable]] SYCL_EXTERNAL
    simd<int, VL> __regcall SIMD_CALLEE_popcnt(simd_mask<bool, VL> mask)
        SYCL_ESIMD_FUNCTION;

using namespace sycl;

int main(void) {
  auto q = queue{gpu_selector_v};
  auto dev = q.get_device();
  std::cout << "Running on " << dev.get_info<sycl::info::device::name>()
            << "\n";
  auto ctx = q.get_context();

  auto *O =
      static_cast<int32_t *>(malloc_shared(Size * sizeof(int32_t), dev, ctx));
  auto *M = static_cast<bool *>(malloc_shared(Size * sizeof(bool), dev, ctx));

  for (int i = 0; i < Size; ++i) {
    O[i] = -1;
    M[i] = i % 2 == 0;
  }

  try {
    // We need that many workgroups
    sycl::range<1> GlobalRange{Size};

    // We need that many threads in each group
    sycl::range<1> LocalRange{VL};

    auto e = q.submit([&](handler &cgh) {
      cgh.parallel_for<class Test>(
          nd_range<1>(GlobalRange, LocalRange),
          [=](nd_item<1> ndi) SUBGROUP_ATTR {
            sub_group sg = ndi.get_sub_group();
            group<1> g = ndi.get_group();
            uint32_t i = sg.get_group_linear_id() * VL +
                         g.get_group_linear_id() * GroupSize;
            uint32_t wi_id = i + sg.get_local_id();

            int res = invoke_simd(sg, SIMD_CALLEE_popcnt, M[wi_id]);
            O[wi_id] = res;
          });
    });
    e.wait();
  } catch (sycl::exception const &e) {
    sycl::free(O, q);
    sycl::free(M, q);

    std::cout << "SYCL exception caught: " << e.what() << '\n';
    return e.code().value();
  }

  int err_cnt = 0;

  for (unsigned i = 0; i < Size; ++i) {
    if (O[i] != VL / 2) {
      if (++err_cnt < 10) {
        std::cout << "failed at index " << i << ", " << O[i] << " != " << VL
                  << " / 2"
                  << "\n";
      }
    }
  }

  if (err_cnt > 0) {
    std::cout << "  pass rate: "
              << ((float)(Size - err_cnt) / (float)Size) * 100.0f << "% ("
              << (Size - err_cnt) << "/" << Size << ")\n";
  }

  sycl::free(O, q);
  sycl::free(M, q);

  std::cout << (err_cnt > 0 ? "FAILED\n" : "Passed\n");
  return err_cnt > 0 ? 1 : 0;
}

[[intel::device_indirectly_callable]] SYCL_EXTERNAL
    simd<int, VL> __regcall SIMD_CALLEE_popcnt(simd_mask<bool, VL> mask)
        SYCL_ESIMD_FUNCTION {
  esimd::simd<int, VL> res = ESIMD_CALLEE_popcnt(mask);
  return res;
}<|MERGE_RESOLUTION|>--- conflicted
+++ resolved
@@ -1,10 +1,3 @@
-<<<<<<< HEAD
-// TODO: enable on Windows once driver is ready
-// REQUIRES: gpu && linux
-// UNSUPPORTED: cuda || hip
-//
-=======
->>>>>>> ec3077b5
 // NOTE: The feature is not yet supported, there is a discussion on the
 // feasibility of tests
 // REQUIRES: TEMPORARY_DISABLED
