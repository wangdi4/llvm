<<<<<<< HEAD
// TODO: enable on Windows once driver is ready
// REQUIRES: gpu && linux
// UNSUPPORTED: cuda || hip
//
=======
>>>>>>> ec3077b5
// Check that full compilation works:
// RUN: %{build} -fno-sycl-device-code-split-esimd -Xclang -fsycl-allow-func-ptr -o %t.out
// RUN: env IGC_VCSaveStackCallLinkage=1 IGC_VCDirectCallsOnly=1 %{run} %t.out
//
// VISALTO enable run
// RUN: env IGC_VISALTO=63 IGC_VCSaveStackCallLinkage=1 IGC_VCDirectCallsOnly=1 %{run} %t.out

// Tests invoke_simd support in the compiler/headers

/* This program tests loop functionality. The key parts of this program
 * are:
 * 1). The global execution range is divided/reduced by VL
 * 2). Each work-item must do VL times more work
 * 3). invoke_simd functionality is integrated into this test case
 *     by accumulating wi_ids into simds instead of vector elements.
 *     There is thus an extra looping step that must occur in order to
 *     perform the vector additions: each simd of wi_ids must be
 *     looped through and each wi_id extracted. Then, each wi_id
 *     is used to compute an absolute offset into the underlying vectors
 *     A, B, and C. That is, each ESIMD function call actually performs
 *     VL vector additions.
 *
 * This test also runs with all types of VISA link time optimizations enabled.
 */

#include <sycl/ext/intel/esimd.hpp>
#include <sycl/ext/oneapi/experimental/invoke_simd.hpp>
#include <sycl/sycl.hpp>

#include <functional>
#include <iostream>
#include <type_traits>

/* Subgroup size attribute is optional
 * In case it is absent compiler decides what subgroup size to use
 */
#ifdef IMPL_SUBGROUP
#define SUBGROUP_ATTR
#else
#define SUBGROUP_ATTR [[intel::reqd_sub_group_size(VL)]]
#endif

using namespace sycl::ext::oneapi::experimental;
namespace esimd = sycl::ext::intel::esimd;
constexpr int VL = 16;

__attribute__((always_inline)) esimd::simd<float, VL>
ESIMD_CALLEE(float *A, float *B, float *C,
             esimd::simd<int, VL> indices) SYCL_ESIMD_FUNCTION {
  // Loop through the indices:
  // Extract each index and use it to load 16 underlying vector elements (from A
  // and B), perform the vector addition of these elements, and store the result
  // in the correct location in C.
  for (int i = 0; i < VL; ++i) {
    int index = indices[i];
    int absolute_index = index * VL;
    esimd::simd<float, VL> a, b;
    a.copy_from(A + absolute_index);
    b.copy_from(B + absolute_index);
    esimd::simd<float, VL> c = a + b;
    c.copy_to(C + absolute_index);
  }

  // The current implementation requires us to return something here; so we
  // return a dummy, which is simply ignored by the caller.
  return esimd::simd<float, VL>();
}

[[intel::device_indirectly_callable]] SYCL_EXTERNAL
    simd<float, VL> __regcall SIMD_CALLEE(float *A, float *B, float *C,
                                          simd<int, VL> indices)
        SYCL_ESIMD_FUNCTION;

void SPMD_doVadd(float va[VL], float vb[VL], float vc[VL]) {
  for (int i = 0; i < VL; i++) {
    vc[i] = va[i] + vb[i];
  }
}

using namespace sycl;

constexpr bool use_invoke_simd = true;

int main(void) {
  constexpr unsigned Size = 1024;
  constexpr unsigned GroupSize = 4 * VL;

  auto q = queue{gpu_selector_v};
  auto dev = q.get_device();
  std::cout << "Running on " << dev.get_info<sycl::info::device::name>()
            << "\n";
  auto ctxt = q.get_context();

  float *A =
      static_cast<float *>(malloc_shared(Size * sizeof(float), dev, ctxt));
  float *B =
      static_cast<float *>(malloc_shared(Size * sizeof(float), dev, ctxt));
  float *C =
      static_cast<float *>(malloc_shared(Size * sizeof(float), dev, ctxt));

  for (unsigned i = 0; i < Size; ++i) {
    A[i] = B[i] = i;
    C[i] = -1;
  }

  sycl::range<1> GlobalRange{Size / VL};
  // Number of workitems in each workgroup.
  sycl::range<1> LocalRange{GroupSize};

  sycl::nd_range<1> Range(GlobalRange, LocalRange);

  try {
    auto e = q.submit([&](handler &cgh) {
      cgh.parallel_for<class Test>(Range, [=](nd_item<1> ndi) SUBGROUP_ATTR {
        sub_group sg = ndi.get_sub_group();
        group<1> g = ndi.get_group();
        uint32_t i =
            sg.get_group_linear_id() * VL + g.get_group_linear_id() * GroupSize;
        int wi_id = i + sg.get_local_id();

        if constexpr (use_invoke_simd) {
          float res = invoke_simd(sg, SIMD_CALLEE, uniform{A}, uniform{B},
                                  uniform{C}, wi_id);
        } else {
          // NOTE: This kernel will be instantiated for each index in the
          // GlobalRange, which is currently 1024 / 16 = 64. However, in
          // this loop implementation, we do not want to do an SPMD-style
          // vector addition on each individual workitem in the global
          // execution range, rather we want to simulate an SIMD-style
          // vector addition using standard arrays of VL workitems, but only
          // processing every VLth index.
          unsigned int offset = ndi.get_global_id(0) * VL;
          float va[VL], vb[VL], vc[VL];
          // Load input vectors A and B.
          for (int k = 0; k < VL; k++) {
            va[k] = A[offset + k];
            vb[k] = B[offset + k];
          }

          SPMD_doVadd(va, vb, vc);
          for (int k = 0; k < VL; k++) {
            C[offset + k] = vc[k];
          }
        }
      });
    });
    e.wait();
  } catch (sycl::exception const &e) {
    sycl::free(A, q);
    sycl::free(B, q);
    sycl::free(C, q);
    std::cout << "SYCL exception caught: " << e.what() << '\n';
    return e.code().value();
  }

  int err_cnt = 0;

  for (unsigned i = 0; i < Size; ++i) {
    if (A[i] + B[i] != C[i]) {
      if (++err_cnt < 10) {
        std::cout << "failed at index " << i << ", " << C[i] << " != " << A[i]
                  << " + " << B[i] << "\n";
      }
    }
  }
  if (err_cnt > 0) {
    std::cout << "  pass rate: "
              << ((float)(Size - err_cnt) / (float)Size) * 100.0f << "% ("
              << (Size - err_cnt) << "/" << Size << ")\n";
  }

  sycl::free(A, q);
  sycl::free(B, q);
  sycl::free(C, q);

  std::cout << (err_cnt > 0 ? "FAILED\n" : "Passed\n");
  return err_cnt > 0 ? 1 : 0;
}

[[intel::device_indirectly_callable]] SYCL_EXTERNAL
    simd<float, VL> __regcall SIMD_CALLEE(float *A, float *B, float *C,
                                          simd<int, VL> indices)
        SYCL_ESIMD_FUNCTION {
  esimd::simd<float, VL> res = ESIMD_CALLEE(A, B, C, indices);
  return res;
}<|MERGE_RESOLUTION|>--- conflicted
+++ resolved
@@ -1,10 +1,3 @@
-<<<<<<< HEAD
-// TODO: enable on Windows once driver is ready
-// REQUIRES: gpu && linux
-// UNSUPPORTED: cuda || hip
-//
-=======
->>>>>>> ec3077b5
 // Check that full compilation works:
 // RUN: %{build} -fno-sycl-device-code-split-esimd -Xclang -fsycl-allow-func-ptr -o %t.out
 // RUN: env IGC_VCSaveStackCallLinkage=1 IGC_VCDirectCallsOnly=1 %{run} %t.out
