--- conflicted
+++ resolved
@@ -1,19 +1,11 @@
 // NOTE: named barrier supported only since PVC
 // REQUIRES: gpu-intel-pvc
 //
-<<<<<<< HEAD
-// RUN: %clangxx -fsycl -fno-sycl-device-code-split-esimd -Xclang -fsycl-allow-func-ptr %s -o %t.out
-// RUN: env IGC_VCSaveStackCallLinkage=1 IGC_VCDirectCallsOnly=1 %GPU_RUN_PLACEHOLDER %t.out
-//
-// VISALTO enable run
-// RUN: env IGC_VISALTO=63 IGC_VCSaveStackCallLinkage=1 IGC_VCDirectCallsOnly=1 %GPU_RUN_PLACEHOLDER %t.out
-=======
 // RUN: %{build} -fno-sycl-device-code-split-esimd -Xclang -fsycl-allow-func-ptr -o %t.out
 // RUN: env IGC_VCSaveStackCallLinkage=1 IGC_VCDirectCallsOnly=1 %{run} %t.out
 //
 // vISA LTO run
 // RUN: env IGC_VISALTO=63 IGC_VCSaveStackCallLinkage=1 IGC_VCDirectCallsOnly=1 %{run} %t.out
->>>>>>> ec3077b5
 
 /*
  * Test checks basic support for named barriers in invoke_simd context.
