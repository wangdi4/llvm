--- conflicted
+++ resolved
@@ -38,25 +38,6 @@
 using dtype = int;
 
 constexpr int VL = 16;
-<<<<<<< HEAD
-constexpr int slm_size = 32 * 1024;
-
-ESIMD_INLINE void slm_load_store_test(nd_item<1> *ndi, dtype *A,
-                                      dtype *C) SYCL_ESIMD_FUNCTION {
-  /* TODO: SLM needs to be allocated from outside invoke_simd, but the proper
-   * intarface is not yet ready. Current test implementation in this regard is
-   * subject to future changes.
-   */
-  esimd::slm_init<slm_size>();
-
-  esimd::simd<dtype, VL> src_vec(0);
-  src_vec.copy_from(A);
-  esimd::slm_block_store<dtype, VL>(0, src_vec);
-
-  esimd::simd<dtype, VL> dest_vec(0);
-  dest_vec = esimd::slm_block_load<dtype, VL>(0);
-  dest_vec.copy_to(C);
-=======
 constexpr uint32_t LocalRange = VL * 2;          // 2 sub-groups per 1 group.
 constexpr uint32_t GlobalRange = LocalRange * 2; // 2 groups.
 
@@ -75,7 +56,6 @@
   auto Global = esimd::gather(A, GlobalByteOffsets);
   auto Res = Global + Local1 + Local2;
   esimd::scatter(C, GlobalByteOffsets, Res);
->>>>>>> ec3077b5
 }
 
 [[intel::device_indirectly_callable]] SYCL_EXTERNAL void __regcall invoke_slm_load_store_test(
