//
// TODO: Refactor this code for upstream, taking these general guidelines
//       into consideration:
//
// 1. Use more C++ where it makes sense, e.g. constructors/destructors or
//    encapsulating some functionalities of PI objects.
// 2. Address TODO comments in the code.
// 3. Cover PI API with unittests
//
#include "pi_level0.hpp"
#include <cstdarg>
#include <cstdio>
#include <map>
#include <memory>
#include <string>
#include <thread>

#include <level_zero/zet_api.h>

// Controls L0 calls serialization to w/a of L0 driver being not MT ready.
// Recognized values (can be used as a bit mask):
enum {
  ZeSerializeNone =
      0, // no locking or blocking (except when SYCL RT requested blocking)
  ZeSerializeLock = 1, // locking around each ZE_CALL
  ZeSerializeBlock =
      2, // blocking ZE calls, where supported (usually in enqueue commands)
};
pi_uint32 ZeSerialize = 0;

// This class encapsulates actions taken along with a call to L0 API.
class ZeCall {
private:
  // The global mutex that is used for total serialization of L0 calls.
  static std::mutex GlobalLock;

public:
  ZeCall() {
    if ((ZeSerialize & ZeSerializeLock) != 0) {
      GlobalLock.lock();
    }
  }
  ~ZeCall() {
    if ((ZeSerialize & ZeSerializeLock) != 0) {
      GlobalLock.unlock();
    }
  }

  static ze_result_t check(ze_result_t ZeResult, const char *CallStr,
                           bool TraceError = true);

  // The non-static version just calls static one.
  ze_result_t checkThis(ze_result_t ZeResult, const char *CallStr,
                        bool TraceError = true) {
    return ZeCall::check(ZeResult, CallStr, TraceError);
  }
};
std::mutex ZeCall::GlobalLock;

// Controls L0 calls tracing in zePrint.
bool ZeDebug = false;

static void zePrint(const char *Format, ...) {
  if (ZeDebug) {
    va_list Args;
    va_start(Args, Format);
    vfprintf(stderr, Format, Args);
    va_end(Args);
  }
}

// TODO:: In the following 4 methods we may want to distinguish read access vs.
// write (as it is OK for multiple threads to read the map without locking it).

pi_result _pi_mem::addMapping(void *MappedTo, size_t Offset, size_t Size) {
  std::lock_guard<std::mutex> Lock(MappingsMutex);
  auto It = Mappings.find(MappedTo);
  if (It != Mappings.end()) {
    zePrint("piEnqueueMemBufferMap: duplicate mapping detected\n");
    return PI_INVALID_OPERATION;
  } else {
    Mappings.insert({MappedTo, {Offset, Size}});
  }
  return PI_SUCCESS;
}

pi_result _pi_mem::removeMapping(void *MappedTo, Mapping &MapInfo) {
  std::lock_guard<std::mutex> Lock(MappingsMutex);
  auto It = Mappings.find(MappedTo);
  if (It == Mappings.end()) {
    zePrint("piEnqueueMemUnmap: unknown memory mapping\n");
    return PI_INVALID_VALUE;
  }
  MapInfo = It->second;
  Mappings.erase(It);
  return PI_SUCCESS;
}

ze_result_t
_pi_context::getFreeSlotInExistingOrNewPool(ze_event_pool_handle_t &ZePool,
                                            size_t &Index) {
  // Maximum number of events that can be present in an event ZePool is captured
  // here Setting it to 256 gave best possible performance for several
  // benchmarks
  static const char *MaxNumEventsPerPoolEnv =
      std::getenv("MAX_NUMBER_OF_EVENTS_PER_EVENT_POOL");
  static const pi_uint32 MaxNumEventsPerPool =
      (MaxNumEventsPerPoolEnv) ? std::atoi(MaxNumEventsPerPoolEnv) : 256;

  Index = 0;
  // Create one event ZePool per MaxNumEventsPerPool events
  if ((ZeEventPool == nullptr) ||
      (NumEventsAvailableInEventPool[ZeEventPool] == 0)) {
    // Creation of the new ZePool with record in NumEventsAvailableInEventPool
    // and initialization of the record in NumEventsLiveInEventPool must be done
    // atomically. Otherwise it is possible that decrementAliveEventsInPool will
    // be called for the record in NumEventsLiveInEventPool before its
    // initialization.
    std::lock(NumEventsAvailableInEventPoolMutex,
              NumEventsLiveInEventPoolMutex);
    std::lock_guard<std::mutex> NumEventsAvailableInEventPoolGuard(
        NumEventsAvailableInEventPoolMutex, std::adopt_lock);
    std::lock_guard<std::mutex> NumEventsLiveInEventPoolGuard(
        NumEventsLiveInEventPoolMutex, std::adopt_lock);

    ze_event_pool_desc_t ZeEventPoolDesc;
    ZeEventPoolDesc.count = MaxNumEventsPerPool;
    ZeEventPoolDesc.flags = ZE_EVENT_POOL_FLAG_TIMESTAMP;
    ZeEventPoolDesc.version = ZE_EVENT_POOL_DESC_VERSION_CURRENT;

    ze_device_handle_t ZeDevice = Device->ZeDevice;
    if (ze_result_t ZeRes =
            zeEventPoolCreate(Device->Platform->ZeDriver, &ZeEventPoolDesc, 1,
                              &ZeDevice, &ZeEventPool))
      return ZeRes;
    NumEventsAvailableInEventPool[ZeEventPool] = MaxNumEventsPerPool - 1;
    NumEventsLiveInEventPool[ZeEventPool] = MaxNumEventsPerPool;
  } else {
    std::lock_guard<std::mutex> NumEventsAvailableInEventPoolGuard(
        NumEventsAvailableInEventPoolMutex);
    Index = MaxNumEventsPerPool - NumEventsAvailableInEventPool[ZeEventPool];
    --NumEventsAvailableInEventPool[ZeEventPool];
  }
  ZePool = ZeEventPool;
  return ZE_RESULT_SUCCESS;
}

ze_result_t
_pi_context::decrementAliveEventsInPool(ze_event_pool_handle_t ZePool) {
  std::lock_guard<std::mutex> Lock(NumEventsLiveInEventPoolMutex);
  --NumEventsLiveInEventPool[ZePool];
  if (NumEventsLiveInEventPool[ZePool] == 0) {
    return zeEventPoolDestroy(ZePool);
  }
  return ZE_RESULT_SUCCESS;
}

#ifdef __cplusplus
extern "C" {
#endif // __cplusplus

#include <stdarg.h>
#include <stdio.h>
#include <string.h>

// Some opencl extensions we know are supported by all Level0 devices.
#define ZE_SUPPORTED_EXTENSIONS                                                \
  "cl_khr_il_program cl_khr_subgroups cl_intel_subgroups "                     \
  "cl_intel_subgroups_short cl_intel_required_subgroup_size "

// Map L0 runtime error code to PI error code
static pi_result mapError(ze_result_t ZeResult) {
  // TODO: these mapping need to be clarified and synced with the PI API return
  // values, which is TBD.
  switch (ZeResult) {
  case ZE_RESULT_SUCCESS:
    return PI_SUCCESS;
  case ZE_RESULT_ERROR_DEVICE_LOST:
    return PI_DEVICE_NOT_FOUND;
  case ZE_RESULT_ERROR_INSUFFICIENT_PERMISSIONS:
    return PI_INVALID_OPERATION;
  case ZE_RESULT_ERROR_NOT_AVAILABLE:
    return PI_INVALID_OPERATION;
  case ZE_RESULT_ERROR_UNINITIALIZED:
    return PI_INVALID_PLATFORM;
  case ZE_RESULT_ERROR_INVALID_ARGUMENT:
    return PI_INVALID_VALUE;
  case ZE_RESULT_ERROR_INVALID_NULL_POINTER:
    return PI_INVALID_VALUE;
  case ZE_RESULT_ERROR_INVALID_SIZE:
    return PI_INVALID_VALUE;
  case ZE_RESULT_ERROR_UNSUPPORTED_SIZE:
    return PI_INVALID_VALUE;
  case ZE_RESULT_ERROR_UNSUPPORTED_ALIGNMENT:
    return PI_INVALID_VALUE;
  case ZE_RESULT_ERROR_INVALID_SYNCHRONIZATION_OBJECT:
    return PI_INVALID_EVENT;
  case ZE_RESULT_ERROR_INVALID_ENUMERATION:
    return PI_INVALID_VALUE;
  case ZE_RESULT_ERROR_UNSUPPORTED_ENUMERATION:
    return PI_INVALID_VALUE;
  case ZE_RESULT_ERROR_UNSUPPORTED_IMAGE_FORMAT:
    return PI_INVALID_VALUE;
  case ZE_RESULT_ERROR_INVALID_NATIVE_BINARY:
    return PI_INVALID_BINARY;
  case ZE_RESULT_ERROR_INVALID_KERNEL_NAME:
    return PI_INVALID_KERNEL_NAME;
  case ZE_RESULT_ERROR_INVALID_FUNCTION_NAME:
    return PI_BUILD_PROGRAM_FAILURE;
  case ZE_RESULT_ERROR_OVERLAPPING_REGIONS:
    return PI_INVALID_OPERATION;
  case ZE_RESULT_ERROR_MODULE_BUILD_FAILURE:
    return PI_BUILD_PROGRAM_FAILURE;
  default:
    return PI_ERROR_UNKNOWN;
  }
}

// Forward declarations
static pi_result
enqueueMemCopyHelper(pi_command_type CommandType, pi_queue Queue, void *Dst,
                     pi_bool BlockingWrite, size_t Size, const void *Src,
                     pi_uint32 NumEventsInWaitList,
                     const pi_event *EventWaitList, pi_event *Event);

static pi_result enqueueMemCopyRectHelper(
    pi_command_type CommandType, pi_queue Queue, void *SrcBuffer,
    void *DstBuffer, const size_t *SrcOrigin, const size_t *DstOrigin,
    const size_t *Region, size_t SrcRowPitch, size_t SrcSlicePitch,
    size_t DstRowPitch, size_t DstSlicePitch, pi_bool Blocking,
    pi_uint32 NumEventsInWaitList, const pi_event *EventWaitList,
    pi_event *Event);

inline void zeParseError(ze_result_t ZeError, std::string &ErrorString) {
  switch (ZeError) {
  case ZE_RESULT_SUCCESS:
    ErrorString = "ZE_RESULT_SUCCESS";
    break;
  case ZE_RESULT_NOT_READY:
    ErrorString = "ZE_RESULT_NOT_READY";
    break;
  case ZE_RESULT_ERROR_DEVICE_LOST:
    ErrorString = "ZE_RESULT_ERROR_DEVICE_LOST";
    break;
  case ZE_RESULT_ERROR_OUT_OF_HOST_MEMORY:
    ErrorString = "ZE_RESULT_ERROR_OUT_OF_HOST_MEMORY";
    break;
  case ZE_RESULT_ERROR_OUT_OF_DEVICE_MEMORY:
    ErrorString = "ZE_RESULT_ERROR_OUT_OF_DEVICE_MEMORY";
    break;
  case ZE_RESULT_ERROR_MODULE_BUILD_FAILURE:
    ErrorString = "ZE_RESULT_ERROR_MODULE_BUILD_FAILURE";
    break;
  case ZE_RESULT_ERROR_INSUFFICIENT_PERMISSIONS:
    ErrorString = "ZE_RESULT_ERROR_INSUFFICIENT_PERMISSIONS";
    break;
  case ZE_RESULT_ERROR_NOT_AVAILABLE:
    ErrorString = "ZE_RESULT_ERROR_NOT_AVAILABLE";
    break;
  case ZE_RESULT_ERROR_UNINITIALIZED:
    ErrorString = "ZE_RESULT_ERROR_UNINITIALIZED";
    break;
  case ZE_RESULT_ERROR_UNSUPPORTED_VERSION:
    ErrorString = "ZE_RESULT_ERROR_UNSUPPORTED_VERSION";
    break;
  case ZE_RESULT_ERROR_UNSUPPORTED_FEATURE:
    ErrorString = "ZE_RESULT_ERROR_UNSUPPORTED_FEATURE";
    break;
  case ZE_RESULT_ERROR_INVALID_ARGUMENT:
    ErrorString = "ZE_RESULT_ERROR_INVALID_ARGUMENT";
    break;
  case ZE_RESULT_ERROR_INVALID_NULL_HANDLE:
    ErrorString = "ZE_RESULT_ERROR_INVALID_NULL_HANDLE";
    break;
  case ZE_RESULT_ERROR_HANDLE_OBJECT_IN_USE:
    ErrorString = "ZE_RESULT_ERROR_HANDLE_OBJECT_IN_USE";
    break;
  case ZE_RESULT_ERROR_INVALID_NULL_POINTER:
    ErrorString = "ZE_RESULT_ERROR_INVALID_NULL_POINTER";
    break;
  case ZE_RESULT_ERROR_INVALID_SIZE:
    ErrorString = "ZE_RESULT_ERROR_INVALID_SIZE";
    break;
  case ZE_RESULT_ERROR_UNSUPPORTED_SIZE:
    ErrorString = "ZE_RESULT_ERROR_UNSUPPORTED_SIZE";
    break;
  case ZE_RESULT_ERROR_UNSUPPORTED_ALIGNMENT:
    ErrorString = "ZE_RESULT_ERROR_UNSUPPORTED_ALIGNMENT";
    break;
  case ZE_RESULT_ERROR_INVALID_SYNCHRONIZATION_OBJECT:
    ErrorString = "ZE_RESULT_ERROR_INVALID_SYNCHRONIZATION_OBJECT";
    break;
  case ZE_RESULT_ERROR_INVALID_ENUMERATION:
    ErrorString = "ZE_RESULT_ERROR_INVALID_ENUMERATION";
    break;
  case ZE_RESULT_ERROR_UNSUPPORTED_ENUMERATION:
    ErrorString = "ZE_RESULT_ERROR_UNSUPPORTED_ENUMERATION";
    break;
  case ZE_RESULT_ERROR_UNSUPPORTED_IMAGE_FORMAT:
    ErrorString = "ZE_RESULT_ERROR_UNSUPPORTED_IMAGE_FORMAT";
    break;
  case ZE_RESULT_ERROR_INVALID_NATIVE_BINARY:
    ErrorString = "ZE_RESULT_ERROR_INVALID_NATIVE_BINARY";
    break;
  case ZE_RESULT_ERROR_INVALID_GLOBAL_NAME:
    ErrorString = "ZE_RESULT_ERROR_INVALID_GLOBAL_NAME";
    break;
  case ZE_RESULT_ERROR_INVALID_KERNEL_NAME:
    ErrorString = "ZE_RESULT_ERROR_INVALID_KERNEL_NAME";
    break;
  case ZE_RESULT_ERROR_INVALID_FUNCTION_NAME:
    ErrorString = "ZE_RESULT_ERROR_INVALID_FUNCTION_NAME";
    break;
  case ZE_RESULT_ERROR_INVALID_GROUP_SIZE_DIMENSION:
    ErrorString = "ZE_RESULT_ERROR_INVALID_GROUP_SIZE_DIMENSION";
    break;
  case ZE_RESULT_ERROR_INVALID_GLOBAL_WIDTH_DIMENSION:
    ErrorString = "ZE_RESULT_ERROR_INVALID_GLOBAL_WIDTH_DIMENSION";
    break;
  case ZE_RESULT_ERROR_INVALID_KERNEL_ARGUMENT_INDEX:
    ErrorString = "ZE_RESULT_ERROR_INVALID_KERNEL_ARGUMENT_INDEX";
    break;
  case ZE_RESULT_ERROR_INVALID_KERNEL_ARGUMENT_SIZE:
    ErrorString = "ZE_RESULT_ERROR_INVALID_KERNEL_ARGUMENT_SIZE";
    break;
  case ZE_RESULT_ERROR_INVALID_KERNEL_ATTRIBUTE_VALUE:
    ErrorString = "ZE_RESULT_ERROR_INVALID_KERNEL_ATTRIBUTE_VALUE";
    break;
  case ZE_RESULT_ERROR_INVALID_COMMAND_LIST_TYPE:
    ErrorString = "ZE_RESULT_ERROR_INVALID_COMMAND_LIST_TYPE";
    break;
  case ZE_RESULT_ERROR_OVERLAPPING_REGIONS:
    ErrorString = "ZE_RESULT_ERROR_OVERLAPPING_REGIONS";
    break;
  case ZE_RESULT_ERROR_UNKNOWN:
    ErrorString = "ZE_RESULT_ERROR_UNKNOWN";
    break;
  default:
    assert("Unexpected Error code");
  }
}

ze_result_t ZeCall::check(ze_result_t ZeResult, const char *CallStr,
                          bool TraceError) {
  zePrint("ZE ---> %s\n", CallStr);

  if (ZeResult && TraceError) {
    std::string ErrorString;
    zeParseError(ZeResult, ErrorString);
    zePrint("Error (%s) in %s\n", ErrorString.c_str(), CallStr);
  }
  return ZeResult;
}

#define ZE_CALL(Call)                                                          \
  if (auto Result = ZeCall().checkThis(Call, #Call, true))                     \
    return mapError(Result);
#define ZE_CALL_NOCHECK(Call) ZeCall().checkThis(Call, #Call, false)

pi_result _pi_device::initialize() {
  // Create the immediate command list to be used for initializations
  // Created as synchronous so level-zero performs implicit synchronization and
  // there is no need to query for completion in the plugin
  ze_command_queue_desc_t ze_command_queue_desc = {};
  ze_command_queue_desc.version = ZE_COMMAND_QUEUE_DESC_VERSION_CURRENT;
  ze_command_queue_desc.ordinal = 0;
  ze_command_queue_desc.mode = ZE_COMMAND_QUEUE_MODE_SYNCHRONOUS;
  ZE_CALL(zeCommandListCreateImmediate(ZeDevice, &ze_command_queue_desc,
                                       &ZeCommandListInit));
  // Cache device properties
  ZeDeviceProperties.version = ZE_DEVICE_PROPERTIES_VERSION_CURRENT;
  ZE_CALL(zeDeviceGetProperties(ZeDevice, &ZeDeviceProperties));
  ZeDeviceComputeProperties.version = ZE_DEVICE_COMPUTE_PROPERTIES_VERSION_CURRENT;
  ZE_CALL(zeDeviceGetComputeProperties(ZeDevice, &ZeDeviceComputeProperties));
  return PI_SUCCESS;
}

// Crate a new command list to be used in a PI call
pi_result
_pi_device::createCommandList(ze_command_list_handle_t *ZeCommandList) {
  // Create the command list, because in L0 commands are added to
  // the command lists, and later are then added to the command queue.
  //
  // TODO: Fugire out how to lower the overhead of creating a new list
  // for each PI command, if that appears to be important.
  //
  ze_command_list_desc_t ZeCommandListDesc = {};
  ZeCommandListDesc.version = ZE_COMMAND_LIST_DESC_VERSION_CURRENT;

  // TODO: can we just reset the command-list created when an earlier
  // command was submitted to the queue?
  //
  ZE_CALL(zeCommandListCreate(ZeDevice, &ZeCommandListDesc, ZeCommandList));

  return PI_SUCCESS;
}

pi_result _pi_queue::executeCommandList(ze_command_list_handle_t ZeCommandList,
                                        bool IsBlocking) {
  // Close the command list and have it ready for dispatch.
  ZE_CALL(zeCommandListClose(ZeCommandList));
  // Offload command list to the GPU for asynchronous execution
  ZE_CALL(zeCommandQueueExecuteCommandLists(ZeCommandQueue, 1, &ZeCommandList,
                                            nullptr));

  // Check global control to make every command blocking for debugging.
  if (IsBlocking || (ZeSerialize & ZeSerializeBlock) != 0) {
    // Wait until command lists attached to the command queue are executed.
    ZE_CALL(zeCommandQueueSynchronize(ZeCommandQueue, UINT32_MAX));
  }
  return PI_SUCCESS;
}

ze_event_handle_t *_pi_event::createZeEventList(pi_uint32 EventListLength,
                                                const pi_event *EventList) {
  ze_event_handle_t *ZeEventList = new ze_event_handle_t[EventListLength];

  for (pi_uint32 I = 0; I < EventListLength; I++) {
    ZeEventList[I] = EventList[I]->ZeEvent;
  }
  return ZeEventList;
}

void _pi_event::deleteZeEventList(ze_event_handle_t *ZeEventList) {
  delete[] ZeEventList;
}

// Forward declararitons
decltype(piEventCreate) piEventCreate;

// No generic lambdas in C++11, so use this convinence macro.
// NOTE: to be used in API returning "ParamValue".
// NOTE: memset is used to clear all bytes in the memory allocated by SYCL RT
// for value. This is a workaround for the problem when return type of the
// parameter is incorrect in L0 plugin which can result in bad value. This
// memset can be removed if it is necessary.
#define SET_PARAM_VALUE(Value)                                                 \
  {                                                                            \
    typedef decltype(Value) T;                                                 \
    if (ParamValue) {                                                          \
      memset(ParamValue, 0, ParamValueSize);                                   \
      *(T *)ParamValue = Value;                                                \
    }                                                                          \
    if (ParamValueSizeRet)                                                     \
      *ParamValueSizeRet = sizeof(T);                                          \
  }
#define SET_PARAM_VALUE_STR(Value)                                             \
  {                                                                            \
    if (ParamValue)                                                            \
      memcpy(ParamValue, Value, ParamValueSize);                               \
    if (ParamValueSizeRet)                                                     \
      *ParamValueSizeRet = strlen(Value) + 1;                                  \
  }

#define SET_PARAM_VALUE_VLA(Value, NumValues, RetType)                         \
  {                                                                            \
    if (ParamValue) {                                                          \
      memset(ParamValue, 0, ParamValueSize);                                   \
      for (uint32_t I = 0; I < NumValues; I++)                                 \
        ((RetType *)ParamValue)[I] = (RetType)Value[I];                        \
    }                                                                          \
    if (ParamValueSizeRet)                                                     \
      *ParamValueSizeRet = NumValues * sizeof(RetType);                        \
  }

#ifndef _WIN32
// Recover from Linux SIGSEGV signal.
// We can't reliably catch C++ exceptions thrown from signal
// handler so use setjmp/longjmp.
//
#include <setjmp.h>
#include <signal.h>
jmp_buf ReturnHere;
static void piSignalHandler(int SigNum) {
  // We are somewhere the signall was raised, so go back to
  // where we started tracking.
  longjmp(ReturnHere, 0);
}
// Only handle segfault now, but can be extended.
#define __TRY()                                                                \
  signal(SIGSEGV, &piSignalHandler);                                           \
  if (!setjmp(ReturnHere)) {
#define __CATCH()                                                              \
  }                                                                            \
  else {
#define __FINALLY()                                                            \
  }                                                                            \
  signal(SIGSEGV, SIG_DFL);

#else // _WIN32
// TODO: on Windows we could use structured exception handling.
// Just dummy implementation now (meaning no error handling).
#define __TRY() if (true) {
#define __CATCH()                                                              \
  }                                                                            \
  else {
#define __FINALLY() }
#endif // _WIN32

<<<<<<< HEAD
#ifndef _WIN32
// Recover from Linux SIGSEGV signal.
// We can't reliably catch C++ exceptions thrown from signal
// handler so use setjmp/longjmp.
//
#include <signal.h>
#include <setjmp.h>
jmp_buf return_here;
static void piSignalHandler(int signum) {
  // We are somewhere the signall was raised, so go back to
  // where we started tracking.
  longjmp (return_here, 0);
}
// Only handle segfault now, but can be extended.
#define __TRY()                       \
  signal(SIGSEGV, &piSignalHandler);  \
  if (!setjmp(return_here)) {
#define __CATCH()                     \
  } else {
#define __FINALLY()                   \
  } signal(SIGSEGV, SIG_DFL);

#else // _WIN32
  // TODO: on Windows we could use structured exception handling.
  // Just dummy implementation now (meaning no error handling).
#define __TRY()     if (true) {
#define __CATCH()   } else {
#define __FINALLY() }
#endif // _WIN32

pi_result L0(piPlatformsGet)(pi_uint32       num_entries,
                             pi_platform *   platforms,
                             pi_uint32 *     num_platforms) {
=======
pi_result piPlatformsGet(pi_uint32 NumEntries, pi_platform *Platforms,
                         pi_uint32 *NumPlatforms) {
>>>>>>> b269e33e

  static const char *DebugMode = std::getenv("ZE_DEBUG");
  if (DebugMode)
    ZeDebug = true;

<<<<<<< HEAD
  ze_result_t ze_result;
  // This is a good time to initialize L0.
  // We can still safely recover if something goes wrong during the init.
  //
  // NOTE: for some reason only first segfault is reliably handled,
  // so remember it, and avoid calling zeInit again.
  //
  // TODO: we should not call zeInit multiples times ever, so
  // this code should be changed.
  //
  static bool segfault = false;
  __TRY() {
    ze_result = segfault ? ZE_RESULT_ERROR_UNINITIALIZED :
        ZE_CALL_NOTHROW(zeInit(ZE_INIT_FLAG_NONE));
  }
  __CATCH() {
    segfault = true;
    zePrint("L0 raised segfault: assume no platforms\n");
    ze_result = ZE_RESULT_ERROR_UNINITIALIZED;
  }
  __FINALLY()
=======
  static const char *SerializeMode = std::getenv("ZE_SERIALIZE");
  static const pi_uint32 SerializeModeValue =
      SerializeMode ? std::atoi(SerializeMode) : 0;
  ZeSerialize = SerializeModeValue;
>>>>>>> b269e33e

  if (NumEntries == 0 && Platforms != nullptr) {
    return PI_INVALID_VALUE;
  }
  if (Platforms == nullptr && NumPlatforms == nullptr) {
    return PI_INVALID_VALUE;
  }

  ze_result_t ZeResult;
  // This is a good time to initialize L0.
  // We can still safely recover if something goes wrong during the init.
  //
  // NOTE: for some reason only first segfault is reliably handled,
  // so remember it, and avoid calling zeInit again.
  //
  // TODO: we should not call zeInit multiples times ever, so
  // this code should be changed.
  //
  static bool SegFault = false;
  __TRY() {
    ZeResult = SegFault ? ZE_RESULT_ERROR_UNINITIALIZED
                        : ZE_CALL_NOCHECK(zeInit(ZE_INIT_FLAG_NONE));
  }
  __CATCH() {
    SegFault = true;
    zePrint("L0 raised segfault: assume no Platforms\n");
    ZeResult = ZE_RESULT_ERROR_UNINITIALIZED;
  }
  __FINALLY()

  // Absorb the ZE_RESULT_ERROR_UNINITIALIZED and just return 0 Platforms.
  if (ZeResult == ZE_RESULT_ERROR_UNINITIALIZED) {
    assert(NumPlatforms != 0);
    *NumPlatforms = 0;
    return PI_SUCCESS;
  }

  if (auto Res = ZeCall::check(ZeResult, "zeInit")) {
    return mapError(Res);
  }

  // L0 does not have concept of Platforms, but L0 driver is the
  // closest match.
  //
  if (Platforms && NumEntries > 0) {
    uint32_t ZeDriverCount = 0;
    ZE_CALL(zeDriverGet(&ZeDriverCount, nullptr));
    if (ZeDriverCount == 0) {
      assert(NumPlatforms != 0);
      *NumPlatforms = 0;
      return PI_SUCCESS;
    }

    ze_driver_handle_t ZeDriver;
    assert(ZeDriverCount == 1);
    ZE_CALL(zeDriverGet(&ZeDriverCount, &ZeDriver));

    // TODO: figure out how/when to release this memory
    *Platforms = new _pi_platform(ZeDriver);

    // Cache driver properties
    ze_driver_properties_t ZeDriverProperties;
    ZE_CALL(zeDriverGetProperties(ZeDriver, &ZeDriverProperties));
    uint32_t ZeDriverVersion = ZeDriverProperties.driverVersion;
    // Intel Level-Zero GPU driver stores version as:
    // | 31 - 24 | 23 - 16 | 15 - 0 |
    // |  Major  |  Minor  | Build  |
    std::string VersionMajor =
        std::to_string((ZeDriverVersion & 0xFF000000) >> 24);
    std::string VersionMinor =
        std::to_string((ZeDriverVersion & 0x00FF0000) >> 16);
    std::string VersionBuild = std::to_string(ZeDriverVersion & 0x0000FFFF);
    Platforms[0]->ZeDriverVersion = VersionMajor + std::string(".") +
                                    VersionMinor + std::string(".") +
                                    VersionBuild;

    ze_api_version_t ZeApiVersion;
    ZE_CALL(zeDriverGetApiVersion(ZeDriver, &ZeApiVersion));
    Platforms[0]->ZeDriverApiVersion =
        std::to_string(ZE_MAJOR_VERSION(ZeApiVersion)) + std::string(".") +
        std::to_string(ZE_MINOR_VERSION(ZeApiVersion));
  }

  if (NumPlatforms)
    *NumPlatforms = 1;

  return PI_SUCCESS;
}

pi_result piPlatformGetInfo(pi_platform Platform, pi_platform_info ParamName,
                            size_t ParamValueSize, void *ParamValue,
                            size_t *ParamValueSizeRet) {

  assert(Platform);
  zePrint("==========================\n");
  zePrint("SYCL over Level-Zero %s\n", Platform->ZeDriverVersion.c_str());
  zePrint("==========================\n");

  switch (ParamName) {
  case PI_PLATFORM_INFO_NAME:
    // TODO: Query L0 driver when relevant info is added there.
    SET_PARAM_VALUE_STR("Intel(R) Level-Zero");
    break;
  case PI_PLATFORM_INFO_VENDOR:
    // TODO: Query L0 driver when relevant info is added there.
    SET_PARAM_VALUE_STR("Intel(R) Corporation");
    break;
  case PI_PLATFORM_INFO_EXTENSIONS:
    // Convention adopted from OpenCL:
    //     "Returns a space-separated list of extension names (the extension
    // names themselves do not contain any spaces) supported by the platform.
    // Extensions defined here must be supported by all devices associated
    // with this platform."
    //
    // TODO: Check the common extensions supported by all connected devices and
    // return them. For now, hardcoding some extensions we know are supported by
    // all Level0 devices.
    SET_PARAM_VALUE_STR(ZE_SUPPORTED_EXTENSIONS);
    break;
  case PI_PLATFORM_INFO_PROFILE:
    // TODO: figure out what this means and how is this used
    SET_PARAM_VALUE_STR("FULL_PROFILE");
    break;
  case PI_PLATFORM_INFO_VERSION:
    // TODO: this should query to zeDriverGetDriverVersion
    // but we don't yet have the driver handle here.
    //
    // From OpenCL 2.1: "This version string has the following format:
    // OpenCL<space><major_version.minor_version><space><platform-specific
    // information>. Follow the same notation here.
    //
    SET_PARAM_VALUE_STR(Platform->ZeDriverApiVersion.c_str());
    break;
  default:
    // TODO: implement other parameters
    die("Unsupported ParamName in piPlatformGetInfo");
  }

  return PI_SUCCESS;
}

pi_result piDevicesGet(pi_platform Platform, pi_device_type DeviceType,
                       pi_uint32 NumEntries, pi_device *Devices,
                       pi_uint32 *NumDevices) {

  assert(Platform);
  ze_driver_handle_t ZeDriver = Platform->ZeDriver;

  // Get number of devices supporting L0
  uint32_t ZeDeviceCount = 0;
  const bool AskingForGPU = (DeviceType & PI_DEVICE_TYPE_GPU);
  ZE_CALL(zeDeviceGet(ZeDriver, &ZeDeviceCount, nullptr));
  if (ZeDeviceCount == 0 || !AskingForGPU) {
    if (NumDevices)
      *NumDevices = 0;
    return PI_SUCCESS;
  }

  if (NumDevices)
    *NumDevices = ZeDeviceCount;

  // TODO: Delete array at teardown
  ze_device_handle_t *ZeDevices = new ze_device_handle_t[ZeDeviceCount];
  ZE_CALL(zeDeviceGet(ZeDriver, &ZeDeviceCount, ZeDevices));

  for (uint32_t I = 0; I < ZeDeviceCount; ++I) {
    // TODO: add check for device type
    if (I < NumEntries) {
      Devices[I] = new _pi_device(ZeDevices[I], Platform);
      pi_result result = Devices[I]->initialize();
      if (result != PI_SUCCESS) {
        return result;
      }
    }
  }
  return PI_SUCCESS;
}

pi_result piDeviceRetain(pi_device Device) {
  assert(Device);

  // The root-device ref-count remains unchanged (always 1).
  if (Device->IsSubDevice) {
    ++(Device->RefCount);
  }
  return PI_SUCCESS;
}

pi_result piDeviceRelease(pi_device Device) {
  assert(Device);

  // TODO: OpenCL says root-device ref-count remains unchanged (1),
  // but when would we free the device's data?
  //
  if (--(Device->RefCount) == 0) {
    // Destroy the command list used for initializations
    ZE_CALL(zeCommandListDestroy(Device->ZeCommandListInit));
    delete Device;
  }

  return PI_SUCCESS;
}

pi_result piDeviceGetInfo(pi_device Device, pi_device_info ParamName,
                          size_t ParamValueSize, void *ParamValue,
                          size_t *ParamValueSizeRet) {

  assert(Device != nullptr);

  ze_device_handle_t ZeDevice = Device->ZeDevice;

  uint32_t ZeAvailMemCount = 0;
  ZE_CALL(zeDeviceGetMemoryProperties(ZeDevice, &ZeAvailMemCount, nullptr));
  // Confirm at least one memory is available in the device
  assert(ZeAvailMemCount > 0);
  ze_device_memory_properties_t *ZeDeviceMemoryProperties =
      new ze_device_memory_properties_t[ZeAvailMemCount]();
  for (uint32_t I = 0; I < ZeAvailMemCount; I++) {
    ZeDeviceMemoryProperties[I].version =
        ZE_DEVICE_MEMORY_PROPERTIES_VERSION_CURRENT;
  }
  // TODO: cache various device properties in the PI device object,
  // and initialize them only upon they are first requested.
  //
  ZE_CALL(zeDeviceGetMemoryProperties(ZeDevice, &ZeAvailMemCount,
                                      ZeDeviceMemoryProperties));

  ze_device_image_properties_t ZeDeviceImageProperties;
  ZeDeviceImageProperties.version = ZE_DEVICE_IMAGE_PROPERTIES_VERSION_CURRENT;
  ZE_CALL(zeDeviceGetImageProperties(ZeDevice, &ZeDeviceImageProperties));

  ze_device_kernel_properties_t ZeDeviceKernelProperties;
  ZeDeviceKernelProperties.version =
      ZE_DEVICE_KERNEL_PROPERTIES_VERSION_CURRENT;
  ZE_CALL(zeDeviceGetKernelProperties(ZeDevice, &ZeDeviceKernelProperties));

  ze_device_cache_properties_t ZeDeviceCacheProperties;
  ZeDeviceCacheProperties.version = ZE_DEVICE_CACHE_PROPERTIES_VERSION_CURRENT;
  ZE_CALL(zeDeviceGetCacheProperties(ZeDevice, &ZeDeviceCacheProperties));

  switch (ParamName) {
  case PI_DEVICE_INFO_TYPE: {
    if (Device->ZeDeviceProperties.type == ZE_DEVICE_TYPE_GPU) {
      SET_PARAM_VALUE(PI_DEVICE_TYPE_GPU);
    } else { // ZE_DEVICE_TYPE_FPGA
      zePrint("FPGA not supported\n");
      return PI_INVALID_VALUE;
    }
    break;
  }
  case PI_DEVICE_INFO_PARENT_DEVICE:
    // TODO: all L0 devices are parent ?
    SET_PARAM_VALUE(pi_device{0});
    break;
  case PI_DEVICE_INFO_PLATFORM:
    SET_PARAM_VALUE(Device->Platform);
    break;
  case PI_DEVICE_INFO_VENDOR_ID:
    SET_PARAM_VALUE(pi_uint32{Device->ZeDeviceProperties.vendorId});
    break;
  case PI_DEVICE_INFO_EXTENSIONS: {
    // Convention adopted from OpenCL:
    //     "Returns a space separated list of extension names (the extension
    // names themselves do not contain any spaces) supported by the device."
    //
    // TODO: Use proper mechanism to get this information from Level0 after
    // it is added to Level0.
    // Hardcoding the few we know are supported by the current hardware.
    //
    //
    std::string SupportedExtensions;

    // cl_khr_il_program - OpenCL 2.0 KHR extension for SPIRV support. Core
    //   feature in >OpenCL 2.1
    // cl_khr_subgroups - Extension adds support for implementation-controlled
    //   subgroups.
    // cl_intel_subgroups - Extension adds subgroup features, defined by
    // Intel. cl_intel_subgroups_short - Extension adds subgroup functions
    // described in
    //   the cl_intel_subgroups extension to support 16-bit integer data types
    //   for performance.
    // cl_intel_required_subgroup_size - Extension to allow programmers to
    //   optionally specify the required subgroup size for a kernel function.
    // cl_khr_fp16 - Optional half floating-point support.
    // cl_khr_fp64 - Support for double floating-point precision.
    // cl_khr_int64_base_atomics, cl_khr_int64_extended_atomics - Optional
    //   extensions that implement atomic operations on 64-bit signed and
    //   unsigned integers to locations in __global and __local memory.
    // cl_khr_3d_image_writes - Extension to enable writes to 3D image memory
    //   objects.
    //
    // Hardcoding some extensions we know are supported by all Level0 devices.
    SupportedExtensions += (ZE_SUPPORTED_EXTENSIONS);
    if (ZeDeviceKernelProperties.fp16Supported)
      SupportedExtensions += ("cl_khr_fp16 ");
    if (ZeDeviceKernelProperties.fp64Supported)
      SupportedExtensions += ("cl_khr_fp64 ");
    if (ZeDeviceKernelProperties.int64AtomicsSupported)
      // int64AtomicsSupported indicates support for both.
      SupportedExtensions +=
          ("cl_khr_int64_base_atomics cl_khr_int64_extended_atomics ");
    if (ZeDeviceImageProperties.supported)
      // Supports reading and writing of images.
      SupportedExtensions += ("cl_khr_3d_image_writes ");

    SET_PARAM_VALUE_STR(SupportedExtensions.c_str());
    break;
  }
  case PI_DEVICE_INFO_NAME:
    SET_PARAM_VALUE_STR(Device->ZeDeviceProperties.name);
    break;
  case PI_DEVICE_INFO_COMPILER_AVAILABLE:
    SET_PARAM_VALUE(pi_bool{1});
    break;
  case PI_DEVICE_INFO_LINKER_AVAILABLE:
    SET_PARAM_VALUE(pi_bool{1});
    break;
  case PI_DEVICE_INFO_MAX_COMPUTE_UNITS: {
    pi_uint32 MaxComputeUnits =
        Device->ZeDeviceProperties.numEUsPerSubslice *
        Device->ZeDeviceProperties.numSubslicesPerSlice *
        Device->ZeDeviceProperties.numSlices;
    SET_PARAM_VALUE(pi_uint32{MaxComputeUnits});
    break;
  }
<<<<<<< HEAD
  else if (param_name == PI_DEVICE_INFO_MAX_COMPUTE_UNITS) {
    pi_uint32 max_compute_units =
        device->L0DeviceProperties.numEUsPerSubslice *
        device->L0DeviceProperties.numSubslicesPerSlice *
        device->L0DeviceProperties.numSlices;
    SET_PARAM_VALUE(pi_uint32{max_compute_units});
  }
  else if (param_name == PI_DEVICE_INFO_MAX_WORK_ITEM_DIMENSIONS) {
=======
  case PI_DEVICE_INFO_MAX_WORK_ITEM_DIMENSIONS:
>>>>>>> b269e33e
    // L0 spec defines only three dimensions
    SET_PARAM_VALUE(pi_uint32{3});
    break;
  case PI_DEVICE_INFO_MAX_WORK_GROUP_SIZE:
    SET_PARAM_VALUE(
        pi_uint64{Device->ZeDeviceComputeProperties.maxTotalGroupSize});
    break;
  case PI_DEVICE_INFO_MAX_WORK_ITEM_SIZES: {
    struct {
      size_t Arr[3];
    } MaxGroupSize = {{Device->ZeDeviceComputeProperties.maxGroupSizeX,
                       Device->ZeDeviceComputeProperties.maxGroupSizeY,
                       Device->ZeDeviceComputeProperties.maxGroupSizeZ}};
    SET_PARAM_VALUE(MaxGroupSize);
    break;
  }
  case PI_DEVICE_INFO_MAX_CLOCK_FREQUENCY:
    SET_PARAM_VALUE(pi_uint32{Device->ZeDeviceProperties.coreClockRate});
    break;
  case PI_DEVICE_INFO_ADDRESS_BITS: {
    // TODO: To confirm with spec.
    SET_PARAM_VALUE(pi_uint32{64});
    break;
  }
  case PI_DEVICE_INFO_MAX_MEM_ALLOC_SIZE: {
    // TODO: To confirm with spec.
    uint32_t MaxMemAllocSize = 0;
    for (uint32_t I = 0; I < ZeAvailMemCount; I++) {
      MaxMemAllocSize += ZeDeviceMemoryProperties[I].totalSize;
    }
    SET_PARAM_VALUE(pi_uint64{MaxMemAllocSize});
    break;
  }
  case PI_DEVICE_INFO_GLOBAL_MEM_SIZE: {
    uint32_t GlobalMemSize = 0;
    for (uint32_t I = 0; I < ZeAvailMemCount; I++) {
      GlobalMemSize += ZeDeviceMemoryProperties[I].totalSize;
    }
    SET_PARAM_VALUE(pi_uint64{GlobalMemSize});
    break;
  }
  case PI_DEVICE_INFO_LOCAL_MEM_SIZE:
    SET_PARAM_VALUE(
        pi_uint64{Device->ZeDeviceComputeProperties.maxSharedLocalMemory});
    break;
  case PI_DEVICE_INFO_IMAGE_SUPPORT:
    SET_PARAM_VALUE(pi_bool{ZeDeviceImageProperties.supported});
    break;
  case PI_DEVICE_INFO_HOST_UNIFIED_MEMORY:
    SET_PARAM_VALUE(pi_bool{Device->ZeDeviceProperties.unifiedMemorySupported});
    break;
  case PI_DEVICE_INFO_AVAILABLE:
    SET_PARAM_VALUE(pi_bool{ZeDevice ? true : false});
    break;
  case PI_DEVICE_INFO_VENDOR:
    // TODO: Level-Zero does not return vendor's name at the moment
    // only the ID.
<<<<<<< HEAD
    SET_PARAM_VALUE_STR("Intel");
  }
  else if (param_name == PI_DEVICE_INFO_DRIVER_VERSION) {
    pi_assert(ze_driver_global != nullptr);
    ze_driver_properties_t ze_driver_properties;
    ZE_CALL(zeDriverGetProperties(ze_driver_global, &ze_driver_properties));
    uint32_t ze_driver_version = ze_driver_properties.driverVersion;
    std::string driver_version =
        std::to_string(ZE_MAJOR_VERSION(ze_driver_version)) +
        std::string(".") +
        std::to_string(ZE_MINOR_VERSION(ze_driver_version));
    SET_PARAM_VALUE_STR(driver_version.c_str());
  }
  else if (param_name == PI_DEVICE_INFO_VERSION) {
    std::string version = std::to_string(pi_cast<pi_uint32>(device->L0DeviceProperties.version));
    SET_PARAM_VALUE_STR(version.c_str());
  }
  else if (param_name == PI_DEVICE_INFO_PARTITION_MAX_SUB_DEVICES) {
    uint32_t ze_sub_device_count = 0;
    ZE_CALL(zeDeviceGetSubDevices(ze_device, &ze_sub_device_count, nullptr));
    SET_PARAM_VALUE(pi_uint32{ze_sub_device_count});
  }
  else if (param_name == PI_DEVICE_INFO_REFERENCE_COUNT) {
    SET_PARAM_VALUE(pi_uint32{device->RefCount});
=======
    SET_PARAM_VALUE_STR("Intel(R) Corporation");
    break;
  case PI_DEVICE_INFO_DRIVER_VERSION:
    SET_PARAM_VALUE_STR(Device->Platform->ZeDriverVersion.c_str());
    break;
  case PI_DEVICE_INFO_VERSION:
    SET_PARAM_VALUE_STR(Device->Platform->ZeDriverApiVersion.c_str());
    break;
  case PI_DEVICE_INFO_PARTITION_MAX_SUB_DEVICES: {
    uint32_t ZeSubDeviceCount = 0;
    ZE_CALL(zeDeviceGetSubDevices(ZeDevice, &ZeSubDeviceCount, nullptr));
    SET_PARAM_VALUE(pi_uint32{ZeSubDeviceCount});
    break;
>>>>>>> b269e33e
  }
  case PI_DEVICE_INFO_REFERENCE_COUNT:
    SET_PARAM_VALUE(pi_uint32{Device->RefCount});
    break;
  case PI_DEVICE_INFO_PARTITION_PROPERTIES: {
    //
    // It is debatable if SYCL sub-device and partitioning APIs sufficient to
    // expose Level0 sub-devices / tiles?  We start with support of
    // "partition_by_affinity_domain" and "numa" but if that doesn't seem to
    // be a good fit we could look at adding a more descriptive partitioning
    // type.
    //
    // See https://gitlab.devtools.intel.com/one-api/level_zero/issues/239.
    //
    struct {
      pi_device_partition_property Arr[2];
    } PartitionProperties = {{PI_DEVICE_PARTITION_BY_AFFINITY_DOMAIN, 0}};
    SET_PARAM_VALUE(PartitionProperties);
    break;
  }
  case PI_DEVICE_INFO_PARTITION_AFFINITY_DOMAIN:
    SET_PARAM_VALUE(pi_device_affinity_domain{
        PI_DEVICE_AFFINITY_DOMAIN_NEXT_PARTITIONABLE});
    break;
  case PI_DEVICE_INFO_PARTITION_TYPE: {
    if (Device->IsSubDevice) {
      struct {
        pi_device_partition_property Arr[3];
      } PartitionProperties = {{PI_DEVICE_PARTITION_BY_AFFINITY_DOMAIN,
                                PI_DEVICE_AFFINITY_DOMAIN_NEXT_PARTITIONABLE,
                                0}};
      SET_PARAM_VALUE(PartitionProperties);
    } else {
      // For root-device there is no partitioning to report.
      SET_PARAM_VALUE(pi_device_partition_property{0});
    }
    break;
  }

    // Everything under here is not supported yet

  case PI_DEVICE_INFO_OPENCL_C_VERSION:
    SET_PARAM_VALUE_STR("");
    break;
  case PI_DEVICE_INFO_PREFERRED_INTEROP_USER_SYNC:
    SET_PARAM_VALUE(pi_bool{true});
    break;
  case PI_DEVICE_INFO_PRINTF_BUFFER_SIZE:
    SET_PARAM_VALUE(size_t{ZeDeviceKernelProperties.printfBufferSize});
    break;
  case PI_DEVICE_INFO_PROFILE:
    SET_PARAM_VALUE_STR("FULL_PROFILE");
    break;
  case PI_DEVICE_INFO_BUILT_IN_KERNELS:
    // TODO: To find out correct value
    SET_PARAM_VALUE_STR("");
    break;
  case PI_DEVICE_INFO_QUEUE_PROPERTIES:
    SET_PARAM_VALUE(pi_queue_properties{PI_QUEUE_OUT_OF_ORDER_EXEC_MODE_ENABLE |
                                        PI_QUEUE_PROFILING_ENABLE});
    break;
  case PI_DEVICE_INFO_EXECUTION_CAPABILITIES:
    SET_PARAM_VALUE(
        pi_device_exec_capabilities{PI_DEVICE_EXEC_CAPABILITIES_NATIVE_KERNEL});
    break;
  case PI_DEVICE_INFO_ENDIAN_LITTLE:
    SET_PARAM_VALUE(pi_bool{true});
    break;
  case PI_DEVICE_INFO_ERROR_CORRECTION_SUPPORT:
    SET_PARAM_VALUE(pi_bool{Device->ZeDeviceProperties.eccMemorySupported});
    break;
  case PI_DEVICE_INFO_PROFILING_TIMER_RESOLUTION:
    SET_PARAM_VALUE(size_t{Device->ZeDeviceProperties.timerResolution});
    break;
  case PI_DEVICE_INFO_LOCAL_MEM_TYPE:
    SET_PARAM_VALUE(PI_DEVICE_LOCAL_MEM_TYPE_LOCAL);
    break;
  case PI_DEVICE_INFO_MAX_CONSTANT_ARGS:
    SET_PARAM_VALUE(pi_uint32{64});
    break;
  case PI_DEVICE_INFO_MAX_CONSTANT_BUFFER_SIZE:
    SET_PARAM_VALUE(pi_uint64{ZeDeviceImageProperties.maxImageBufferSize});
    break;
  case PI_DEVICE_INFO_GLOBAL_MEM_CACHE_TYPE:
    SET_PARAM_VALUE(PI_DEVICE_MEM_CACHE_TYPE_READ_WRITE_CACHE);
    break;
  case PI_DEVICE_INFO_GLOBAL_MEM_CACHELINE_SIZE:
    SET_PARAM_VALUE(pi_uint32{ZeDeviceCacheProperties.lastLevelCachelineSize});
    break;
  case PI_DEVICE_INFO_GLOBAL_MEM_CACHE_SIZE:
    SET_PARAM_VALUE(pi_uint64{ZeDeviceCacheProperties.lastLevelCacheSize});
    break;
  case PI_DEVICE_INFO_MAX_PARAMETER_SIZE:
    SET_PARAM_VALUE(size_t{ZeDeviceKernelProperties.maxArgumentsSize});
    break;
  case PI_DEVICE_INFO_MEM_BASE_ADDR_ALIGN:
    // SYCL/OpenCL spec is vague on what this means exactly, but seems to
    // be for "alignment requirement (in bits) for sub-buffer offsets."
    // OpenCL GPU returns here 1024 bits = 128 bytes, due to internal
    // alignment restrictions, so for now, return the same for Level-Zero
    // TODO: Determine if a smaller value can be used.
    SET_PARAM_VALUE(pi_uint32{1024});
    break;
  case PI_DEVICE_INFO_MAX_SAMPLERS:
    SET_PARAM_VALUE(pi_uint32{ZeDeviceImageProperties.maxSamplers});
    break;
  case PI_DEVICE_INFO_MAX_READ_IMAGE_ARGS:
    SET_PARAM_VALUE(pi_uint32{ZeDeviceImageProperties.maxReadImageArgs});
    break;
  case PI_DEVICE_INFO_MAX_WRITE_IMAGE_ARGS:
    SET_PARAM_VALUE(pi_uint32{ZeDeviceImageProperties.maxWriteImageArgs});
    break;
  case PI_DEVICE_INFO_SINGLE_FP_CONFIG: {
    uint64_t SingleFPValue = 0;
    ze_fp_capabilities_t ZeSingleFPCapabilities =
        ZeDeviceKernelProperties.singleFpCapabilities;
    if (ZE_FP_CAPS_DENORM & ZeSingleFPCapabilities) {
      SingleFPValue |= PI_FP_DENORM;
    }
    if (ZE_FP_CAPS_INF_NAN & ZeSingleFPCapabilities) {
      SingleFPValue |= PI_FP_INF_NAN;
    }
    if (ZE_FP_CAPS_ROUND_TO_NEAREST & ZeSingleFPCapabilities) {
      SingleFPValue |= PI_FP_ROUND_TO_NEAREST;
    }
    if (ZE_FP_CAPS_ROUND_TO_ZERO & ZeSingleFPCapabilities) {
      SingleFPValue |= PI_FP_ROUND_TO_ZERO;
    }
    if (ZE_FP_CAPS_ROUND_TO_INF & ZeSingleFPCapabilities) {
      SingleFPValue |= PI_FP_ROUND_TO_INF;
    }
    if (ZE_FP_CAPS_FMA & ZeSingleFPCapabilities) {
      SingleFPValue |= PI_FP_FMA;
    }
    SET_PARAM_VALUE(pi_uint64{SingleFPValue});
    break;
  }
  case PI_DEVICE_INFO_HALF_FP_CONFIG: {
    uint64_t HalfFPValue = 0;
    ze_fp_capabilities_t ZeHalfFPCapabilities =
        ZeDeviceKernelProperties.halfFpCapabilities;
    if (ZE_FP_CAPS_DENORM & ZeHalfFPCapabilities) {
      HalfFPValue |= PI_FP_DENORM;
    }
    if (ZE_FP_CAPS_INF_NAN & ZeHalfFPCapabilities) {
      HalfFPValue |= PI_FP_INF_NAN;
    }
    if (ZE_FP_CAPS_ROUND_TO_NEAREST & ZeHalfFPCapabilities) {
      HalfFPValue |= PI_FP_ROUND_TO_NEAREST;
    }
    if (ZE_FP_CAPS_ROUND_TO_ZERO & ZeHalfFPCapabilities) {
      HalfFPValue |= PI_FP_ROUND_TO_ZERO;
    }
    if (ZE_FP_CAPS_ROUND_TO_INF & ZeHalfFPCapabilities) {
      HalfFPValue |= PI_FP_ROUND_TO_INF;
    }
    if (ZE_FP_CAPS_FMA & ZeHalfFPCapabilities) {
      HalfFPValue |= PI_FP_FMA;
    }
    SET_PARAM_VALUE(pi_uint64{HalfFPValue});
    break;
  }
  case PI_DEVICE_INFO_DOUBLE_FP_CONFIG: {
    uint64_t DoubleFPValue = 0;
    ze_fp_capabilities_t ZeDoubleFPCapabilities =
        ZeDeviceKernelProperties.doubleFpCapabilities;
    if (ZE_FP_CAPS_DENORM & ZeDoubleFPCapabilities) {
      DoubleFPValue |= PI_FP_DENORM;
    }
    if (ZE_FP_CAPS_INF_NAN & ZeDoubleFPCapabilities) {
      DoubleFPValue |= PI_FP_INF_NAN;
    }
    if (ZE_FP_CAPS_ROUND_TO_NEAREST & ZeDoubleFPCapabilities) {
      DoubleFPValue |= PI_FP_ROUND_TO_NEAREST;
    }
    if (ZE_FP_CAPS_ROUND_TO_ZERO & ZeDoubleFPCapabilities) {
      DoubleFPValue |= PI_FP_ROUND_TO_ZERO;
    }
    if (ZE_FP_CAPS_ROUND_TO_INF & ZeDoubleFPCapabilities) {
      DoubleFPValue |= PI_FP_ROUND_TO_INF;
    }
    if (ZE_FP_CAPS_FMA & ZeDoubleFPCapabilities) {
      DoubleFPValue |= PI_FP_FMA;
    }
    SET_PARAM_VALUE(pi_uint64{DoubleFPValue});
    break;
  }
  case PI_DEVICE_INFO_IMAGE2D_MAX_WIDTH:
    // TODO: https://gitlab.devtools.intel.com/one-api/level_zero/issues/288
    // Until L0 provides needed info, hardcode default minimum values required
    // by the SYCL specification.
    //
    SET_PARAM_VALUE(size_t{8192});
    break;
  case PI_DEVICE_INFO_IMAGE2D_MAX_HEIGHT:
    // TODO: https://gitlab.devtools.intel.com/one-api/level_zero/issues/288
    // Until L0 provides needed info, hardcode default minimum values required
    // by the SYCL specification.
    //
    SET_PARAM_VALUE(size_t{8192});
    break;
  case PI_DEVICE_INFO_IMAGE3D_MAX_WIDTH:
    // TODO: https://gitlab.devtools.intel.com/one-api/level_zero/issues/288
    // Until L0 provides needed info, hardcode default minimum values required
    // by the SYCL specification.
    //
    SET_PARAM_VALUE(size_t{2048});
    break;
  case PI_DEVICE_INFO_IMAGE3D_MAX_HEIGHT:
    // TODO: https://gitlab.devtools.intel.com/one-api/level_zero/issues/288
    // Until L0 provides needed info, hardcode default minimum values required
    // by the SYCL specification.
    //
    SET_PARAM_VALUE(size_t{2048});
    break;
  case PI_DEVICE_INFO_IMAGE3D_MAX_DEPTH:
    // TODO: https://gitlab.devtools.intel.com/one-api/level_zero/issues/288
    // Until L0 provides needed info, hardcode default minimum values required
    // by the SYCL specification.
    //
    SET_PARAM_VALUE(size_t{2048});
    break;
  case PI_DEVICE_INFO_IMAGE_MAX_BUFFER_SIZE:
    SET_PARAM_VALUE(size_t{ZeDeviceImageProperties.maxImageBufferSize});
    break;
  case PI_DEVICE_INFO_IMAGE_MAX_ARRAY_SIZE:
    SET_PARAM_VALUE(size_t{ZeDeviceImageProperties.maxImageArraySlices});
    break;
  //
  // Handle SIMD widths.
  // TODO: can we do better than this?
  // See https://gitlab.devtools.intel.com/one-api/level_zero/issues/239.
  //
  case PI_DEVICE_INFO_NATIVE_VECTOR_WIDTH_CHAR:
  case PI_DEVICE_INFO_PREFERRED_VECTOR_WIDTH_CHAR:
    SET_PARAM_VALUE(Device->ZeDeviceProperties.physicalEUSimdWidth / 1);
    break;
  case PI_DEVICE_INFO_NATIVE_VECTOR_WIDTH_SHORT:
  case PI_DEVICE_INFO_PREFERRED_VECTOR_WIDTH_SHORT:
    SET_PARAM_VALUE(Device->ZeDeviceProperties.physicalEUSimdWidth / 2);
    break;
  case PI_DEVICE_INFO_NATIVE_VECTOR_WIDTH_INT:
  case PI_DEVICE_INFO_PREFERRED_VECTOR_WIDTH_INT:
    SET_PARAM_VALUE(Device->ZeDeviceProperties.physicalEUSimdWidth / 4);
    break;
  case PI_DEVICE_INFO_NATIVE_VECTOR_WIDTH_LONG:
  case PI_DEVICE_INFO_PREFERRED_VECTOR_WIDTH_LONG:
    SET_PARAM_VALUE(Device->ZeDeviceProperties.physicalEUSimdWidth / 8);
    break;
  case PI_DEVICE_INFO_NATIVE_VECTOR_WIDTH_FLOAT:
  case PI_DEVICE_INFO_PREFERRED_VECTOR_WIDTH_FLOAT:
    SET_PARAM_VALUE(Device->ZeDeviceProperties.physicalEUSimdWidth / 4);
    break;
  case PI_DEVICE_INFO_NATIVE_VECTOR_WIDTH_DOUBLE:
  case PI_DEVICE_INFO_PREFERRED_VECTOR_WIDTH_DOUBLE:
    SET_PARAM_VALUE(Device->ZeDeviceProperties.physicalEUSimdWidth / 8);
    break;
  case PI_DEVICE_INFO_NATIVE_VECTOR_WIDTH_HALF:
  case PI_DEVICE_INFO_PREFERRED_VECTOR_WIDTH_HALF:
    SET_PARAM_VALUE(Device->ZeDeviceProperties.physicalEUSimdWidth / 2);
    break;
  case PI_DEVICE_INFO_MAX_NUM_SUB_GROUPS: {
    // Max_num_sub_Groups =
    // maxTotalGroupSize/min(set
    // of subGroupSizes);
    uint32_t MinSubGroupSize =
        Device->ZeDeviceComputeProperties.subGroupSizes[0];
    for (uint32_t I = 1; I < Device->ZeDeviceComputeProperties.numSubGroupSizes;
         I++) {
      if (MinSubGroupSize > Device->ZeDeviceComputeProperties.subGroupSizes[I])
        MinSubGroupSize = Device->ZeDeviceComputeProperties.subGroupSizes[I];
    }
    SET_PARAM_VALUE(Device->ZeDeviceComputeProperties.maxTotalGroupSize /
                    MinSubGroupSize);
    break;
  }
  case PI_DEVICE_INFO_SUB_GROUP_INDEPENDENT_FORWARD_PROGRESS: {
    // TODO: Not supported yet. Needs to be updated after support is added.
    // https://gitlab.devtools.intel.com/one-api/level_zero/issues/338
    SET_PARAM_VALUE(pi_bool{false});
    break;
  }
  case PI_DEVICE_INFO_SUB_GROUP_SIZES_INTEL: {
    // ze_device_compute_properties.subGroupSizes is in uint32_t whereas the
    // expected return is size_t datatype. size_t can be 8 bytes of data.
    SET_PARAM_VALUE_VLA(Device->ZeDeviceComputeProperties.subGroupSizes,
                        Device->ZeDeviceComputeProperties.numSubGroupSizes,
                        size_t);
    break;
  }
  case PI_DEVICE_INFO_IL_VERSION: {
    // Set to a space separated list of IL version strings of the form
    // <IL_Prefix>_<Major_version>.<Minor_version>.
    // "SPIR-V" is a required IL prefix when cl_khr_il_progam extension is
    // reported.
    uint32_t SpirvVersion = ZeDeviceKernelProperties.spirvVersionSupported;
    uint32_t SpirvVersionMajor = ZE_MAJOR_VERSION(SpirvVersion);
    uint32_t SpirvVersionMinor = ZE_MINOR_VERSION(SpirvVersion);

    char SpirvVersionString[50];
    int Len = sprintf(SpirvVersionString, "SPIR-V_%d.%d ", SpirvVersionMajor,
                      SpirvVersionMinor);
    // returned string to contain only len number of characters.
    std::string ILVersion(SpirvVersionString, Len);
    SET_PARAM_VALUE_STR(ILVersion.c_str());
    break;
  }
  case PI_DEVICE_INFO_USM_HOST_SUPPORT:
  case PI_DEVICE_INFO_USM_DEVICE_SUPPORT:
  case PI_DEVICE_INFO_USM_SINGLE_SHARED_SUPPORT:
  case PI_DEVICE_INFO_USM_CROSS_SHARED_SUPPORT:
  case PI_DEVICE_INFO_USM_SYSTEM_SHARED_SUPPORT: {
    pi_uint64 Supported = 0;
    if (Device->ZeDeviceProperties.unifiedMemorySupported) {
      // TODO: Use
      // ze_memory_access_capabilities_t
      Supported = PI_USM_ACCESS | PI_USM_ATOMIC_ACCESS |
                  PI_USM_CONCURRENT_ACCESS | PI_USM_CONCURRENT_ATOMIC_ACCESS;
    }
    SET_PARAM_VALUE(Supported);
    break;
  }
  default:
    zePrint("Unsupported ParamName in piGetDeviceInfo\n");
    zePrint("ParamName=%d(0x%x)\n", ParamName, ParamName);
    return PI_INVALID_VALUE;
  }

  return PI_SUCCESS;
}

pi_result piDevicePartition(pi_device Device,
                            const pi_device_partition_property *Properties,
                            pi_uint32 NumDevices, pi_device *OutDevices,
                            pi_uint32 *OutNumDevices) {
  // Other partitioning ways are not supported by L0
  if (Properties[0] != PI_DEVICE_PARTITION_BY_AFFINITY_DOMAIN ||
      Properties[1] != PI_DEVICE_AFFINITY_DOMAIN_NEXT_PARTITIONABLE) {
    return PI_INVALID_VALUE;
  }

  assert(Device);
  // Get the number of subdevices/tiles available.
  // TODO: maybe add interface to create the specified # of subdevices.
  uint32_t Count = 0;
  ZE_CALL(zeDeviceGetSubDevices(Device->ZeDevice, &Count, nullptr));

  // Check that the requested/allocated # of sub-devices is the same
  // as was reported by the above call.
  // TODO: we may want to support smaller/larger # devices too.
  if (Count != NumDevices) {
    zePrint("piDevicePartition: unsupported # of sub-devices requested\n");
    return PI_INVALID_OPERATION;
  }

  if (OutNumDevices) {
    *OutNumDevices = Count;
  }

  if (!OutDevices) {
    // If we are not given the buffer, we are done.
    return PI_SUCCESS;
  }

  auto ZeSubdevices = new ze_device_handle_t[Count];
  ZE_CALL(zeDeviceGetSubDevices(Device->ZeDevice, &Count, ZeSubdevices));

  // Wrap the L0 sub-devices into PI sub-devices, and write them out.
  for (uint32_t I = 0; I < Count; ++I) {
    OutDevices[I] = new _pi_device(ZeSubdevices[I], Device->Platform,
                                   true /* isSubDevice */);
    pi_result result = OutDevices[I]->initialize();
    if (result != PI_SUCCESS) {
      delete[] ZeSubdevices;
      return result;
    }
  }
  delete[] ZeSubdevices;
  return PI_SUCCESS;
}

pi_result
piextDeviceSelectBinary(pi_device Device, // TODO: does this need to be context?
                        pi_device_binary *Binaries, pi_uint32 NumBinaries,
                        pi_uint32 *SelectedBinaryInd) {

  // TODO dummy implementation.
  // Real implementaion will use the same mechanism OpenCL ICD dispatcher
  // uses. Somthing like:
  //   PI_VALIDATE_HANDLE_RETURN_HANDLE(ctx, PI_INVALID_CONTEXT);
  //     return context->dispatch->piextDeviceSelectIR(
  //       ctx, images, num_images, selected_image);
  // where context->dispatch is set to the dispatch table provided by PI
  // plugin for platform/device the ctx was created for.

  constexpr pi_uint32 InvalidInd = std::numeric_limits<pi_uint32>::max();
  *SelectedBinaryInd = NumBinaries > 0 ? 0 : InvalidInd;
  return PI_SUCCESS;
}

pi_result piextDeviceGetNativeHandle(pi_device Device,
                                     pi_native_handle *NativeHandle) {
  assert(Device);
  assert(NativeHandle);

  auto ZeDevice = pi_cast<ze_device_handle_t *>(NativeHandle);
  // Extract the L0 module handle from the given PI device
  *ZeDevice = Device->ZeDevice;
  return PI_SUCCESS;
}

pi_result piextPlatformGetNativeHandle(pi_platform Platform,
                                       pi_native_handle *NativeHandle) {
  assert(Platform);
  assert(NativeHandle);

  auto ZeDriver = pi_cast<ze_driver_handle_t*>(NativeHandle);
  // Extract the L0 driver handle from the given PI platform
  *ZeDriver = Platform->ZeDriver;
  return PI_SUCCESS;
}

pi_result piextPlatformCreateWithNativeHandle(pi_native_handle NativeHandle,
                                              pi_platform *Platform) {
  assert(NativeHandle);
  assert(Platform);

  // Create PI platform from the given L0 driver handle.
  auto ZeDriver = pi_cast<ze_driver_handle_t>(NativeHandle);
  *Platform = new _pi_platform(ZeDriver);
  return PI_SUCCESS;
}

pi_result piextDeviceCreateWithNativeHandle(pi_native_handle NativeHandle,
                                            pi_platform Platform, // INTEL
                                            pi_device *Device) {
  assert(NativeHandle);
  assert(Device);
  assert(Platform);

  // Create PI device from the given L0 device handle.
  auto ZeDevice = pi_cast<ze_device_handle_t>(NativeHandle);
  *Device = new _pi_device(ZeDevice, Platform);
  return (*Device)->initialize();
}

pi_result piContextCreate(const pi_context_properties *Properties,
                          pi_uint32 NumDevices, const pi_device *Devices,
                          void (*PFnNotify)(const char *ErrInfo,
                                            const void *PrivateInfo, size_t CB,
                                            void *UserData),
                          void *UserData, pi_context *RetContext) {

  // L0 does not have notion of contexts.
  // Return the device handle (only single device is allowed) as a context
  // handle.
  //
  if (NumDevices != 1) {
    zePrint("piCreateContext: context should have exactly one Device\n");
    return PI_INVALID_VALUE;
  }

  assert(Devices);
  assert(RetContext);

  *RetContext = new _pi_context(*Devices);
  return PI_SUCCESS;
}

pi_result piContextGetInfo(pi_context Context, pi_context_info ParamName,
                           size_t ParamValueSize, void *ParamValue,
                           size_t *ParamValueSizeRet) {

  assert(Context);

  if (ParamName == PI_CONTEXT_INFO_DEVICES) {
    SET_PARAM_VALUE(Context->Device);
  } else if (ParamName == PI_CONTEXT_INFO_NUM_DEVICES) {
    SET_PARAM_VALUE(pi_uint32{1});
  } else if (ParamName == PI_CONTEXT_INFO_REFERENCE_COUNT) {
    SET_PARAM_VALUE(pi_uint32{Context->RefCount});
  } else {
    // TODO: implement other parameters
    die("piGetContextInfo: unsuppported ParamName.");
  }

  return PI_SUCCESS;
}

// FIXME: Dummy implementation to prevent link fail
pi_result piextContextSetExtendedDeleter(pi_context Context,
                                         pi_context_extended_deleter Function,
                                         void *UserData) {
  die("piextContextSetExtendedDeleter: not supported");
  return PI_SUCCESS;
}

pi_result piextContextGetNativeHandle(pi_context Context,
                                      pi_native_handle *NativeHandle) {
  die("piextContextGetNativeHandle: not supported");
  return PI_SUCCESS;
}

pi_result piextContextCreateWithNativeHandle(pi_native_handle NativeHandle,
                                             pi_context *Context) {
  die("piextContextCreateWithNativeHandle: not supported");
  return PI_SUCCESS;
}

pi_result piContextRetain(pi_context Context) {

  assert(Context);
  ++(Context->RefCount);
  return PI_SUCCESS;
}

pi_result piContextRelease(pi_context Context) {

  assert(Context);
  if (--(Context->RefCount) == 0) {
    delete Context;
  }
  return PI_SUCCESS;
}

pi_result piQueueCreate(pi_context Context, pi_device Device,
                        pi_queue_properties Properties, pi_queue *Queue) {

  // Check that unexpected bits are not set.
  assert(!(Properties & ~(PI_QUEUE_OUT_OF_ORDER_EXEC_MODE_ENABLE |
                          PI_QUEUE_PROFILING_ENABLE | PI_QUEUE_ON_DEVICE |
                          PI_QUEUE_ON_DEVICE_DEFAULT)));

  ze_device_handle_t ZeDevice;
  ze_command_queue_handle_t ZeCommandQueue;

  if (!Context) {
    return PI_INVALID_CONTEXT;
  }
  if (Context->Device != Device) {
    return PI_INVALID_DEVICE;
  }

  assert(Device);
  ZeDevice = Device->ZeDevice;
  ze_command_queue_desc_t ZeCommandQueueDesc = {};
  ZeCommandQueueDesc.version = ZE_COMMAND_QUEUE_DESC_VERSION_CURRENT;
  ZeCommandQueueDesc.ordinal = 0;
  ZeCommandQueueDesc.mode = ZE_COMMAND_QUEUE_MODE_ASYNCHRONOUS;

  ZE_CALL(
      zeCommandQueueCreate(ZeDevice,
                           &ZeCommandQueueDesc, // TODO: translate properties
                           &ZeCommandQueue));

  assert(Queue);
  *Queue = new _pi_queue(ZeCommandQueue, Context);
  return PI_SUCCESS;
}

pi_result piQueueGetInfo(pi_queue Queue, pi_queue_info ParamName,
                         size_t ParamValueSize, void *ParamValue,
                         size_t *ParamValueSizeRet) {

  assert(Queue);

  // TODO: consider support for queue properties and size
  switch (ParamName) {
  case PI_QUEUE_INFO_CONTEXT:
    SET_PARAM_VALUE(Queue->Context);
    break;
  case PI_QUEUE_INFO_DEVICE:
    SET_PARAM_VALUE(Queue->Context->Device);
    break;
  case PI_QUEUE_INFO_REFERENCE_COUNT:
    SET_PARAM_VALUE(pi_uint32{Queue->RefCount});
    break;
  case PI_QUEUE_INFO_PROPERTIES:
    die("PI_QUEUE_INFO_PROPERTIES in piQueueGetInfo not implemented\n");
    break;
  case PI_QUEUE_INFO_SIZE:
    die("PI_QUEUE_INFO_SIZE in piQueueGetInfo not implemented\n");
    break;
  case PI_QUEUE_INFO_DEVICE_DEFAULT:
    die("PI_QUEUE_INFO_DEVICE_DEFAULT in piQueueGetInfo not implemented\n");
    break;
  default:
    zePrint("Unsupported ParamName in piQueueGetInfo: ParamName=%d(0x%x)\n",
            ParamName, ParamName);
    return PI_INVALID_VALUE;
  }

  return PI_SUCCESS;
}

pi_result piQueueRetain(pi_queue Queue) {
  ++(Queue->RefCount);
  return PI_SUCCESS;
}

pi_result piQueueRelease(pi_queue Queue) {
  assert(Queue);
  if (--(Queue->RefCount) == 0) {
    ZE_CALL(zeCommandQueueDestroy(Queue->ZeCommandQueue));
  }
  return PI_SUCCESS;
}

pi_result piQueueFinish(pi_queue Queue) {
  // Wait until command lists attached to the command queue are executed.
  assert(Queue);
  ZE_CALL(zeCommandQueueSynchronize(Queue->ZeCommandQueue, UINT32_MAX));
  return PI_SUCCESS;
}


pi_result piextQueueGetNativeHandle(pi_queue Queue,
                                    pi_native_handle *NativeHandle) {
  assert(Queue);
  assert(NativeHandle);

  auto ZeQueue = pi_cast<ze_command_queue_handle_t*>(NativeHandle);
  // Extract the L0 queue handle from the given PI queue
  *ZeQueue = Queue->ZeCommandQueue;
  return PI_SUCCESS;
}

pi_result piextQueueCreateWithNativeHandle(pi_native_handle NativeHandle,
                                           pi_context Context,
                                           pi_queue *Queue) {
  assert(NativeHandle);
  assert(Context);
  assert(Queue);

  auto ZeQueue = pi_cast<ze_command_queue_handle_t>(NativeHandle);
  *Queue = new _pi_queue(ZeQueue, Context);
  return PI_SUCCESS;
}

pi_result piMemBufferCreate(pi_context Context, pi_mem_flags Flags, size_t Size,
                            void *HostPtr, pi_mem *RetMem) {

  // TODO: implement read-only, write-only
  assert((Flags & PI_MEM_FLAGS_ACCESS_RW) != 0);
  assert(Context);
  assert(RetMem);

  void *Ptr;
  ze_device_handle_t ZeDevice = Context->Device->ZeDevice;

  ze_device_mem_alloc_desc_t ZeDesc = {};
  ZeDesc.flags = ZE_DEVICE_MEM_ALLOC_FLAG_DEFAULT;
  ZeDesc.ordinal = 0;
  ZE_CALL(zeDriverAllocDeviceMem(Context->Device->Platform->ZeDriver, &ZeDesc,
                                 Size,
                                 1, // TODO: alignment
                                 ZeDevice, &Ptr));

  if ((Flags & PI_MEM_FLAGS_HOST_PTR_USE) != 0 ||
      (Flags & PI_MEM_FLAGS_HOST_PTR_COPY) != 0) {
    // Initialize the buffer synchronously with immediate offload
    ZE_CALL(zeCommandListAppendMemoryCopy(Context->Device->ZeCommandListInit,
                                          Ptr, HostPtr, Size, nullptr));
  } else if (Flags == 0 || (Flags == PI_MEM_FLAGS_ACCESS_RW)) {
    // Nothing more to do.
  } else {
    die("piMemBufferCreate: not implemented");
  }

  auto HostPtrOrNull =
      (Flags & PI_MEM_FLAGS_HOST_PTR_USE) ? pi_cast<char *>(HostPtr) : nullptr;
  *RetMem = new _pi_buffer(Context->Device->Platform,
                           pi_cast<char *>(Ptr) /* L0 Memory Handle */,
                           HostPtrOrNull);

  return PI_SUCCESS;
}

pi_result piMemGetInfo(pi_mem Mem,
                       cl_mem_info ParamName, // TODO: untie from OpenCL
                       size_t ParamValueSize, void *ParamValue,
                       size_t *ParamValueSizeRet) {
  die("piMemGetInfo: not implemented");
  return {};
}

pi_result piMemRetain(pi_mem Mem) {
  assert(Mem);
  ++(Mem->RefCount);
  return PI_SUCCESS;
}

pi_result piMemRelease(pi_mem Mem) {
  assert(Mem);
  if (--(Mem->RefCount) == 0) {
    if (Mem->isImage()) {
      ZE_CALL(zeImageDestroy(pi_cast<ze_image_handle_t>(Mem->getZeHandle())));
    } else {
      auto Buf = static_cast<_pi_buffer *>(Mem);
      if (!Buf->isSubBuffer()) {
        ZE_CALL(zeDriverFreeMem(Mem->Platform->ZeDriver, Mem->getZeHandle()));
      }
    }
    delete Mem;
  }
  return PI_SUCCESS;
}

pi_result piMemImageCreate(pi_context Context, pi_mem_flags Flags,
                           const pi_image_format *ImageFormat,
                           const pi_image_desc *ImageDesc, void *HostPtr,
                           pi_mem *RetImage) {

  // TODO: implement read-only, write-only
  assert((Flags & PI_MEM_FLAGS_ACCESS_RW) != 0);
  assert(ImageFormat);
  assert(Context);
  assert(RetImage);

  ze_image_format_type_t ZeImageFormatType;
  size_t ZeImageFormatTypeSize;
  switch (ImageFormat->image_channel_data_type) {
  case CL_FLOAT:
    ZeImageFormatType = ZE_IMAGE_FORMAT_TYPE_FLOAT;
    ZeImageFormatTypeSize = 32;
    break;
  case CL_HALF_FLOAT:
    ZeImageFormatType = ZE_IMAGE_FORMAT_TYPE_FLOAT;
    ZeImageFormatTypeSize = 16;
    break;
  case CL_UNSIGNED_INT32:
    ZeImageFormatType = ZE_IMAGE_FORMAT_TYPE_UINT;
    ZeImageFormatTypeSize = 32;
    break;
  case CL_UNSIGNED_INT16:
    ZeImageFormatType = ZE_IMAGE_FORMAT_TYPE_UINT;
    ZeImageFormatTypeSize = 16;
    break;
  case CL_UNSIGNED_INT8:
    ZeImageFormatType = ZE_IMAGE_FORMAT_TYPE_UINT;
    ZeImageFormatTypeSize = 8;
    break;
  case CL_UNORM_INT16:
    ZeImageFormatType = ZE_IMAGE_FORMAT_TYPE_UNORM;
    ZeImageFormatTypeSize = 16;
    break;
  case CL_UNORM_INT8:
    ZeImageFormatType = ZE_IMAGE_FORMAT_TYPE_UNORM;
    ZeImageFormatTypeSize = 8;
    break;
  case CL_SIGNED_INT32:
    ZeImageFormatType = ZE_IMAGE_FORMAT_TYPE_SINT;
    ZeImageFormatTypeSize = 32;
    break;
  case CL_SIGNED_INT16:
    ZeImageFormatType = ZE_IMAGE_FORMAT_TYPE_SINT;
    ZeImageFormatTypeSize = 16;
    break;
  case CL_SIGNED_INT8:
    ZeImageFormatType = ZE_IMAGE_FORMAT_TYPE_SINT;
    ZeImageFormatTypeSize = 8;
    break;
  case CL_SNORM_INT16:
    ZeImageFormatType = ZE_IMAGE_FORMAT_TYPE_SNORM;
    ZeImageFormatTypeSize = 16;
    break;
  case CL_SNORM_INT8:
    ZeImageFormatType = ZE_IMAGE_FORMAT_TYPE_SNORM;
    ZeImageFormatTypeSize = 8;
    break;
  default:
    zePrint("piMemImageCreate: unsupported image data type: data type = %d\n",
            ImageFormat->image_channel_data_type);
    return PI_INVALID_VALUE;
  }

  // TODO: populate the layout mapping
  ze_image_format_layout_t ZeImageFormatLayout;
  switch (ImageFormat->image_channel_order) {
  case CL_RGBA:
    switch (ZeImageFormatTypeSize) {
    case 8:
      ZeImageFormatLayout = ZE_IMAGE_FORMAT_LAYOUT_8_8_8_8;
      break;
    case 16:
      ZeImageFormatLayout = ZE_IMAGE_FORMAT_LAYOUT_16_16_16_16;
      break;
    case 32:
      ZeImageFormatLayout = ZE_IMAGE_FORMAT_LAYOUT_32_32_32_32;
      break;
    default:
      zePrint("piMemImageCreate: unexpected data type Size\n");
      return PI_INVALID_VALUE;
    }
    break;
  default:
    zePrint("format layout = %d\n", ImageFormat->image_channel_order);
    die("piMemImageCreate: unsupported image format layout\n");
    break;
  }

  ze_image_format_desc_t ZeFormatDesc = {
      ZeImageFormatLayout, ZeImageFormatType,
      // TODO: are swizzles deducted from image_format->image_channel_order?
      ZE_IMAGE_FORMAT_SWIZZLE_R, ZE_IMAGE_FORMAT_SWIZZLE_G,
      ZE_IMAGE_FORMAT_SWIZZLE_B, ZE_IMAGE_FORMAT_SWIZZLE_A};

  ze_image_type_t ZeImageType;
  switch (ImageDesc->image_type) {
  case PI_MEM_TYPE_IMAGE1D:
    ZeImageType = ZE_IMAGE_TYPE_1D;
    break;
  case PI_MEM_TYPE_IMAGE2D:
    ZeImageType = ZE_IMAGE_TYPE_2D;
    break;
  case PI_MEM_TYPE_IMAGE3D:
    ZeImageType = ZE_IMAGE_TYPE_3D;
    break;
  case PI_MEM_TYPE_IMAGE1D_ARRAY:
    ZeImageType = ZE_IMAGE_TYPE_1DARRAY;
    break;
  case PI_MEM_TYPE_IMAGE2D_ARRAY:
    ZeImageType = ZE_IMAGE_TYPE_2DARRAY;
    break;
  default:
    zePrint("piMemImageCreate: unsupported image type\n");
    return PI_INVALID_VALUE;
  }

  ze_image_desc_t ZeImageDesc = {
      ZE_IMAGE_DESC_VERSION_CURRENT,
      pi_cast<ze_image_flag_t>(ZE_IMAGE_FLAG_PROGRAM_READ |
                               ZE_IMAGE_FLAG_PROGRAM_WRITE),
      ZeImageType,
      ZeFormatDesc,
      pi_cast<uint32_t>(ImageDesc->image_width),
      pi_cast<uint32_t>(ImageDesc->image_height),
      pi_cast<uint32_t>(ImageDesc->image_depth),
      pi_cast<uint32_t>(ImageDesc->image_array_size),
      ImageDesc->num_mip_levels};

  ze_image_handle_t ZeHImage;
  ZE_CALL(zeImageCreate(Context->Device->ZeDevice, &ZeImageDesc, &ZeHImage));

  auto HostPtrOrNull =
      (Flags & PI_MEM_FLAGS_HOST_PTR_USE) ? pi_cast<char *>(HostPtr) : nullptr;
  auto ZePIImage =
      new _pi_image(Context->Device->Platform, ZeHImage, HostPtrOrNull);

#ifndef NDEBUG
  ZePIImage->ZeImageDesc = ZeImageDesc;
#endif // !NDEBUG

  if ((Flags & PI_MEM_FLAGS_HOST_PTR_USE) != 0 ||
      (Flags & PI_MEM_FLAGS_HOST_PTR_COPY) != 0) {
    // Initialize image synchronously with immediate offload
    ZE_CALL(zeCommandListAppendImageCopyFromMemory(
        Context->Device->ZeCommandListInit, ZeHImage, HostPtr, nullptr,
        nullptr));
  }

  *RetImage = ZePIImage;
  return PI_SUCCESS;
}

pi_result piextMemGetNativeHandle(pi_mem Mem, pi_native_handle *NativeHandle) {
  die("piextMemGetNativeHandle: not supported");
  return PI_SUCCESS;
}

pi_result piextMemCreateWithNativeHandle(pi_native_handle NativeHandle,
                                         pi_mem *Mem) {
  die("piextMemCreateWithNativeHandle: not supported");
  return PI_SUCCESS;
}

pi_result piProgramCreate(pi_context Context, const void *IL, size_t Length,
                          pi_program *Program) {
  assert(Context);
  assert(Program);

  // NOTE: the L0 module creation is also building the program, so we are
  // deferring it until the program is ready to be built in piProgramBuild
  // and piProgramCompile. Also it is only then we know the build options.
  //
  auto PiProgram = new _pi_program(nullptr, Context);

  // Save the SPIR-V for later build
  PiProgram->SPIRVLength = Length;
  PiProgram->SPIRVData = new uint8_t[Length];
  memcpy(PiProgram->SPIRVData, IL, Length);

  *Program = pi_cast<pi_program>(PiProgram);
  return PI_SUCCESS;
}

pi_result piclProgramCreateWithBinary(pi_context Context, pi_uint32 NumDevices,
                                      const pi_device *DeviceList,
                                      const size_t *Lengths,
                                      const unsigned char **Binaries,
                                      pi_int32 *BinaryStatus,
                                      pi_program *RetProgram) {

  // This must be for the single device in this context.
  assert(NumDevices == 1);
  assert(Context);
  assert(RetProgram);
  assert(DeviceList && DeviceList[0] == Context->Device);
  ze_device_handle_t ZeDevice = Context->Device->ZeDevice;

  // Check the binary too.
  assert(Lengths && Lengths[0] != 0);
  assert(Binaries && Binaries[0] != nullptr);
  size_t Length = Lengths[0];
  auto Binary = pi_cast<const uint8_t *>(Binaries[0]);

  ze_module_desc_t ZeModuleDesc = {};
  ZeModuleDesc.version = ZE_MODULE_DESC_VERSION_CURRENT;
  ZeModuleDesc.format = ZE_MODULE_FORMAT_NATIVE;
  ZeModuleDesc.inputSize = Length;
  ZeModuleDesc.pInputModule = Binary;
  ZeModuleDesc.pBuildFlags = nullptr;

  ze_module_handle_t ZeModule;
  ZE_CALL(zeModuleCreate(ZeDevice, &ZeModuleDesc, &ZeModule, 0));

  auto ZePiProgram = new _pi_program(ZeModule, Context);
  *RetProgram = pi_cast<pi_program>(ZePiProgram);

  if (BinaryStatus) {
    *BinaryStatus = PI_SUCCESS;
  }
  return PI_SUCCESS;
}

pi_result piclProgramCreateWithSource(pi_context Context, pi_uint32 Count,
                                      const char **Strings,
                                      const size_t *Lengths,
                                      pi_program *RetProgram) {

  zePrint("piclProgramCreateWithSource: not supported in L0\n");
  return PI_INVALID_OPERATION;
}

pi_result piProgramGetInfo(pi_program Program, pi_program_info ParamName,
                           size_t ParamValueSize, void *ParamValue,
                           size_t *ParamValueSizeRet) {

  assert(Program);
  switch (ParamName) {
  case PI_PROGRAM_INFO_REFERENCE_COUNT:
    SET_PARAM_VALUE(pi_uint32{Program->RefCount});
    break;
  case PI_PROGRAM_INFO_NUM_DEVICES:
    // L0 Module is always for a single device.
    SET_PARAM_VALUE(pi_uint32{1});
    break;
  case PI_PROGRAM_INFO_DEVICES:
    SET_PARAM_VALUE(Program->Context->Device);
    break;
  case PI_PROGRAM_INFO_BINARY_SIZES: {
    size_t SzBinary = 0;
    ZE_CALL(zeModuleGetNativeBinary(Program->ZeModule, &SzBinary, nullptr));
    // This is an array of 1 element, initialize if it were scalar.
    SET_PARAM_VALUE(size_t{SzBinary});
    break;
  }
  case PI_PROGRAM_INFO_BINARIES: {
    size_t SzBinary = 0;
    uint8_t **PBinary = pi_cast<uint8_t **>(ParamValue);
    ZE_CALL(zeModuleGetNativeBinary(Program->ZeModule, &SzBinary, PBinary[0]));
    break;
  }
  case PI_PROGRAM_INFO_NUM_KERNELS: {
    uint32_t NumKernels = 0;
    ZE_CALL(zeModuleGetKernelNames(Program->ZeModule, &NumKernels, nullptr));
    SET_PARAM_VALUE(size_t{NumKernels});
    break;
  }
  case PI_PROGRAM_INFO_KERNEL_NAMES: {
    // There are extra allocations/copying here dictated by the difference
    // in L0 and PI interfaces. Also see discussions at
    // https://gitlab.devtools.intel.com/one-api/level_zero/issues/305.
    //
    uint32_t Count = 0;
    ZE_CALL(zeModuleGetKernelNames(Program->ZeModule, &Count, nullptr));
    char **PNames = new char *[Count];
    ZE_CALL(zeModuleGetKernelNames(Program->ZeModule, &Count,
                                   const_cast<const char **>(PNames)));
    std::string PINames{""};
    for (uint32_t I = 0; I < Count; ++I) {
      PINames += (I > 0 ? ";" : "");
      PINames += PNames[I];
    }
    delete[] PNames;
    SET_PARAM_VALUE_STR(PINames.c_str());
    break;
  }
  default:
    die("piProgramGetInfo: not implemented");
  }

  return PI_SUCCESS;
}

pi_result piProgramLink(pi_context Context, pi_uint32 NumDevices,
                        const pi_device *DeviceList, const char *Options,
                        pi_uint32 NumInputPrograms,
                        const pi_program *InputPrograms,
                        void (*PFnNotify)(pi_program Program, void *UserData),
                        void *UserData, pi_program *RetProgram) {

  // TODO: L0 does not [yet] support linking so dummy implementation here.
  // See https://gitlab.devtools.intel.com/one-api/level_zero/issues/172
  //
  assert(NumInputPrograms == 1 && InputPrograms);
  assert(RetProgram);
  *RetProgram = InputPrograms[0];
  return PI_SUCCESS;
}

pi_result piProgramCompile(
    pi_program Program, pi_uint32 NumDevices, const pi_device *DeviceList,
    const char *Options, pi_uint32 NumInputHeaders,
    const pi_program *InputHeaders, const char **HeaderIncludeNames,
    void (*PFnNotify)(pi_program Program, void *UserData), void *UserData) {

  // Assert on unsupported arguments.
  assert(NumInputHeaders == 0);
  assert(!InputHeaders);

  // There is no support foe linking yet in L0 so "compile" actually
  // does the "build".
  return piProgramBuild(
      Program, NumDevices, DeviceList, Options, PFnNotify, UserData);
}

pi_result piProgramBuild(pi_program Program, pi_uint32 NumDevices,
                         const pi_device *DeviceList, const char *Options,
                         void (*PFnNotify)(pi_program Program, void *UserData),
                         void *UserData) {
  assert(Program);
  assert(NumDevices == 1);
  assert(DeviceList && DeviceList[0] == Program->Context->Device);
  assert(!PFnNotify);
  assert(!UserData);

  ze_device_handle_t ZeDevice = Program->Context->Device->ZeDevice;
  assert(Program->SPIRVData);

  ze_module_desc_t ZeModuleDesc = {};
  ZeModuleDesc.version = ZE_MODULE_DESC_VERSION_CURRENT;
  ZeModuleDesc.format = ZE_MODULE_FORMAT_IL_SPIRV;
  ZeModuleDesc.inputSize = Program->SPIRVLength;
  ZeModuleDesc.pInputModule = Program->SPIRVData;
  ZeModuleDesc.pBuildFlags = Options;

  // Check that the program wasn't already built.
  assert(!Program->ZeModule);
  ZE_CALL(zeModuleCreate(ZeDevice, &ZeModuleDesc, &Program->ZeModule,
                         &Program->ZeBuildLog));
  return PI_SUCCESS;
}

pi_result piProgramGetBuildInfo(pi_program Program, pi_device Device,
                                cl_program_build_info ParamName,
                                size_t ParamValueSize, void *ParamValue,
                                size_t *ParamValueSizeRet) {

  if (ParamName == CL_PROGRAM_BINARY_TYPE) {
    // TODO: is this the only supported binary type in L0?
    // We should probably return CL_PROGRAM_BINARY_TYPE_NONE if asked
    // before the program was compiled.
    //
    SET_PARAM_VALUE(cl_program_binary_type{CL_PROGRAM_BINARY_TYPE_EXECUTABLE});
  } else if (ParamName == CL_PROGRAM_BUILD_OPTIONS) {
    // TODO: how to get module build options out of L0?
    // For the programs that we compiled we can remember the options
    // passed with piProgramCompile/piProgramBuild, but what can we
    // return for programs that were built outside and registered
    // with piProgramRegister?
    //
    SET_PARAM_VALUE_STR("");
  } else if (ParamName == CL_PROGRAM_BUILD_LOG) {
    assert(Program->ZeBuildLog);
    size_t LogSize = ParamValueSize;
    ZE_CALL(zeModuleBuildLogGetString(
        Program->ZeBuildLog, &LogSize, pi_cast<char*>(ParamValue)));
    if (ParamValueSizeRet) {
      *ParamValueSizeRet = LogSize;
    }
  } else {
    zePrint("piProgramGetBuildInfo: unsupported ParamName\n");
    return PI_INVALID_VALUE;
  }
  return PI_SUCCESS;
}

pi_result piProgramRetain(pi_program Program) {
  assert(Program);
  ++(Program->RefCount);
  return PI_SUCCESS;
}

pi_result piProgramRelease(pi_program Program) {
  assert(Program);
  if (--(Program->RefCount) == 0) {
    delete[] Program->SPIRVData;
    zeModuleBuildLogDestroy(Program->ZeBuildLog);
    // TODO: call zeModuleDestroy for non-interop L0 modules
    delete Program;
  }
  return PI_SUCCESS;
}

pi_result piextProgramGetNativeHandle(pi_program Program,
                                      pi_native_handle *NativeHandle) {
  assert(Program);
  assert(NativeHandle);

  auto ZeModule = pi_cast<ze_module_handle_t *>(NativeHandle);
  // Extract the L0 module handle from the given PI program
  *ZeModule = Program->ZeModule;
  return PI_SUCCESS;
}

pi_result piextProgramCreateWithNativeHandle(pi_native_handle NativeHandle,
                                             pi_context Context,
                                             pi_program *Program) {
  assert(NativeHandle);
  assert(Context);
  assert(Program);

  auto ZeModule = pi_cast<ze_module_handle_t>(NativeHandle);
  // Create PI program from the given L0 module handle
  *Program = new _pi_program(ZeModule, Context);
  return PI_SUCCESS;
}

pi_result piKernelCreate(pi_program Program, const char *KernelName,
                         pi_kernel *RetKernel) {

  assert(Program);
  assert(RetKernel);
  assert(KernelName);
  ze_kernel_desc_t ZeKernelDesc = {};
  ZeKernelDesc.version = ZE_KERNEL_DESC_VERSION_CURRENT;
  ZeKernelDesc.flags = ZE_KERNEL_FLAG_NONE;
  ZeKernelDesc.pKernelName = KernelName;

  ze_kernel_handle_t ZeKernel;
  ZE_CALL(zeKernelCreate(pi_cast<ze_module_handle_t>(Program->ZeModule),
                         &ZeKernelDesc, &ZeKernel));

  auto ZePiKernel = new _pi_kernel(ZeKernel, Program);
  *RetKernel = pi_cast<pi_kernel>(ZePiKernel);
  return PI_SUCCESS;
}

pi_result piKernelSetArg(pi_kernel Kernel, pi_uint32 ArgIndex, size_t ArgSize,
                         const void *ArgValue) {

  // OpenCL: "the arg_value pointer can be NULL or point to a NULL value
  // in which case a NULL value will be used as the value for the argument
  // declared as a pointer to global or constant memory in the kernel"
  //
  // We don't know the type of the argument but it seems that the only time
  // SYCL RT would send a pointer to NULL in 'arg_value' is when the argument
  // is a NULL pointer. Treat a pointer to NULL in 'arg_value' as a NULL.
  //
  if (ArgSize == sizeof(void *) && ArgValue &&
      *(void **)(const_cast<void *>(ArgValue)) == nullptr) {
    ArgValue = nullptr;
  }

  assert(Kernel);
  ZE_CALL(zeKernelSetArgumentValue(
      pi_cast<ze_kernel_handle_t>(Kernel->ZeKernel),
      pi_cast<uint32_t>(ArgIndex), pi_cast<size_t>(ArgSize),
      pi_cast<const void *>(ArgValue)));

  return PI_SUCCESS;
}

// Special version of piKernelSetArg to accept pi_mem and pi_sampler.
pi_result piextKernelSetArgMemObj(pi_kernel Kernel, pi_uint32 ArgIndex,
                                  const pi_mem *ArgValue) {
  // TODO: the better way would probably be to add a new PI API for
  // extracting native PI object from PI handle, and have SYCL
  // RT pass that directly to the regular piKernelSetArg (and
  // then remove this piextKernelSetArgMemObj).
  //

  assert(Kernel);
  ZE_CALL(
      zeKernelSetArgumentValue(pi_cast<ze_kernel_handle_t>(Kernel->ZeKernel),
                               pi_cast<uint32_t>(ArgIndex), sizeof(void *),
                               (*ArgValue)->getZeHandlePtr()));

  return PI_SUCCESS;
}

pi_result piKernelGetInfo(pi_kernel Kernel, pi_kernel_info ParamName,
                          size_t ParamValueSize, void *ParamValue,
                          size_t *ParamValueSizeRet) {
  assert(Kernel);
  ze_kernel_properties_t ZeKernelProperties;
  ZeKernelProperties.version = ZE_KERNEL_PROPERTIES_VERSION_CURRENT;
  ZE_CALL(zeKernelGetProperties(Kernel->ZeKernel, &ZeKernelProperties));

  switch (ParamName) {
  case PI_KERNEL_INFO_CONTEXT:
    SET_PARAM_VALUE(pi_context{Kernel->Program->Context});
    break;
  case PI_KERNEL_INFO_PROGRAM:
    SET_PARAM_VALUE(pi_program{Kernel->Program});
    break;
  case PI_KERNEL_INFO_FUNCTION_NAME:
    SET_PARAM_VALUE_STR(ZeKernelProperties.name);
    break;
  case PI_KERNEL_INFO_NUM_ARGS:
    SET_PARAM_VALUE(pi_uint32{ZeKernelProperties.numKernelArgs});
    break;
  case PI_KERNEL_INFO_REFERENCE_COUNT:
    SET_PARAM_VALUE(pi_uint32{Kernel->RefCount});
    break;
  case PI_KERNEL_INFO_ATTRIBUTES: {
    uint32_t Size;
    ZE_CALL(zeKernelGetAttribute(
        Kernel->ZeKernel, ZE_KERNEL_ATTR_SOURCE_ATTRIBUTE, &Size, nullptr));
    char *attributes = new char[Size];
    ZE_CALL(zeKernelGetAttribute(
        Kernel->ZeKernel, ZE_KERNEL_ATTR_SOURCE_ATTRIBUTE, &Size, attributes));
    SET_PARAM_VALUE_STR(attributes);
    delete[] attributes;
    break;
  }
  default:
    zePrint("Unsupported ParamName in piKernelGetInfo: ParamName=%d(0x%x)\n",
            ParamName, ParamName);
    return PI_INVALID_VALUE;
  }

  return PI_SUCCESS;
}

pi_result piKernelGetGroupInfo(pi_kernel Kernel, pi_device Device,
                               pi_kernel_group_info ParamName,
                               size_t ParamValueSize, void *ParamValue,
                               size_t *ParamValueSizeRet) {
  assert(Kernel);
  assert(Device);
  ze_device_handle_t ZeDevice = Device->ZeDevice;
  ze_device_compute_properties_t ZeDeviceComputeProperties;
  ZeDeviceComputeProperties.version =
      ZE_DEVICE_COMPUTE_PROPERTIES_VERSION_CURRENT;
  ZE_CALL(zeDeviceGetComputeProperties(ZeDevice, &ZeDeviceComputeProperties));

  ze_kernel_properties_t ZeKernelProperties;
  ZeKernelProperties.version = ZE_KERNEL_PROPERTIES_VERSION_CURRENT;
  ZE_CALL(zeKernelGetProperties(Kernel->ZeKernel, &ZeKernelProperties));

  switch (ParamName) {
  case PI_KERNEL_GROUP_INFO_GLOBAL_WORK_SIZE: {
    // TODO: To revisit after level_zero/issues/262 is resolved
    struct {
      size_t Arr[3];
    } WorkSize = {{ZeDeviceComputeProperties.maxGroupSizeX,
                   ZeDeviceComputeProperties.maxGroupSizeY,
                   ZeDeviceComputeProperties.maxGroupSizeZ}};
    SET_PARAM_VALUE(WorkSize);
    break;
  }
  case PI_KERNEL_GROUP_INFO_WORK_GROUP_SIZE: {
    uint32_t X, Y, Z;
    ZE_CALL(zeKernelSuggestGroupSize(Kernel->ZeKernel, 10000, 10000, 10000, &X,
                                     &Y, &Z));
    SET_PARAM_VALUE(size_t{X * Y * Z});
    break;
  }
  case PI_KERNEL_GROUP_INFO_COMPILE_WORK_GROUP_SIZE: {
    struct {
      size_t Arr[3];
    } WgSize = {{ZeKernelProperties.requiredGroupSizeX,
                 ZeKernelProperties.requiredGroupSizeY,
                 ZeKernelProperties.requiredGroupSizeZ}};
    SET_PARAM_VALUE(WgSize);
    break;
  }
  case PI_KERNEL_GROUP_INFO_LOCAL_MEM_SIZE: {
    // TODO: Assume 0 for now, replace with ze_kernel_properties_t::localMemSize
    // once released in RT. spec issue:
    // https://gitlab.devtools.intel.com/one-api/level_zero/issues/285
    SET_PARAM_VALUE(pi_uint32{0});
    break;
  }
  case PI_KERNEL_GROUP_INFO_PREFERRED_WORK_GROUP_SIZE_MULTIPLE: {
    ze_device_properties_t ZeDeviceProperties;
    ZeDeviceProperties.version = ZE_DEVICE_PROPERTIES_VERSION_CURRENT;
    ZE_CALL(zeDeviceGetProperties(ZeDevice, &ZeDeviceProperties));

    SET_PARAM_VALUE(size_t{ZeDeviceProperties.physicalEUSimdWidth});
    break;
  }
  case PI_KERNEL_GROUP_INFO_PRIVATE_MEM_SIZE:
    // TODO: Assume 0 for now, replace with
    // ze_kernel_properties_t::privateMemSize once released in RT. spec issue:
    // https://gitlab.devtools.intel.com/one-api/level_zero/issues/285
    SET_PARAM_VALUE(pi_uint32{0});
    break;
  default:
    zePrint("Unknown ParamName in piKernelGetGroupInfo: ParamName=%d(0x%x)\n",
            ParamName, ParamName);
    return PI_INVALID_VALUE;
  }
  return PI_SUCCESS;
}

pi_result piKernelGetSubGroupInfo(
    pi_kernel Kernel, pi_device Device,
    cl_kernel_sub_group_info ParamName, // TODO: untie from OpenCL
    size_t InputValueSize, const void *InputValue, size_t ParamValueSize,
    void *ParamValue, size_t *ParamValueSizeRet) {

  die("piKernelGetSubGroupInfo: not implemented");
  return {};
}

pi_result piKernelRetain(pi_kernel Kernel) {

  assert(Kernel);
  ++(Kernel->RefCount);
  return PI_SUCCESS;
}

pi_result piKernelRelease(pi_kernel Kernel) {

  assert(Kernel);
  if (--(Kernel->RefCount) == 0) {
    delete Kernel;
  }
  return PI_SUCCESS;
}

pi_result
piEnqueueKernelLaunch(pi_queue Queue, pi_kernel Kernel, pi_uint32 WorkDim,
                      const size_t *GlobalWorkOffset,
                      const size_t *GlobalWorkSize, const size_t *LocalWorkSize,
                      pi_uint32 NumEventsInWaitList,
                      const pi_event *EventWaitList, pi_event *Event) {
  assert(Kernel);
  assert(Queue);
  assert(WorkDim > 0);
  assert(WorkDim < 4);

  ze_group_count_t ZeThreadGroupDimensions{1, 1, 1};
  uint32_t WG[3];

  // global_work_size of unused dimensions must be set to 1
  if (WorkDim < 3) {
    assert(GlobalWorkSize[2] == 1);
  }
  if (WorkDim < 2) {
    assert(GlobalWorkSize[1] == 1);
  }
  if (LocalWorkSize) {
    WG[0] = pi_cast<uint32_t>(LocalWorkSize[0]);
    WG[1] = pi_cast<uint32_t>(LocalWorkSize[1]);
    WG[2] = pi_cast<uint32_t>(LocalWorkSize[2]);
  } else {
    ZE_CALL(zeKernelSuggestGroupSize(Kernel->ZeKernel, GlobalWorkSize[0],
                                     GlobalWorkSize[1], GlobalWorkSize[2],
                                     &WG[0], &WG[1], &WG[2]));
  }

  // TODO: assert if sizes do not fit into 32-bit?
  switch (WorkDim) {
  case 3:
    ZeThreadGroupDimensions.groupCountX =
        pi_cast<uint32_t>(GlobalWorkSize[0] / WG[0]);
    ZeThreadGroupDimensions.groupCountY =
        pi_cast<uint32_t>(GlobalWorkSize[1] / WG[1]);
    ZeThreadGroupDimensions.groupCountZ =
        pi_cast<uint32_t>(GlobalWorkSize[2] / WG[2]);
    break;
  case 2:
    ZeThreadGroupDimensions.groupCountX =
        pi_cast<uint32_t>(GlobalWorkSize[0] / WG[0]);
    ZeThreadGroupDimensions.groupCountY =
        pi_cast<uint32_t>(GlobalWorkSize[1] / WG[1]);
    WG[2] = 1;
    break;
  case 1:
    ZeThreadGroupDimensions.groupCountX =
        pi_cast<uint32_t>(GlobalWorkSize[0] / WG[0]);
    WG[1] = WG[2] = 1;
    break;

  default:
    zePrint("piEnqueueKernelLaunch: unsupported work_dim\n");
    return PI_INVALID_VALUE;
  }

  assert(GlobalWorkSize[0] == (ZeThreadGroupDimensions.groupCountX * WG[0]));
  assert(GlobalWorkSize[1] == (ZeThreadGroupDimensions.groupCountY * WG[1]));
  assert(GlobalWorkSize[2] == (ZeThreadGroupDimensions.groupCountZ * WG[2]));

  ZE_CALL(zeKernelSetGroupSize(Kernel->ZeKernel, WG[0], WG[1], WG[2]));

  // Get a new command list to be used on this call
  ze_command_list_handle_t ZeCommandList = nullptr;
  if (auto Res = Queue->Context->Device->createCommandList(&ZeCommandList))
    return Res;

  auto Res = piEventCreate(Kernel->Program->Context, Event);
  if (Res != PI_SUCCESS)
    return Res;

  (*Event)->Queue = Queue;
  (*Event)->CommandType = PI_COMMAND_TYPE_NDRANGE_KERNEL;
  (*Event)->ZeCommandList = ZeCommandList;

  ze_event_handle_t ZeEvent = (*Event)->ZeEvent;

  ze_event_handle_t *ZeEventWaitList =
      _pi_event::createZeEventList(NumEventsInWaitList, EventWaitList);

  // Add the command to the command list
  ZE_CALL(zeCommandListAppendLaunchKernel(
      ZeCommandList, Kernel->ZeKernel, &ZeThreadGroupDimensions, ZeEvent,
      NumEventsInWaitList, ZeEventWaitList));

  zePrint("calling zeCommandListAppendLaunchKernel() with"
          "  ZeEvent %lx\n"
          "  NumEventsInWaitList %d:",
          pi_cast<std::uintptr_t>(ZeEvent), NumEventsInWaitList);
  for (pi_uint32 I = 0; I < NumEventsInWaitList; I++) {
    zePrint(" %lx", pi_cast<std::uintptr_t>(ZeEventWaitList[I]));
  }
  zePrint("\n");

  // Execute command list asynchronously, as the event will be used
  // to track down its completion.
  if (auto Res = Queue->executeCommandList(ZeCommandList))
    return Res;

  _pi_event::deleteZeEventList(ZeEventWaitList);

  return PI_SUCCESS;
}

//
// Events
//
pi_result piEventCreate(pi_context Context, pi_event *RetEvent) {
  size_t Index = 0;
  ze_event_pool_handle_t ZeEventPool = {};
  ZE_CALL(Context->getFreeSlotInExistingOrNewPool(ZeEventPool, Index));
  ze_event_handle_t ZeEvent;
  ze_event_desc_t ZeEventDesc = {};
  ZeEventDesc.signal = ZE_EVENT_SCOPE_FLAG_NONE;
  ZeEventDesc.wait = ZE_EVENT_SCOPE_FLAG_NONE;
  ZeEventDesc.version = ZE_EVENT_DESC_VERSION_CURRENT;
  ZeEventDesc.index = Index;

  ZE_CALL(zeEventCreate(ZeEventPool, &ZeEventDesc, &ZeEvent));

  *RetEvent =
      new _pi_event(ZeEvent, ZeEventPool, Context, PI_COMMAND_TYPE_USER);
  return PI_SUCCESS;
}

pi_result piEventGetInfo(pi_event Event, pi_event_info ParamName,
                         size_t ParamValueSize, void *ParamValue,
                         size_t *ParamValueSizeRet) {

  assert(Event);
  switch (ParamName) {
  case PI_EVENT_INFO_COMMAND_QUEUE:
    SET_PARAM_VALUE(pi_queue{Event->Queue});
    break;
  case PI_EVENT_INFO_CONTEXT:
    SET_PARAM_VALUE(pi_context{Event->Queue->Context});
    break;
  case PI_EVENT_INFO_COMMAND_TYPE:
    SET_PARAM_VALUE(pi_cast<pi_uint64>(Event->CommandType));
    break;
  case PI_EVENT_INFO_COMMAND_EXECUTION_STATUS: {
    ze_result_t ZeResult;
    ZeResult = ZE_CALL_NOCHECK(zeEventQueryStatus(Event->ZeEvent));
    if (ZeResult == ZE_RESULT_SUCCESS) {
      SET_PARAM_VALUE(pi_int32{CL_COMPLETE}); // Untie from OpenCL
    } else {
      // TODO: We don't know if the status is queueed, submitted or running.
      //       See
      //       https://gitlab.devtools.intel.com/one-api/level_zero/issues/243
      //       For now return "running", as others are unlikely to be of
      //       interest.
      SET_PARAM_VALUE(pi_int32{CL_RUNNING});
    }
    break;
  }
  case PI_EVENT_INFO_REFERENCE_COUNT:
    SET_PARAM_VALUE(pi_uint32{Event->RefCount});
    break;
  default:
    zePrint("Unsupported ParamName in piEventGetInfo: ParamName=%d(%x)\n",
            ParamName, ParamName);
    return PI_INVALID_VALUE;
  }

  return PI_SUCCESS;
}

pi_result piEventGetProfilingInfo(pi_event Event, pi_profiling_info ParamName,
                                  size_t ParamValueSize, void *ParamValue,
                                  size_t *ParamValueSizeRet) {

  assert(Event);
  uint64_t ZeTimerResolution =
      Event->Queue->Context->Device->ZeDeviceProperties.timerResolution;

  if (ParamName == PI_PROFILING_INFO_COMMAND_START) {
    uint64_t ContextStart;
    ZE_CALL(zeEventGetTimestamp(
        Event->ZeEvent, ZE_EVENT_TIMESTAMP_CONTEXT_START, &ContextStart));
    ContextStart *= ZeTimerResolution;
    SET_PARAM_VALUE(uint64_t{ContextStart});
  } else if (ParamName == PI_PROFILING_INFO_COMMAND_END) {
    uint64_t ContextEnd;
    ZE_CALL(zeEventGetTimestamp(Event->ZeEvent, ZE_EVENT_TIMESTAMP_CONTEXT_END,
                                &ContextEnd));
    ContextEnd *= ZeTimerResolution;
    SET_PARAM_VALUE(uint64_t{ContextEnd});
  } else if (ParamName == PI_PROFILING_INFO_COMMAND_QUEUED ||
             ParamName == PI_PROFILING_INFO_COMMAND_SUBMIT) {
    // TODO: Support these when L0 supported is added.
    // https://gitlab.devtools.intel.com/one-api/level_zero/issues/373
    SET_PARAM_VALUE(uint64_t{0});
  } else {
    zePrint("piEventGetProfilingInfo: not supported ParamName\n");
    return PI_INVALID_VALUE;
  }

  return PI_SUCCESS;
}

pi_result piEventsWait(pi_uint32 NumEvents, const pi_event *EventList) {
  ze_result_t ZeResult;

  if (NumEvents && !EventList) {
    return PI_INVALID_EVENT;
  }

  for (uint32_t I = 0; I < NumEvents; I++) {
    ze_event_handle_t ZeEvent = EventList[I]->ZeEvent;
    zePrint("ZeEvent = %lx\n", pi_cast<std::uintptr_t>(ZeEvent));
    // TODO: Using UINT32_MAX for timeout should have the desired
    // effect of waiting until the event is trigerred, but it seems that
    // it is causing an OS crash, so use an interruptable loop for now.
    //
    do {
      ZeResult = ZE_CALL_NOCHECK(zeEventHostSynchronize(ZeEvent, 100000));
    } while (ZeResult == ZE_RESULT_NOT_READY);

    // Check the result to be success.
    ZE_CALL(ZeResult);

    // NOTE: we are destroying associated command lists here to free
    // resources sooner in case RT is not calling piEventRelease soon enough.
    //
    if (EventList[I]->ZeCommandList) {
      // Event has been signaled: Destroy the command list associated with the
      // call that generated the event.
      ZE_CALL(zeCommandListDestroy(EventList[I]->ZeCommandList));
      EventList[I]->ZeCommandList = nullptr;
    }
  }
  return PI_SUCCESS;
}

pi_result piEventSetCallback(pi_event Event, pi_int32 CommandExecCallbackType,
                             void (*PFnNotify)(pi_event Event,
                                               pi_int32 EventCommandStatus,
                                               void *UserData),
                             void *UserData) {

  // Increment the pi_event's reference counter to avoid destroying the event
  // before all callbacks are executed.
  piEventRetain(Event);

  // TODO: Can we support CL_SUBMITTED and CL_RUNNING?
  // See https://gitlab.devtools.intel.com/one-api/level_zero/issues/243
  //
  if (CommandExecCallbackType != CL_COMPLETE) {
    zePrint("piEventSetCallback: unsupported callback type\n");
    return PI_INVALID_VALUE;
  }

  // Execute the wait and callback trigger in a side thread to not
  // block the main host thread.
  // TODO: We should use a single thread to serve all callbacks.
  //
  std::thread WaitThread(
      [](pi_event Event, pi_int32 CommandExecCallbackType,
         void (*PFnNotify)(pi_event Event, pi_int32 EventCommandStatus,
                           void *UserData),
         void *UserData) {
        // Implements the wait for the event to complete.
        assert(CommandExecCallbackType == CL_COMPLETE);
        assert(Event);
        ze_result_t ZeResult;
        do {
          ZeResult =
              ZE_CALL_NOCHECK(zeEventHostSynchronize(Event->ZeEvent, 10000));
        } while (ZeResult == ZE_RESULT_NOT_READY);

        // Call the callback.
        PFnNotify(Event, CommandExecCallbackType, UserData);
        piEventRelease(Event);
      },
      Event, CommandExecCallbackType, PFnNotify, UserData);

  WaitThread.detach();
  return PI_SUCCESS;
}

pi_result piEventSetStatus(pi_event Event, pi_int32 ExecutionStatus) {
  if (ExecutionStatus != CL_COMPLETE) {
    // For everything else see https://gitlab.devtools.intel.com/
    // one-api/level_zero/issues/291
    die("piEventSetStatus: not implemented");
  }

  assert(Event);
  ze_result_t ZeResult;
  ze_event_handle_t ZeEvent = Event->ZeEvent;

  ZeResult = ZE_CALL_NOCHECK(zeEventQueryStatus(ZeEvent));
  // It can be that the status is already what we need it to be.
  if (ZeResult != ZE_RESULT_SUCCESS) {
    ZE_CALL(zeEventHostSignal(ZeEvent));
    ZE_CALL(zeEventQueryStatus(ZeEvent)); // double check
  }
  return PI_SUCCESS;
}

pi_result piEventRetain(pi_event Event) {
  ++(Event->RefCount);
  return PI_SUCCESS;
}

pi_result piEventRelease(pi_event Event) {
  assert(Event);
  if (--(Event->RefCount) == 0) {
    if (Event->ZeCommandList) {
      // Destroy the command list associated with the call that generated
      // the event.
      //
      ZE_CALL(zeCommandListDestroy(Event->ZeCommandList));
      Event->ZeCommandList = nullptr;
    }
    if (Event->CommandType == PI_COMMAND_TYPE_MEM_BUFFER_UNMAP &&
        Event->CommandData) {
      // Free the memory allocated in the piEnqueueMemBufferMap.
      ZE_CALL(zeDriverFreeMem(Event->Queue->Context->Device->Platform->ZeDriver,
                              Event->CommandData));
      Event->CommandData = nullptr;
    }
    ZE_CALL(zeEventDestroy(Event->ZeEvent));

    auto Context = Event->Context;
    ZE_CALL(Context->decrementAliveEventsInPool(Event->ZeEventPool));

    delete Event;
  }
  return PI_SUCCESS;
}

pi_result piextEventGetNativeHandle(pi_event Event,
                                    pi_native_handle *NativeHandle) {
  die("piextEventGetNativeHandle: not supported");
  return PI_SUCCESS;
}

pi_result piextEventCreateWithNativeHandle(pi_native_handle NativeHandle,
                                           pi_event *Event) {
  die("piextEventCreateWithNativeHandle: not supported");
  return PI_SUCCESS;
}

//
// Sampler
//
pi_result piSamplerCreate(pi_context Context,
                          const pi_sampler_properties *SamplerProperties,
                          pi_sampler *RetSampler) {

  assert(Context);
  assert(RetSampler);

  ze_device_handle_t ZeDevice = Context->Device->ZeDevice;

  ze_sampler_handle_t ZeSampler;
  ze_sampler_desc_t ZeSamplerDesc = {};
  ZeSamplerDesc.version = ZE_SAMPLER_DESC_VERSION_CURRENT;

  // Set the default values for the ZeSamplerDesc.
  ZeSamplerDesc.isNormalized = PI_TRUE;
  ZeSamplerDesc.addressMode = ZE_SAMPLER_ADDRESS_MODE_CLAMP;
  ZeSamplerDesc.filterMode = ZE_SAMPLER_FILTER_MODE_NEAREST;

  // Update the values of the ZeSamplerDesc from the pi_sampler_properties list.
  // Default values will be used if any of the following is true:
  //   a) SamplerProperties list is NULL
  //   b) SamplerProperties list is missing any properties

  if (SamplerProperties) {
    const pi_sampler_properties *CurProperty = SamplerProperties;

    while (*CurProperty != 0) {
      switch (*CurProperty) {
      case PI_SAMPLER_PROPERTIES_NORMALIZED_COORDS: {
        pi_bool CurValueBool = pi_cast<pi_bool>(*(++CurProperty));

        if (CurValueBool == PI_TRUE)
          ZeSamplerDesc.isNormalized = PI_TRUE;
        else if (CurValueBool == PI_FALSE)
          ZeSamplerDesc.isNormalized = PI_FALSE;
        else {
          zePrint("piSamplerCreate: unsupported "
                  "PI_SAMPLER_NORMALIZED_COORDS value\n");
          return PI_INVALID_VALUE;
        }
      } break;

      case PI_SAMPLER_PROPERTIES_ADDRESSING_MODE: {
        pi_sampler_addressing_mode CurValueAddressingMode =
            pi_cast<pi_sampler_addressing_mode>(
                pi_cast<pi_uint32>(*(++CurProperty)));

        // TODO: add support for PI_SAMPLER_ADDRESSING_MODE_CLAMP_TO_EDGE
        switch (CurValueAddressingMode) {
        case PI_SAMPLER_ADDRESSING_MODE_NONE:
          ZeSamplerDesc.addressMode = ZE_SAMPLER_ADDRESS_MODE_NONE;
          break;
        case PI_SAMPLER_ADDRESSING_MODE_REPEAT:
          ZeSamplerDesc.addressMode = ZE_SAMPLER_ADDRESS_MODE_REPEAT;
          break;
        case PI_SAMPLER_ADDRESSING_MODE_CLAMP:
          ZeSamplerDesc.addressMode = ZE_SAMPLER_ADDRESS_MODE_CLAMP;
          break;
        case PI_SAMPLER_ADDRESSING_MODE_CLAMP_TO_EDGE:
          ZeSamplerDesc.addressMode = ZE_SAMPLER_ADDRESS_MODE_CLAMP_TO_BORDER;
          break;
        case PI_SAMPLER_ADDRESSING_MODE_MIRRORED_REPEAT:
          ZeSamplerDesc.addressMode = ZE_SAMPLER_ADDRESS_MODE_MIRROR;
          break;
        default:
          zePrint("piSamplerCreate: unsupported PI_SAMPLER_ADDRESSING_MODE "
                  "value\n");
          zePrint("PI_SAMPLER_ADDRESSING_MODE=%d\n", CurValueAddressingMode);
          return PI_INVALID_VALUE;
        }
      } break;

      case PI_SAMPLER_PROPERTIES_FILTER_MODE: {
        pi_sampler_filter_mode CurValueFilterMode =
            pi_cast<pi_sampler_filter_mode>(
                pi_cast<pi_uint32>(*(++CurProperty)));

        if (CurValueFilterMode == PI_SAMPLER_FILTER_MODE_NEAREST)
          ZeSamplerDesc.filterMode = ZE_SAMPLER_FILTER_MODE_NEAREST;
        else if (CurValueFilterMode == PI_SAMPLER_FILTER_MODE_LINEAR)
          ZeSamplerDesc.filterMode = ZE_SAMPLER_FILTER_MODE_LINEAR;
        else {
          zePrint("PI_SAMPLER_FILTER_MODE=%d\n", CurValueFilterMode);
          zePrint(
              "piSamplerCreate: unsupported PI_SAMPLER_FILTER_MODE value\n");
          return PI_INVALID_VALUE;
        }
      } break;

      default:
        break;
      }
      CurProperty++;
    }
  }

  ZE_CALL(zeSamplerCreate(ZeDevice,
                          &ZeSamplerDesc, // TODO: translate properties
                          &ZeSampler));

  *RetSampler = new _pi_sampler(ZeSampler);
  return PI_SUCCESS;
}

pi_result piSamplerGetInfo(pi_sampler Sampler, pi_sampler_info ParamName,
                           size_t ParamValueSize, void *ParamValue,
                           size_t *ParamValueSizeRet) {

  die("piSamplerGetInfo: not implemented");
  return {};
}

pi_result piSamplerRetain(pi_sampler Sampler) {
  assert(Sampler);
  ++(Sampler->RefCount);
  return PI_SUCCESS;
}

pi_result piSamplerRelease(pi_sampler Sampler) {
  assert(Sampler);
  if (--(Sampler->RefCount) == 0) {
    ZE_CALL(zeSamplerDestroy(Sampler->ZeSampler));
    delete Sampler;
  }
  return PI_SUCCESS;
}

//
// Queue Commands
//
pi_result piEnqueueEventsWait(pi_queue Queue, pi_uint32 NumEventsInWaitList,
                              const pi_event *EventWaitList, pi_event *Event) {

  die("piEnqueueEventsWait: not implemented");
  return {};
}

pi_result piEnqueueMemBufferRead(pi_queue Queue, pi_mem Src,
                                 pi_bool BlockingRead, size_t Offset,
                                 size_t Size, void *Dst,
                                 pi_uint32 NumEventsInWaitList,
                                 const pi_event *EventWaitList,
                                 pi_event *Event) {
  assert(Src);
  return enqueueMemCopyHelper(PI_COMMAND_TYPE_MEM_BUFFER_READ, Queue, Dst,
                              BlockingRead, Size,
                              pi_cast<char *>(Src->getZeHandle()) + Offset,
                              NumEventsInWaitList, EventWaitList, Event);
}

pi_result piEnqueueMemBufferReadRect(
    pi_queue Queue, pi_mem Buffer, pi_bool BlockingRead,
    const size_t *BufferOffset, const size_t *HostOffset, const size_t *Region,
    size_t BufferRowPitch, size_t BufferSlicePitch, size_t HostRowPitch,
    size_t HostSlicePitch, void *Ptr, pi_uint32 NumEventsInWaitList,
    const pi_event *EventWaitList, pi_event *Event) {

  assert(Buffer);
  return enqueueMemCopyRectHelper(
      PI_COMMAND_TYPE_MEM_BUFFER_READ_RECT, Queue, Buffer->getZeHandle(),
      static_cast<char *>(Ptr), BufferOffset, HostOffset, Region,
      BufferRowPitch, HostRowPitch, BufferSlicePitch, HostSlicePitch,
      BlockingRead, NumEventsInWaitList, EventWaitList, Event);
}

// Shared by all memory read/write/copy PI interfaces.
static pi_result
enqueueMemCopyHelper(pi_command_type CommandType, pi_queue Queue, void *Dst,
                     pi_bool BlockingWrite, size_t Size, const void *Src,
                     pi_uint32 NumEventsInWaitList,
                     const pi_event *EventWaitList, pi_event *Event) {

  assert(Queue);
  // Get a new command list to be used on this call
  ze_command_list_handle_t ZeCommandList = nullptr;
  if (auto Res = Queue->Context->Device->createCommandList(&ZeCommandList))
    return Res;

  auto Res = piEventCreate(Queue->Context, Event);
  if (Res != PI_SUCCESS)
    return Res;

  (*Event)->Queue = Queue;
  (*Event)->CommandType = CommandType;
  (*Event)->ZeCommandList = ZeCommandList;

  ze_event_handle_t ZeEvent = (*Event)->ZeEvent;

  ze_event_handle_t *ZeEventWaitList =
      _pi_event::createZeEventList(NumEventsInWaitList, EventWaitList);

  ZE_CALL(zeCommandListAppendWaitOnEvents(ZeCommandList, NumEventsInWaitList,
                                          ZeEventWaitList));

  ZE_CALL(
      zeCommandListAppendMemoryCopy(ZeCommandList, Dst, Src, Size, ZeEvent));

  if (auto Res = Queue->executeCommandList(ZeCommandList, BlockingWrite))
    return Res;

  zePrint("calling zeCommandListAppendMemoryCopy() with\n"
          "  xe_event %lx\n"
          "  NumEventsInWaitList %d:",
          pi_cast<std::uintptr_t>(ZeEvent), NumEventsInWaitList);
  for (pi_uint32 I = 0; I < NumEventsInWaitList; I++) {
    zePrint(" %lx", pi_cast<std::uintptr_t>(ZeEventWaitList[I]));
  }
  zePrint("\n");

  _pi_event::deleteZeEventList(ZeEventWaitList);

  return PI_SUCCESS;
}

// Shared by all memory read/write/copy rect PI interfaces.
static pi_result enqueueMemCopyRectHelper(
    pi_command_type CommandType, pi_queue Queue, void *SrcBuffer,
    void *DstBuffer, const size_t *SrcOrigin, const size_t *DstOrigin,
    const size_t *Region, size_t SrcRowPitch, size_t DstRowPitch,
    size_t SrcSlicePitch, size_t DstSlicePitch, pi_bool Blocking,
    pi_uint32 NumEventsInWaitList, const pi_event *EventWaitList,
    pi_event *Event) {

  assert(Region);
  assert(SrcOrigin);
  assert(DstOrigin);
  assert(Queue);

  // Get a new command list to be used on this call
  ze_command_list_handle_t ZeCommandList = nullptr;
  if (auto Res = Queue->Context->Device->createCommandList(&ZeCommandList))
    return Res;

  auto Res = piEventCreate(Queue->Context, Event);
  if (Res != PI_SUCCESS)
    return Res;

  (*Event)->Queue = Queue;
  (*Event)->CommandType = CommandType;
  (*Event)->ZeCommandList = ZeCommandList;

  ze_event_handle_t ZeEvent = (*Event)->ZeEvent;

  ze_event_handle_t *ZeEventWaitList =
      _pi_event::createZeEventList(NumEventsInWaitList, EventWaitList);

  ZE_CALL(zeCommandListAppendWaitOnEvents(ZeCommandList, NumEventsInWaitList,
                                          ZeEventWaitList));

  zePrint("calling zeCommandListAppendWaitOnEvents() with\n"
          "  NumEventsInWaitList %d:",
          pi_cast<std::uintptr_t>(ZeEvent), NumEventsInWaitList);
  for (pi_uint32 I = 0; I < NumEventsInWaitList; I++) {
    zePrint(" %lx", pi_cast<std::uintptr_t>(ZeEventWaitList[I]));
  }
  zePrint("\n");

  uint32_t SrcOriginX = pi_cast<uint32_t>(SrcOrigin[0]);
  uint32_t SrcOriginY = pi_cast<uint32_t>(SrcOrigin[1]);
  uint32_t SrcOriginZ = pi_cast<uint32_t>(SrcOrigin[2]);

  uint32_t SrcPitch = SrcRowPitch;
  if (SrcPitch == 0)
    SrcPitch = pi_cast<uint32_t>(Region[0]);

  if (SrcSlicePitch == 0)
    SrcSlicePitch = pi_cast<uint32_t>(Region[1]) * SrcPitch;

  uint32_t DstOriginX = pi_cast<uint32_t>(DstOrigin[0]);
  uint32_t DstOriginY = pi_cast<uint32_t>(DstOrigin[1]);
  uint32_t DstOriginZ = pi_cast<uint32_t>(DstOrigin[2]);

  uint32_t DstPitch = DstRowPitch;
  if (DstPitch == 0)
    DstPitch = pi_cast<uint32_t>(Region[0]);

  if (DstSlicePitch == 0)
    DstSlicePitch = pi_cast<uint32_t>(Region[1]) * DstPitch;

  uint32_t Width = pi_cast<uint32_t>(Region[0]);
  uint32_t Height = pi_cast<uint32_t>(Region[1]);
  uint32_t Depth = pi_cast<uint32_t>(Region[2]);

  const ze_copy_region_t ZeSrcRegion = {SrcOriginX, SrcOriginY, SrcOriginZ,
                                        Width,      Height,     Depth};
  const ze_copy_region_t ZeDstRegion = {DstOriginX, DstOriginY, DstOriginZ,
                                        Width,      Height,     Depth};

  ZE_CALL(zeCommandListAppendMemoryCopyRegion(
      ZeCommandList, DstBuffer, &ZeDstRegion, DstPitch, DstSlicePitch,
      SrcBuffer, &ZeSrcRegion, SrcPitch, SrcSlicePitch, nullptr));

  zePrint("calling zeCommandListAppendMemoryCopyRegion()\n");

  ZE_CALL(zeCommandListAppendBarrier(ZeCommandList, ZeEvent, 0, nullptr));

  zePrint("calling zeCommandListAppendBarrier() with Event %lx\n",
          pi_cast<std::uintptr_t>(ZeEvent));

  if (auto Res = Queue->executeCommandList(ZeCommandList, Blocking))
    return Res;

  _pi_event::deleteZeEventList(ZeEventWaitList);

  return PI_SUCCESS;
}

pi_result piEnqueueMemBufferWrite(pi_queue Queue, pi_mem Buffer,
                                  pi_bool BlockingWrite, size_t Offset,
                                  size_t Size, const void *Ptr,
                                  pi_uint32 NumEventsInWaitList,
                                  const pi_event *EventWaitList,
                                  pi_event *Event) {

  assert(Buffer);
  return enqueueMemCopyHelper(PI_COMMAND_TYPE_MEM_BUFFER_WRITE, Queue,
                              pi_cast<char *>(Buffer->getZeHandle()) +
                                  Offset, // dst
                              BlockingWrite, Size,
                              Ptr, // src
                              NumEventsInWaitList, EventWaitList, Event);
}

pi_result piEnqueueMemBufferWriteRect(
    pi_queue Queue, pi_mem Buffer, pi_bool BlockingWrite,
    const size_t *BufferOffset, const size_t *HostOffset, const size_t *Region,
    size_t BufferRowPitch, size_t BufferSlicePitch, size_t HostRowPitch,
    size_t HostSlicePitch, const void *Ptr, pi_uint32 NumEventsInWaitList,
    const pi_event *EventWaitList, pi_event *Event) {

  assert(Buffer);
  return enqueueMemCopyRectHelper(
      PI_COMMAND_TYPE_MEM_BUFFER_WRITE_RECT, Queue,
      const_cast<char *>(static_cast<const char *>(Ptr)), Buffer->getZeHandle(),
      HostOffset, BufferOffset, Region, HostRowPitch, BufferRowPitch,
      HostSlicePitch, BufferSlicePitch, BlockingWrite, NumEventsInWaitList,
      EventWaitList, Event);
}

pi_result piEnqueueMemBufferCopy(pi_queue Queue, pi_mem SrcBuffer,
                                 pi_mem DstBuffer, size_t SrcOffset,
                                 size_t DstOffset, size_t Size,
                                 pi_uint32 NumEventsInWaitList,
                                 const pi_event *EventWaitList,
                                 pi_event *Event) {

  assert(SrcBuffer);
  assert(DstBuffer);
  return enqueueMemCopyHelper(
      PI_COMMAND_TYPE_MEM_BUFFER_COPY, Queue,
      pi_cast<char *>(DstBuffer->getZeHandle()) + DstOffset,
      false, // blocking
      Size, pi_cast<char *>(SrcBuffer->getZeHandle()) + SrcOffset,
      NumEventsInWaitList, EventWaitList, Event);
}

pi_result
piEnqueueMemBufferCopyRect(pi_queue Queue, pi_mem SrcBuffer, pi_mem DstBuffer,
                           const size_t *SrcOrigin, const size_t *DstOrigin,
                           const size_t *Region, size_t SrcRowPitch,
                           size_t SrcSlicePitch, size_t DstRowPitch,
                           size_t DstSlicePitch, pi_uint32 NumEventsInWaitList,
                           const pi_event *EventWaitList, pi_event *Event) {

  assert(SrcBuffer);
  assert(DstBuffer);
  return enqueueMemCopyRectHelper(
      PI_COMMAND_TYPE_MEM_BUFFER_COPY_RECT, Queue, SrcBuffer->getZeHandle(),
      DstBuffer->getZeHandle(), SrcOrigin, DstOrigin, Region, SrcRowPitch,
      DstRowPitch, SrcSlicePitch, DstSlicePitch,
      false, // blocking
      NumEventsInWaitList, EventWaitList, Event);
}

static pi_result
enqueueMemFillHelper(pi_command_type CommandType, pi_queue Queue, void *Ptr,
                     const void *Pattern, size_t PatternSize, size_t Size,
                     pi_uint32 NumEventsInWaitList,
                     const pi_event *EventWaitList, pi_event *Event) {

  assert(Queue);
  // Get a new command list to be used on this call
  ze_command_list_handle_t ZeCommandList = nullptr;
  if (auto Res = Queue->Context->Device->createCommandList(&ZeCommandList))
    return Res;

  auto Res = piEventCreate(Queue->Context, Event);
  if (Res != PI_SUCCESS)
    return Res;

  piEventCreate(Queue->Context, Event);
  (*Event)->Queue = Queue;
  (*Event)->CommandType = CommandType;
  (*Event)->ZeCommandList = ZeCommandList;

  ze_event_handle_t ZeEvent = (*Event)->ZeEvent;

  ze_event_handle_t *ZeEventWaitList =
      _pi_event::createZeEventList(NumEventsInWaitList, EventWaitList);

  ZE_CALL(zeCommandListAppendWaitOnEvents(ZeCommandList, NumEventsInWaitList,
                                          ZeEventWaitList));

  // Pattern size must be a power of two
  assert((PatternSize > 0) && ((PatternSize & (PatternSize - 1)) == 0));

  ZE_CALL(zeCommandListAppendMemoryFill(ZeCommandList, Ptr, Pattern,
                                        PatternSize, Size, ZeEvent));

  zePrint("calling zeCommandListAppendMemoryFill() with\n"
          "  xe_event %lx\n"
          "  NumEventsInWaitList %d:",
          pi_cast<pi_uint64>(ZeEvent), NumEventsInWaitList);
  for (pi_uint32 I = 0; I < NumEventsInWaitList; I++) {
    zePrint(" %lx", pi_cast<pi_uint64>(ZeEventWaitList[I]));
  }
  zePrint("\n");

  // Execute command list asynchronously, as the event will be used
  // to track down its completion.
  if (auto Res = Queue->executeCommandList(ZeCommandList))
    return Res;

  _pi_event::deleteZeEventList(ZeEventWaitList);

  return PI_SUCCESS;
}

pi_result piEnqueueMemBufferFill(pi_queue Queue, pi_mem Buffer,
                                 const void *Pattern, size_t PatternSize,
                                 size_t Offset, size_t Size,
                                 pi_uint32 NumEventsInWaitList,
                                 const pi_event *EventWaitList,
                                 pi_event *Event) {

  assert(Buffer);
  return enqueueMemFillHelper(PI_COMMAND_TYPE_MEM_BUFFER_FILL, Queue,
                              pi_cast<char *>(Buffer->getZeHandle()) + Offset,
                              Pattern, PatternSize, Size, NumEventsInWaitList,
                              EventWaitList, Event);
}

pi_result
piEnqueueMemBufferMap(pi_queue Queue, pi_mem Buffer, pi_bool BlockingMap,
                      cl_map_flags MapFlags, // TODO: untie from OpenCL
                      size_t Offset, size_t Size, pi_uint32 NumEventsInWaitList,
                      const pi_event *EventWaitList, pi_event *Event,
                      void **RetMap) {

  // TODO: we don't implement read-only or write-only, always read-write.
  // assert((map_flags & CL_MAP_READ) != 0);
  // assert((map_flags & CL_MAP_WRITE) != 0);
  assert(Queue);
  assert(Buffer);

  // Get a new command list to be used on this call
  ze_command_list_handle_t ZeCommandList = nullptr;
  if (auto Res = Queue->Context->Device->createCommandList(&ZeCommandList))
    return Res;

  auto Res = piEventCreate(Queue->Context, Event);
  if (Res != PI_SUCCESS)
    return Res;

  (*Event)->Queue = Queue;
  (*Event)->CommandType = PI_COMMAND_TYPE_MEM_BUFFER_MAP;
  (*Event)->ZeCommandList = ZeCommandList;

  ze_event_handle_t *ZeEventWaitList =
      _pi_event::createZeEventList(NumEventsInWaitList, EventWaitList);

  ZE_CALL(zeCommandListAppendWaitOnEvents(ZeCommandList, NumEventsInWaitList,
                                          ZeEventWaitList));

  // TODO: L0 is missing the memory "mapping" capabilities, so we are left
  // to doing new memory allocation and a copy (read).
  // See https://gitlab.devtools.intel.com/one-api/level_zero/issues/293.
  //
  // TODO: check if the input buffer is already allocated in shared
  // memory and thus is accessible from the host as is. Can we get SYCL RT
  // to predict/allocate in shared memory from the beginning?
  //
  if (Buffer->MapHostPtr) {
    // NOTE: borrowing below semantics from OpenCL as SYCL RT relies on it.
    // It is also better for performance.
    //
    // "If the buffer object is created with CL_MEM_USE_HOST_PTR set in
    // mem_flags, the following will be true:
    // - The host_ptr specified in clCreateBuffer is guaranteed to contain the
    //   latest bits in the region being mapped when the clEnqueueMapBuffer
    //   command has completed.
    // - The pointer value returned by clEnqueueMapBuffer will be derived from
    //   the host_ptr specified when the buffer object is created."
    //
    *RetMap = Buffer->MapHostPtr + Offset;
  } else {
    ze_host_mem_alloc_desc_t ZeDesc = {};
    ZeDesc.flags = ZE_HOST_MEM_ALLOC_FLAG_DEFAULT;
    ZE_CALL(zeDriverAllocHostMem(Queue->Context->Device->Platform->ZeDriver,
                                 &ZeDesc, Size,
                                 1, // TODO: alignment
                                 RetMap));
  }

  ze_event_handle_t ZeEvent = (*Event)->ZeEvent;
  ZE_CALL(zeCommandListAppendMemoryCopy(
      ZeCommandList, *RetMap, pi_cast<char *>(Buffer->getZeHandle()) + Offset,
      Size, ZeEvent));

  if (auto Res = Queue->executeCommandList(ZeCommandList, BlockingMap))
    return Res;

  _pi_event::deleteZeEventList(ZeEventWaitList);

  return Buffer->addMapping(*RetMap, Offset, Size);
}

pi_result piEnqueueMemUnmap(pi_queue Queue, pi_mem MemObj, void *MappedPtr,
                            pi_uint32 NumEventsInWaitList,
                            const pi_event *EventWaitList, pi_event *Event) {

  // Get a new command list to be used on this call
  ze_command_list_handle_t ZeCommandList = nullptr;
  if (auto Res = Queue->Context->Device->createCommandList(&ZeCommandList))
    return Res;

  // TODO: handle the case when user does not care to follow the event
  // of unmap completion.
  //
  assert(Event);

  auto Res = piEventCreate(Queue->Context, Event);
  if (Res != PI_SUCCESS)
    return Res;

  (*Event)->Queue = Queue;
  (*Event)->CommandType = PI_COMMAND_TYPE_MEM_BUFFER_UNMAP;
  (*Event)->ZeCommandList = ZeCommandList;

  ze_event_handle_t *ZeEventWaitList =
      _pi_event::createZeEventList(NumEventsInWaitList, EventWaitList);

  ZE_CALL(zeCommandListAppendWaitOnEvents(ZeCommandList, NumEventsInWaitList,
                                          ZeEventWaitList));

  // TODO: L0 is missing the memory "mapping" capabilities, so we are left
  // to doing copy (write back to the device).
  // See https://gitlab.devtools.intel.com/one-api/level_zero/issues/293.
  //
  // NOTE: Keep this in sync with the implementation of
  // piEnqueueMemBufferMap/piEnqueueMemImageMap.
  //
  _pi_mem::Mapping MapInfo = {};
  if (pi_result Res = MemObj->removeMapping(MappedPtr, MapInfo))
    return Res;

  ze_event_handle_t ZeEvent = (*Event)->ZeEvent;
  ZE_CALL(zeCommandListAppendMemoryCopy(
      ZeCommandList, pi_cast<char *>(MemObj->getZeHandle()) + MapInfo.Offset,
      MappedPtr, MapInfo.Size, ZeEvent));

  // NOTE: we still have to free the host memory allocated/returned by
  // piEnqueueMemBufferMap, but can only do so after the above copy
  // is completed. Instead of waiting for It here (blocking), we shall
  // do so in piEventRelease called for the pi_event tracking the unmap.
  (*Event)->CommandData = MemObj->MapHostPtr ? nullptr : MappedPtr;

  // Execute command list asynchronously, as the event will be used
  // to track down its completion.
  if (auto Res = Queue->executeCommandList(ZeCommandList))
    return Res;

  _pi_event::deleteZeEventList(ZeEventWaitList);

  return PI_SUCCESS;
}

pi_result piMemImageGetInfo(pi_mem Image, pi_image_info ParamName,
                            size_t ParamValueSize, void *ParamValue,
                            size_t *ParamValueSizeRet) {

  die("piMemImageGetInfo: not implemented");
  return {};
}

static ze_image_region_t getImageRegionHelper(pi_mem Mem, const size_t *Origin,
                                              const size_t *Region) {

  assert(Mem && Origin);

#ifndef NDEBUG
  assert(Mem->isImage());
  auto Image = static_cast<_pi_image *>(Mem);
  ze_image_desc_t ZeImageDesc = Image->ZeImageDesc;
#endif // !NDEBUG

  assert(ZeImageDesc.type == ZE_IMAGE_TYPE_1D && Origin[1] == 0 &&
             Origin[2] == 0 ||
         ZeImageDesc.type == ZE_IMAGE_TYPE_1DARRAY && Origin[2] == 0 ||
         ZeImageDesc.type == ZE_IMAGE_TYPE_2D && Origin[2] == 0 ||
         ZeImageDesc.type == ZE_IMAGE_TYPE_3D);

  uint32_t OriginX = pi_cast<uint32_t>(Origin[0]);
  uint32_t OriginY = pi_cast<uint32_t>(Origin[1]);
  uint32_t OriginZ = pi_cast<uint32_t>(Origin[2]);

  assert(Region[0] && Region[1] && Region[2]);
  assert(ZeImageDesc.type == ZE_IMAGE_TYPE_1D && Region[1] == 1 &&
             Region[2] == 1 ||
         ZeImageDesc.type == ZE_IMAGE_TYPE_1DARRAY && Region[2] == 1 ||
         ZeImageDesc.type == ZE_IMAGE_TYPE_2D && Region[2] == 1 ||
         ZeImageDesc.type == ZE_IMAGE_TYPE_3D);

  uint32_t Width = pi_cast<uint32_t>(Region[0]);
  uint32_t Height = pi_cast<uint32_t>(Region[1]);
  uint32_t Depth = pi_cast<uint32_t>(Region[2]);

  const ze_image_region_t ZeRegion = {OriginX, OriginY, OriginZ,
                                      Width,   Height,  Depth};
  return ZeRegion;
}

// Helper function to implement image read/write/copy.
static pi_result
enqueueMemImageCommandHelper(pi_command_type CommandType, pi_queue Queue,
                             const void *Src, // image or ptr
                             void *Dst,       // image or ptr
                             pi_bool IsBlocking, const size_t *SrcOrigin,
                             const size_t *DstOrigin, const size_t *Region,
                             size_t RowPitch, size_t SlicePitch,
                             pi_uint32 NumEventsInWaitList,
                             const pi_event *EventWaitList, pi_event *Event) {

  assert(Queue);
  // Get a new command list to be used on this call
  ze_command_list_handle_t ZeCommandList = nullptr;
  if (auto Res = Queue->Context->Device->createCommandList(&ZeCommandList))
    return Res;

  auto Res = piEventCreate(Queue->Context, Event);
  if (Res != PI_SUCCESS)
    return Res;

  (*Event)->Queue = Queue;
  (*Event)->CommandType = CommandType;
  (*Event)->ZeCommandList = ZeCommandList;

  ze_event_handle_t ZeEvent = (*Event)->ZeEvent;

  ze_event_handle_t *ZeEventWaitList =
      _pi_event::createZeEventList(NumEventsInWaitList, EventWaitList);

  ZE_CALL(zeCommandListAppendWaitOnEvents(ZeCommandList, NumEventsInWaitList,
                                          ZeEventWaitList));

  if (CommandType == PI_COMMAND_TYPE_IMAGE_READ) {
    pi_mem SrcMem = pi_cast<pi_mem>(const_cast<void *>(Src));

    const ze_image_region_t ZeSrcRegion =
        getImageRegionHelper(SrcMem, SrcOrigin, Region);

    // TODO: L0 does not support row_pitch/slice_pitch for images yet.
    // https://gitlab.devtools.intel.com/one-api/level_zero/issues/303
    // Check that SYCL RT did not want pitch larger than default.
    //
#ifndef NDEBUG
    assert(SrcMem->isImage());
    auto SrcImage = static_cast<_pi_image *>(SrcMem);
    const ze_image_desc_t &ZeImageDesc = SrcImage->ZeImageDesc;
    assert(RowPitch == 0 ||
           // special case RGBA image pitch equal to region's width
           (ZeImageDesc.format.layout == ZE_IMAGE_FORMAT_LAYOUT_32_32_32_32 &&
            RowPitch == 4 * 4 * ZeSrcRegion.width) ||
           (ZeImageDesc.format.layout == ZE_IMAGE_FORMAT_LAYOUT_16_16_16_16 &&
            RowPitch == 4 * 2 * ZeSrcRegion.width) ||
           (ZeImageDesc.format.layout == ZE_IMAGE_FORMAT_LAYOUT_8_8_8_8 &&
            RowPitch == 4 * ZeSrcRegion.width));
    assert(SlicePitch == 0 || SlicePitch == RowPitch * ZeSrcRegion.height);
#endif // !NDEBUG

    ZE_CALL(zeCommandListAppendImageCopyToMemory(
        ZeCommandList, Dst, pi_cast<ze_image_handle_t>(SrcMem->getZeHandle()),
        &ZeSrcRegion, ZeEvent));
  } else if (CommandType == PI_COMMAND_TYPE_IMAGE_WRITE) {
    pi_mem DstMem = pi_cast<pi_mem>(Dst);
    const ze_image_region_t ZeDstRegion =
        getImageRegionHelper(DstMem, DstOrigin, Region);

    // TODO: L0 does not support row_pitch/slice_pitch for images yet.
    // https://gitlab.devtools.intel.com/one-api/level_zero/issues/303
    // Check that SYCL RT did not want pitch larger than default.
    //
#ifndef NDEBUG
    assert(DstMem->isImage());
    auto DstImage = static_cast<_pi_image *>(DstMem);
    const ze_image_desc_t &ZeImageDesc = DstImage->ZeImageDesc;
    assert(RowPitch == 0 ||
           // special case RGBA image pitch equal to region's width
           (ZeImageDesc.format.layout == ZE_IMAGE_FORMAT_LAYOUT_32_32_32_32 &&
            RowPitch == 4 * 4 * ZeDstRegion.width) ||
           (ZeImageDesc.format.layout == ZE_IMAGE_FORMAT_LAYOUT_16_16_16_16 &&
            RowPitch == 4 * 2 * ZeDstRegion.width) ||
           (ZeImageDesc.format.layout == ZE_IMAGE_FORMAT_LAYOUT_8_8_8_8 &&
            RowPitch == 4 * ZeDstRegion.width));
    assert(SlicePitch == 0 || SlicePitch == RowPitch * ZeDstRegion.height);
#endif // !NDEBUG

    ZE_CALL(zeCommandListAppendImageCopyFromMemory(
        ZeCommandList, pi_cast<ze_image_handle_t>(DstMem->getZeHandle()), Src,
        &ZeDstRegion, ZeEvent));
  } else if (CommandType == PI_COMMAND_TYPE_IMAGE_COPY) {
    pi_mem SrcImage = pi_cast<pi_mem>(const_cast<void *>(Src));
    pi_mem DstImage = pi_cast<pi_mem>(Dst);

    const ze_image_region_t ZeSrcRegion =
        getImageRegionHelper(SrcImage, SrcOrigin, Region);
    const ze_image_region_t ZeDstRegion =
        getImageRegionHelper(DstImage, DstOrigin, Region);

    ZE_CALL(zeCommandListAppendImageCopyRegion(
        ZeCommandList, pi_cast<ze_image_handle_t>(DstImage->getZeHandle()),
        pi_cast<ze_image_handle_t>(SrcImage->getZeHandle()), &ZeDstRegion,
        &ZeSrcRegion, ZeEvent));
  } else {
    zePrint("enqueueMemImageUpdate: unsupported image command type\n");
    return PI_INVALID_OPERATION;
  }

  if (auto Res = Queue->executeCommandList(ZeCommandList, IsBlocking))
    return Res;

  _pi_event::deleteZeEventList(ZeEventWaitList);

  return PI_SUCCESS;
}

pi_result piEnqueueMemImageRead(pi_queue Queue, pi_mem Image,
                                pi_bool BlockingRead, const size_t *Origin,
                                const size_t *Region, size_t RowPitch,
                                size_t SlicePitch, void *Ptr,
                                pi_uint32 NumEventsInWaitList,
                                const pi_event *EventWaitList,
                                pi_event *Event) {

  return enqueueMemImageCommandHelper(
      PI_COMMAND_TYPE_IMAGE_READ, Queue,
      Image, // src
      Ptr,   // dst
      BlockingRead,
      Origin,  // SrcOrigin
      nullptr, // DstOrigin
      Region, RowPitch, SlicePitch, NumEventsInWaitList, EventWaitList, Event);
}

pi_result piEnqueueMemImageWrite(pi_queue Queue, pi_mem Image,
                                 pi_bool BlockingWrite, const size_t *Origin,
                                 const size_t *Region, size_t InputRowPitch,
                                 size_t InputSlicePitch, const void *Ptr,
                                 pi_uint32 NumEventsInWaitList,
                                 const pi_event *EventWaitList,
                                 pi_event *Event) {

  return enqueueMemImageCommandHelper(PI_COMMAND_TYPE_IMAGE_WRITE, Queue,
                                      Ptr,   // src
                                      Image, // dst
                                      BlockingWrite,
                                      nullptr, // SrcOrigin
                                      Origin,  // DstOrigin
                                      Region, InputRowPitch, InputSlicePitch,
                                      NumEventsInWaitList, EventWaitList,
                                      Event);
}

pi_result piEnqueueMemImageCopy(pi_queue Queue, pi_mem SrcImage,
                                pi_mem DstImage, const size_t *SrcOrigin,
                                const size_t *DstOrigin, const size_t *Region,
                                pi_uint32 NumEventsInWaitList,
                                const pi_event *EventWaitList,
                                pi_event *Event) {

  return enqueueMemImageCommandHelper(
      PI_COMMAND_TYPE_IMAGE_COPY, Queue, SrcImage, DstImage,
      false, // is_blocking
      SrcOrigin, DstOrigin, Region,
      0, // row pitch
      0, // slice pitch
      NumEventsInWaitList, EventWaitList, Event);
}

pi_result piEnqueueMemImageFill(pi_queue Queue, pi_mem Image,
                                const void *FillColor, const size_t *Origin,
                                const size_t *Region,
                                pi_uint32 NumEventsInWaitList,
                                const pi_event *EventWaitList,
                                pi_event *Event) {

  die("piEnqueueMemImageFill: not implemented");
  return {};
}

pi_result piMemBufferPartition(pi_mem Buffer, pi_mem_flags Flags,
                               pi_buffer_create_type BufferCreateType,
                               void *BufferCreateInfo, pi_mem *RetMem) {

  assert(Buffer && !Buffer->isImage());
  assert(Flags == PI_MEM_FLAGS_ACCESS_RW);
  assert(BufferCreateType == PI_BUFFER_CREATE_TYPE_REGION);
  assert(!(static_cast<_pi_buffer *>(Buffer))->isSubBuffer() &&
         "Sub-buffer cannot be partitioned");
  assert(BufferCreateInfo);
  assert(RetMem);

  auto Region = (pi_buffer_region)BufferCreateInfo;
  assert(Region->size != 0u && "Invalid size");
  assert(Region->origin <= (Region->origin + Region->size) && "Overflow");
  *RetMem = new _pi_buffer(
      Buffer->Platform,
      pi_cast<char *>(Buffer->getZeHandle()) +
          Region->origin /* L0 memory handle */,
      nullptr /* Host pointer */, Buffer /* Parent buffer */,
      Region->origin /* Sub-buffer origin */, Region->size /*Sub-buffer size*/);

  return PI_SUCCESS;
}

pi_result piEnqueueNativeKernel(pi_queue Queue, void (*UserFunc)(void *),
                                void *Args, size_t CbArgs,
                                pi_uint32 NumMemObjects, const pi_mem *MemList,
                                const void **ArgsMemLoc,
                                pi_uint32 NumEventsInWaitList,
                                const pi_event *EventWaitList,
                                pi_event *Event) {

  die("piEnqueueNativeKernel: not implemented");
  return {};
}

// TODO: Check if the function_pointer_ret type can be converted to void**.
pi_result piextGetDeviceFunctionPointer(pi_device Device, pi_program Program,
                                        const char *FunctionName,
                                        pi_uint64 *FunctionPointerRet) {
  assert(Program != nullptr);
  ZE_CALL(zeModuleGetFunctionPointer(
      Program->ZeModule, FunctionName,
      reinterpret_cast<void **>(FunctionPointerRet)));
  return PI_SUCCESS;
}

pi_result piextUSMHostAlloc(void **ResultPtr, pi_context Context,
                            pi_usm_mem_properties *Properties, size_t Size,
                            pi_uint32 Alignment) {

  assert(Context);
  // Check that incorrect bits are not set in the properties.
  assert(!Properties || (Properties && !(*Properties & ~PI_MEM_ALLOC_FLAGS)));

  ze_host_mem_alloc_desc_t ZeDesc = {};
  ZeDesc.flags = ZE_HOST_MEM_ALLOC_FLAG_DEFAULT;
  // TODO: translate PI properties to L0 flags
  ZE_CALL(zeDriverAllocHostMem(Context->Device->Platform->ZeDriver, &ZeDesc,
                               Size, Alignment, ResultPtr));

  return PI_SUCCESS;
}

pi_result piextUSMDeviceAlloc(void **ResultPtr, pi_context Context,
                              pi_device Device,
                              pi_usm_mem_properties *Properties, size_t Size,
                              pi_uint32 Alignment) {

  assert(Context);
  assert(Device);
  // Check that incorrect bits are not set in the properties.
  assert(!Properties || (Properties && !(*Properties & ~PI_MEM_ALLOC_FLAGS)));

  // TODO: translate PI properties to L0 flags
  ze_device_mem_alloc_desc_t ZeDesc = {};
  ZeDesc.flags = ZE_DEVICE_MEM_ALLOC_FLAG_DEFAULT;
  ZeDesc.ordinal = 0;
  ZE_CALL(zeDriverAllocDeviceMem(Context->Device->Platform->ZeDriver, &ZeDesc,
                                 Size, Alignment, Device->ZeDevice, ResultPtr));

  return PI_SUCCESS;
}

pi_result piextUSMSharedAlloc(void **ResultPtr, pi_context Context,
                              pi_device Device,
                              pi_usm_mem_properties *Properties, size_t Size,
                              pi_uint32 Alignment) {

  assert(Context);
  assert(Device);
  // Check that incorrect bits are not set in the properties.
  assert(!Properties || (Properties && !(*Properties & ~PI_MEM_ALLOC_FLAGS)));

  // TODO: translate PI properties to L0 flags
  ze_host_mem_alloc_desc_t ZeHostDesc = {};
  ZeHostDesc.flags = ZE_HOST_MEM_ALLOC_FLAG_DEFAULT;
  ze_device_mem_alloc_desc_t ZeDevDesc = {};
  ZeDevDesc.flags = ZE_DEVICE_MEM_ALLOC_FLAG_DEFAULT;
  ZeDevDesc.ordinal = 0;
  ZE_CALL(zeDriverAllocSharedMem(Context->Device->Platform->ZeDriver,
                                 &ZeDevDesc, &ZeHostDesc, Size, Alignment,
                                 Device->ZeDevice, ResultPtr));

  return PI_SUCCESS;
}

pi_result piextUSMFree(pi_context Context, void *Ptr) {
  ZE_CALL(zeDriverFreeMem(Context->Device->Platform->ZeDriver, Ptr));
  return PI_SUCCESS;
}

pi_result piextKernelSetArgPointer(pi_kernel Kernel, pi_uint32 ArgIndex,
                                   size_t ArgSize, const void *ArgValue) {

  return piKernelSetArg(Kernel, ArgIndex, ArgSize, ArgValue);
}

/// USM Memset API
///
/// @param Queue is the queue to submit to
/// @param Ptr is the ptr to memset
/// @param Value is value to set.  It is interpreted as an 8-bit value and the
/// upper
///        24 bits are ignored
/// @param Count is the size in bytes to memset
/// @param NumEventsInWaitlist is the number of events to wait on
/// @param EventsWaitlist is an array of events to wait on
/// @param Event is the event that represents this operation
pi_result piextUSMEnqueueMemset(pi_queue Queue, void *Ptr, pi_int32 Value,
                                size_t Count, pi_uint32 NumEventsInWaitlist,
                                const pi_event *EventsWaitlist,
                                pi_event *Event) {
  if (!Ptr) {
    return PI_INVALID_VALUE;
  }

  return enqueueMemFillHelper(
      // TODO: do we need a new command type for USM memset?
      PI_COMMAND_TYPE_MEM_BUFFER_FILL, Queue, Ptr,
      &Value, // It will be interpreted as an 8-bit value,
      1,      // which is indicated with this pattern_size==1
      Count, NumEventsInWaitlist, EventsWaitlist, Event);
}

pi_result piextUSMEnqueueMemcpy(pi_queue Queue, pi_bool Blocking, void *DstPtr,
                                const void *SrcPtr, size_t Size,
                                pi_uint32 NumEventsInWaitlist,
                                const pi_event *EventsWaitlist,
                                pi_event *Event) {

  if (!DstPtr) {
    return PI_INVALID_VALUE;
  }

  return enqueueMemCopyHelper(
      // TODO: do we need a new command type for this?
      PI_COMMAND_TYPE_MEM_BUFFER_COPY, Queue, DstPtr, Blocking, Size, SrcPtr,
      NumEventsInWaitlist, EventsWaitlist, Event);
}

/// Hint to migrate memory to the device
///
/// @param Queue is the queue to submit to
/// @param Ptr points to the memory to migrate
/// @param Size is the number of bytes to migrate
/// @param Flags is a bitfield used to specify memory migration options
/// @param NumEventsInWaitlist is the number of events to wait on
/// @param EventsWaitlist is an array of events to wait on
/// @param Event is the event that represents this operation
pi_result piextUSMEnqueuePrefetch(pi_queue Queue, const void *Ptr, size_t Size,
                                  pi_usm_migration_flags Flags,
                                  pi_uint32 NumEventsInWaitlist,
                                  const pi_event *EventsWaitlist,
                                  pi_event *Event) {
  assert(Queue);
  assert(!(Flags & ~PI_USM_MIGRATION_TBD0));

  // Get a new command list to be used on this call
  ze_command_list_handle_t ZeCommandList = nullptr;
  if (auto Res = Queue->Context->Device->createCommandList(&ZeCommandList))
    return Res;

  // TODO: do we need to create a unique command type for this?
  auto Res = piEventCreate(Queue->Context, Event);
  if (Res != PI_SUCCESS)
    return Res;

  (*Event)->Queue = Queue;
  (*Event)->CommandType = PI_COMMAND_TYPE_USER;
  (*Event)->ZeCommandList = ZeCommandList;

  ze_event_handle_t *ZeEventWaitList =
      _pi_event::createZeEventList(NumEventsInWaitlist, EventsWaitlist);

  ZE_CALL(zeCommandListAppendWaitOnEvents(ZeCommandList, NumEventsInWaitlist,
                                          ZeEventWaitList));

  // TODO: figure out how to translate "flags"
  ZE_CALL(zeCommandListAppendMemoryPrefetch(ZeCommandList, Ptr, Size));

  // TODO: L0 does not have a completion "event" with the prefetch API,
  // so manually add command to signal our event.
  //
  ZE_CALL(zeCommandListAppendSignalEvent(ZeCommandList, (*Event)->ZeEvent));

  if (auto Res = Queue->executeCommandList(ZeCommandList, false))
    return Res;

  _pi_event::deleteZeEventList(ZeEventWaitList);

  return PI_SUCCESS;
}

/// USM memadvise API to govern behavior of automatic migration mechanisms
///
/// @param Queue is the queue to submit to
/// @param Ptr is the data to be advised
/// @param Length is the size in bytes of the meory to advise
/// @param Advice is device specific advice
/// @param Event is the event that represents this operation
///
pi_result piextUSMEnqueueMemAdvise(pi_queue Queue, const void *Ptr,
                                   size_t Length, pi_mem_advice Advice,
                                   pi_event *Event) {
  assert(Queue);
  ze_memory_advice_t ZeAdvice = {};
  switch (Advice) {
  case PI_MEM_ADVICE_SET_READ_MOSTLY:
    ZeAdvice = ZE_MEMORY_ADVICE_SET_READ_MOSTLY;
    break;
  case PI_MEM_ADVICE_CLEAR_READ_MOSTLY:
    ZeAdvice = ZE_MEMORY_ADVICE_CLEAR_READ_MOSTLY;
    break;
  case PI_MEM_ADVICE_SET_PREFERRED_LOCATION:
    ZeAdvice = ZE_MEMORY_ADVICE_SET_PREFERRED_LOCATION;
    break;
  case PI_MEM_ADVICE_CLEAR_PREFERRED_LOCATION:
    ZeAdvice = ZE_MEMORY_ADVICE_CLEAR_PREFERRED_LOCATION;
    break;
  case PI_MEM_ADVICE_SET_ACCESSED_BY:
    ZeAdvice = ZE_MEMORY_ADVICE_SET_ACCESSED_BY;
    break;
  case PI_MEM_ADVICE_CLEAR_ACCESSED_BY:
    ZeAdvice = ZE_MEMORY_ADVICE_CLEAR_ACCESSED_BY;
    break;
  case PI_MEM_ADVICE_SET_NON_ATOMIC_MOSTLY:
    ZeAdvice = ZE_MEMORY_ADVICE_SET_NON_ATOMIC_MOSTLY;
    break;
  case PI_MEM_ADVICE_CLEAR_NON_ATOMIC_MOSTLY:
    ZeAdvice = ZE_MEMORY_ADVICE_CLEAR_NON_ATOMIC_MOSTLY;
    break;
  case PI_MEM_ADVICE_BIAS_CACHED:
    ZeAdvice = ZE_MEMORY_ADVICE_BIAS_CACHED;
    break;
  case PI_MEM_ADVICE_BIAS_UNCACHED:
    ZeAdvice = ZE_MEMORY_ADVICE_BIAS_UNCACHED;
    break;
  default:
    zePrint("piextUSMEnqueueMemAdvise: unexpected memory advise\n");
    return PI_INVALID_VALUE;
  }

  // Get a new command list to be used on this call
  ze_command_list_handle_t ZeCommandList = nullptr;
  if (auto Res = Queue->Context->Device->createCommandList(&ZeCommandList))
    return Res;

  // TODO: do we need to create a unique command type for this?
  auto Res = piEventCreate(Queue->Context, Event);
  if (Res != PI_SUCCESS)
    return Res;

  (*Event)->Queue = Queue;
  (*Event)->CommandType = PI_COMMAND_TYPE_USER;
  (*Event)->ZeCommandList = ZeCommandList;

  ZE_CALL(zeCommandListAppendMemAdvise(
      ZeCommandList, Queue->Context->Device->ZeDevice, Ptr, Length, ZeAdvice));

  // TODO: L0 does not have a completion "event" with the advise API,
  // so manually add command to signal our event.
  //
  ZE_CALL(zeCommandListAppendSignalEvent(ZeCommandList, (*Event)->ZeEvent));

  Queue->executeCommandList(ZeCommandList, false);
  return PI_SUCCESS;
}

/// API to query information about USM allocated pointers
/// Valid Queries:
///   PI_MEM_ALLOC_TYPE returns host/device/shared pi_usm_type value
///   PI_MEM_ALLOC_BASE_PTR returns the base ptr of an allocation if
///                         the queried pointer fell inside an allocation.
///                         Result must fit in void *
///   PI_MEM_ALLOC_SIZE returns how big the queried pointer's
///                     allocation is in bytes. Result is a size_t.
///   PI_MEM_ALLOC_DEVICE returns the pi_device this was allocated against
///
/// @param Context is the pi_context
/// @param Ptr is the pointer to query
/// @param ParamName is the type of query to perform
/// @param ParamValueSize is the size of the result in bytes
/// @param ParamValue is the result
/// @param ParamValueRet is how many bytes were written
pi_result piextUSMGetMemAllocInfo(pi_context Context, const void *Ptr,
                                  pi_mem_info ParamName, size_t ParamValueSize,
                                  void *ParamValue, size_t *ParamValueSizeRet) {
  assert(Context);
  ze_device_handle_t ZeDeviceHandle;
  ze_memory_allocation_properties_t ZeMemoryAllocationProperties = {
      ZE_MEMORY_ALLOCATION_PROPERTIES_VERSION_CURRENT};

  ZE_CALL(zeDriverGetMemAllocProperties(Context->Device->Platform->ZeDriver,
                                        Ptr, &ZeMemoryAllocationProperties,
                                        &ZeDeviceHandle));

  switch (ParamName) {
  case PI_MEM_ALLOC_TYPE: {
    pi_usm_type MemAllocaType;
    switch (ZeMemoryAllocationProperties.type) {
    case ZE_MEMORY_TYPE_UNKNOWN:
      MemAllocaType = PI_MEM_TYPE_UNKNOWN;
      break;
    case ZE_MEMORY_TYPE_HOST:
      MemAllocaType = PI_MEM_TYPE_HOST;
      break;
    case ZE_MEMORY_TYPE_DEVICE:
      MemAllocaType = PI_MEM_TYPE_DEVICE;
      break;
    case ZE_MEMORY_TYPE_SHARED:
      MemAllocaType = PI_MEM_TYPE_SHARED;
      break;
    default:
      zePrint("piextUSMGetMemAllocInfo: unexpected usm memory type\n");
      return PI_INVALID_VALUE;
    }
    SET_PARAM_VALUE(MemAllocaType);
    break;
  }
  case PI_MEM_ALLOC_DEVICE: {
    // TODO: this wants pi_device, but we didn't remember it, and cannot
    // deduct from the L0 device.
    //
    die("piextUSMGetMemAllocInfo: PI_MEM_ALLOC_DEVICE not implemented");
    break;
  }
  case PI_MEM_ALLOC_BASE_PTR: {
    void *Base;
    ZE_CALL(zeDriverGetMemAddressRange(Context->Device->Platform->ZeDriver, Ptr,
                                       &Base, nullptr));
    SET_PARAM_VALUE(Base);
    break;
  }
  case PI_MEM_ALLOC_SIZE: {
    size_t Size;
    ZE_CALL(zeDriverGetMemAddressRange(Context->Device->Platform->ZeDriver, Ptr,
                                       nullptr, &Size));
    SET_PARAM_VALUE(Size);
    break;
  }
  default:
    zePrint("piextUSMGetMemAllocInfo: unsupported ParamName\n");
    return PI_INVALID_VALUE;
  }
  return PI_SUCCESS;
}

pi_result piKernelSetExecInfo(pi_kernel Kernel, pi_kernel_exec_info ParamName,
                              size_t ParamValueSize, const void *ParamValue) {
  assert(Kernel);
  assert(ParamValue);
  if (ParamName == PI_USM_INDIRECT_ACCESS &&
      *(static_cast<const pi_bool *>(ParamValue)) == PI_TRUE) {
    // The whole point for users really was to not need to know anything
    // about the types of allocations kernel uses. So in DPC++ we always
    // just set all 3 modes for each kernel.
    //
    bool ZeIndirectValue = true;
    ZE_CALL(zeKernelSetAttribute(Kernel->ZeKernel,
                                 ZE_KERNEL_ATTR_INDIRECT_SHARED_ACCESS,
                                 sizeof(bool), &ZeIndirectValue));
    ZE_CALL(zeKernelSetAttribute(Kernel->ZeKernel,
                                 ZE_KERNEL_ATTR_INDIRECT_DEVICE_ACCESS,
                                 sizeof(bool), &ZeIndirectValue));
    ZE_CALL(zeKernelSetAttribute(Kernel->ZeKernel,
                                 ZE_KERNEL_ATTR_INDIRECT_HOST_ACCESS,
                                 sizeof(bool), &ZeIndirectValue));
  } else {
    zePrint("piKernelSetExecInfo: unsupported ParamName\n");
    return PI_INVALID_VALUE;
  }

  return PI_SUCCESS;
}

pi_result piextProgramSetSpecializationConstant(pi_program Prog,
                                                pi_uint32 SpecID,
                                                size_t SpecSize,
                                                const void *SpecValue) {
  // TODO: implement
  die("piextProgramSetSpecializationConstant: not implemented");
  return {};
}

pi_result piPluginInit(pi_plugin *PluginInit) {
  assert(PluginInit);
  // TODO: handle versioning/targets properly.
  size_t PluginVersionSize = sizeof(PluginInit->PluginVersion);
  assert(strlen(_PI_H_VERSION_STRING) < PluginVersionSize);
  strncpy(PluginInit->PluginVersion, _PI_H_VERSION_STRING, PluginVersionSize);

#define _PI_API(api)                                                           \
  (PluginInit->PiFunctionTable).api = (decltype(&::api))(&api);
#include <CL/sycl/detail/pi.def>

  return PI_SUCCESS;
}

#ifdef __cplusplus
} // extern "C"
#endif // __cplusplus<|MERGE_RESOLUTION|>--- conflicted
+++ resolved
@@ -497,77 +497,17 @@
 #define __FINALLY() }
 #endif // _WIN32
 
-<<<<<<< HEAD
-#ifndef _WIN32
-// Recover from Linux SIGSEGV signal.
-// We can't reliably catch C++ exceptions thrown from signal
-// handler so use setjmp/longjmp.
-//
-#include <signal.h>
-#include <setjmp.h>
-jmp_buf return_here;
-static void piSignalHandler(int signum) {
-  // We are somewhere the signall was raised, so go back to
-  // where we started tracking.
-  longjmp (return_here, 0);
-}
-// Only handle segfault now, but can be extended.
-#define __TRY()                       \
-  signal(SIGSEGV, &piSignalHandler);  \
-  if (!setjmp(return_here)) {
-#define __CATCH()                     \
-  } else {
-#define __FINALLY()                   \
-  } signal(SIGSEGV, SIG_DFL);
-
-#else // _WIN32
-  // TODO: on Windows we could use structured exception handling.
-  // Just dummy implementation now (meaning no error handling).
-#define __TRY()     if (true) {
-#define __CATCH()   } else {
-#define __FINALLY() }
-#endif // _WIN32
-
-pi_result L0(piPlatformsGet)(pi_uint32       num_entries,
-                             pi_platform *   platforms,
-                             pi_uint32 *     num_platforms) {
-=======
 pi_result piPlatformsGet(pi_uint32 NumEntries, pi_platform *Platforms,
                          pi_uint32 *NumPlatforms) {
->>>>>>> b269e33e
 
   static const char *DebugMode = std::getenv("ZE_DEBUG");
   if (DebugMode)
     ZeDebug = true;
 
-<<<<<<< HEAD
-  ze_result_t ze_result;
-  // This is a good time to initialize L0.
-  // We can still safely recover if something goes wrong during the init.
-  //
-  // NOTE: for some reason only first segfault is reliably handled,
-  // so remember it, and avoid calling zeInit again.
-  //
-  // TODO: we should not call zeInit multiples times ever, so
-  // this code should be changed.
-  //
-  static bool segfault = false;
-  __TRY() {
-    ze_result = segfault ? ZE_RESULT_ERROR_UNINITIALIZED :
-        ZE_CALL_NOTHROW(zeInit(ZE_INIT_FLAG_NONE));
-  }
-  __CATCH() {
-    segfault = true;
-    zePrint("L0 raised segfault: assume no platforms\n");
-    ze_result = ZE_RESULT_ERROR_UNINITIALIZED;
-  }
-  __FINALLY()
-=======
   static const char *SerializeMode = std::getenv("ZE_SERIALIZE");
   static const pi_uint32 SerializeModeValue =
       SerializeMode ? std::atoi(SerializeMode) : 0;
   ZeSerialize = SerializeModeValue;
->>>>>>> b269e33e
 
   if (NumEntries == 0 && Platforms != nullptr) {
     return PI_INVALID_VALUE;
@@ -893,18 +833,7 @@
     SET_PARAM_VALUE(pi_uint32{MaxComputeUnits});
     break;
   }
-<<<<<<< HEAD
-  else if (param_name == PI_DEVICE_INFO_MAX_COMPUTE_UNITS) {
-    pi_uint32 max_compute_units =
-        device->L0DeviceProperties.numEUsPerSubslice *
-        device->L0DeviceProperties.numSubslicesPerSlice *
-        device->L0DeviceProperties.numSlices;
-    SET_PARAM_VALUE(pi_uint32{max_compute_units});
-  }
-  else if (param_name == PI_DEVICE_INFO_MAX_WORK_ITEM_DIMENSIONS) {
-=======
   case PI_DEVICE_INFO_MAX_WORK_ITEM_DIMENSIONS:
->>>>>>> b269e33e
     // L0 spec defines only three dimensions
     SET_PARAM_VALUE(pi_uint32{3});
     break;
@@ -962,32 +891,6 @@
   case PI_DEVICE_INFO_VENDOR:
     // TODO: Level-Zero does not return vendor's name at the moment
     // only the ID.
-<<<<<<< HEAD
-    SET_PARAM_VALUE_STR("Intel");
-  }
-  else if (param_name == PI_DEVICE_INFO_DRIVER_VERSION) {
-    pi_assert(ze_driver_global != nullptr);
-    ze_driver_properties_t ze_driver_properties;
-    ZE_CALL(zeDriverGetProperties(ze_driver_global, &ze_driver_properties));
-    uint32_t ze_driver_version = ze_driver_properties.driverVersion;
-    std::string driver_version =
-        std::to_string(ZE_MAJOR_VERSION(ze_driver_version)) +
-        std::string(".") +
-        std::to_string(ZE_MINOR_VERSION(ze_driver_version));
-    SET_PARAM_VALUE_STR(driver_version.c_str());
-  }
-  else if (param_name == PI_DEVICE_INFO_VERSION) {
-    std::string version = std::to_string(pi_cast<pi_uint32>(device->L0DeviceProperties.version));
-    SET_PARAM_VALUE_STR(version.c_str());
-  }
-  else if (param_name == PI_DEVICE_INFO_PARTITION_MAX_SUB_DEVICES) {
-    uint32_t ze_sub_device_count = 0;
-    ZE_CALL(zeDeviceGetSubDevices(ze_device, &ze_sub_device_count, nullptr));
-    SET_PARAM_VALUE(pi_uint32{ze_sub_device_count});
-  }
-  else if (param_name == PI_DEVICE_INFO_REFERENCE_COUNT) {
-    SET_PARAM_VALUE(pi_uint32{device->RefCount});
-=======
     SET_PARAM_VALUE_STR("Intel(R) Corporation");
     break;
   case PI_DEVICE_INFO_DRIVER_VERSION:
@@ -1001,7 +904,6 @@
     ZE_CALL(zeDeviceGetSubDevices(ZeDevice, &ZeSubDeviceCount, nullptr));
     SET_PARAM_VALUE(pi_uint32{ZeSubDeviceCount});
     break;
->>>>>>> b269e33e
   }
   case PI_DEVICE_INFO_REFERENCE_COUNT:
     SET_PARAM_VALUE(pi_uint32{Device->RefCount});
