//===--------- ur.hpp - Unified Runtime  -----------------------------===//
//
// Part of the LLVM Project, under the Apache License v2.0 with LLVM Exceptions.
// See https://llvm.org/LICENSE.txt for license information.
// SPDX-License-Identifier: Apache-2.0 WITH LLVM-exception
//
//===-----------------------------------------------------------------===//
#pragma once

#include <atomic>
#include <cassert>
#include <cstdint>
#include <cstring>
#include <functional>
#include <iostream>
#include <mutex>
#include <shared_mutex>
#include <string>
#include <thread>
#include <vector>

#include <ur_api.h>

template <class To, class From> To ur_cast(From Value) {
  // TODO: see if more sanity checks are possible.
  assert(sizeof(From) == sizeof(To));
  return (To)(Value);
}

template <> uint32_t inline ur_cast(uint64_t Value) {
  // Cast value and check that we don't lose any information.
  uint32_t CastedValue = (uint32_t)(Value);
  assert((uint64_t)CastedValue == Value);
  return CastedValue;
}

// TODO: promote all of the below extensions to the Unified Runtime
//       and get rid of these ZER_EXT constants.
<<<<<<< HEAD
const int UR_EXT_DEVICE_INFO_END = UR_DEVICE_INFO_FORCE_UINT32;
const int UR_EXT_DEVICE_INFO_BUILD_ON_SUBDEVICE = UR_EXT_DEVICE_INFO_END - 1;
const int UR_EXT_DEVICE_INFO_MAX_WORK_GROUPS_3D = UR_EXT_DEVICE_INFO_END - 2;
// const int UR_DEVICE_INFO_ATOMIC_MEMORY_SCOPE_CAPABILITIES =
//     UR_EXT_DEVICE_INFO_END - 3;
// const int ZER_EXT_DEVICE_INFO_BFLOAT16_MATH_FUNCTIONS =
//     UR_EXT_DEVICE_INFO_END - 4;
const int UR_EXT_DEVICE_INFO_MAX_MEM_BANDWIDTH = UR_EXT_DEVICE_INFO_END - 6;
const int UR_EXT_DEVICE_INFO_GPU_HW_THREADS_PER_EU = UR_EXT_DEVICE_INFO_END - 7;
const int UR_EXT_DEVICE_INFO_GPU_EU_COUNT_PER_SUBSLICE =
    UR_EXT_DEVICE_INFO_END - 8;
const int UR_EXT_DEVICE_INFO_GPU_SLICES = UR_EXT_DEVICE_INFO_END - 9;
// const int UR_DEVICE_INFO_MAX_COMPUTE_QUEUE_INDICES =
//     UR_EXT_DEVICE_INFO_END - 10;
const int UR_EXT_DEVICE_INFO_MEMORY_BUS_WIDTH = UR_EXT_DEVICE_INFO_END - 11;
// const int ZER_EXT_DEVICE_INFO_MEMORY_CLOCK_RATE = UR_EXT_DEVICE_INFO_END -
// 12;
const int UR_EXT_DEVICE_INFO_FREE_MEMORY = UR_EXT_DEVICE_INFO_END - 13;
// const int ZER_EXT_DEVICE_INFO_DEVICE_ID = UR_EXT_DEVICE_INFO_END - 14;
// const int ZER_EXT_DEVICE_INFO_IMAGE_MAX_ARRAY_SIZE =
//     UR_DEVICE_INFO_IMAGE_MAX_ARRAY_SIZE;

=======
>>>>>>> ec3077b5
const ur_device_info_t UR_EXT_DEVICE_INFO_OPENCL_C_VERSION =
    (ur_device_info_t)0x103D;

const ur_command_t UR_EXT_COMMAND_TYPE_USER =
    (ur_command_t)((uint32_t)UR_COMMAND_FORCE_UINT32 - 1);

<<<<<<< HEAD
const int UR_EXT_USM_CAPS_ACCESS = 1 << 0;
const int UR_EXT_USM_CAPS_ATOMIC_ACCESS = 1 << 1;
const int UR_EXT_USM_CAPS_CONCURRENT_ACCESS = 1 << 2;
const int UR_EXT_USM_CAPS_CONCURRENT_ATOMIC_ACCESS = 1 << 3;
=======
/// Program metadata tags recognized by the UR adapters. For kernels the tag
/// must appear after the kernel name.
#define __SYCL_UR_PROGRAM_METADATA_TAG_REQD_WORK_GROUP_SIZE                    \
  "@reqd_work_group_size"
#define __SYCL_UR_PROGRAM_METADATA_GLOBAL_ID_MAPPING "@global_id_mapping"
>>>>>>> ec3077b5

// Terminates the process with a catastrophic error message.
[[noreturn]] inline void die(const char *Message) {
  std::cerr << "die: " << Message << std::endl;
  std::terminate();
}

// A single-threaded app has an opportunity to enable this mode to avoid
// overhead from mutex locking. Default value is 0 which means that single
// thread mode is disabled.
static const bool SingleThreadMode = [] {
  const char *UrRet = std::getenv("UR_L0_SINGLE_THREAD_MODE");
  const char *PiRet = std::getenv("SYCL_PI_LEVEL_ZERO_SINGLE_THREAD_MODE");
  const bool RetVal = UrRet ? std::stoi(UrRet) : (PiRet ? std::stoi(PiRet) : 0);
  return RetVal;
}();

// Class which acts like shared_mutex if SingleThreadMode variable is not set.
// If SingleThreadMode variable is set then mutex operations are turned into
// nop.
class ur_shared_mutex {
  std::shared_mutex Mutex;

public:
  void lock() {
    if (!SingleThreadMode)
      Mutex.lock();
  }
  bool try_lock() { return SingleThreadMode ? true : Mutex.try_lock(); }
  void unlock() {
    if (!SingleThreadMode)
      Mutex.unlock();
  }

  void lock_shared() {
    if (!SingleThreadMode)
      Mutex.lock_shared();
  }
  bool try_lock_shared() {
    return SingleThreadMode ? true : Mutex.try_lock_shared();
  }
  void unlock_shared() {
    if (!SingleThreadMode)
      Mutex.unlock_shared();
  }
};

// Class which acts like std::mutex if SingleThreadMode variable is not set.
// If SingleThreadMode variable is set then mutex operations are turned into
// nop.
class ur_mutex {
  std::mutex Mutex;

public:
  void lock() {
    if (!SingleThreadMode)
      Mutex.lock();
  }
  bool try_lock() { return SingleThreadMode ? true : Mutex.try_lock(); }
  void unlock() {
    if (!SingleThreadMode)
      Mutex.unlock();
  }
};

/// SpinLock is a synchronization primitive, that uses atomic variable and
/// causes thread trying acquire lock wait in loop while repeatedly check if
/// the lock is available.
///
/// One important feature of this implementation is that std::atomic<bool> can
/// be zero-initialized. This allows SpinLock to have trivial constructor and
/// destructor, which makes it possible to use it in global context (unlike
/// std::mutex, that doesn't provide such guarantees).
class SpinLock {
public:
  void lock() {
    while (MLock.test_and_set(std::memory_order_acquire))
      std::this_thread::yield();
  }
  void unlock() { MLock.clear(std::memory_order_release); }

private:
  std::atomic_flag MLock = ATOMIC_FLAG_INIT;
};

// The wrapper for immutable data.
// The data is initialized only once at first access (via ->) with the
// initialization function provided in Init. All subsequent access to
// the data just returns the already stored data.
//
template <class T> struct ZeCache : private T {
  // The initialization function takes a reference to the data
  // it is going to initialize, since it is private here in
  // order to disallow access other than through "->".
  //
  using InitFunctionType = std::function<void(T &)>;
  InitFunctionType Compute{nullptr};
  std::once_flag Computed;

  ZeCache() : T{} {}

  // Access to the fields of the original T data structure.
  T *operator->() {
    std::call_once(Computed, Compute, static_cast<T &>(*this));
    return this;
  }
};

// Helper for one-liner validation
#define UR_ASSERT(condition, error)                                            \
  if (!(condition))                                                            \
    return error;

// TODO: populate with target agnostic handling of UR platforms
struct _ur_platform {};

// Controls tracing UR calls from within the UR itself.
extern bool PrintTrace;

// Apparatus for maintaining immutable cache of platforms.
//
// Note we only create a simple pointer variables such that C++ RT won't
// deallocate them automatically at the end of the main program.
// The heap memory allocated for these global variables reclaimed only at
// explicit tear-down.
extern std::vector<ur_platform_handle_t> *PiPlatformsCache;
extern SpinLock *PiPlatformsCacheMutex;
extern bool PiPlatformCachePopulated;

// The getInfo*/ReturnHelper facilities provide shortcut way of
// writing return bytes for the various getInfo APIs.
namespace ur {
template <typename T, typename Assign>
ur_result_t getInfoImpl(size_t param_value_size, void *param_value,
                        size_t *param_value_size_ret, T value,
                        size_t value_size, Assign &&assign_func) {
  if (!param_value && !param_value_size_ret) {
    return UR_RESULT_ERROR_INVALID_NULL_POINTER;
  }

  if (param_value != nullptr) {

    if (param_value_size < value_size) {
      return UR_RESULT_ERROR_INVALID_SIZE;
    }

    assign_func(param_value, value, value_size);
  }

  if (param_value_size_ret != nullptr) {
    *param_value_size_ret = value_size;
  }

  return UR_RESULT_SUCCESS;
}

template <typename T>
ur_result_t getInfo(size_t param_value_size, void *param_value,
                    size_t *param_value_size_ret, T value) {

  auto assignment = [](void *param_value, T value, size_t value_size) {
    std::ignore = value_size;
    *static_cast<T *>(param_value) = value;
  };

  return getInfoImpl(param_value_size, param_value, param_value_size_ret, value,
                     sizeof(T), assignment);
}

template <typename T>
ur_result_t getInfoArray(size_t array_length, size_t param_value_size,
                         void *param_value, size_t *param_value_size_ret,
                         const T *value) {
  return getInfoImpl(param_value_size, param_value, param_value_size_ret, value,
                     array_length * sizeof(T), memcpy);
}

template <typename T, typename RetType>
ur_result_t getInfoArray(size_t array_length, size_t param_value_size,
                         void *param_value, size_t *param_value_size_ret,
                         const T *value) {
  if (param_value) {
    memset(param_value, 0, param_value_size);
    for (uint32_t I = 0; I < array_length; I++)
      ((RetType *)param_value)[I] = (RetType)value[I];
  }
  if (param_value_size_ret)
    *param_value_size_ret = array_length * sizeof(RetType);
  return UR_RESULT_SUCCESS;
}

template <>
inline ur_result_t
getInfo<const char *>(size_t param_value_size, void *param_value,
                      size_t *param_value_size_ret, const char *value) {
  return getInfoArray(strlen(value) + 1, param_value_size, param_value,
                      param_value_size_ret, value);
}
} // namespace ur

class UrReturnHelper {
public:
  UrReturnHelper(size_t param_value_size, void *param_value,
                 size_t *param_value_size_ret)
      : param_value_size(param_value_size), param_value(param_value),
        param_value_size_ret(param_value_size_ret) {}

  // A version where in/out info size is represented by a single pointer
  // to a value which is updated on return
  UrReturnHelper(size_t *param_value_size, void *param_value)
      : param_value_size(*param_value_size), param_value(param_value),
        param_value_size_ret(param_value_size) {}

  // Scalar return value
  template <class T> ur_result_t operator()(const T &t) {
    return ur::getInfo(param_value_size, param_value, param_value_size_ret, t);
  }

  // Array return value
  template <class T> ur_result_t operator()(const T *t, size_t s) {
    return ur::getInfoArray(s, param_value_size, param_value,
                            param_value_size_ret, t);
  }

  // Array return value where element type is differrent from T
  template <class RetType, class T>
  ur_result_t operator()(const T *t, size_t s) {
    return ur::getInfoArray<T, RetType>(s, param_value_size, param_value,
                                        param_value_size_ret, t);
  }

protected:
  size_t param_value_size;
  void *param_value;
  size_t *param_value_size_ret;
};
<|MERGE_RESOLUTION|>--- conflicted
+++ resolved
@@ -1,317 +1,285 @@
-//===--------- ur.hpp - Unified Runtime  -----------------------------===//
-//
-// Part of the LLVM Project, under the Apache License v2.0 with LLVM Exceptions.
-// See https://llvm.org/LICENSE.txt for license information.
-// SPDX-License-Identifier: Apache-2.0 WITH LLVM-exception
-//
-//===-----------------------------------------------------------------===//
-#pragma once
-
-#include <atomic>
-#include <cassert>
-#include <cstdint>
-#include <cstring>
-#include <functional>
-#include <iostream>
-#include <mutex>
-#include <shared_mutex>
-#include <string>
-#include <thread>
-#include <vector>
-
-#include <ur_api.h>
-
-template <class To, class From> To ur_cast(From Value) {
-  // TODO: see if more sanity checks are possible.
-  assert(sizeof(From) == sizeof(To));
-  return (To)(Value);
-}
-
-template <> uint32_t inline ur_cast(uint64_t Value) {
-  // Cast value and check that we don't lose any information.
-  uint32_t CastedValue = (uint32_t)(Value);
-  assert((uint64_t)CastedValue == Value);
-  return CastedValue;
-}
-
-// TODO: promote all of the below extensions to the Unified Runtime
-//       and get rid of these ZER_EXT constants.
-<<<<<<< HEAD
-const int UR_EXT_DEVICE_INFO_END = UR_DEVICE_INFO_FORCE_UINT32;
-const int UR_EXT_DEVICE_INFO_BUILD_ON_SUBDEVICE = UR_EXT_DEVICE_INFO_END - 1;
-const int UR_EXT_DEVICE_INFO_MAX_WORK_GROUPS_3D = UR_EXT_DEVICE_INFO_END - 2;
-// const int UR_DEVICE_INFO_ATOMIC_MEMORY_SCOPE_CAPABILITIES =
-//     UR_EXT_DEVICE_INFO_END - 3;
-// const int ZER_EXT_DEVICE_INFO_BFLOAT16_MATH_FUNCTIONS =
-//     UR_EXT_DEVICE_INFO_END - 4;
-const int UR_EXT_DEVICE_INFO_MAX_MEM_BANDWIDTH = UR_EXT_DEVICE_INFO_END - 6;
-const int UR_EXT_DEVICE_INFO_GPU_HW_THREADS_PER_EU = UR_EXT_DEVICE_INFO_END - 7;
-const int UR_EXT_DEVICE_INFO_GPU_EU_COUNT_PER_SUBSLICE =
-    UR_EXT_DEVICE_INFO_END - 8;
-const int UR_EXT_DEVICE_INFO_GPU_SLICES = UR_EXT_DEVICE_INFO_END - 9;
-// const int UR_DEVICE_INFO_MAX_COMPUTE_QUEUE_INDICES =
-//     UR_EXT_DEVICE_INFO_END - 10;
-const int UR_EXT_DEVICE_INFO_MEMORY_BUS_WIDTH = UR_EXT_DEVICE_INFO_END - 11;
-// const int ZER_EXT_DEVICE_INFO_MEMORY_CLOCK_RATE = UR_EXT_DEVICE_INFO_END -
-// 12;
-const int UR_EXT_DEVICE_INFO_FREE_MEMORY = UR_EXT_DEVICE_INFO_END - 13;
-// const int ZER_EXT_DEVICE_INFO_DEVICE_ID = UR_EXT_DEVICE_INFO_END - 14;
-// const int ZER_EXT_DEVICE_INFO_IMAGE_MAX_ARRAY_SIZE =
-//     UR_DEVICE_INFO_IMAGE_MAX_ARRAY_SIZE;
-
-=======
->>>>>>> ec3077b5
-const ur_device_info_t UR_EXT_DEVICE_INFO_OPENCL_C_VERSION =
-    (ur_device_info_t)0x103D;
-
-const ur_command_t UR_EXT_COMMAND_TYPE_USER =
-    (ur_command_t)((uint32_t)UR_COMMAND_FORCE_UINT32 - 1);
-
-<<<<<<< HEAD
-const int UR_EXT_USM_CAPS_ACCESS = 1 << 0;
-const int UR_EXT_USM_CAPS_ATOMIC_ACCESS = 1 << 1;
-const int UR_EXT_USM_CAPS_CONCURRENT_ACCESS = 1 << 2;
-const int UR_EXT_USM_CAPS_CONCURRENT_ATOMIC_ACCESS = 1 << 3;
-=======
-/// Program metadata tags recognized by the UR adapters. For kernels the tag
-/// must appear after the kernel name.
-#define __SYCL_UR_PROGRAM_METADATA_TAG_REQD_WORK_GROUP_SIZE                    \
-  "@reqd_work_group_size"
-#define __SYCL_UR_PROGRAM_METADATA_GLOBAL_ID_MAPPING "@global_id_mapping"
->>>>>>> ec3077b5
-
-// Terminates the process with a catastrophic error message.
-[[noreturn]] inline void die(const char *Message) {
-  std::cerr << "die: " << Message << std::endl;
-  std::terminate();
-}
-
-// A single-threaded app has an opportunity to enable this mode to avoid
-// overhead from mutex locking. Default value is 0 which means that single
-// thread mode is disabled.
-static const bool SingleThreadMode = [] {
-  const char *UrRet = std::getenv("UR_L0_SINGLE_THREAD_MODE");
-  const char *PiRet = std::getenv("SYCL_PI_LEVEL_ZERO_SINGLE_THREAD_MODE");
-  const bool RetVal = UrRet ? std::stoi(UrRet) : (PiRet ? std::stoi(PiRet) : 0);
-  return RetVal;
-}();
-
-// Class which acts like shared_mutex if SingleThreadMode variable is not set.
-// If SingleThreadMode variable is set then mutex operations are turned into
-// nop.
-class ur_shared_mutex {
-  std::shared_mutex Mutex;
-
-public:
-  void lock() {
-    if (!SingleThreadMode)
-      Mutex.lock();
-  }
-  bool try_lock() { return SingleThreadMode ? true : Mutex.try_lock(); }
-  void unlock() {
-    if (!SingleThreadMode)
-      Mutex.unlock();
-  }
-
-  void lock_shared() {
-    if (!SingleThreadMode)
-      Mutex.lock_shared();
-  }
-  bool try_lock_shared() {
-    return SingleThreadMode ? true : Mutex.try_lock_shared();
-  }
-  void unlock_shared() {
-    if (!SingleThreadMode)
-      Mutex.unlock_shared();
-  }
-};
-
-// Class which acts like std::mutex if SingleThreadMode variable is not set.
-// If SingleThreadMode variable is set then mutex operations are turned into
-// nop.
-class ur_mutex {
-  std::mutex Mutex;
-
-public:
-  void lock() {
-    if (!SingleThreadMode)
-      Mutex.lock();
-  }
-  bool try_lock() { return SingleThreadMode ? true : Mutex.try_lock(); }
-  void unlock() {
-    if (!SingleThreadMode)
-      Mutex.unlock();
-  }
-};
-
-/// SpinLock is a synchronization primitive, that uses atomic variable and
-/// causes thread trying acquire lock wait in loop while repeatedly check if
-/// the lock is available.
-///
-/// One important feature of this implementation is that std::atomic<bool> can
-/// be zero-initialized. This allows SpinLock to have trivial constructor and
-/// destructor, which makes it possible to use it in global context (unlike
-/// std::mutex, that doesn't provide such guarantees).
-class SpinLock {
-public:
-  void lock() {
-    while (MLock.test_and_set(std::memory_order_acquire))
-      std::this_thread::yield();
-  }
-  void unlock() { MLock.clear(std::memory_order_release); }
-
-private:
-  std::atomic_flag MLock = ATOMIC_FLAG_INIT;
-};
-
-// The wrapper for immutable data.
-// The data is initialized only once at first access (via ->) with the
-// initialization function provided in Init. All subsequent access to
-// the data just returns the already stored data.
-//
-template <class T> struct ZeCache : private T {
-  // The initialization function takes a reference to the data
-  // it is going to initialize, since it is private here in
-  // order to disallow access other than through "->".
-  //
-  using InitFunctionType = std::function<void(T &)>;
-  InitFunctionType Compute{nullptr};
-  std::once_flag Computed;
-
-  ZeCache() : T{} {}
-
-  // Access to the fields of the original T data structure.
-  T *operator->() {
-    std::call_once(Computed, Compute, static_cast<T &>(*this));
-    return this;
-  }
-};
-
-// Helper for one-liner validation
-#define UR_ASSERT(condition, error)                                            \
-  if (!(condition))                                                            \
-    return error;
-
-// TODO: populate with target agnostic handling of UR platforms
-struct _ur_platform {};
-
-// Controls tracing UR calls from within the UR itself.
-extern bool PrintTrace;
-
-// Apparatus for maintaining immutable cache of platforms.
-//
-// Note we only create a simple pointer variables such that C++ RT won't
-// deallocate them automatically at the end of the main program.
-// The heap memory allocated for these global variables reclaimed only at
-// explicit tear-down.
-extern std::vector<ur_platform_handle_t> *PiPlatformsCache;
-extern SpinLock *PiPlatformsCacheMutex;
-extern bool PiPlatformCachePopulated;
-
-// The getInfo*/ReturnHelper facilities provide shortcut way of
-// writing return bytes for the various getInfo APIs.
-namespace ur {
-template <typename T, typename Assign>
-ur_result_t getInfoImpl(size_t param_value_size, void *param_value,
-                        size_t *param_value_size_ret, T value,
-                        size_t value_size, Assign &&assign_func) {
-  if (!param_value && !param_value_size_ret) {
-    return UR_RESULT_ERROR_INVALID_NULL_POINTER;
-  }
-
-  if (param_value != nullptr) {
-
-    if (param_value_size < value_size) {
-      return UR_RESULT_ERROR_INVALID_SIZE;
-    }
-
-    assign_func(param_value, value, value_size);
-  }
-
-  if (param_value_size_ret != nullptr) {
-    *param_value_size_ret = value_size;
-  }
-
-  return UR_RESULT_SUCCESS;
-}
-
-template <typename T>
-ur_result_t getInfo(size_t param_value_size, void *param_value,
-                    size_t *param_value_size_ret, T value) {
-
-  auto assignment = [](void *param_value, T value, size_t value_size) {
-    std::ignore = value_size;
-    *static_cast<T *>(param_value) = value;
-  };
-
-  return getInfoImpl(param_value_size, param_value, param_value_size_ret, value,
-                     sizeof(T), assignment);
-}
-
-template <typename T>
-ur_result_t getInfoArray(size_t array_length, size_t param_value_size,
-                         void *param_value, size_t *param_value_size_ret,
-                         const T *value) {
-  return getInfoImpl(param_value_size, param_value, param_value_size_ret, value,
-                     array_length * sizeof(T), memcpy);
-}
-
-template <typename T, typename RetType>
-ur_result_t getInfoArray(size_t array_length, size_t param_value_size,
-                         void *param_value, size_t *param_value_size_ret,
-                         const T *value) {
-  if (param_value) {
-    memset(param_value, 0, param_value_size);
-    for (uint32_t I = 0; I < array_length; I++)
-      ((RetType *)param_value)[I] = (RetType)value[I];
-  }
-  if (param_value_size_ret)
-    *param_value_size_ret = array_length * sizeof(RetType);
-  return UR_RESULT_SUCCESS;
-}
-
-template <>
-inline ur_result_t
-getInfo<const char *>(size_t param_value_size, void *param_value,
-                      size_t *param_value_size_ret, const char *value) {
-  return getInfoArray(strlen(value) + 1, param_value_size, param_value,
-                      param_value_size_ret, value);
-}
-} // namespace ur
-
-class UrReturnHelper {
-public:
-  UrReturnHelper(size_t param_value_size, void *param_value,
-                 size_t *param_value_size_ret)
-      : param_value_size(param_value_size), param_value(param_value),
-        param_value_size_ret(param_value_size_ret) {}
-
-  // A version where in/out info size is represented by a single pointer
-  // to a value which is updated on return
-  UrReturnHelper(size_t *param_value_size, void *param_value)
-      : param_value_size(*param_value_size), param_value(param_value),
-        param_value_size_ret(param_value_size) {}
-
-  // Scalar return value
-  template <class T> ur_result_t operator()(const T &t) {
-    return ur::getInfo(param_value_size, param_value, param_value_size_ret, t);
-  }
-
-  // Array return value
-  template <class T> ur_result_t operator()(const T *t, size_t s) {
-    return ur::getInfoArray(s, param_value_size, param_value,
-                            param_value_size_ret, t);
-  }
-
-  // Array return value where element type is differrent from T
-  template <class RetType, class T>
-  ur_result_t operator()(const T *t, size_t s) {
-    return ur::getInfoArray<T, RetType>(s, param_value_size, param_value,
-                                        param_value_size_ret, t);
-  }
-
-protected:
-  size_t param_value_size;
-  void *param_value;
-  size_t *param_value_size_ret;
-};
+//===--------- ur.hpp - Unified Runtime  -----------------------------===//
+//
+// Part of the LLVM Project, under the Apache License v2.0 with LLVM Exceptions.
+// See https://llvm.org/LICENSE.txt for license information.
+// SPDX-License-Identifier: Apache-2.0 WITH LLVM-exception
+//
+//===-----------------------------------------------------------------===//
+#pragma once
+
+#include <atomic>
+#include <cassert>
+#include <cstdint>
+#include <cstring>
+#include <functional>
+#include <iostream>
+#include <mutex>
+#include <shared_mutex>
+#include <string>
+#include <thread>
+#include <vector>
+
+#include <ur_api.h>
+
+template <class To, class From> To ur_cast(From Value) {
+  // TODO: see if more sanity checks are possible.
+  assert(sizeof(From) == sizeof(To));
+  return (To)(Value);
+}
+
+template <> uint32_t inline ur_cast(uint64_t Value) {
+  // Cast value and check that we don't lose any information.
+  uint32_t CastedValue = (uint32_t)(Value);
+  assert((uint64_t)CastedValue == Value);
+  return CastedValue;
+}
+
+// TODO: promote all of the below extensions to the Unified Runtime
+//       and get rid of these ZER_EXT constants.
+const ur_device_info_t UR_EXT_DEVICE_INFO_OPENCL_C_VERSION =
+    (ur_device_info_t)0x103D;
+
+const ur_command_t UR_EXT_COMMAND_TYPE_USER =
+    (ur_command_t)((uint32_t)UR_COMMAND_FORCE_UINT32 - 1);
+
+/// Program metadata tags recognized by the UR adapters. For kernels the tag
+/// must appear after the kernel name.
+#define __SYCL_UR_PROGRAM_METADATA_TAG_REQD_WORK_GROUP_SIZE                    \
+  "@reqd_work_group_size"
+#define __SYCL_UR_PROGRAM_METADATA_GLOBAL_ID_MAPPING "@global_id_mapping"
+
+// Terminates the process with a catastrophic error message.
+[[noreturn]] inline void die(const char *Message) {
+  std::cerr << "die: " << Message << std::endl;
+  std::terminate();
+}
+
+// A single-threaded app has an opportunity to enable this mode to avoid
+// overhead from mutex locking. Default value is 0 which means that single
+// thread mode is disabled.
+static const bool SingleThreadMode = [] {
+  const char *UrRet = std::getenv("UR_L0_SINGLE_THREAD_MODE");
+  const char *PiRet = std::getenv("SYCL_PI_LEVEL_ZERO_SINGLE_THREAD_MODE");
+  const bool RetVal = UrRet ? std::stoi(UrRet) : (PiRet ? std::stoi(PiRet) : 0);
+  return RetVal;
+}();
+
+// Class which acts like shared_mutex if SingleThreadMode variable is not set.
+// If SingleThreadMode variable is set then mutex operations are turned into
+// nop.
+class ur_shared_mutex {
+  std::shared_mutex Mutex;
+
+public:
+  void lock() {
+    if (!SingleThreadMode)
+      Mutex.lock();
+  }
+  bool try_lock() { return SingleThreadMode ? true : Mutex.try_lock(); }
+  void unlock() {
+    if (!SingleThreadMode)
+      Mutex.unlock();
+  }
+
+  void lock_shared() {
+    if (!SingleThreadMode)
+      Mutex.lock_shared();
+  }
+  bool try_lock_shared() {
+    return SingleThreadMode ? true : Mutex.try_lock_shared();
+  }
+  void unlock_shared() {
+    if (!SingleThreadMode)
+      Mutex.unlock_shared();
+  }
+};
+
+// Class which acts like std::mutex if SingleThreadMode variable is not set.
+// If SingleThreadMode variable is set then mutex operations are turned into
+// nop.
+class ur_mutex {
+  std::mutex Mutex;
+
+public:
+  void lock() {
+    if (!SingleThreadMode)
+      Mutex.lock();
+  }
+  bool try_lock() { return SingleThreadMode ? true : Mutex.try_lock(); }
+  void unlock() {
+    if (!SingleThreadMode)
+      Mutex.unlock();
+  }
+};
+
+/// SpinLock is a synchronization primitive, that uses atomic variable and
+/// causes thread trying acquire lock wait in loop while repeatedly check if
+/// the lock is available.
+///
+/// One important feature of this implementation is that std::atomic<bool> can
+/// be zero-initialized. This allows SpinLock to have trivial constructor and
+/// destructor, which makes it possible to use it in global context (unlike
+/// std::mutex, that doesn't provide such guarantees).
+class SpinLock {
+public:
+  void lock() {
+    while (MLock.test_and_set(std::memory_order_acquire))
+      std::this_thread::yield();
+  }
+  void unlock() { MLock.clear(std::memory_order_release); }
+
+private:
+  std::atomic_flag MLock = ATOMIC_FLAG_INIT;
+};
+
+// The wrapper for immutable data.
+// The data is initialized only once at first access (via ->) with the
+// initialization function provided in Init. All subsequent access to
+// the data just returns the already stored data.
+//
+template <class T> struct ZeCache : private T {
+  // The initialization function takes a reference to the data
+  // it is going to initialize, since it is private here in
+  // order to disallow access other than through "->".
+  //
+  using InitFunctionType = std::function<void(T &)>;
+  InitFunctionType Compute{nullptr};
+  std::once_flag Computed;
+
+  ZeCache() : T{} {}
+
+  // Access to the fields of the original T data structure.
+  T *operator->() {
+    std::call_once(Computed, Compute, static_cast<T &>(*this));
+    return this;
+  }
+};
+
+// Helper for one-liner validation
+#define UR_ASSERT(condition, error)                                            \
+  if (!(condition))                                                            \
+    return error;
+
+// TODO: populate with target agnostic handling of UR platforms
+struct _ur_platform {};
+
+// Controls tracing UR calls from within the UR itself.
+extern bool PrintTrace;
+
+// Apparatus for maintaining immutable cache of platforms.
+//
+// Note we only create a simple pointer variables such that C++ RT won't
+// deallocate them automatically at the end of the main program.
+// The heap memory allocated for these global variables reclaimed only at
+// explicit tear-down.
+extern std::vector<ur_platform_handle_t> *PiPlatformsCache;
+extern SpinLock *PiPlatformsCacheMutex;
+extern bool PiPlatformCachePopulated;
+
+// The getInfo*/ReturnHelper facilities provide shortcut way of
+// writing return bytes for the various getInfo APIs.
+namespace ur {
+template <typename T, typename Assign>
+ur_result_t getInfoImpl(size_t param_value_size, void *param_value,
+                        size_t *param_value_size_ret, T value,
+                        size_t value_size, Assign &&assign_func) {
+  if (!param_value && !param_value_size_ret) {
+    return UR_RESULT_ERROR_INVALID_NULL_POINTER;
+  }
+
+  if (param_value != nullptr) {
+
+    if (param_value_size < value_size) {
+      return UR_RESULT_ERROR_INVALID_SIZE;
+    }
+
+    assign_func(param_value, value, value_size);
+  }
+
+  if (param_value_size_ret != nullptr) {
+    *param_value_size_ret = value_size;
+  }
+
+  return UR_RESULT_SUCCESS;
+}
+
+template <typename T>
+ur_result_t getInfo(size_t param_value_size, void *param_value,
+                    size_t *param_value_size_ret, T value) {
+
+  auto assignment = [](void *param_value, T value, size_t value_size) {
+    std::ignore = value_size;
+    *static_cast<T *>(param_value) = value;
+  };
+
+  return getInfoImpl(param_value_size, param_value, param_value_size_ret, value,
+                     sizeof(T), assignment);
+}
+
+template <typename T>
+ur_result_t getInfoArray(size_t array_length, size_t param_value_size,
+                         void *param_value, size_t *param_value_size_ret,
+                         const T *value) {
+  return getInfoImpl(param_value_size, param_value, param_value_size_ret, value,
+                     array_length * sizeof(T), memcpy);
+}
+
+template <typename T, typename RetType>
+ur_result_t getInfoArray(size_t array_length, size_t param_value_size,
+                         void *param_value, size_t *param_value_size_ret,
+                         const T *value) {
+  if (param_value) {
+    memset(param_value, 0, param_value_size);
+    for (uint32_t I = 0; I < array_length; I++)
+      ((RetType *)param_value)[I] = (RetType)value[I];
+  }
+  if (param_value_size_ret)
+    *param_value_size_ret = array_length * sizeof(RetType);
+  return UR_RESULT_SUCCESS;
+}
+
+template <>
+inline ur_result_t
+getInfo<const char *>(size_t param_value_size, void *param_value,
+                      size_t *param_value_size_ret, const char *value) {
+  return getInfoArray(strlen(value) + 1, param_value_size, param_value,
+                      param_value_size_ret, value);
+}
+} // namespace ur
+
+class UrReturnHelper {
+public:
+  UrReturnHelper(size_t param_value_size, void *param_value,
+                 size_t *param_value_size_ret)
+      : param_value_size(param_value_size), param_value(param_value),
+        param_value_size_ret(param_value_size_ret) {}
+
+  // A version where in/out info size is represented by a single pointer
+  // to a value which is updated on return
+  UrReturnHelper(size_t *param_value_size, void *param_value)
+      : param_value_size(*param_value_size), param_value(param_value),
+        param_value_size_ret(param_value_size) {}
+
+  // Scalar return value
+  template <class T> ur_result_t operator()(const T &t) {
+    return ur::getInfo(param_value_size, param_value, param_value_size_ret, t);
+  }
+
+  // Array return value
+  template <class T> ur_result_t operator()(const T *t, size_t s) {
+    return ur::getInfoArray(s, param_value_size, param_value,
+                            param_value_size_ret, t);
+  }
+
+  // Array return value where element type is differrent from T
+  template <class RetType, class T>
+  ur_result_t operator()(const T *t, size_t s) {
+    return ur::getInfoArray<T, RetType>(s, param_value_size, param_value,
+                                        param_value_size_ret, t);
+  }
+
+protected:
+  size_t param_value_size;
+  void *param_value;
+  size_t *param_value_size_ret;
+};