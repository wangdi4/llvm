--- conflicted
+++ resolved
@@ -20,11 +20,7 @@
   include(FetchContent)
 
   set(UNIFIED_RUNTIME_REPO "https://github.com/oneapi-src/unified-runtime.git")
-<<<<<<< HEAD
-  set(UNIFIED_RUNTIME_TAG 74843ea0800e6fb7ce0f82e0ef991fc258f4b9bd)
-=======
   set(UNIFIED_RUNTIME_TAG 3c6f02c7a76a0448a83932d93c2dbeff25af70aa)
->>>>>>> ec3077b5
 
   if(INTEL_CUSTOMIZATION)
     # 1Source policy is to use internal mirrors as much as possible.
