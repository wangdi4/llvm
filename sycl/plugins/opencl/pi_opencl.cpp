--- conflicted
+++ resolved
@@ -402,10 +402,7 @@
 }
 
 pi_result OCL(piextProgramCreateWithNativeHandle)(pi_native_handle nativeHandle,
-<<<<<<< HEAD
-=======
                                                   pi_context, // INTEL
->>>>>>> bcfd779c
                                                   pi_program *piProgram) {
   assert(piProgram != nullptr);
   *piProgram = reinterpret_cast<pi_program>(nativeHandle);
