# INTEL_CUSTOMIZATION
#
# INTEL CONFIDENTIAL
#
# Modifications, Copyright (C) 2021 Intel Corporation
#
# This software and the related documents are Intel copyrighted materials, and
# your use of them is governed by the express license under which they were
# provided to you ("License"). Unless the License provides otherwise, you may not
# use, modify, copy, publish, distribute, disclose or transmit this software or
# the related documents without Intel's prior written permission.
#
# This software and the related documents are provided as is, with no express
# or implied warranties, other than those that are expressly stated in the
# License.
#
# end INTEL_CUSTOMIZATION
#TODO:
#1. Figure out why CMP0057 has to be set. Should have been taken care of earlier in the build
#2. Use AddLLVM to modify the build and access config options
#cmake_policy(SET CMP0057 NEW)
#include(AddLLVM)

# Plugin for OpenCL
# Create Shared library for libpi_opencl.so.
#TODO: remove dependency on pi.h in sycl project.
#TODO: Currently, the pi.h header is common between sycl and plugin library sources.
#This can be changed by copying the pi.h file in the plugins project.

add_sycl_plugin(opencl
  SOURCES
    "${sycl_inc_dir}/CL/sycl/detail/pi.h"
    "pi_opencl.cpp"
  LIBRARIES
    OpenCL-ICD
)

<<<<<<< HEAD
# INTEL_CUSTOMIZATION
dpcpptarget_add_resource_file(pi_opencl
                              "pi_opencl.dll"
                              "Intel(R) oneAPI DPC++ Library"
                              "Intel(R) oneAPI DPC++ Library")
#end INTEL_CUSTOMIZATION

set_target_properties(pi_opencl PROPERTIES LINKER_LANGUAGE CXX)

target_compile_definitions(pi_opencl PRIVATE PI_OPENCL_AVAILABLE)
=======
set_target_properties(pi_opencl PROPERTIES LINKER_LANGUAGE CXX)
>>>>>>> 6db064ae
<|MERGE_RESOLUTION|>--- conflicted
+++ resolved
@@ -35,7 +35,6 @@
     OpenCL-ICD
 )
 
-<<<<<<< HEAD
 # INTEL_CUSTOMIZATION
 dpcpptarget_add_resource_file(pi_opencl
                               "pi_opencl.dll"
@@ -43,9 +42,4 @@
                               "Intel(R) oneAPI DPC++ Library")
 #end INTEL_CUSTOMIZATION
 
-set_target_properties(pi_opencl PROPERTIES LINKER_LANGUAGE CXX)
-
-target_compile_definitions(pi_opencl PRIVATE PI_OPENCL_AVAILABLE)
-=======
-set_target_properties(pi_opencl PROPERTIES LINKER_LANGUAGE CXX)
->>>>>>> 6db064ae
+set_target_properties(pi_opencl PROPERTIES LINKER_LANGUAGE CXX)