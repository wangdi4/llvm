//===------- pi_level_zero.hpp - Level Zero Plugin -------------------===//
//
// Part of the LLVM Project, under the Apache License v2.0 with LLVM Exceptions.
// See https://llvm.org/LICENSE.txt for license information.
// SPDX-License-Identifier: Apache-2.0 WITH LLVM-exception
//
//===-----------------------------------------------------------------===//

/// \defgroup sycl_pi_level_zero Level Zero Plugin
/// \ingroup sycl_pi

/// \file pi_level_zero.hpp
/// Declarations for Level Zero Plugin. It is the interface between the
/// device-agnostic SYCL runtime layer and underlying Level Zero runtime.
///
/// \ingroup sycl_pi_level_zero

#ifndef PI_LEVEL_ZERO_HPP
#define PI_LEVEL_ZERO_HPP

#include <CL/sycl/detail/pi.h>
#include <atomic>
#include <cassert>
#include <cstring>
#include <iostream>
#include <list>
#include <map>
#include <memory>
#include <mutex>
#include <unordered_map>
#include <vector>

#include <level_zero/ze_api.h>

#include "usm_allocator.hpp"

template <class To, class From> To pi_cast(From Value) {
  // TODO: see if more sanity checks are possible.
  assert(sizeof(From) == sizeof(To));
  return (To)(Value);
}

template <> uint32_t pi_cast(uint64_t Value) {
  // Cast value and check that we don't lose any information.
  uint32_t CastedValue = (uint32_t)(Value);
  assert((uint64_t)CastedValue == Value);
  return CastedValue;
}

// TODO: Currently die is defined in each plugin. Probably some
// common header file with utilities should be created.
[[noreturn]] void die(const char *Message) {
  std::cerr << "die: " << Message << std::endl;
  std::terminate();
}

// Base class to store common data
struct _pi_object {
  _pi_object() : RefCount{1} {}

  // Level Zero doesn't do the reference counting, so we have to do.
  // Must be atomic to prevent data race when incrementing/decrementing.
  std::atomic<pi_uint32> RefCount;
};

// Define the types that are opaque in pi.h in a manner suitabale for Level Zero
// plugin

struct _pi_platform {
  _pi_platform(ze_driver_handle_t Driver) : ZeDriver{Driver} {}

  // Level Zero lacks the notion of a platform, but there is a driver, which is
  // a pretty good fit to keep here.
  ze_driver_handle_t ZeDriver;

  // Cache versions info from zeDriverGetProperties.
  std::string ZeDriverVersion;
  std::string ZeDriverApiVersion;

  // Cache pi_devices for reuse
  std::vector<std::unique_ptr<_pi_device>> PiDevicesCache;
  std::mutex PiDevicesCacheMutex;
  pi_device getDeviceFromNativeHandle(ze_device_handle_t);
<<<<<<< HEAD
=======
  bool DeviceCachePopulated = false;
>>>>>>> 6c8b510a

  // Maximum Number of Command Lists that can be created.
  // This Value is initialized to 20000, but can be changed by the user
  // thru the environment variable SYCL_PI_LEVEL_ZERO_MAX_COMMAND_LIST_CACHE
  // ie SYCL_PI_LEVEL_ZERO_MAX_COMMAND_LIST_CACHE =10000.
  int ZeMaxCommandListCache = 0;

  // Current number of L0 Command Lists created on this platform.
  // this number must not exceed ZeMaxCommandListCache.
  std::atomic<int> ZeGlobalCommandListCount{0};
};

// Implements memory allocation via L0 RT for USM allocator interface.
class USMMemoryAllocBase : public SystemMemory {
protected:
  pi_context Context;
  pi_device Device;
  // Internal allocation routine which must be implemented for each allocation
  // type
  virtual pi_result allocateImpl(void **ResultPtr, size_t Size,
                                 pi_uint32 Alignment) = 0;

public:
  USMMemoryAllocBase(pi_context Ctx, pi_device Dev)
      : Context{Ctx}, Device{Dev} {}
  void *allocate(size_t Size) override final;
  void *allocate(size_t Size, size_t Alignment) override final;
  void deallocate(void *Ptr) override final;
};

// Allocation routines for shared memory type
class USMSharedMemoryAlloc : public USMMemoryAllocBase {
protected:
  pi_result allocateImpl(void **ResultPtr, size_t Size,
                         pi_uint32 Alignment) override;

public:
  USMSharedMemoryAlloc(pi_context Ctx, pi_device Dev)
      : USMMemoryAllocBase(Ctx, Dev) {}
};

// Allocation routines for device memory type
class USMDeviceMemoryAlloc : public USMMemoryAllocBase {
protected:
  pi_result allocateImpl(void **ResultPtr, size_t Size,
                         pi_uint32 Alignment) override;

public:
  USMDeviceMemoryAlloc(pi_context Ctx, pi_device Dev)
      : USMMemoryAllocBase(Ctx, Dev) {}
};

struct _pi_device : _pi_object {
  _pi_device(ze_device_handle_t Device, pi_platform Plt,
             bool isSubDevice = false)
      : ZeDevice{Device}, Platform{Plt}, IsSubDevice{isSubDevice},
        ZeDeviceProperties{}, ZeDeviceComputeProperties{} {
    // NOTE: one must additionally call initialize() to complete
    // PI device creation.
  }

  // Keep the ordinal of a "compute" commands group, where we send all
  // commands currently.
  // TODO[1.0]: discover "copy" command group as well to use for memory
  // copying operations exclusively.
  //
  uint32_t ZeComputeQueueGroupIndex;

  // Initialize the entire PI device.
  pi_result initialize();

  // Level Zero device handle.
  ze_device_handle_t ZeDevice;

  // PI platform to which this device belongs.
  pi_platform Platform;

  // Mutex Lock for the Command List Cache
  std::mutex ZeCommandListCacheMutex;
  // Cache of all currently Available Command Lists for use by PI APIs
  std::list<ze_command_list_handle_t> ZeCommandListCache;

  // Indicates if this is a root-device or a sub-device.
  // Technically this information can be queried from a device handle, but it
  // seems better to just keep it here.
  bool IsSubDevice;

  // Retrieves a command list for executing on this device along with
  // a fence to be used in tracking the execution of this command list.
  // If a command list has been created on this device which has
  // completed its commands, then that command list and its associated fence
  // will be reused. Otherwise, a new command list and fence will be created for
  // running on this device. L0 fences are created on a L0 command queue so the
  // caller must pass a command queue to create a new fence for the new command
  // list if a command list/fence pair is not available. All Command Lists &
  // associated fences are destroyed at Device Release.
  // If AllowBatching is true, then the command list returned may already have
  // command in it, if AllowBatching is false, any open command lists that
  // already exist in Queue will be closed and executed.
  pi_result getAvailableCommandList(pi_queue Queue,
                                    ze_command_list_handle_t *ZeCommandList,
                                    ze_fence_handle_t *ZeFence,
                                    bool AllowBatching = false);

  // Cache of the immutable device properties.
  ze_device_properties_t ZeDeviceProperties;
  ze_device_compute_properties_t ZeDeviceComputeProperties;
};

struct _pi_context : _pi_object {
<<<<<<< HEAD
  _pi_context(pi_uint32 NumDevices, const pi_device *Devs)
      : Devices{Devs, Devs + NumDevices}, ZeCommandListInit{nullptr},
        ZeEventPool{nullptr}, NumEventsAvailableInEventPool{},
        NumEventsLiveInEventPool{} {}
=======
  _pi_context(ze_context_handle_t ZeContext, pi_uint32 NumDevices,
              const pi_device *Devs)
      : ZeContext{ZeContext}, Devices{Devs, Devs + NumDevices},
        ZeCommandListInit{nullptr}, ZeEventPool{nullptr},
        NumEventsAvailableInEventPool{}, NumEventsLiveInEventPool{} {
    // Create USM allocator context for each pair (device, context).
    for (uint32_t I = 0; I < NumDevices; I++) {
      pi_device Device = Devs[I];
      SharedMemAllocContexts.emplace(
          std::piecewise_construct, std::make_tuple(Device),
          std::make_tuple(std::unique_ptr<SystemMemory>(
              new USMSharedMemoryAlloc(this, Device))));
      DeviceMemAllocContexts.emplace(
          std::piecewise_construct, std::make_tuple(Device),
          std::make_tuple(std::unique_ptr<SystemMemory>(
              new USMDeviceMemoryAlloc(this, Device))));
      // NOTE: one must additionally call initialize() to complete
      // PI context creation.
    }
  }

  // Initialize the PI context.
  pi_result initialize();

  // Finalize the PI context
  pi_result finalize();
>>>>>>> 6c8b510a

  // A L0 context handle is primarily used during creation and management of
  // resources that may be used by multiple devices.
  ze_context_handle_t ZeContext;

  // Keep the PI devices this PI context was created for.
  std::vector<pi_device> Devices;

  // Immediate Level Zero command list for the device in this context, to be
  // used for initializations. To be created as:
  // - Immediate command list: So any command appended to it is immediately
  //   offloaded to the device.
  // - Synchronous: So implicit synchronization is made inside the level-zero
  //   driver.
  // There will be a list of immediate command lists (for each device) when
  // support of the multiple devices per context will be added.
  ze_command_list_handle_t ZeCommandListInit;

  // Get index of the free slot in the available pool. If there is no avialble
  // pool then create new one.
  ze_result_t getFreeSlotInExistingOrNewPool(ze_event_pool_handle_t &,
                                             size_t &);

  // If event is destroyed then decrement number of events living in the pool
  // and destroy the pool if there are no alive events.
  ze_result_t decrementAliveEventsInPool(ze_event_pool_handle_t pool);

  // Store USM allocator context(internal allocator structures)
  // for USM shared/host and device allocations. There is 1 allocator context
  // per each pair of (context, device) per each memory type.
  std::unordered_map<pi_device, USMAllocContext> SharedMemAllocContexts;
  std::unordered_map<pi_device, USMAllocContext> DeviceMemAllocContexts;

private:
  // Following member variables are used to manage assignment of events
  // to event pools.
  // TODO: These variables may be moved to pi_device and pi_platform
  // if appropriate.

  // Event pool to which events are being added to.
  ze_event_pool_handle_t ZeEventPool;
  // This map will be used to determine if a pool is full or not
  // by storing number of empty slots available in the pool.
  std::unordered_map<ze_event_pool_handle_t, pi_uint32>
      NumEventsAvailableInEventPool;
  // This map will be used to determine number of live events in the pool.
  // We use separate maps for number of event slots available in the pool.
  // number of events live in the pool live.
  // This will help when we try to make the code thread-safe.
  std::unordered_map<ze_event_pool_handle_t, pi_uint32>
      NumEventsLiveInEventPool;

  // TODO: we'd like to create a thread safe map class instead of mutex + map,
  // that must be carefully used together.

  // Mutex to control operations on NumEventsAvailableInEventPool map.
  std::mutex NumEventsAvailableInEventPoolMutex;

  // Mutex to control operations on NumEventsLiveInEventPool.
  std::mutex NumEventsLiveInEventPoolMutex;
};

// If doing dynamic batching, start batch size at 4.
const pi_uint32 DynamicBatchStartSize = 4;

struct _pi_queue : _pi_object {
  _pi_queue(ze_command_queue_handle_t Queue, pi_context Context,
            pi_device Device, pi_uint32 BatchSize)
      : ZeCommandQueue{Queue}, Context{Context}, Device{Device},
        QueueBatchSize{BatchSize > 0 ? BatchSize : DynamicBatchStartSize},
        UseDynamicBatching{BatchSize == 0} {}

  // Level Zero command queue handle.
  ze_command_queue_handle_t ZeCommandQueue;

  // Keeps the PI context to which this queue belongs.
  // This field is only set at _pi_queue creation time, and cannot change.
  // Therefore it can be accessed without holding a lock on this _pi_queue.
  const pi_context Context;

  // Keeps the PI device to which this queue belongs.
  // This field is only set at _pi_queue creation time, and cannot change.
  // Therefore it can be accessed without holding a lock on this _pi_queue.
  const pi_device Device;

  // Mutex to be locked on entry to a _pi_queue API call, and unlocked
  // prior to exit.  Access to all state of a queue is done only after
  // this lock has been acquired, and this must be released upon exit
  // from a pi_queue API call.  No other mutexes/locking should be
  // needed/used for the queue data structures.
  std::mutex PiQueueMutex;
<<<<<<< HEAD
=======

  // Open command list field for batching commands into this queue.
  ze_command_list_handle_t ZeOpenCommandList = {nullptr};
  ze_fence_handle_t ZeOpenCommandListFence = {nullptr};
  pi_uint32 ZeOpenCommandListSize = {0};

  // Approximate number of commands that are allowed to be batched for
  // this queue.
  // Added this member to the queue rather than using a global variable
  // so that future implementation could use heuristics to change this on
  // a queue specific basis. And by putting it in the queue itself, this
  // is thread safe because of the locking of the queue that occurs.
  pi_uint32 QueueBatchSize = {0};

  // specifies whether this queue will be using dynamic batch size adjustment
  // or not.  This is set only at queue creation time, and is therefore
  // const for the life of the queue.
  const bool UseDynamicBatching;

  // These two members are used to keep track of how often the
  // batching closes and executes a command list before reaching the
  // QueueBatchSize limit, versus how often we reach the limit.
  // This info might be used to vary the QueueBatchSize value.
  pi_uint32 NumTimesClosedEarly = {0};
  pi_uint32 NumTimesClosedFull = {0};
>>>>>>> 6c8b510a

  // Map of all Command lists created with their associated Fence used for
  // tracking when the command list is available for use again.
  std::map<ze_command_list_handle_t, ze_fence_handle_t> ZeCommandListFenceMap;

  // Returns true if any commands for this queue are allowed to
  // be batched together.
  bool isBatchingAllowed();

  // adjust the queue's batch size, knowing that the current command list
  // is being closed with a full batch.
  void adjustBatchSizeForFullBatch();

  // adjust the queue's batch size, knowing that the current command list
  // is being closed with only a partial batch of commands.  How many commands
  // are in this partial closure is passed as the parameter.
  void adjustBatchSizeForPartialBatch(pi_uint32 PartialBatchSize);

  // Resets the Command List and Associated fence in the ZeCommandListFenceMap.
  // If the reset command list should be made available, then MakeAvailable
  // needs to be set to true. The caller must verify that this command list and
  // fence have been signalled.
  pi_result resetCommandListFenceEntry(ze_command_list_handle_t ZeCommandList,
                                       bool MakeAvailable);

  // Attach a command list to this queue, close, and execute it.
  // Note that this command list cannot be appended to after this.
  // The "IsBlocking" tells if the wait for completion is required.
  // The "ZeFence" passed is used to track when the command list passed
  // has completed execution on the device and can be reused.
  // If OKToBatchCommand is true, then this command list may be executed
  // immediately, or it may be left open for other future command to be
  // batched into.
  // If IsBlocking is true, then batching will not be allowed regardless
  // of the value of OKToBatchCommand
  pi_result executeCommandList(ze_command_list_handle_t ZeCommandList,
                               ze_fence_handle_t ZeFence,
                               bool IsBlocking = false,
                               bool OKToBatchCommand = false);

  // If there is an open command list associated with this queue,
  // close it, exceute it, and reset ZeOpenCommandList, ZeCommandListFence,
  // and ZeOpenCommandListSize.
  pi_result executeOpenCommandList();
};

struct _pi_mem : _pi_object {
  // Keeps the PI context of this memory handle.
  pi_context Context;

  // Keeps the host pointer where the buffer will be mapped to,
  // if created with PI_MEM_FLAGS_HOST_PTR_USE (see
  // piEnqueueMemBufferMap for details).
  char *MapHostPtr;

  // Flag to indicate that this memory is allocated in host memory
  bool OnHost;

  // Supplementary data to keep track of the mappings of this memory
  // created with piEnqueueMemBufferMap and piEnqueueMemImageMap.
  struct Mapping {
    // The offset in the buffer giving the start of the mapped region.
    size_t Offset;
    // The size of the mapped region.
    size_t Size;
  };

  // Interface of the _pi_mem object

  // Get the Level Zero handle of the current memory object
  virtual void *getZeHandle() = 0;

  // Get a pointer to the Level Zero handle of the current memory object
  virtual void *getZeHandlePtr() = 0;

  // Method to get type of the derived object (image or buffer)
  virtual bool isImage() const = 0;

  virtual ~_pi_mem() = default;

  // Thread-safe methods to work with memory mappings
  pi_result addMapping(void *MappedTo, size_t Size, size_t Offset);
  pi_result removeMapping(void *MappedTo, Mapping &MapInfo);

protected:
  _pi_mem(pi_context Ctx, char *HostPtr, bool MemOnHost = false)
      : Context{Ctx}, MapHostPtr{HostPtr}, OnHost{MemOnHost}, Mappings{} {}

private:
  // The key is the host pointer representing an active mapping.
  // The value is the information needed to maintain/undo the mapping.
  std::unordered_map<void *, Mapping> Mappings;

  // TODO: we'd like to create a thread safe map class instead of mutex + map,
  // that must be carefully used together.
  // The mutex that is used for thread-safe work with Mappings.
  std::mutex MappingsMutex;
};

struct _pi_buffer final : _pi_mem {
  // Buffer/Sub-buffer constructor
  _pi_buffer(pi_context Ctx, char *Mem, char *HostPtr,
             _pi_mem *Parent = nullptr, size_t Origin = 0, size_t Size = 0,
             bool MemOnHost = false)
      : _pi_mem(Ctx, HostPtr, MemOnHost), ZeMem{Mem}, SubBuffer{Parent, Origin,
                                                                Size} {}

  void *getZeHandle() override { return ZeMem; }

  void *getZeHandlePtr() override { return &ZeMem; }

  bool isImage() const override { return false; }

  bool isSubBuffer() const { return SubBuffer.Parent != nullptr; }

  // Level Zero memory handle is really just a naked pointer.
  // It is just convenient to have it char * to simplify offset arithmetics.
  char *ZeMem;

  struct {
    _pi_mem *Parent;
    size_t Origin; // only valid if Parent != nullptr
    size_t Size;   // only valid if Parent != nullptr
  } SubBuffer;
};

struct _pi_image final : _pi_mem {
  // Image constructor
  _pi_image(pi_context Ctx, ze_image_handle_t Image, char *HostPtr)
      : _pi_mem(Ctx, HostPtr), ZeImage{Image} {}

  void *getZeHandle() override { return ZeImage; }

  void *getZeHandlePtr() override { return &ZeImage; }

  bool isImage() const override { return true; }

#ifndef NDEBUG
  // Keep the descriptor of the image (for debugging purposes)
  ze_image_desc_t ZeImageDesc;
#endif // !NDEBUG

  // Level Zero image handle.
  ze_image_handle_t ZeImage;
};

struct _pi_ze_event_list_t {
  // List of level zero events for this event list.
  ze_event_handle_t *ZeEventList = {nullptr};

  // List of pi_events for this event list.
  pi_event *PiEventList = {nullptr};

  // length of both the lists.  The actual allocation of these lists
  // may be longer than this length.  This length is the actual number
  // of elements in the above arrays that are valid.
  pi_uint32 Length = {0};

  // A mutex is needed for destroying the event list.
  // Creation is already thread-safe because we only create the list
  // when an event in initially created.  However, it might be
  // possible to have multiple threads racing to destroy the list,
  // so this will be used to make list destruction thread-safe.
  std::mutex PiZeEventListMutex;

  // Initialize this using the array of events in EventList, and retain
  // all the pi_events in the created data structure.
  pi_result createAndRetainPiZeEventList(pi_uint32 EventListLength,
                                         const pi_event *EventList);

  // Release all the events in this object's PiEventList, and destroy
  // the data structures it contains.
  pi_result releaseAndDestroyPiZeEventList();
};

struct _pi_event : _pi_object {
  _pi_event(ze_event_handle_t ZeEvent, ze_event_pool_handle_t ZeEventPool,
            pi_context Context, pi_command_type CommandType)
      : ZeEvent{ZeEvent}, ZeEventPool{ZeEventPool}, ZeCommandList{nullptr},
        CommandType{CommandType}, Context{Context}, CommandData{nullptr} {}

  // Level Zero event handle.
  ze_event_handle_t ZeEvent;
  // Level Zero event pool handle.
  ze_event_pool_handle_t ZeEventPool;

  // Level Zero command list where the command signaling this event was appended
  // to. This is currently used to remember/destroy the command list after all
  // commands in it are completed, i.e. this event signaled.
  ze_command_list_handle_t ZeCommandList;

  // Keeps the command-queue and command associated with the event.
  // These are NULL for the user events.
  pi_queue Queue;
  pi_command_type CommandType;
  // Provide direct access to Context, instead of going via queue.
  // Not every PI event has a queue, and we need a handle to Context
  // to get to event pool related information.
  pi_context Context;

  // Opaque data to hold any data needed for CommandType.
  void *CommandData;

  // List of events that were in the wait list of the command that will
  // signal this event.  These events must be retained when the command is
  // enqueued, and must then be released when this event has signalled.
  // This list must be destroyed once the event has signalled.
  _pi_ze_event_list_t WaitList;
};

struct _pi_program : _pi_object {
  // Possible states of a program.
  typedef enum {
    // The program has been created from intermediate language (SPIR-v), but it
    // is not yet compiled.
    IL,

    // The program has been created by loading native code, but it has not yet
    // been built.  This is equivalent to an OpenCL "program executable" that
    // is loaded via clCreateProgramWithBinary().
    Native,

    // The program consists of native code (typically compiled from SPIR-v),
    // but it has unresolved external dependencies which need to be resolved
    // by linking with other Object state program(s).  Programs in this state
    // have a single Level Zero module.
    Object,

    // The program consists of native code with no external dependencies.
    // Programs in this state have a single Level Zero module, but no linking
    // is needed in order to run kernels.
    Exe,

    // The program consists of several Level Zero modules, each of which
    // contains native code.  Some modules may import external symbols and
    // other modules may export definitions of those external symbols.  All of
    // the modules have been linked together, so the imported references are
    // resolved by the exported definitions.
    //
    // Module linking in Level Zero is quite different from program linking in
    // OpenCL.  OpenCL statically links several program objects together to
    // form a new program that contains the linked result.  Level Zero is more
    // similar to shared libraries.  When several Level Zero modules are linked
    // together, each module is modified "in place" such that external
    // references from one are linked to external definitions in another.
    // Linking in Level Zero does not produce a new Level Zero module that
    // represents the linked result, therefore a program in LinkedExe state
    // holds a list of all the pi_programs that were linked together.  Queries
    // about the linked program need to query all the pi_programs in this list.
    LinkedExe
  } state;

  // This is a wrapper class used for programs in LinkedExe state.  Such a
  // program contains a list of pi_programs in Object state that have been
  // linked together.  The program in LinkedExe state increments the reference
  // counter for each of the Object state programs, thus "retaining" a
  // reference to them, and it may also set the "HasImportsAndIsLinked" flag
  // in these Object state programs.  The purpose of this wrapper is to
  // decrement the reference count and clear the flag when the LinkedExe
  // program is destroyed, so all the interesting code is in the wrapper's
  // destructor.
  //
  // In order to ensure that the reference count is never decremented more
  // than once, the wrapper has no copy constructor or copy assignment
  // operator.  Instead, we only allow move semantics for the wrapper.
  class LinkedReleaser {
  public:
    LinkedReleaser(pi_program Prog) : Prog(Prog) {}
    LinkedReleaser(LinkedReleaser &&Other) {
      Prog = Other.Prog;
      Other.Prog = nullptr;
    }
    LinkedReleaser(const LinkedReleaser &Other) = delete;
    LinkedReleaser &operator=(LinkedReleaser &&Other) {
      std::swap(Prog, Other.Prog);
      return *this;
    }
    LinkedReleaser &operator=(const LinkedReleaser &Other) = delete;
    ~LinkedReleaser();

    pi_program operator->() const { return Prog; }

  private:
    pi_program Prog;
  };

  // A utility class that iterates over the Level Zero modules contained by
  // the program.  This helps hide the difference between programs in Object
  // or Exe state (which have one module) and programs in LinkedExe state
  // (which have several modules).
  class ModuleIterator {
  public:
    ModuleIterator(pi_program Prog)
        : Prog(Prog), It(Prog->LinkedPrograms.begin()) {
      if (Prog->State == LinkedExe) {
        NumMods = Prog->LinkedPrograms.size();
        IsDone = (It == Prog->LinkedPrograms.end());
        Mod = IsDone ? nullptr : (*It)->ZeModule;
      } else if (Prog->State == IL || Prog->State == Native) {
        NumMods = 0;
        IsDone = true;
        Mod = nullptr;
      } else {
        NumMods = 1;
        IsDone = false;
        Mod = Prog->ZeModule;
      }
    }

    bool Done() const { return IsDone; }
    size_t Count() const { return NumMods; }
    ze_module_handle_t operator*() const { return Mod; }

    void operator++(int) {
      if (!IsDone && (Prog->State == LinkedExe) &&
          (++It != Prog->LinkedPrograms.end())) {
        Mod = (*It)->ZeModule;
      } else {
        Mod = nullptr;
        IsDone = true;
      }
    }

  private:
    pi_program Prog;
    ze_module_handle_t Mod;
    size_t NumMods;
    bool IsDone;
    std::vector<LinkedReleaser>::iterator It;
  };

  // Construct a program in IL or Native state.
  _pi_program(pi_context Context, const void *Input, size_t Length, state St)
      : State(St), Context(Context), Code(new uint8_t[Length]),
        CodeLength(Length), ZeModule(nullptr), HasImports(false),
        HasImportsAndIsLinked(false), ZeBuildLog(nullptr) {

    std::memcpy(Code.get(), Input, Length);
  }

  // Construct a program in either Object or Exe state.
  _pi_program(pi_context Context, ze_module_handle_t ZeModule, state St,
              bool HasImports = false)
      : State(St), Context(Context), ZeModule(ZeModule), HasImports(HasImports),
        HasImportsAndIsLinked(false), ZeBuildLog(nullptr) {}

  // Construct a program in LinkedExe state.
  _pi_program(pi_context Context, std::vector<LinkedReleaser> &&Inputs,
              ze_module_build_log_handle_t ZeLog)
      : State(LinkedExe), Context(Context), ZeModule(nullptr),
        HasImports(false), HasImportsAndIsLinked(false),
        LinkedPrograms(std::move(Inputs)), ZeBuildLog(ZeLog) {}

  ~_pi_program();

  // Used for programs in all states.
  state State;
  pi_context Context; // Context of the program.

  // Used for programs in IL or Native states.
  std::unique_ptr<uint8_t[]> Code; // Array containing raw IL / native code.
  size_t CodeLength;               // Size (bytes) of the array.

  // Level Zero specialization constants, used for programs in IL state.
  std::unordered_map<uint32_t, uint64_t> ZeSpecConstants;
  std::mutex MutexZeSpecConstants; // Protects access to this field.

  // Used for programs in Object or Exe state.
  ze_module_handle_t ZeModule; // Level Zero module handle.
  bool HasImports;             // Tells if module imports any symbols.

  // Used for programs in Object state.  Tells if this module imports any
  // symbols AND it is linked into some other program that has state LinkedExe.
  // Such an Object is linked into exactly one other LinkedExe program.  Access
  // to this field needs to be locked in case there are two threads that try to
  // simultaneously link with this module.
  bool HasImportsAndIsLinked;
  std::mutex MutexHasImportsAndIsLinked; // Protects access to this field.

  // Used for programs in LinkedExe state.  This is the set of Object programs
  // that are linked together.
  //
  // Note that the Object programs in this vector might also be linked into
  // other LinkedExe programs!
  std::vector<LinkedReleaser> LinkedPrograms;

  // Level Zero build or link log, used for programs in Obj, Exe, or LinkedExe
  // state.
  ze_module_build_log_handle_t ZeBuildLog;
};

struct _pi_kernel : _pi_object {
  _pi_kernel(ze_kernel_handle_t Kernel, pi_program Program)
      : ZeKernel{Kernel}, Program{Program} {}

  // Level Zero function handle.
  ze_kernel_handle_t ZeKernel;

  // Keep the program of the kernel.
  pi_program Program;
};

#if INTEL_CUSTOMIZATION
struct _pi_sampler {
  _pi_sampler(ze_sampler_handle_t Sampler) : ZeSampler{Sampler}, RefCount{1} {}

  // Level Zero sampler handle.
  ze_sampler_handle_t ZeSampler;

  // TODO: base PI sampler on _pi_object when the above limitation is removed.
  std::atomic<pi_uint32> RefCount;
};
#endif // INTEL_CUSTOMIZATION

#endif // PI_LEVEL_ZERO_HPP<|MERGE_RESOLUTION|>--- conflicted
+++ resolved
@@ -81,10 +81,7 @@
   std::vector<std::unique_ptr<_pi_device>> PiDevicesCache;
   std::mutex PiDevicesCacheMutex;
   pi_device getDeviceFromNativeHandle(ze_device_handle_t);
-<<<<<<< HEAD
-=======
   bool DeviceCachePopulated = false;
->>>>>>> 6c8b510a
 
   // Maximum Number of Command Lists that can be created.
   // This Value is initialized to 20000, but can be changed by the user
@@ -195,12 +192,6 @@
 };
 
 struct _pi_context : _pi_object {
-<<<<<<< HEAD
-  _pi_context(pi_uint32 NumDevices, const pi_device *Devs)
-      : Devices{Devs, Devs + NumDevices}, ZeCommandListInit{nullptr},
-        ZeEventPool{nullptr}, NumEventsAvailableInEventPool{},
-        NumEventsLiveInEventPool{} {}
-=======
   _pi_context(ze_context_handle_t ZeContext, pi_uint32 NumDevices,
               const pi_device *Devs)
       : ZeContext{ZeContext}, Devices{Devs, Devs + NumDevices},
@@ -227,7 +218,6 @@
 
   // Finalize the PI context
   pi_result finalize();
->>>>>>> 6c8b510a
 
   // A L0 context handle is primarily used during creation and management of
   // resources that may be used by multiple devices.
@@ -319,8 +309,6 @@
   // from a pi_queue API call.  No other mutexes/locking should be
   // needed/used for the queue data structures.
   std::mutex PiQueueMutex;
-<<<<<<< HEAD
-=======
 
   // Open command list field for batching commands into this queue.
   ze_command_list_handle_t ZeOpenCommandList = {nullptr};
@@ -346,7 +334,6 @@
   // This info might be used to vary the QueueBatchSize value.
   pi_uint32 NumTimesClosedEarly = {0};
   pi_uint32 NumTimesClosedFull = {0};
->>>>>>> 6c8b510a
 
   // Map of all Command lists created with their associated Fence used for
   // tracking when the command list is available for use again.
