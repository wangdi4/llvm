//===------- pi_level_zero.hpp - Level Zero Plugin -------------------===//
//
// Part of the LLVM Project, under the Apache License v2.0 with LLVM Exceptions.
// See https://llvm.org/LICENSE.txt for license information.
// SPDX-License-Identifier: Apache-2.0 WITH LLVM-exception
//
//===-----------------------------------------------------------------===//

/// \defgroup sycl_pi_level_zero Level Zero Plugin
/// \ingroup sycl_pi

/// \file pi_level_zero.hpp
/// Declarations for Level Zero Plugin. It is the interface between the
/// device-agnostic SYCL runtime layer and underlying Level Zero runtime.
///
/// \ingroup sycl_pi_level_zero

#ifndef PI_LEVEL_ZERO_HPP
#define PI_LEVEL_ZERO_HPP

#include <CL/sycl/detail/pi.h>
#include <atomic>
#include <cassert>
#include <cstring>
#include <iostream>
#include <list>
#include <map>
#include <memory>
#include <mutex>
#include <unordered_map>
#include <unordered_set>
#include <vector>

#include <level_zero/ze_api.h>
#include <level_zero/zes_api.h>

#include "usm_allocator.hpp"

template <class To, class From> To pi_cast(From Value) {
  // TODO: see if more sanity checks are possible.
  assert(sizeof(From) == sizeof(To));
  return (To)(Value);
}

template <> uint32_t pi_cast(uint64_t Value) {
  // Cast value and check that we don't lose any information.
  uint32_t CastedValue = (uint32_t)(Value);
  assert((uint64_t)CastedValue == Value);
  return CastedValue;
}

// TODO: Currently die is defined in each plugin. Probably some
// common header file with utilities should be created.
[[noreturn]] void die(const char *Message) {
  std::cerr << "die: " << Message << std::endl;
  std::terminate();
}

// Returns the ze_structure_type_t to use in .stype of a structured descriptor.
// Intentionally not defined; will give an error if no proper specialization
template <class T> ze_structure_type_t getZeStructureType();
template <class T> zes_structure_type_t getZesStructureType();

template <> ze_structure_type_t getZeStructureType<ze_event_pool_desc_t>() {
  return ZE_STRUCTURE_TYPE_EVENT_POOL_DESC;
}
template <> ze_structure_type_t getZeStructureType<ze_fence_desc_t>() {
  return ZE_STRUCTURE_TYPE_FENCE_DESC;
}
template <> ze_structure_type_t getZeStructureType<ze_command_list_desc_t>() {
  return ZE_STRUCTURE_TYPE_COMMAND_LIST_DESC;
}
template <> ze_structure_type_t getZeStructureType<ze_context_desc_t>() {
  return ZE_STRUCTURE_TYPE_CONTEXT_DESC;
}
template <>
ze_structure_type_t
getZeStructureType<ze_relaxed_allocation_limits_exp_desc_t>() {
  return ZE_STRUCTURE_TYPE_RELAXED_ALLOCATION_LIMITS_EXP_DESC;
}
template <> ze_structure_type_t getZeStructureType<ze_host_mem_alloc_desc_t>() {
  return ZE_STRUCTURE_TYPE_HOST_MEM_ALLOC_DESC;
}
template <>
ze_structure_type_t getZeStructureType<ze_device_mem_alloc_desc_t>() {
  return ZE_STRUCTURE_TYPE_DEVICE_MEM_ALLOC_DESC;
}
template <> ze_structure_type_t getZeStructureType<ze_command_queue_desc_t>() {
  return ZE_STRUCTURE_TYPE_COMMAND_QUEUE_DESC;
}
template <> ze_structure_type_t getZeStructureType<ze_image_desc_t>() {
  return ZE_STRUCTURE_TYPE_IMAGE_DESC;
}
template <> ze_structure_type_t getZeStructureType<ze_module_desc_t>() {
  return ZE_STRUCTURE_TYPE_MODULE_DESC;
}
template <> ze_structure_type_t getZeStructureType<ze_kernel_desc_t>() {
  return ZE_STRUCTURE_TYPE_KERNEL_DESC;
}
template <> ze_structure_type_t getZeStructureType<ze_event_desc_t>() {
  return ZE_STRUCTURE_TYPE_EVENT_DESC;
}
template <> ze_structure_type_t getZeStructureType<ze_sampler_desc_t>() {
  return ZE_STRUCTURE_TYPE_SAMPLER_DESC;
}
template <> ze_structure_type_t getZeStructureType<ze_driver_properties_t>() {
  return ZE_STRUCTURE_TYPE_DRIVER_PROPERTIES;
}
template <> ze_structure_type_t getZeStructureType<ze_device_properties_t>() {
  return ZE_STRUCTURE_TYPE_DEVICE_PROPERTIES;
}
template <>
ze_structure_type_t getZeStructureType<ze_device_compute_properties_t>() {
  return ZE_STRUCTURE_TYPE_DEVICE_COMPUTE_PROPERTIES;
}
template <>
ze_structure_type_t getZeStructureType<ze_command_queue_group_properties_t>() {
  return ZE_STRUCTURE_TYPE_COMMAND_QUEUE_GROUP_PROPERTIES;
}
template <>
ze_structure_type_t getZeStructureType<ze_device_image_properties_t>() {
  return ZE_STRUCTURE_TYPE_DEVICE_IMAGE_PROPERTIES;
}
template <>
ze_structure_type_t getZeStructureType<ze_device_module_properties_t>() {
  return ZE_STRUCTURE_TYPE_DEVICE_MODULE_PROPERTIES;
}
template <>
ze_structure_type_t getZeStructureType<ze_device_cache_properties_t>() {
  return ZE_STRUCTURE_TYPE_DEVICE_CACHE_PROPERTIES;
}
template <> ze_structure_type_t getZeStructureType<ze_module_properties_t>() {
  return ZE_STRUCTURE_TYPE_MODULE_PROPERTIES;
}
template <> ze_structure_type_t getZeStructureType<ze_kernel_properties_t>() {
  return ZE_STRUCTURE_TYPE_KERNEL_PROPERTIES;
}
template <>
ze_structure_type_t getZeStructureType<ze_memory_allocation_properties_t>() {
  return ZE_STRUCTURE_TYPE_MEMORY_ALLOCATION_PROPERTIES;
}

template <> zes_structure_type_t getZesStructureType<zes_pci_properties_t>() {
  return ZES_STRUCTURE_TYPE_PCI_PROPERTIES;
}

// The helpers to properly default initialize Level-Zero descriptor and
// properties structures.
template <class T> struct ZeStruct : public T {
  ZeStruct() : T{} { // zero initializes base struct
    this->stype = getZeStructureType<T>();
    this->pNext = nullptr;
  }
};
template <class T> struct ZesStruct : public T {
  ZesStruct() : T{} { // zero initializes base struct
    this->stype = getZesStructureType<T>();
    this->pNext = nullptr;
  }
};

// Base class to store common data
struct _pi_object {
  _pi_object() : RefCount{1} {}

  // Level Zero doesn't do the reference counting, so we have to do.
  // Must be atomic to prevent data race when incrementing/decrementing.
  std::atomic<pi_uint32> RefCount;
};

// Record for a memory allocation. This structure is used to keep information
// for each memory allocation.
struct MemAllocRecord : _pi_object {
  MemAllocRecord(pi_context Context) : Context(Context) {}
  // Currently kernel can reference memory allocations from different contexts
  // and we need to know the context of a memory allocation when we release it
  // in piKernelRelease.
  // TODO: this should go away when memory isolation issue is fixed in the Level
  // Zero runtime.
  pi_context Context;
};

// Define the types that are opaque in pi.h in a manner suitabale for Level Zero
// plugin

struct _pi_platform {
  _pi_platform(ze_driver_handle_t Driver) : ZeDriver{Driver} {}
  // Performs initialization of a newly constructed PI platform.
  pi_result initialize();

  // Level Zero lacks the notion of a platform, but there is a driver, which is
  // a pretty good fit to keep here.
  ze_driver_handle_t ZeDriver;

  // Cache versions info from zeDriverGetProperties.
  std::string ZeDriverVersion;
  std::string ZeDriverApiVersion;

  // Cache driver extensions
  std::unordered_map<std::string, uint32_t> zeDriverExtensionMap;

  // Cache pi_devices for reuse
  std::vector<std::unique_ptr<_pi_device>> PiDevicesCache;
  std::mutex PiDevicesCacheMutex;
  bool DeviceCachePopulated = false;

  // Check the device cache and load it if necessary.
  pi_result populateDeviceCacheIfNeeded();

  // Return the PI device from cache that represents given native device.
  // If not found, then nullptr is returned.
  pi_device getDeviceFromNativeHandle(ze_device_handle_t);

  // Current number of L0 Command Lists created on this platform.
  // this number must not exceed ZeMaxCommandListCache.
  std::atomic<int> ZeGlobalCommandListCount{0};

  // Keep track of all contexts in the platform. This is needed to manage
  // a lifetime of memory allocations in each context when there are kernels
  // with indirect access.
  // TODO: should be deleted when memory isolation in the context is implemented
  // in the driver.
  std::list<pi_context> Contexts;
  std::mutex ContextsMutex;
};

// Implements memory allocation via L0 RT for USM allocator interface.
class USMMemoryAllocBase : public SystemMemory {
protected:
  pi_context Context;
  pi_device Device;
  // Internal allocation routine which must be implemented for each allocation
  // type
  virtual pi_result allocateImpl(void **ResultPtr, size_t Size,
                                 pi_uint32 Alignment) = 0;

public:
  USMMemoryAllocBase(pi_context Ctx, pi_device Dev)
      : Context{Ctx}, Device{Dev} {}
  void *allocate(size_t Size) override final;
  void *allocate(size_t Size, size_t Alignment) override final;
  void deallocate(void *Ptr) override final;
};

// Allocation routines for shared memory type
class USMSharedMemoryAlloc : public USMMemoryAllocBase {
protected:
  pi_result allocateImpl(void **ResultPtr, size_t Size,
                         pi_uint32 Alignment) override;

public:
  USMSharedMemoryAlloc(pi_context Ctx, pi_device Dev)
      : USMMemoryAllocBase(Ctx, Dev) {}
};

// Allocation routines for device memory type
class USMDeviceMemoryAlloc : public USMMemoryAllocBase {
protected:
  pi_result allocateImpl(void **ResultPtr, size_t Size,
                         pi_uint32 Alignment) override;

public:
  USMDeviceMemoryAlloc(pi_context Ctx, pi_device Dev)
      : USMMemoryAllocBase(Ctx, Dev) {}
};

// Allocation routines for host memory type
class USMHostMemoryAlloc : public USMMemoryAllocBase {
protected:
  pi_result allocateImpl(void **ResultPtr, size_t Size,
                         pi_uint32 Alignment) override;

public:
  USMHostMemoryAlloc(pi_context Ctx) : USMMemoryAllocBase(Ctx, nullptr) {}
};

struct _pi_device : _pi_object {
  _pi_device(ze_device_handle_t Device, pi_platform Plt,
             pi_device ParentDevice = nullptr)
      : ZeDevice{Device}, Platform{Plt}, RootDevice{ParentDevice},
        ZeDeviceProperties{}, ZeDeviceComputeProperties{} {
    // NOTE: one must additionally call initialize() to complete
    // PI device creation.
  }

  // Keep the ordinal of a "compute" commands group, where we send all
  // compute commands and some copy commands, and a pair of ordinals for the
  // main copy commands group and link copy command groups, where we can
  // send only copy commands.
  // A value of "-1" means that there is no such queue group available
  // in the level zero backend.
  int32_t ZeComputeQueueGroupIndex;
  int32_t ZeMainCopyQueueGroupIndex;
  int32_t ZeLinkCopyQueueGroupIndex;

  // Keep the index of the compute engine
  int32_t ZeComputeEngineIndex = 0;

  // Cache the properties of the compute/copy queue groups.
  ZeStruct<ze_command_queue_group_properties_t> ZeComputeQueueGroupProperties;
  ZeStruct<ze_command_queue_group_properties_t> ZeMainCopyQueueGroupProperties;
  ZeStruct<ze_command_queue_group_properties_t> ZeLinkCopyQueueGroupProperties;

  // This returns "true" if a main copy engine is available for use.
  bool hasMainCopyEngine() const { return ZeMainCopyQueueGroupIndex >= 0; }

  // This returns "true" if a link copy engine is available for use.
  bool hasLinkCopyEngine() const { return ZeLinkCopyQueueGroupIndex >= 0; }

  // This returns "true" if a main or link copy engine is available for use.
  bool hasCopyEngine() const {
    return hasMainCopyEngine() || hasLinkCopyEngine();
  }

  // Initialize the entire PI device.
  // Optional param `SubSubDeviceOrdinal` `SubSubDeviceIndex` are the compute
  // command queue ordinal and index respectively, used to initialize
  // sub-sub-devices.
  pi_result initialize(int SubSubDeviceOrdinal = -1,
                       int SubSubDeviceIndex = -1);

  // Level Zero device handle.
  ze_device_handle_t ZeDevice;

  // Keep the subdevices that are partitioned from this pi_device for reuse
  // The order of sub-devices in this vector is repeated from the
  // ze_device_handle_t array that are returned from zeDeviceGetSubDevices()
  // call, which will always return sub-devices in the fixed same order.
  std::vector<pi_device> SubDevices;

  // PI platform to which this device belongs.
  pi_platform Platform;

  // Root-device of a sub-device, null if this is not a sub-device.
  pi_device RootDevice;
  bool isSubDevice() { return RootDevice != nullptr; }

  // Cache of the immutable device properties.
  ZeStruct<ze_device_properties_t> ZeDeviceProperties;
  ZeStruct<ze_device_compute_properties_t> ZeDeviceComputeProperties;
};

// Structure describing the specific use of a command-list in a queue.
// This is because command-lists are re-used across multiple queues
// in the same context.
struct pi_command_list_info_t {
  // The Level-Zero fence that will be signalled at completion.
  ze_fence_handle_t ZeFence{nullptr};
  // Record if the fence is in use.
  // This is needed to avoid leak of the tracked command-list if the fence
  // was not yet signaled at the time all events in that list were already
  // completed (we are polling the fence at events completion). The fence
  // may be still "in-use" due to sporadic delay in HW.
  bool InUse{false};

  // Record the index of copy queue (in the vector of available copy queues)
  // to which the command list (if any) will be submitted.
  // If there is no command list, or if the command list is not a copy command
  // list, the value is set to -1.
  int CopyQueueIndex{-1};
  bool isCopy() const { return CopyQueueIndex != -1; }

  // Keeps events created by commands submitted into this command-list.
  // TODO: use this for explicit wait/cleanup of events at command-list
  // completion.
  // TODO: use this for optimizing events in the same command-list, e.g.
  // only have last one visible to the host.
  std::vector<pi_event> EventList{};
  size_t size() const { return EventList.size(); }
  void append(pi_event Event) { EventList.push_back(Event); }
};

// The map type that would track all command-lists in a queue.
typedef std::unordered_map<ze_command_list_handle_t, pi_command_list_info_t>
    pi_command_list_map_t;
// The iterator pointing to a specific command-list in use.
typedef pi_command_list_map_t::iterator pi_command_list_ptr_t;

struct _pi_context : _pi_object {
  _pi_context(ze_context_handle_t ZeContext, pi_uint32 NumDevices,
              const pi_device *Devs, bool OwnZeContext)
      : ZeContext{ZeContext},
        OwnZeContext{OwnZeContext}, Devices{Devs, Devs + NumDevices},
        ZeCommandListInit{nullptr}, ZeEventPool{nullptr},
        NumEventsAvailableInEventPool{}, NumEventsUnreleasedInEventPool{} {
    // Create USM allocator context for each pair (device, context).
    for (uint32_t I = 0; I < NumDevices; I++) {
      pi_device Device = Devs[I];
      SharedMemAllocContexts.emplace(
          std::piecewise_construct, std::make_tuple(Device),
          std::make_tuple(std::unique_ptr<SystemMemory>(
              new USMSharedMemoryAlloc(this, Device))));
      DeviceMemAllocContexts.emplace(
          std::piecewise_construct, std::make_tuple(Device),
          std::make_tuple(std::unique_ptr<SystemMemory>(
              new USMDeviceMemoryAlloc(this, Device))));
      // NOTE: one must additionally call initialize() to complete
      // PI context creation.
    }
    // Create USM allocator context for host. Device and Shared USM allocations
    // are device-specific. Host allocations are not device-dependent therefore
    // we don't need a map with device as key.
    HostMemAllocContext = std::make_unique<USMAllocContext>(
        std::unique_ptr<SystemMemory>(new USMHostMemoryAlloc(this)));

    if (NumDevices == 1) {
      SingleRootDevice = Devices[0];
      return;
    }

    // Check if we have context with subdevices of the same device (context may
    // include root device itself as well)
    SingleRootDevice =
        Devices[0]->RootDevice ? Devices[0]->RootDevice : Devices[0];

    // For context with sub subdevices, the SingleRootDevice might still
    // not be the root device.
    // Check whether the SingleRootDevice is the subdevice or root device.
    if (SingleRootDevice->isSubDevice()) {
      SingleRootDevice = SingleRootDevice->RootDevice;
    }

    for (auto &Device : Devices) {
      if ((!Device->RootDevice && Device != SingleRootDevice) ||
          (Device->RootDevice && Device->RootDevice != SingleRootDevice)) {
        SingleRootDevice = nullptr;
        break;
      }
    }
  }

  // Initialize the PI context.
  pi_result initialize();

  // Finalize the PI context
  pi_result finalize();

  // A L0 context handle is primarily used during creation and management of
  // resources that may be used by multiple devices.
  ze_context_handle_t ZeContext;

  // Indicates if we own the ZeContext or it came from interop that
  // asked to not transfer the ownership to SYCL RT.
  bool OwnZeContext;

  // Keep the PI devices this PI context was created for.
  std::vector<pi_device> Devices;

  // If context contains one device or sub-devices of the same device, we want
  // to save this device.
  pi_device SingleRootDevice = nullptr;

  // Immediate Level Zero command list for the device in this context, to be
  // used for initializations. To be created as:
  // - Immediate command list: So any command appended to it is immediately
  //   offloaded to the device.
  // - Synchronous: So implicit synchronization is made inside the level-zero
  //   driver.
  // There will be a list of immediate command lists (for each device) when
  // support of the multiple devices per context will be added.
  ze_command_list_handle_t ZeCommandListInit;

  // Mutex Lock for the Command List Cache. This lock is used to control both
  // compute and copy command list caches.
  std::mutex ZeCommandListCacheMutex;
  // Cache of all currently Available Command Lists for use by PI APIs
  std::list<ze_command_list_handle_t> ZeComputeCommandListCache;
  // Cache of all currently Available Copy Command Lists for use by PI APIs
  std::list<ze_command_list_handle_t> ZeCopyCommandListCache;

  // Retrieves a command list for executing on this device along with
  // a fence to be used in tracking the execution of this command list.
  // If a command list has been created on this device which has
  // completed its commands, then that command list and its associated fence
  // will be reused. Otherwise, a new command list and fence will be created for
  // running on this device. L0 fences are created on a L0 command queue so the
  // caller must pass a command queue to create a new fence for the new command
  // list if a command list/fence pair is not available. All Command Lists &
  // associated fences are destroyed at Device Release.
  // If AllowBatching is true, then the command list returned may already have
  // command in it, if AllowBatching is false, any open command lists that
  // already exist in Queue will be closed and executed.
  pi_result getAvailableCommandList(pi_queue Queue,
                                    pi_command_list_ptr_t &CommandList,
                                    bool PreferCopyCommandList = false,
                                    bool AllowBatching = false);

  // Get index of the free slot in the available pool. If there is no available
  // pool then create new one.
  pi_result getFreeSlotInExistingOrNewPool(ze_event_pool_handle_t &, size_t &);

  // If event is destroyed then decrement number of events living in the pool
  // and destroy the pool if there are no unreleased events.
  pi_result decrementUnreleasedEventsInPool(pi_event Event);

  // Store USM allocator context(internal allocator structures)
  // for USM shared and device allocations. There is 1 allocator context
  // per each pair of (context, device) per each memory type.
  std::unordered_map<pi_device, USMAllocContext> SharedMemAllocContexts;
  std::unordered_map<pi_device, USMAllocContext> DeviceMemAllocContexts;
  // Store the host allocator context. It does not depend on any device.
  std::unique_ptr<USMAllocContext> HostMemAllocContext;

  // We need to store all memory allocations in the context because there could
  // be kernels with indirect access. Kernels with indirect access start to
  // reference all existing memory allocations at the time when they are
  // submitted to the device. Referenced memory allocations can be released only
  // when kernel has finished execution.
  std::unordered_map<void *, MemAllocRecord> MemAllocs;

private:
  // Following member variables are used to manage assignment of events
  // to event pools.
  // TODO: These variables may be moved to pi_device and pi_platform
  // if appropriate.

  // Event pool to which events are being added to.
  ze_event_pool_handle_t ZeEventPool;
  // This map will be used to determine if a pool is full or not
  // by storing number of empty slots available in the pool.
  std::unordered_map<ze_event_pool_handle_t, pi_uint32>
      NumEventsAvailableInEventPool;
  // This map will be used to determine number of unreleased events in the pool.
  // We use separate maps for number of event slots available in the pool from
  // the number of events unreleased in the pool.
  // This will help when we try to make the code thread-safe.
  std::unordered_map<ze_event_pool_handle_t, pi_uint32>
      NumEventsUnreleasedInEventPool;

  // TODO: we'd like to create a thread safe map class instead of mutex + map,
  // that must be carefully used together.

  // Mutex to control operations on NumEventsAvailableInEventPool map.
  std::mutex NumEventsAvailableInEventPoolMutex;

  // Mutex to control operations on NumEventsUnreleasedInEventPool.
  std::mutex NumEventsUnreleasedInEventPoolMutex;
};

// If doing dynamic batching, start batch size at 4.
const pi_uint32 DynamicBatchStartSize = 4;

struct _pi_queue : _pi_object {
  _pi_queue(ze_command_queue_handle_t Queue,
            std::vector<ze_command_queue_handle_t> &CopyQueues,
            pi_context Context, pi_device Device, pi_uint32 BatchSize,
            bool OwnZeCommandQueue, pi_queue_properties PiQueueProperties = 0)
      : ZeComputeCommandQueue{Queue},
        ZeCopyCommandQueues{CopyQueues}, Context{Context}, Device{Device},
        QueueBatchSize{BatchSize > 0 ? BatchSize : DynamicBatchStartSize},
        OwnZeCommandQueue{OwnZeCommandQueue}, UseDynamicBatching{BatchSize ==
                                                                 0},
        PiQueueProperties(PiQueueProperties) {
    OpenCommandList = CommandListMap.end();
  }

  // Level Zero compute command queue handle.
  ze_command_queue_handle_t ZeComputeCommandQueue;
  // Vector of Level Zero copy command command queue handles.
  // Some (or all) of these handles may not be available depending on user
  // preference and/or target device.
  // In this vector, link copy engines, if available, come first followed by
  // main copy engine, if available.
  std::vector<ze_command_queue_handle_t> ZeCopyCommandQueues;

  // One of the many available copy command queues will be used for
  // submitting command lists to. This variable stores index of the last used
  // copy command queue in the ZeCopyCommandQueues vector.
  int32_t LastUsedCopyCommandQueueIndex = -1;

  // This function will return one of possibly multiple available copy queues.
  // Currently, a round robin strategy is used.
  // It will return nullptr if no copy command queues are available for use.
  ze_command_queue_handle_t
  getZeCopyCommandQueue(int *CopyQueueIndex,
                        int *CopyQueueGroupIndex = nullptr);

  // Keeps the PI context to which this queue belongs.
  // This field is only set at _pi_queue creation time, and cannot change.
  // Therefore it can be accessed without holding a lock on this _pi_queue.
  const pi_context Context;

  // Keeps the PI device to which this queue belongs.
  // This field is only set at _pi_queue creation time, and cannot change.
  // Therefore it can be accessed without holding a lock on this _pi_queue.
  const pi_device Device;

  // Mutex to be locked on entry to a _pi_queue API call, and unlocked
  // prior to exit.  Access to all state of a queue is done only after
  // this lock has been acquired, and this must be released upon exit
  // from a pi_queue API call.  No other mutexes/locking should be
  // needed/used for the queue data structures.
  std::mutex PiQueueMutex;

  // Keeps track of the event associated with the last enqueued command into
  // this queue. this is used to add dependency with the last command to add
  // in-order semantics and updated with the latest event each time a new
  // command is enqueued.
  pi_event LastCommandEvent = nullptr;

  // Kernel is not necessarily submitted for execution during
  // piEnqueueKernelLaunch, it may be batched. That's why we need to save the
  // list of kernels which is going to be submitted but have not been submitted
  // yet. This is needed to capture memory allocations for each kernel with
  // indirect access in the list at the moment when kernel is really submitted
  // for execution.
  std::vector<pi_kernel> KernelsToBeSubmitted;

  // Approximate number of commands that are allowed to be batched for
  // this queue.
  // Added this member to the queue rather than using a global variable
  // so that future implementation could use heuristics to change this on
  // a queue specific basis. And by putting it in the queue itself, this
  // is thread safe because of the locking of the queue that occurs.
  pi_uint32 QueueBatchSize = {0};

  // Indicates if we own the ZeCommandQueue or it came from interop that
  // asked to not transfer the ownership to SYCL RT.
  bool OwnZeCommandQueue;

  // specifies whether this queue will be using dynamic batch size adjustment
  // or not.  This is set only at queue creation time, and is therefore
  // const for the life of the queue.
  const bool UseDynamicBatching;

  // These two members are used to keep track of how often the
  // batching closes and executes a command list before reaching the
  // QueueBatchSize limit, versus how often we reach the limit.
  // This info might be used to vary the QueueBatchSize value.
  pi_uint32 NumTimesClosedEarly = {0};
  pi_uint32 NumTimesClosedFull = {0};

<<<<<<< HEAD
  // Map of all command lists used in this queue.
  pi_command_list_map_t CommandListMap;

  // Open command list field for batching commands into this queue.
  pi_command_list_ptr_t OpenCommandList{};
  bool hasOpenCommandList() const {
    return OpenCommandList != CommandListMap.end();
  }
=======
  // Structure describing the fence used to track command-list completion.
  typedef struct {
    // The Level-Zero fence that will be signalled at completion.
    ze_fence_handle_t ZeFence;
    // Record if the fence is in use by any command-list.
    // This is needed to avoid leak of the tracked command-list if the fence
    // was not yet signaled at the time all events in that list were already
    // completed (we are polling the fence at events completion). The fence
    // may be still "in-use" due to sporadic delay in HW.
    bool InUse;
    // Record the index of copy queue (in the vector of available copy queues)
    // to which the command list (if any) will be submitted.
    // If there is no command list, or if the command list is not a copy command
    // list, the value is set to -1.
    int CopyQueueIndex;
  } command_list_fence_t;

  // Map of all Command lists created with their associated Fence used for
  // tracking when the command list is available for use again.
  typedef std::unordered_map<ze_command_list_handle_t, command_list_fence_t>
      command_list_fence_map_t;
  command_list_fence_map_t ZeCommandListFenceMap;

  // return the index of copy queue associated with this command list.
  // return -1 if a command list is not a "copy" command list
  int getCopyQueueIndex(ze_command_list_handle_t ZeCommandList);
>>>>>>> b4a349c5

  // Keeps the properties of this queue.
  pi_queue_properties PiQueueProperties;

  // Returns true if the queue is a in-order queue.
  bool isInOrderQueue() const;

  // Returns true if any commands for this queue are allowed to
  // be batched together.
  bool isBatchingAllowed();

  // adjust the queue's batch size, knowing that the current command list
  // is being closed with a full batch.
  void adjustBatchSizeForFullBatch();

  // adjust the queue's batch size, knowing that the current command list
  // is being closed with only a partial batch of commands.  How many commands
  // are in this partial closure is passed as the parameter.
  void adjustBatchSizeForPartialBatch(pi_uint32 PartialBatchSize);

  // Resets the Command List and Associated fence in the ZeCommandListFenceMap.
  // If the reset command list should be made available, then MakeAvailable
  // needs to be set to true. The caller must verify that this command list and
  // fence have been signalled.
  pi_result resetCommandList(pi_command_list_ptr_t CommandList,
                             bool MakeAvailable);

  // Attach a command list to this queue, close, and execute it.
  // Note that this command list cannot be appended to after this.
  // The "IsBlocking" tells if the wait for completion is required.
  // If OKToBatchCommand is true, then this command list may be executed
  // immediately, or it may be left open for other future command to be
  // batched into.
  // If IsBlocking is true, then batching will not be allowed regardless
  // of the value of OKToBatchCommand
  pi_result executeCommandList(pi_command_list_ptr_t CommandList,
                               bool IsBlocking = false,
                               bool OKToBatchCommand = false);

  // If there is an open command list associated with this queue,
  // close it, execute it, and reset ZeOpenCommandList, ZeCommandListFence,
  // and ZeOpenCommandListSize.
  pi_result executeOpenCommandList();
};

struct _pi_mem : _pi_object {
  // Keeps the PI context of this memory handle.
  pi_context Context;

  // Keeps the host pointer where the buffer will be mapped to,
  // if created with PI_MEM_FLAGS_HOST_PTR_USE (see
  // piEnqueueMemBufferMap for details).
  char *MapHostPtr;

  // Flag to indicate that this memory is allocated in host memory
  bool OnHost;

  // Supplementary data to keep track of the mappings of this memory
  // created with piEnqueueMemBufferMap and piEnqueueMemImageMap.
  struct Mapping {
    // The offset in the buffer giving the start of the mapped region.
    size_t Offset;
    // The size of the mapped region.
    size_t Size;
  };

  // Interface of the _pi_mem object

  // Get the Level Zero handle of the current memory object
  virtual void *getZeHandle() = 0;

  // Get a pointer to the Level Zero handle of the current memory object
  virtual void *getZeHandlePtr() = 0;

  // Method to get type of the derived object (image or buffer)
  virtual bool isImage() const = 0;

  virtual ~_pi_mem() = default;

  // Thread-safe methods to work with memory mappings
  pi_result addMapping(void *MappedTo, size_t Size, size_t Offset);
  pi_result removeMapping(void *MappedTo, Mapping &MapInfo);

protected:
  _pi_mem(pi_context Ctx, char *HostPtr, bool MemOnHost = false)
      : Context{Ctx}, MapHostPtr{HostPtr}, OnHost{MemOnHost}, Mappings{} {}

private:
  // The key is the host pointer representing an active mapping.
  // The value is the information needed to maintain/undo the mapping.
  std::unordered_map<void *, Mapping> Mappings;

  // TODO: we'd like to create a thread safe map class instead of mutex + map,
  // that must be carefully used together.
  // The mutex that is used for thread-safe work with Mappings.
  std::mutex MappingsMutex;
};

struct _pi_buffer final : _pi_mem {
  // Buffer/Sub-buffer constructor
  _pi_buffer(pi_context Ctx, char *Mem, char *HostPtr,
             _pi_mem *Parent = nullptr, size_t Origin = 0, size_t Size = 0,
             bool MemOnHost = false)
      : _pi_mem(Ctx, HostPtr, MemOnHost), ZeMem{Mem}, SubBuffer{Parent, Origin,
                                                                Size} {}

  void *getZeHandle() override { return ZeMem; }

  void *getZeHandlePtr() override { return &ZeMem; }

  bool isImage() const override { return false; }

  bool isSubBuffer() const { return SubBuffer.Parent != nullptr; }

  // Level Zero memory handle is really just a naked pointer.
  // It is just convenient to have it char * to simplify offset arithmetics.
  char *ZeMem;

  struct {
    _pi_mem *Parent;
    size_t Origin; // only valid if Parent != nullptr
    size_t Size;   // only valid if Parent != nullptr
  } SubBuffer;
};

struct _pi_image final : _pi_mem {
  // Image constructor
  _pi_image(pi_context Ctx, ze_image_handle_t Image, char *HostPtr)
      : _pi_mem(Ctx, HostPtr), ZeImage{Image} {}

  void *getZeHandle() override { return ZeImage; }

  void *getZeHandlePtr() override { return &ZeImage; }

  bool isImage() const override { return true; }

#ifndef NDEBUG
  // Keep the descriptor of the image (for debugging purposes)
  ZeStruct<ze_image_desc_t> ZeImageDesc;
#endif // !NDEBUG

  // Level Zero image handle.
  ze_image_handle_t ZeImage;
};

struct _pi_ze_event_list_t {
  // List of level zero events for this event list.
  ze_event_handle_t *ZeEventList = {nullptr};

  // List of pi_events for this event list.
  pi_event *PiEventList = {nullptr};

  // length of both the lists.  The actual allocation of these lists
  // may be longer than this length.  This length is the actual number
  // of elements in the above arrays that are valid.
  pi_uint32 Length = {0};

  // A mutex is needed for destroying the event list.
  // Creation is already thread-safe because we only create the list
  // when an event is initially created.  However, it might be
  // possible to have multiple threads racing to destroy the list,
  // so this will be used to make list destruction thread-safe.
  std::mutex PiZeEventListMutex;

  // Initialize this using the array of events in EventList, and retain
  // all the pi_events in the created data structure.
  // CurQueue is the pi_queue that the command with this event wait
  // list is going to be added to.  That is needed to flush command
  // batches for wait events that are in other queues.
  pi_result createAndRetainPiZeEventList(pi_uint32 EventListLength,
                                         const pi_event *EventList,
                                         pi_queue CurQueue);

  // Add all the events in this object's PiEventList to the end
  // of the list EventsToBeReleased. Destroy pi_ze_event_list_t data
  // structure fields making it look empty.
  pi_result collectEventsForReleaseAndDestroyPiZeEventList(
      std::list<pi_event> &EventsToBeReleased);

  // Had to create custom assignment operator because the mutex is
  // not assignment copyable. Just field by field copy of the other
  // fields.
  _pi_ze_event_list_t &operator=(const _pi_ze_event_list_t &other) {
    this->ZeEventList = other.ZeEventList;
    this->PiEventList = other.PiEventList;
    this->Length = other.Length;
    return *this;
  }
};

struct _pi_event : _pi_object {
  _pi_event(ze_event_handle_t ZeEvent, ze_event_pool_handle_t ZeEventPool,
            pi_context Context, pi_command_type CommandType, bool OwnZeEvent)
      : ZeEvent{ZeEvent}, OwnZeEvent{OwnZeEvent}, ZeEventPool{ZeEventPool},
        ZeCommandList{nullptr}, CommandType{CommandType}, Context{Context},
        CommandData{nullptr} {}

  // Level Zero event handle.
  ze_event_handle_t ZeEvent;

  // Indicates if we own the ZeEvent or it came from interop that
  // asked to not transfer the ownership to SYCL RT.
  bool OwnZeEvent;

  // Level Zero event pool handle.
  ze_event_pool_handle_t ZeEventPool;

  // Level Zero command list where the command signaling this event was appended
  // to. This is currently used to remember/destroy the command list after all
  // commands in it are completed, i.e. this event signaled.
  ze_command_list_handle_t ZeCommandList;

  // Keeps the command-queue and command associated with the event.
  // These are NULL for the user events.
  pi_queue Queue = {nullptr};
  pi_command_type CommandType;
  // Provide direct access to Context, instead of going via queue.
  // Not every PI event has a queue, and we need a handle to Context
  // to get to event pool related information.
  pi_context Context;

  // Opaque data to hold any data needed for CommandType.
  void *CommandData;

  // List of events that were in the wait list of the command that will
  // signal this event.  These events must be retained when the command is
  // enqueued, and must then be released when this event has signalled.
  // This list must be destroyed once the event has signalled.
  _pi_ze_event_list_t WaitList;

  // Tracks if the needed cleanupAfterEvent was already performed for
  // a completed event. This allows to control that some cleanup
  // actions are performed only once.
  //
  bool CleanedUp = {false};
};

struct _pi_program : _pi_object {
  // Possible states of a program.
  typedef enum {
    // The program has been created from intermediate language (SPIR-v), but it
    // is not yet compiled.
    IL,

    // The program has been created by loading native code, but it has not yet
    // been built.  This is equivalent to an OpenCL "program executable" that
    // is loaded via clCreateProgramWithBinary().
    Native,

    // The program consists of native code (typically compiled from SPIR-v),
    // but it has unresolved external dependencies which need to be resolved
    // by linking with other Object state program(s).  Programs in this state
    // have a single Level Zero module.
    Object,

    // The program consists of native code with no external dependencies.
    // Programs in this state have a single Level Zero module, but no linking
    // is needed in order to run kernels.
    Exe,

    // The program consists of several Level Zero modules, each of which
    // contains native code.  Some modules may import external symbols and
    // other modules may export definitions of those external symbols.  All of
    // the modules have been linked together, so the imported references are
    // resolved by the exported definitions.
    //
    // Module linking in Level Zero is quite different from program linking in
    // OpenCL.  OpenCL statically links several program objects together to
    // form a new program that contains the linked result.  Level Zero is more
    // similar to shared libraries.  When several Level Zero modules are linked
    // together, each module is modified "in place" such that external
    // references from one are linked to external definitions in another.
    // Linking in Level Zero does not produce a new Level Zero module that
    // represents the linked result, therefore a program in LinkedExe state
    // holds a list of all the pi_programs that were linked together.  Queries
    // about the linked program need to query all the pi_programs in this list.
    LinkedExe
  } state;

  // This is a wrapper class used for programs in LinkedExe state.  Such a
  // program contains a list of pi_programs in Object state that have been
  // linked together.  The program in LinkedExe state increments the reference
  // counter for each of the Object state programs, thus "retaining" a
  // reference to them, and it may also set the "HasImportsAndIsLinked" flag
  // in these Object state programs.  The purpose of this wrapper is to
  // decrement the reference count and clear the flag when the LinkedExe
  // program is destroyed, so all the interesting code is in the wrapper's
  // destructor.
  //
  // In order to ensure that the reference count is never decremented more
  // than once, the wrapper has no copy constructor or copy assignment
  // operator.  Instead, we only allow move semantics for the wrapper.
  class LinkedReleaser {
  public:
    LinkedReleaser(pi_program Prog) : Prog(Prog) {}
    LinkedReleaser(LinkedReleaser &&Other) {
      Prog = Other.Prog;
      Other.Prog = nullptr;
    }
    LinkedReleaser(const LinkedReleaser &Other) = delete;
    LinkedReleaser &operator=(LinkedReleaser &&Other) {
      std::swap(Prog, Other.Prog);
      return *this;
    }
    LinkedReleaser &operator=(const LinkedReleaser &Other) = delete;
    ~LinkedReleaser();

    pi_program operator->() const { return Prog; }

  private:
    pi_program Prog;
  };

  // A utility class that iterates over the Level Zero modules contained by
  // the program.  This helps hide the difference between programs in Object
  // or Exe state (which have one module) and programs in LinkedExe state
  // (which have several modules).
  class ModuleIterator {
  public:
    ModuleIterator(pi_program Prog)
        : Prog(Prog), It(Prog->LinkedPrograms.begin()) {
      if (Prog->State == LinkedExe) {
        NumMods = Prog->LinkedPrograms.size();
        IsDone = (It == Prog->LinkedPrograms.end());
        Mod = IsDone ? nullptr : (*It)->ZeModule;
      } else if (Prog->State == IL || Prog->State == Native) {
        NumMods = 0;
        IsDone = true;
        Mod = nullptr;
      } else {
        NumMods = 1;
        IsDone = false;
        Mod = Prog->ZeModule;
      }
    }

    bool Done() const { return IsDone; }
    size_t Count() const { return NumMods; }
    ze_module_handle_t operator*() const { return Mod; }

    void operator++(int) {
      if (!IsDone && (Prog->State == LinkedExe) &&
          (++It != Prog->LinkedPrograms.end())) {
        Mod = (*It)->ZeModule;
      } else {
        Mod = nullptr;
        IsDone = true;
      }
    }

  private:
    pi_program Prog;
    ze_module_handle_t Mod;
    size_t NumMods;
    bool IsDone;
    std::vector<LinkedReleaser>::iterator It;
  };

  // Construct a program in IL or Native state.
  _pi_program(pi_context Context, const void *Input, size_t Length, state St)
      : State(St), Context(Context), Code(new uint8_t[Length]),
        CodeLength(Length), ZeModule(nullptr), HasImports(false),
        HasImportsAndIsLinked(false), ZeBuildLog(nullptr) {

    std::memcpy(Code.get(), Input, Length);
  }

  // Construct a program in either Object or Exe state.
  _pi_program(pi_context Context, ze_module_handle_t ZeModule, state St,
              bool HasImports = false)
      : State(St), Context(Context), ZeModule(ZeModule), HasImports(HasImports),
        HasImportsAndIsLinked(false), ZeBuildLog(nullptr) {}

  // Construct a program in LinkedExe state.
  _pi_program(pi_context Context, std::vector<LinkedReleaser> &&Inputs,
              ze_module_build_log_handle_t ZeLog)
      : State(LinkedExe), Context(Context), ZeModule(nullptr),
        HasImports(false), HasImportsAndIsLinked(false),
        LinkedPrograms(std::move(Inputs)), ZeBuildLog(ZeLog) {}

  ~_pi_program();

  // Used for programs in all states.
  state State;
  pi_context Context; // Context of the program.

  // Used for programs in IL or Native states.
  std::unique_ptr<uint8_t[]> Code; // Array containing raw IL / native code.
  size_t CodeLength;               // Size (bytes) of the array.

  // Level Zero specialization constants, used for programs in IL state.
  std::unordered_map<uint32_t, uint64_t> ZeSpecConstants;
  std::mutex MutexZeSpecConstants; // Protects access to this field.

  // Used for programs in Object or Exe state.
  ze_module_handle_t ZeModule; // Level Zero module handle.
  bool HasImports;             // Tells if module imports any symbols.

  // Used for programs in Object state.  Tells if this module imports any
  // symbols AND it is linked into some other program that has state LinkedExe.
  // Such an Object is linked into exactly one other LinkedExe program.  Access
  // to this field needs to be locked in case there are two threads that try to
  // simultaneously link with this module.
  bool HasImportsAndIsLinked;
  std::mutex MutexHasImportsAndIsLinked; // Protects access to this field.

  // Used for programs in LinkedExe state.  This is the set of Object programs
  // that are linked together.
  //
  // Note that the Object programs in this vector might also be linked into
  // other LinkedExe programs!
  std::vector<LinkedReleaser> LinkedPrograms;

  // Level Zero build or link log, used for programs in Obj, Exe, or LinkedExe
  // state.
  ze_module_build_log_handle_t ZeBuildLog;
};

struct _pi_kernel : _pi_object {
  _pi_kernel(ze_kernel_handle_t Kernel, pi_program Program)
      : ZeKernel{Kernel}, Program{Program}, MemAllocs{}, SubmissionsCount{0} {}

  // Returns true if kernel has indirect access, false otherwise.
  bool hasIndirectAccess() {
    // Currently indirect access flag is set for all kernels and there is no API
    // to check if kernel actually indirectly access smth.
    return true;
  }

  // Level Zero function handle.
  ze_kernel_handle_t ZeKernel;

  // Keep the program of the kernel.
  pi_program Program;

  // Hash function object for the unordered_set below.
  struct Hash {
    size_t operator()(const std::pair<void *const, MemAllocRecord> *P) const {
      return std::hash<void *>()(P->first);
    }
  };

  // If kernel has indirect access we need to make a snapshot of all existing
  // memory allocations to defer deletion of these memory allocations to the
  // moment when kernel execution has finished.
  // We store pointers to the elements because pointers are not invalidated by
  // insert/delete for std::unordered_map (iterators are invalidated). We need
  // to take a snapshot instead of just reference-counting the allocations,
  // because picture of active allocations can change during kernel execution
  // (new allocations can be added) and we need to know which memory allocations
  // were retained by this kernel to release them (and don't touch new
  // allocations) at kernel completion. Same kernel may be submitted several
  // times and retained allocations may be different at each submission. That's
  // why we have a set of memory allocations here and increase ref count only
  // once even if kernel is submitted many times. We don't want to know how many
  // times and which allocations were retained by each submission. We release
  // all allocations in the set only when SubmissionsCount == 0.
  std::unordered_set<std::pair<void *const, MemAllocRecord> *, Hash> MemAllocs;

  // Counter to track the number of submissions of the kernel.
  // When this value is zero, it means that kernel is not submitted for an
  // execution - at this time we can release memory allocations referenced by
  // this kernel. We can do this when RefCount turns to 0 but it is too late
  // because kernels are cached in the context by SYCL RT and they are released
  // only during context object destruction. Regular RefCount is not usable to
  // track submissions because user/SYCL RT can retain kernel object any number
  // of times. And that's why there is no value of RefCount which can mean zero
  // submissions.
  std::atomic<pi_uint32> SubmissionsCount;
};

#if INTEL_CUSTOMIZATION
struct _pi_sampler {
  _pi_sampler(ze_sampler_handle_t Sampler) : ZeSampler{Sampler}, RefCount{1} {}

  // Level Zero sampler handle.
  ze_sampler_handle_t ZeSampler;

  // TODO: base PI sampler on _pi_object when the above limitation is removed.
  std::atomic<pi_uint32> RefCount;
};
#endif // INTEL_CUSTOMIZATION

#endif // PI_LEVEL_ZERO_HPP<|MERGE_RESOLUTION|>--- conflicted
+++ resolved
@@ -343,7 +343,7 @@
 // Structure describing the specific use of a command-list in a queue.
 // This is because command-lists are re-used across multiple queues
 // in the same context.
-struct pi_command_list_info_t {
+typedef struct {
   // The Level-Zero fence that will be signalled at completion.
   ze_fence_handle_t ZeFence{nullptr};
   // Record if the fence is in use.
@@ -368,7 +368,8 @@
   std::vector<pi_event> EventList{};
   size_t size() const { return EventList.size(); }
   void append(pi_event Event) { EventList.push_back(Event); }
-};
+
+} pi_command_list_info_t;
 
 // The map type that would track all command-lists in a queue.
 typedef std::unordered_map<ze_command_list_handle_t, pi_command_list_info_t>
@@ -630,7 +631,6 @@
   pi_uint32 NumTimesClosedEarly = {0};
   pi_uint32 NumTimesClosedFull = {0};
 
-<<<<<<< HEAD
   // Map of all command lists used in this queue.
   pi_command_list_map_t CommandListMap;
 
@@ -639,34 +639,6 @@
   bool hasOpenCommandList() const {
     return OpenCommandList != CommandListMap.end();
   }
-=======
-  // Structure describing the fence used to track command-list completion.
-  typedef struct {
-    // The Level-Zero fence that will be signalled at completion.
-    ze_fence_handle_t ZeFence;
-    // Record if the fence is in use by any command-list.
-    // This is needed to avoid leak of the tracked command-list if the fence
-    // was not yet signaled at the time all events in that list were already
-    // completed (we are polling the fence at events completion). The fence
-    // may be still "in-use" due to sporadic delay in HW.
-    bool InUse;
-    // Record the index of copy queue (in the vector of available copy queues)
-    // to which the command list (if any) will be submitted.
-    // If there is no command list, or if the command list is not a copy command
-    // list, the value is set to -1.
-    int CopyQueueIndex;
-  } command_list_fence_t;
-
-  // Map of all Command lists created with their associated Fence used for
-  // tracking when the command list is available for use again.
-  typedef std::unordered_map<ze_command_list_handle_t, command_list_fence_t>
-      command_list_fence_map_t;
-  command_list_fence_map_t ZeCommandListFenceMap;
-
-  // return the index of copy queue associated with this command list.
-  // return -1 if a command list is not a "copy" command list
-  int getCopyQueueIndex(ze_command_list_handle_t ZeCommandList);
->>>>>>> b4a349c5
 
   // Keeps the properties of this queue.
   pi_queue_properties PiQueueProperties;
