--- conflicted
+++ resolved
@@ -6853,7 +6853,6 @@
   // Enable allocator by default if it's not explicitly disabled
   return std::getenv("SYCL_PI_LEVEL_ZERO_DISABLE_USM_ALLOCATOR") == nullptr;
 }();
-<<<<<<< HEAD
 
 enum class USMAllocationForceResidencyType {
   // [Default] Do not force memory residency at allocation time.
@@ -6888,42 +6887,6 @@
                           pi_device Device, // nullptr for host allocation
                           void *Ptr, size_t Size) {
 
-=======
-
-enum class USMAllocationForceResidencyType {
-  // [Default] Do not force memory residency at allocation time.
-  None = 0,
-  // Force memory resident on the device of allocation at allocation time.
-  // For host allocation force residency on all devices in a context.
-  Device = 1,
-  // Force memory resident on all devices in the context with P2P
-  // access to the device of allocation.
-  // For host allocation force residency on all devices in a context.
-  P2PDevices = 2
-};
-
-// Returns the desired USM residency setting
-static USMAllocationForceResidencyType USMAllocationForceResidency = [] {
-  const auto Str = std::getenv("SYCL_PI_LEVEL_ZERO_USM_RESIDENT");
-  if (!Str)
-    return USMAllocationForceResidencyType::None;
-  switch (std::atoi(Str)) {
-  case 1:
-    return USMAllocationForceResidencyType::Device;
-  case 2:
-    return USMAllocationForceResidencyType::P2PDevices;
-  default:
-    return USMAllocationForceResidencyType::None;
-  };
-}();
-
-// Make USM allocation resident as requested
-static pi_result
-USMAllocationMakeResident(pi_context Context,
-                          pi_device Device, // nullptr for host allocation
-                          void *Ptr, size_t Size) {
-
->>>>>>> d74f1aa5
   std::list<pi_device> Devices;
 
   if (USMAllocationForceResidency == USMAllocationForceResidencyType::None)
