//===-------- pi_level_zero.cpp - Level Zero Plugin --------------------==//
//
// Part of the LLVM Project, under the Apache License v2.0 with LLVM Exceptions.
// See https://llvm.org/LICENSE.txt for license information.
// SPDX-License-Identifier: Apache-2.0 WITH LLVM-exception
//
//===------------------------------------------------------------------===//

/// \file pi_level_zero.cpp
/// Implementation of Level Zero Plugin.
///
/// \ingroup sycl_pi_level_zero

#include "pi_level_zero.hpp"
#include <CL/sycl/detail/spinlock.hpp>
#include <algorithm>
#include <cstdarg>
#include <cstdio>
#include <cstring>
#include <memory>
#include <sstream>
#include <string>
#include <thread>
#include <utility>

#if INTEL_CUSTOMIZATION
#ifdef _WIN32
#include <windows.h>
#else
#include <dlfcn.h>
#endif
#endif // INTEL_CUSTOMIZATION

#include <level_zero/zes_api.h>
#include <level_zero/zet_api.h>

#include "usm_allocator.hpp"

#if INTEL_CUSTOMIZATION
// temporarily in this location
#include "ze_exp_ext.h"
#endif

namespace {

// Controls Level Zero calls serialization to w/a Level Zero driver being not MT
// ready. Recognized values (can be used as a bit mask):
enum {
  ZeSerializeNone =
      0, // no locking or blocking (except when SYCL RT requested blocking)
  ZeSerializeLock = 1, // locking around each ZE_CALL
  ZeSerializeBlock =
      2, // blocking ZE calls, where supported (usually in enqueue commands)
};
static const pi_uint32 ZeSerialize = [] {
  const char *SerializeMode = std::getenv("ZE_SERIALIZE");
  const pi_uint32 SerializeModeValue =
      SerializeMode ? std::atoi(SerializeMode) : 0;
  return SerializeModeValue;
}();

// This class encapsulates actions taken along with a call to Level Zero API.
class ZeCall {
private:
  // The global mutex that is used for total serialization of Level Zero calls.
  static std::mutex GlobalLock;

public:
  ZeCall() {
    if ((ZeSerialize & ZeSerializeLock) != 0) {
      GlobalLock.lock();
    }
  }
  ~ZeCall() {
    if ((ZeSerialize & ZeSerializeLock) != 0) {
      GlobalLock.unlock();
    }
  }

  // The non-static version just calls static one.
  ze_result_t doCall(ze_result_t ZeResult, const char *CallStr,
                     bool TraceError = true);
};
std::mutex ZeCall::GlobalLock;

// Controls Level Zero calls tracing in zePrint.
static bool ZeDebug = false;

// Controls PI level tracing prints.
static bool PrintPiTrace = false;

// Map Level Zero runtime error code to PI error code
static pi_result mapError(ze_result_t ZeResult) {
  // TODO: these mapping need to be clarified and synced with the PI API return
  // values, which is TBD.
  static std::unordered_map<ze_result_t, pi_result> ErrorMapping = {
      {ZE_RESULT_SUCCESS, PI_SUCCESS},
      {ZE_RESULT_ERROR_DEVICE_LOST, PI_DEVICE_NOT_FOUND},
      {ZE_RESULT_ERROR_INSUFFICIENT_PERMISSIONS, PI_INVALID_OPERATION},
      {ZE_RESULT_ERROR_NOT_AVAILABLE, PI_INVALID_OPERATION},
      {ZE_RESULT_ERROR_UNINITIALIZED, PI_INVALID_PLATFORM},
      {ZE_RESULT_ERROR_INVALID_ARGUMENT, PI_INVALID_VALUE},
      {ZE_RESULT_ERROR_INVALID_NULL_POINTER, PI_INVALID_VALUE},
      {ZE_RESULT_ERROR_INVALID_SIZE, PI_INVALID_VALUE},
      {ZE_RESULT_ERROR_UNSUPPORTED_SIZE, PI_INVALID_VALUE},
      {ZE_RESULT_ERROR_UNSUPPORTED_ALIGNMENT, PI_INVALID_VALUE},
      {ZE_RESULT_ERROR_INVALID_SYNCHRONIZATION_OBJECT, PI_INVALID_EVENT},
      {ZE_RESULT_ERROR_INVALID_ENUMERATION, PI_INVALID_VALUE},
      {ZE_RESULT_ERROR_UNSUPPORTED_ENUMERATION, PI_INVALID_VALUE},
      {ZE_RESULT_ERROR_UNSUPPORTED_IMAGE_FORMAT, PI_INVALID_VALUE},
      {ZE_RESULT_ERROR_INVALID_NATIVE_BINARY, PI_INVALID_BINARY},
      {ZE_RESULT_ERROR_INVALID_KERNEL_NAME, PI_INVALID_KERNEL_NAME},
      {ZE_RESULT_ERROR_INVALID_FUNCTION_NAME, PI_BUILD_PROGRAM_FAILURE},
      {ZE_RESULT_ERROR_OVERLAPPING_REGIONS, PI_INVALID_OPERATION},
      {ZE_RESULT_ERROR_INVALID_GROUP_SIZE_DIMENSION,
       PI_INVALID_WORK_GROUP_SIZE},
      {ZE_RESULT_ERROR_MODULE_BUILD_FAILURE, PI_BUILD_PROGRAM_FAILURE}};

  auto It = ErrorMapping.find(ZeResult);
  if (It == ErrorMapping.end()) {
    return PI_ERROR_UNKNOWN;
  }
  return It->second;
}

// Trace a call to Level-Zero RT
#define ZE_CALL(Call)                                                          \
  if (auto Result = ZeCall().doCall(Call, #Call, true))                        \
    return mapError(Result);
#define ZE_CALL_NOCHECK(Call) ZeCall().doCall(Call, #Call, false)

// Trace an internal PI call; returns in case of an error.
#define PI_CALL(Call)                                                          \
  if (PrintPiTrace)                                                            \
    fprintf(stderr, "PI ---> %s\n", #Call);                                    \
  pi_result Result = (Call);                                                   \
  if (Result != PI_SUCCESS)                                                    \
    return Result;

// Controls Level Zero validation layer and parameter validation.
static bool ZeValidationLayer = false;

enum DebugLevel {
  ZE_DEBUG_BASIC = 0x1,
  ZE_DEBUG_VALIDATION = 0x2,
  ZE_DEBUG_ALL = -1
};

static void zePrint(const char *Format, ...) {
  if (ZeDebug) {
    va_list Args;
    va_start(Args, Format);
    vfprintf(stderr, Format, Args);
    va_end(Args);
  }
}

template <typename T, typename Assign>
pi_result getInfoImpl(size_t param_value_size, void *param_value,
                      size_t *param_value_size_ret, T value, size_t value_size,
                      Assign &&assign_func) {

  if (param_value != nullptr) {

    if (param_value_size < value_size) {
      return PI_INVALID_VALUE;
    }

    assign_func(param_value, value, value_size);
  }

  if (param_value_size_ret != nullptr) {
    *param_value_size_ret = value_size;
  }

  return PI_SUCCESS;
}

template <typename T>
pi_result getInfo(size_t param_value_size, void *param_value,
                  size_t *param_value_size_ret, T value) {

  auto assignment = [](void *param_value, T value, size_t value_size) {
    (void)value_size;
    *static_cast<T *>(param_value) = value;
  };

  return getInfoImpl(param_value_size, param_value, param_value_size_ret, value,
                     sizeof(T), assignment);
}

template <typename T>
pi_result getInfoArray(size_t array_length, size_t param_value_size,
                       void *param_value, size_t *param_value_size_ret,
                       T *value) {
  return getInfoImpl(param_value_size, param_value, param_value_size_ret, value,
                     array_length * sizeof(T), memcpy);
}

template <typename T, typename RetType>
pi_result getInfoArray(size_t array_length, size_t param_value_size,
                       void *param_value, size_t *param_value_size_ret,
                       T *value) {
  if (param_value) {
    memset(param_value, 0, param_value_size);
    for (uint32_t I = 0; I < array_length; I++)
      ((RetType *)param_value)[I] = (RetType)value[I];
  }
  if (param_value_size_ret)
    *param_value_size_ret = array_length * sizeof(RetType);
  return PI_SUCCESS;
}

template <>
pi_result getInfo<const char *>(size_t param_value_size, void *param_value,
                                size_t *param_value_size_ret,
                                const char *value) {
  return getInfoArray(strlen(value) + 1, param_value_size, param_value,
                      param_value_size_ret, value);
}

class ReturnHelper {
public:
  ReturnHelper(size_t param_value_size, void *param_value,
               size_t *param_value_size_ret)
      : param_value_size(param_value_size), param_value(param_value),
        param_value_size_ret(param_value_size_ret) {}

  template <class T> pi_result operator()(const T &t) {
    return getInfo(param_value_size, param_value, param_value_size_ret, t);
  }

private:
  size_t param_value_size;
  void *param_value;
  size_t *param_value_size_ret;
};

} // anonymous namespace

// Global variables used in PI_Level_Zero
// Note we only create a simple pointer variables such that C++ RT won't
// deallocate them automatically at the end of the main program.
// The heap memory allocated for these global variables reclaimed only when
// Sycl RT calls piTearDown().
static std::vector<pi_platform> *PiPlatformsCache =
    new std::vector<pi_platform>;
static sycl::detail::SpinLock *PiPlatformsCacheMutex =
    new sycl::detail::SpinLock;
static bool PiPlatformCachePopulated = false;

#if INTEL_CUSTOMIZATION
// This is temporary support for the global offset experimental feature.
static void *zeLibHandle = nullptr;
#endif

// TODO:: In the following 4 methods we may want to distinguish read access vs.
// write (as it is OK for multiple threads to read the map without locking it).

pi_result _pi_mem::addMapping(void *MappedTo, size_t Offset, size_t Size) {
  std::lock_guard<std::mutex> Lock(MappingsMutex);
  auto Res = Mappings.insert({MappedTo, {Offset, Size}});
  // False as the second value in pair means that mapping was not inserted
  // because mapping already exists.
  if (!Res.second) {
    zePrint("piEnqueueMemBufferMap: duplicate mapping detected\n");
    return PI_INVALID_VALUE;
  }
  return PI_SUCCESS;
}

pi_result _pi_mem::removeMapping(void *MappedTo, Mapping &MapInfo) {
  std::lock_guard<std::mutex> Lock(MappingsMutex);
  auto It = Mappings.find(MappedTo);
  if (It == Mappings.end()) {
    zePrint("piEnqueueMemUnmap: unknown memory mapping\n");
    return PI_INVALID_VALUE;
  }
  MapInfo = It->second;
  Mappings.erase(It);
  return PI_SUCCESS;
}

pi_result
_pi_context::getFreeSlotInExistingOrNewPool(ze_event_pool_handle_t &ZePool,
                                            size_t &Index) {
  // Maximum number of events that can be present in an event ZePool is captured
  // here. Setting it to 256 gave best possible performance for several
  // benchmarks.
  static const pi_uint32 MaxNumEventsPerPool = [] {
    const auto MaxNumEventsPerPoolEnv =
        std::getenv("ZE_MAX_NUMBER_OF_EVENTS_PER_EVENT_POOL");
    return MaxNumEventsPerPoolEnv ? std::atoi(MaxNumEventsPerPoolEnv) : 256;
  }();

  if (MaxNumEventsPerPool == 0) {
    zePrint("Zero size can't be specified in the "
            "ZE_MAX_NUMBER_OF_EVENTS_PER_EVENT_POOL\n");
    return PI_INVALID_VALUE;
  }

  Index = 0;
  // Create one event ZePool per MaxNumEventsPerPool events
  if ((ZeEventPool == nullptr) ||
      (NumEventsAvailableInEventPool[ZeEventPool] == 0)) {
    // Creation of the new ZePool with record in NumEventsAvailableInEventPool
    // and initialization of the record in NumEventsLiveInEventPool must be done
    // atomically. Otherwise it is possible that decrementAliveEventsInPool will
    // be called for the record in NumEventsLiveInEventPool before its
    std::lock(NumEventsAvailableInEventPoolMutex,
              NumEventsLiveInEventPoolMutex);
    std::lock_guard<std::mutex> NumEventsAvailableInEventPoolGuard(
        NumEventsAvailableInEventPoolMutex, std::adopt_lock);
    std::lock_guard<std::mutex> NumEventsLiveInEventPoolGuard(
        NumEventsLiveInEventPoolMutex, std::adopt_lock);

    ze_event_pool_desc_t ZeEventPoolDesc = {};
    ZeEventPoolDesc.stype = ZE_STRUCTURE_TYPE_EVENT_POOL_DESC;
    ZeEventPoolDesc.count = MaxNumEventsPerPool;

    // Make all events visible on the host.
    // TODO: events that are used only on device side APIs can be optimized
    // to not be from the host-visible pool.
    //
    ZeEventPoolDesc.flags =
        ZE_EVENT_POOL_FLAG_HOST_VISIBLE | ZE_EVENT_POOL_FLAG_KERNEL_TIMESTAMP;

    std::vector<ze_device_handle_t> ZeDevices;
    std::for_each(Devices.begin(), Devices.end(),
                  [&](pi_device &D) { ZeDevices.push_back(D->ZeDevice); });

    ZE_CALL(zeEventPoolCreate(ZeContext, &ZeEventPoolDesc, ZeDevices.size(),
                              &ZeDevices[0], &ZeEventPool));
    NumEventsAvailableInEventPool[ZeEventPool] = MaxNumEventsPerPool - 1;
    NumEventsLiveInEventPool[ZeEventPool] = MaxNumEventsPerPool;
  } else {
    std::lock_guard<std::mutex> NumEventsAvailableInEventPoolGuard(
        NumEventsAvailableInEventPoolMutex);
    Index = MaxNumEventsPerPool - NumEventsAvailableInEventPool[ZeEventPool];
    --NumEventsAvailableInEventPool[ZeEventPool];
  }
  ZePool = ZeEventPool;
  return PI_SUCCESS;
}

pi_result
_pi_context::decrementAliveEventsInPool(ze_event_pool_handle_t ZePool) {
  std::lock_guard<std::mutex> Lock(NumEventsLiveInEventPoolMutex);
  --NumEventsLiveInEventPool[ZePool];
  if (NumEventsLiveInEventPool[ZePool] == 0) {
    ZE_CALL(zeEventPoolDestroy(ZePool));
  }
  return PI_SUCCESS;
}

// Some opencl extensions we know are supported by all Level Zero devices.
constexpr char ZE_SUPPORTED_EXTENSIONS[] =
    "cl_khr_il_program cl_khr_subgroups cl_intel_subgroups "
    "cl_intel_subgroups_short cl_intel_required_subgroup_size ";

// Forward declarations
static pi_result
enqueueMemCopyHelper(pi_command_type CommandType, pi_queue Queue, void *Dst,
                     pi_bool BlockingWrite, size_t Size, const void *Src,
                     pi_uint32 NumEventsInWaitList,
                     const pi_event *EventWaitList, pi_event *Event);

static pi_result enqueueMemCopyRectHelper(
    pi_command_type CommandType, pi_queue Queue, void *SrcBuffer,
    void *DstBuffer, pi_buff_rect_offset SrcOrigin,
    pi_buff_rect_offset DstOrigin, pi_buff_rect_region Region,
    size_t SrcRowPitch, size_t SrcSlicePitch, size_t DstRowPitch,
    size_t DstSlicePitch, pi_bool Blocking, pi_uint32 NumEventsInWaitList,
    const pi_event *EventWaitList, pi_event *Event);

inline void zeParseError(ze_result_t ZeError, std::string &ErrorString) {
  switch (ZeError) {
#define ZE_ERRCASE(ERR)                                                        \
  case ERR:                                                                    \
    ErrorString = "" #ERR;                                                     \
    break;

    ZE_ERRCASE(ZE_RESULT_SUCCESS)
    ZE_ERRCASE(ZE_RESULT_NOT_READY)
    ZE_ERRCASE(ZE_RESULT_ERROR_DEVICE_LOST)
    ZE_ERRCASE(ZE_RESULT_ERROR_OUT_OF_HOST_MEMORY)
    ZE_ERRCASE(ZE_RESULT_ERROR_OUT_OF_DEVICE_MEMORY)
    ZE_ERRCASE(ZE_RESULT_ERROR_MODULE_BUILD_FAILURE)
    ZE_ERRCASE(ZE_RESULT_ERROR_INSUFFICIENT_PERMISSIONS)
    ZE_ERRCASE(ZE_RESULT_ERROR_NOT_AVAILABLE)
    ZE_ERRCASE(ZE_RESULT_ERROR_UNINITIALIZED)
    ZE_ERRCASE(ZE_RESULT_ERROR_UNSUPPORTED_VERSION)
    ZE_ERRCASE(ZE_RESULT_ERROR_UNSUPPORTED_FEATURE)
    ZE_ERRCASE(ZE_RESULT_ERROR_INVALID_ARGUMENT)
    ZE_ERRCASE(ZE_RESULT_ERROR_INVALID_NULL_HANDLE)
    ZE_ERRCASE(ZE_RESULT_ERROR_HANDLE_OBJECT_IN_USE)
    ZE_ERRCASE(ZE_RESULT_ERROR_INVALID_NULL_POINTER)
    ZE_ERRCASE(ZE_RESULT_ERROR_INVALID_SIZE)
    ZE_ERRCASE(ZE_RESULT_ERROR_UNSUPPORTED_SIZE)
    ZE_ERRCASE(ZE_RESULT_ERROR_UNSUPPORTED_ALIGNMENT)
    ZE_ERRCASE(ZE_RESULT_ERROR_INVALID_SYNCHRONIZATION_OBJECT)
    ZE_ERRCASE(ZE_RESULT_ERROR_INVALID_ENUMERATION)
    ZE_ERRCASE(ZE_RESULT_ERROR_UNSUPPORTED_ENUMERATION)
    ZE_ERRCASE(ZE_RESULT_ERROR_UNSUPPORTED_IMAGE_FORMAT)
    ZE_ERRCASE(ZE_RESULT_ERROR_INVALID_NATIVE_BINARY)
    ZE_ERRCASE(ZE_RESULT_ERROR_INVALID_GLOBAL_NAME)
    ZE_ERRCASE(ZE_RESULT_ERROR_INVALID_KERNEL_NAME)
    ZE_ERRCASE(ZE_RESULT_ERROR_INVALID_FUNCTION_NAME)
    ZE_ERRCASE(ZE_RESULT_ERROR_INVALID_GROUP_SIZE_DIMENSION)
    ZE_ERRCASE(ZE_RESULT_ERROR_INVALID_GLOBAL_WIDTH_DIMENSION)
    ZE_ERRCASE(ZE_RESULT_ERROR_INVALID_KERNEL_ARGUMENT_INDEX)
    ZE_ERRCASE(ZE_RESULT_ERROR_INVALID_KERNEL_ARGUMENT_SIZE)
    ZE_ERRCASE(ZE_RESULT_ERROR_INVALID_KERNEL_ATTRIBUTE_VALUE)
    ZE_ERRCASE(ZE_RESULT_ERROR_INVALID_COMMAND_LIST_TYPE)
    ZE_ERRCASE(ZE_RESULT_ERROR_OVERLAPPING_REGIONS)
    ZE_ERRCASE(ZE_RESULT_ERROR_UNKNOWN)

#undef ZE_ERRCASE
  default:
    assert("Unexpected Error code");
  } // switch
}

ze_result_t ZeCall::doCall(ze_result_t ZeResult, const char *CallStr,
                           bool TraceError) {
  zePrint("ZE ---> %s\n", CallStr);

  if (ZeResult && TraceError) {
    std::string ErrorString;
    zeParseError(ZeResult, ErrorString);
    zePrint("Error (%s) in %s\n", ErrorString.c_str(), CallStr);
  }
  return ZeResult;
}

#define PI_ASSERT(condition, error)                                            \
  if (!(condition))                                                            \
    return error;

// This helper function increments the reference counter of the Queue
// without guarding with a lock.
// It is the caller's responsibility to make sure the lock is acquired
// on the Queue that is passed in.
inline static void piQueueRetainNoLock(pi_queue Queue) { Queue->RefCount++; }

// This helper function creates a pi_event and associate a pi_queue.
// Note that the caller of this function must have acquired lock on the Queue
// that is passed in.
// \param Queue pi_queue to associate with a new event.
// \param Event a pointer to hold the newly created pi_event
// \param CommandType various command type determined by the caller
// \param ZeCommandList the handle to associate with the newly created event
inline static pi_result
createEventAndAssociateQueue(pi_queue Queue, pi_event *Event,
                             pi_command_type CommandType,
                             ze_command_list_handle_t ZeCommandList) {
  pi_result Res = piEventCreate(Queue->Context, Event);
  if (Res != PI_SUCCESS)
    return Res;

  (*Event)->Queue = Queue;
  (*Event)->CommandType = CommandType;
  (*Event)->ZeCommandList = ZeCommandList;

  // We need to increment the reference counter here to avoid pi_queue
  // being released before the associated pi_event is released because
  // piEventRelease requires access to the associated pi_queue.
  // In piEventRelease, the reference counter of the Queue is decremented
  // to release it.
  piQueueRetainNoLock(Queue);
  return PI_SUCCESS;
}

pi_result _pi_device::initialize() {
  uint32_t numQueueGroups = 0;
  ZE_CALL(zeDeviceGetCommandQueueGroupProperties(ZeDevice, &numQueueGroups,
                                                 nullptr));
  if (numQueueGroups == 0) {
    return PI_ERROR_UNKNOWN;
  }
  std::vector<ze_command_queue_group_properties_t> queueProperties(
      numQueueGroups);
  ZE_CALL(zeDeviceGetCommandQueueGroupProperties(ZeDevice, &numQueueGroups,
                                                 queueProperties.data()));

  int ComputeGroupIndex = -1;
  for (uint32_t i = 0; i < numQueueGroups; i++) {
    if (queueProperties[i].flags &
        ZE_COMMAND_QUEUE_GROUP_PROPERTY_FLAG_COMPUTE) {
      ComputeGroupIndex = i;
      break;
    }
  }
  // How is it possible that there are no "compute" capabilities?
  if (ComputeGroupIndex < 0) {
    return PI_ERROR_UNKNOWN;
  }
  this->ZeComputeQueueGroupIndex = ComputeGroupIndex;

  // Cache device properties
  ZeDeviceProperties = {};
  ZE_CALL(zeDeviceGetProperties(ZeDevice, &ZeDeviceProperties));
  ZeDeviceComputeProperties = {};
  ZE_CALL(zeDeviceGetComputeProperties(ZeDevice, &ZeDeviceComputeProperties));
  return PI_SUCCESS;
}

pi_result _pi_context::initialize() {
  // Create the immediate command list to be used for initializations
  // Created as synchronous so level-zero performs implicit synchronization and
  // there is no need to query for completion in the plugin
  ze_command_queue_desc_t ZeCommandQueueDesc = {};
  ZeCommandQueueDesc.ordinal = Devices[0]->ZeComputeQueueGroupIndex;
  ZeCommandQueueDesc.index = 0;
  ZeCommandQueueDesc.mode = ZE_COMMAND_QUEUE_MODE_SYNCHRONOUS;
  ZE_CALL(zeCommandListCreateImmediate(ZeContext, Devices[0]->ZeDevice,
                                       &ZeCommandQueueDesc,
                                       &ZeCommandListInit));
  return PI_SUCCESS;
}

pi_result _pi_context::finalize() {
  // This function is called when pi_context is deallocated, piContextRelase.
  // There could be some memory that may have not been deallocated.
  // For example, zeEventPool could be still alive.
  std::lock_guard<std::mutex> NumEventsLiveInEventPoolGuard(
      NumEventsLiveInEventPoolMutex);
  if (ZeEventPool && NumEventsLiveInEventPool[ZeEventPool])
    ZE_CALL(zeEventPoolDestroy(ZeEventPool));

  // Destroy the command list used for initializations
  ZE_CALL(zeCommandListDestroy(ZeCommandListInit));

  std::lock_guard<std::mutex> Lock(ZeCommandListCacheMutex);
  for (ze_command_list_handle_t &ZeCommandList : ZeCommandListCache) {
    if (ZeCommandList)
      ZE_CALL(zeCommandListDestroy(ZeCommandList));
  }
  return PI_SUCCESS;
}

pi_result _pi_queue::resetCommandListFenceEntry(
    _pi_queue::command_list_fence_map_t::value_type &MapEntry,
    bool MakeAvailable) {
  // Fence had been signalled meaning the associated command-list completed.
  // Reset the fence and put the command list into a cache for reuse in PI
  // calls.
  ZE_CALL(zeFenceReset(MapEntry.second.ZeFence));
  ZE_CALL(zeCommandListReset(MapEntry.first));
  MapEntry.second.InUse = false;

  if (MakeAvailable) {
    std::lock_guard<std::mutex> lock(this->Context->ZeCommandListCacheMutex);
    this->Context->ZeCommandListCache.push_back(MapEntry.first);
  }

  return PI_SUCCESS;
}

static const pi_uint32 ZeCommandListBatchSize = [] {
  // Default value of 0. This specifies to use dynamic batch size adjustment.
  pi_uint32 BatchSizeVal = 0;
  const auto BatchSizeStr = std::getenv("SYCL_PI_LEVEL_ZERO_BATCH_SIZE");
  if (BatchSizeStr) {
    pi_int32 BatchSizeStrVal = std::atoi(BatchSizeStr);
    // Level Zero may only support a limted number of commands per command
    // list.  The actual upper limit is not specified by the Level Zero
    // Specification.  For now we allow an arbitrary upper limit.
    // Negative numbers will be silently ignored.
    if (BatchSizeStrVal >= 0)
      BatchSizeVal = BatchSizeStrVal;
  }
  return BatchSizeVal;
}();

// Retrieve an available command list to be used in a PI call
// Caller must hold a lock on the Queue passed in.
pi_result _pi_context::getAvailableCommandList(
    pi_queue Queue, ze_command_list_handle_t *ZeCommandList,
    ze_fence_handle_t *ZeFence, bool AllowBatching) {
  // First see if there is an command-list open for batching commands
  // for this queue.
  if (Queue->ZeOpenCommandList) {
    if (AllowBatching) {
      *ZeCommandList = Queue->ZeOpenCommandList;
      *ZeFence = Queue->ZeOpenCommandListFence;
      return PI_SUCCESS;
    }

    // If this command isn't allowed to be batched, then we need to
    // go ahead and execute what is already in the batched list,
    // and then go on to process this. On exit from executeOpenCommandList
    // ZeOpenCommandList will be nullptr.
    if (auto Res = Queue->executeOpenCommandList())
      return Res;
  }

  // Create/Reuse the command list, because in Level Zero commands are added to
  // the command lists, and later are then added to the command queue.
  // Each command list is paired with an associated fence to track when the
  // command list is available for reuse.
  _pi_result pi_result = PI_OUT_OF_RESOURCES;
  ze_command_list_desc_t ZeCommandListDesc = {};
  ZeCommandListDesc.stype = ZE_STRUCTURE_TYPE_COMMAND_LIST_DESC;
  ze_fence_desc_t ZeFenceDesc = {};
  ZeFenceDesc.stype = ZE_STRUCTURE_TYPE_FENCE_DESC;

  // Initally, we need to check if a command list has already been created
  // on this device that is available for use. If so, then reuse that
  // Level-Zero Command List and Fence for this PI call.
  {
    // Make sure to acquire the lock before checking the size, or there
    // will be a race condition.
    std::lock_guard<std::mutex> lock(Queue->Context->ZeCommandListCacheMutex);

    if (Queue->Context->ZeCommandListCache.size() > 0) {
      *ZeCommandList = Queue->Context->ZeCommandListCache.front();
      auto it = Queue->ZeCommandListFenceMap.find(*ZeCommandList);
      if (it != Queue->ZeCommandListFenceMap.end()) {
        *ZeFence = it->second.ZeFence;
        it->second.InUse = true;
      } else {
        // If there is a command list available on this device, but no
        // fence yet associated, then we must create a fence/list
        // reference for this Queue. This can happen if two Queues reuse
        // a device which did not have the resources freed.
        ZE_CALL(zeFenceCreate(Queue->ZeCommandQueue, &ZeFenceDesc, ZeFence));
        Queue->ZeCommandListFenceMap[*ZeCommandList] = {*ZeFence, true};
      }
      Queue->Context->ZeCommandListCache.pop_front();
      return PI_SUCCESS;
    }
  }

  // If there are no available command lists in the cache, then we check for
  // command lists that have already signalled, but have not been added to the
  // available list yet. Each command list has a fence associated which tracks
  // if a command list has completed dispatch of its commands and is ready for
  // reuse. If a command list is found to have been signalled, then the
  // command list & fence are reset and we return.
  for (auto &MapEntry : Queue->ZeCommandListFenceMap) {
    ze_result_t ZeResult =
        ZE_CALL_NOCHECK(zeFenceQueryStatus(MapEntry.second.ZeFence));
    if (ZeResult == ZE_RESULT_SUCCESS) {
      Queue->resetCommandListFenceEntry(MapEntry, false);
      *ZeCommandList = MapEntry.first;
      *ZeFence = MapEntry.second.ZeFence;
      MapEntry.second.InUse = true;
      return PI_SUCCESS;
    }
  }

  // If there are no available command lists nor signalled command lists, then
  // we must create another command list if we have not exceed the maximum
  // command lists we can create.
  // Once created, this command list & fence are added to the command list fence
  // map.
  if ((*ZeCommandList == nullptr) &&
      (Queue->Device->Platform->ZeGlobalCommandListCount <
       Queue->Device->Platform->ZeMaxCommandListCache)) {
    ZE_CALL(zeCommandListCreate(Queue->Context->ZeContext,
                                Queue->Device->ZeDevice, &ZeCommandListDesc,
                                ZeCommandList));
    // Increments the total number of command lists created on this platform.
    Queue->Device->Platform->ZeGlobalCommandListCount++;
    ZE_CALL(zeFenceCreate(Queue->ZeCommandQueue, &ZeFenceDesc, ZeFence));
    Queue->ZeCommandListFenceMap.insert(
        std::pair<ze_command_list_handle_t, _pi_queue::command_list_fence_t>(
            *ZeCommandList, {*ZeFence, false}));
    pi_result = PI_SUCCESS;
  }

  return pi_result;
}

void _pi_queue::adjustBatchSizeForFullBatch() {
  // QueueBatchSize of 0 means never allow batching.
  if (QueueBatchSize == 0 || !UseDynamicBatching)
    return;

  NumTimesClosedFull += 1;

  // If the number of times the list has been closed early is low, and
  // the number of times it has been closed full is high, then raise
  // the batching size slowly. Don't raise it if it is already pretty
  // high.
  if (NumTimesClosedEarly <= 2 && NumTimesClosedFull > 10) {
    if (QueueBatchSize < 16) {
      QueueBatchSize = QueueBatchSize + 1;
      zePrint("Raising QueueBatchSize to %d\n", QueueBatchSize);
    }
    NumTimesClosedEarly = 0;
    NumTimesClosedFull = 0;
  }
}

void _pi_queue::adjustBatchSizeForPartialBatch(pi_uint32 PartialBatchSize) {
  // QueueBatchSize of 0 means never allow batching.
  if (QueueBatchSize == 0 || !UseDynamicBatching)
    return;

  NumTimesClosedEarly += 1;

  // If we are closing early more than about 3x the number of times
  // it is closing full, lower the batch size to the value of the
  // current open command list. This is trying to quickly get to a
  // batch size that will be able to be closed full at least once
  // in a while.
  if (NumTimesClosedEarly > (NumTimesClosedFull + 1) * 3) {
    QueueBatchSize = PartialBatchSize - 1;
    if (QueueBatchSize < 1)
      QueueBatchSize = 1;
    zePrint("Lowering QueueBatchSize to %d\n", QueueBatchSize);
    NumTimesClosedEarly = 0;
    NumTimesClosedFull = 0;
  }
}

pi_result _pi_queue::executeCommandList(ze_command_list_handle_t ZeCommandList,
                                        ze_fence_handle_t ZeFence,
                                        bool IsBlocking,
                                        bool OKToBatchCommand) {
  if (OKToBatchCommand && this->isBatchingAllowed()) {
    if (this->ZeOpenCommandList != nullptr &&
        this->ZeOpenCommandList != ZeCommandList)
      die("executeCommandList: ZeOpenCommandList should be equal to"
          "null or ZeCommandList");

    if (this->ZeOpenCommandListSize + 1 < QueueBatchSize) {
      this->ZeOpenCommandList = ZeCommandList;
      this->ZeOpenCommandListFence = ZeFence;

      // NOTE: we don't know here how many commands are in the ZeCommandList
      // but most PI interfaces translate to a single Level-Zero command.
      // Some do translate to multiple commands so we may be undercounting
      // a bit here, but this is a heuristic, not an exact measure.
      //
      this->ZeOpenCommandListSize += 1;

      return PI_SUCCESS;
    }

    adjustBatchSizeForFullBatch();

    this->ZeOpenCommandList = nullptr;
    this->ZeOpenCommandListFence = nullptr;
    this->ZeOpenCommandListSize = 0;
  }

  // Close the command list and have it ready for dispatch.
  ZE_CALL(zeCommandListClose(ZeCommandList));
  // Offload command list to the GPU for asynchronous execution
  ZE_CALL(zeCommandQueueExecuteCommandLists(ZeCommandQueue, 1, &ZeCommandList,
                                            ZeFence));

  // Check global control to make every command blocking for debugging.
  if (IsBlocking || (ZeSerialize & ZeSerializeBlock) != 0) {
    // Wait until command lists attached to the command queue are executed.
    ZE_CALL(zeCommandQueueSynchronize(ZeCommandQueue, UINT32_MAX));
  }
  return PI_SUCCESS;
}

bool _pi_queue::isBatchingAllowed() {
  return (this->QueueBatchSize > 0 && ((ZeSerialize & ZeSerializeBlock) == 0));
}

pi_result _pi_queue::executeOpenCommandList() {
  // If there are any commands still in the open command list for this
  // queue, then close and execute that command list now.
  auto OpenList = this->ZeOpenCommandList;
  if (OpenList) {
    auto OpenListFence = this->ZeOpenCommandListFence;

    adjustBatchSizeForPartialBatch(this->ZeOpenCommandListSize);

    this->ZeOpenCommandList = nullptr;
    this->ZeOpenCommandListFence = nullptr;
    this->ZeOpenCommandListSize = 0;

    return executeCommandList(OpenList, OpenListFence);
  }

  return PI_SUCCESS;
}

static const bool FilterEventWaitList = [] {
  const char *Ret = std::getenv("SYCL_PI_LEVEL_ZERO_FILTER_EVENT_WAIT_LIST");
  const bool RetVal = Ret ? std::stoi(Ret) : 1;
  return RetVal;
}();

pi_result _pi_ze_event_list_t::createAndRetainPiZeEventList(
    pi_uint32 EventListLength, const pi_event *EventList, pi_queue CurQueue) {
  this->Length = 0;
  this->ZeEventList = nullptr;
  this->PiEventList = nullptr;

  if (EventListLength > 0) {
    try {
      this->ZeEventList = new ze_event_handle_t[EventListLength];
      this->PiEventList = new pi_event[EventListLength];
      pi_uint32 TmpListLength = 0;

      for (pi_uint32 I = 0; I < EventListLength; I++) {
        auto ZeEvent = EventList[I]->ZeEvent;

        if (FilterEventWaitList) {
          auto Res = ZE_CALL_NOCHECK(zeEventQueryStatus(ZeEvent));
          if (Res == ZE_RESULT_SUCCESS) {
            // Event has already completed, don't put it into the list
            continue;
          }
        }

        auto Queue = EventList[I]->Queue;

        if (Queue != CurQueue) {
          // If the event that is going to be waited on is in a
          // different queue, then any open command list in
          // that queue must be closed and executed because
          // the event being waited on could be for a command
          // in the queue's batch.

          // Lock automatically releases when this goes out of scope.
          std::lock_guard<std::mutex> lock(Queue->PiQueueMutex);

          if (auto Res = Queue->executeOpenCommandList())
            return Res;
        }

        this->ZeEventList[TmpListLength] = ZeEvent;
        this->PiEventList[TmpListLength] = EventList[I];
        TmpListLength += 1;
      }

      this->Length = TmpListLength;
    } catch (...) {
      return PI_OUT_OF_HOST_MEMORY;
    }

    for (pi_uint32 I = 0; I < this->Length; I++) {
      PI_CALL(piEventRetain(this->PiEventList[I]));
    }
  }

  return PI_SUCCESS;
}

static void printZeEventList(const _pi_ze_event_list_t &PiZeEventList) {
  zePrint("  NumEventsInWaitList %d:", PiZeEventList.Length);

  for (pi_uint32 I = 0; I < PiZeEventList.Length; I++) {
    zePrint(" %#lx", pi_cast<std::uintptr_t>(PiZeEventList.ZeEventList[I]));
  }

  zePrint("\n");
}

pi_result _pi_ze_event_list_t::collectEventsForReleaseAndDestroyPiZeEventList(
    std::list<pi_event> &EventsToBeReleased) {
  // acquire a lock before reading the length and list fields.
  // Acquire the lock, copy the needed data locally, and reset
  // the fields, then release the lock.
  // Only then do we do the actual actions to release and destroy,
  // holding the lock for the minimum time necessary.
  pi_uint32 LocLength = 0;
  ze_event_handle_t *LocZeEventList = nullptr;
  pi_event *LocPiEventList = nullptr;

  {
    // acquire the lock and copy fields locally
    // Lock automatically releases when this goes out of scope.
    std::lock_guard<std::mutex> lock(this->PiZeEventListMutex);

    LocLength = Length;
    LocZeEventList = ZeEventList;
    LocPiEventList = PiEventList;

    Length = 0;
    ZeEventList = nullptr;
    PiEventList = nullptr;

    // release lock by ending scope.
  }

  for (pi_uint32 I = 0; I < LocLength; I++) {
    // Add the event to be released to the list
    EventsToBeReleased.push_back(LocPiEventList[I]);
  }

  if (LocZeEventList != nullptr) {
    delete[] LocZeEventList;
  }
  if (LocPiEventList != nullptr) {
    delete[] LocPiEventList;
  }

  return PI_SUCCESS;
}

extern "C" {

// Forward declarations
decltype(piEventCreate) piEventCreate;

static pi_result compileOrBuild(pi_program Program, pi_uint32 NumDevices,
                                const pi_device *DeviceList,
                                const char *Options);
static pi_result copyModule(ze_context_handle_t ZeContext,
                            ze_device_handle_t ZeDevice,
                            ze_module_handle_t SrcMod,
                            ze_module_handle_t *DestMod);

static bool setEnvVar(const char *var, const char *value);

static pi_result populateDeviceCacheIfNeeded(pi_platform Platform);

// Forward declarations for mock implementations of Level Zero APIs that
// do not yet work in the driver.
// TODO: Remove these mock definitions when they work in the driver.
static ze_result_t
zeModuleDynamicLinkMock(uint32_t numModules, ze_module_handle_t *phModules,
                        ze_module_build_log_handle_t *phLinkLog);

static ze_result_t
zeModuleGetPropertiesMock(ze_module_handle_t hModule,
                          ze_module_properties_t *pModuleProperties);

static bool isOnlineLinkEnabled();
// End forward declarations for mock Level Zero APIs

// This function will ensure compatibility with both Linux and Windowns for
// setting environment variables.
static bool setEnvVar(const char *name, const char *value) {
#ifdef _WIN32
  int Res = _putenv_s(name, value);
#else
  int Res = setenv(name, value, 1);
#endif
  if (Res != 0) {
    zePrint(
        "Level Zero plugin was unable to set the environment variable: %s\n",
        name);
    return false;
  }
  return true;
}

pi_result piPlatformsGet(pi_uint32 NumEntries, pi_platform *Platforms,
                         pi_uint32 *NumPlatforms) {

  static const char *PiTrace = std::getenv("SYCL_PI_TRACE");
  static const int PiTraceValue = PiTrace ? std::stoi(PiTrace) : 0;
  if (PiTraceValue == -1) { // Means print all PI traces
    PrintPiTrace = true;
  }

  static const char *DebugMode = std::getenv("ZE_DEBUG");
  static const int DebugModeValue = DebugMode ? std::stoi(DebugMode) : 0;
  if (DebugModeValue == ZE_DEBUG_ALL) {
    ZeDebug = true;
    ZeValidationLayer = true;
  } else {
    if (DebugModeValue & ZE_DEBUG_BASIC)
      ZeDebug = true;
    if (DebugModeValue & ZE_DEBUG_VALIDATION)
      ZeValidationLayer = true;
  }

  if (NumEntries == 0 && Platforms != nullptr) {
    return PI_INVALID_VALUE;
  }
  if (Platforms == nullptr && NumPlatforms == nullptr) {
    return PI_INVALID_VALUE;
  }

  // Setting these environment variables before running zeInit will enable the
  // validation layer in the Level Zero loader.
  if (ZeValidationLayer) {
    setEnvVar("ZE_ENABLE_VALIDATION_LAYER", "1");
    setEnvVar("ZE_ENABLE_PARAMETER_VALIDATION", "1");
  }

  // Enable SYSMAN support for obtaining the PCI address
  // and maximum memory bandwidth.
  if (getenv("SYCL_ENABLE_PCI") != nullptr) {
    setEnvVar("ZES_ENABLE_SYSMAN", "1");
  }

  // TODO: We can still safely recover if something goes wrong during the init.
  // Implement handling segfault using sigaction.

  // We must only initialize the driver once, even if piPlatformsGet() is called
  // multiple times.  Declaring the return value as "static" ensures it's only
  // called once.
  static ze_result_t ZeResult = ZE_CALL_NOCHECK(zeInit(ZE_INIT_FLAG_GPU_ONLY));

  // Absorb the ZE_RESULT_ERROR_UNINITIALIZED and just return 0 Platforms.
  if (ZeResult == ZE_RESULT_ERROR_UNINITIALIZED) {
    PI_ASSERT(NumPlatforms != 0, PI_INVALID_VALUE);
    *NumPlatforms = 0;
    return PI_SUCCESS;
  }

  if (ZeResult != ZE_RESULT_SUCCESS) {
    zePrint("zeInit: Level Zero initialization failure\n");
    return mapError(ZeResult);
  }

  // Cache pi_platforms for reuse in the future
  // It solves two problems;
  // 1. sycl::platform equality issue; we always return the same pi_platform.
  // 2. performance; we can save time by immediately return from cache.
  //

  const std::lock_guard<sycl::detail::SpinLock> Lock{*PiPlatformsCacheMutex};
  if (!PiPlatformCachePopulated) {
    const char *CommandListCacheSize =
        std::getenv("SYCL_PI_LEVEL_ZERO_MAX_COMMAND_LIST_CACHE");
    pi_uint32 CommandListCacheSizeValue;
    try {
      CommandListCacheSizeValue =
          CommandListCacheSize ? std::stoi(CommandListCacheSize) : 20000;
    } catch (std::exception const &) {
      zePrint(
          "SYCL_PI_LEVEL_ZERO_MAX_COMMAND_LIST_CACHE: invalid value provided, "
          "default set.\n");
      CommandListCacheSizeValue = 20000;
    }

    try {

      // Level Zero does not have concept of Platforms, but Level Zero driver is
      // the closest match.
      uint32_t ZeDriverCount = 0;
      ZE_CALL(zeDriverGet(&ZeDriverCount, nullptr));
      if (ZeDriverCount == 0) {
        PiPlatformCachePopulated = true;
      } else {
        ze_driver_handle_t ZeDriver;
        PI_ASSERT(ZeDriverCount == 1, PI_INVALID_VALUE);

        ZE_CALL(zeDriverGet(&ZeDriverCount, &ZeDriver));
        pi_platform Platform = new _pi_platform(ZeDriver);

        // Cache driver properties
        ze_driver_properties_t ZeDriverProperties;
        ZE_CALL(zeDriverGetProperties(ZeDriver, &ZeDriverProperties));
        uint32_t ZeDriverVersion = ZeDriverProperties.driverVersion;
        // Intel Level-Zero GPU driver stores version as:
        // | 31 - 24 | 23 - 16 | 15 - 0 |
        // |  Major  |  Minor  | Build  |
        auto VersionMajor =
            std::to_string((ZeDriverVersion & 0xFF000000) >> 24);
        auto VersionMinor =
            std::to_string((ZeDriverVersion & 0x00FF0000) >> 16);
        auto VersionBuild = std::to_string(ZeDriverVersion & 0x0000FFFF);
        Platform->ZeDriverVersion =
            VersionMajor + "." + VersionMinor + "." + VersionBuild;

        ze_api_version_t ZeApiVersion;
        ZE_CALL(zeDriverGetApiVersion(ZeDriver, &ZeApiVersion));
        Platform->ZeDriverApiVersion =
            std::to_string(ZE_MAJOR_VERSION(ZeApiVersion)) + "." +
            std::to_string(ZE_MINOR_VERSION(ZeApiVersion));

        Platform->ZeMaxCommandListCache = CommandListCacheSizeValue;
        // Save a copy in the cache for future uses.
        PiPlatformsCache->push_back(Platform);
        PiPlatformCachePopulated = true;
      }
    } catch (const std::bad_alloc &) {
      return PI_OUT_OF_HOST_MEMORY;
    } catch (...) {
      return PI_ERROR_UNKNOWN;
    }
  }

  if (Platforms && NumEntries > 0) {
    uint32_t I = 0;
    for (const pi_platform &CachedPlatform : *PiPlatformsCache) {
      if (I < NumEntries) {
        *Platforms++ = CachedPlatform;
        I++;
      } else {
        break;
      }
    }
  }

  if (NumPlatforms)
    *NumPlatforms = PiPlatformsCache->size();

  return PI_SUCCESS;
}

pi_result piPlatformGetInfo(pi_platform Platform, pi_platform_info ParamName,
                            size_t ParamValueSize, void *ParamValue,
                            size_t *ParamValueSizeRet) {

  PI_ASSERT(Platform, PI_INVALID_PLATFORM);

  zePrint("==========================\n");
  zePrint("SYCL over Level-Zero %s\n", Platform->ZeDriverVersion.c_str());
  zePrint("==========================\n");

  ReturnHelper ReturnValue(ParamValueSize, ParamValue, ParamValueSizeRet);

  switch (ParamName) {
  case PI_PLATFORM_INFO_NAME:
    // TODO: Query Level Zero driver when relevant info is added there.
    return ReturnValue("Intel(R) Level-Zero");
  case PI_PLATFORM_INFO_VENDOR:
    // TODO: Query Level Zero driver when relevant info is added there.
    return ReturnValue("Intel(R) Corporation");
  case PI_PLATFORM_INFO_EXTENSIONS:
    // Convention adopted from OpenCL:
    //     "Returns a space-separated list of extension names (the extension
    // names themselves do not contain any spaces) supported by the platform.
    // Extensions defined here must be supported by all devices associated
    // with this platform."
    //
    // TODO: Check the common extensions supported by all connected devices and
    // return them. For now, hardcoding some extensions we know are supported by
    // all Level Zero devices.
    return ReturnValue(ZE_SUPPORTED_EXTENSIONS);
  case PI_PLATFORM_INFO_PROFILE:
    // TODO: figure out what this means and how is this used
    return ReturnValue("FULL_PROFILE");
  case PI_PLATFORM_INFO_VERSION:
    // TODO: this should query to zeDriverGetDriverVersion
    // but we don't yet have the driver handle here.
    //
    // From OpenCL 2.1: "This version string has the following format:
    // OpenCL<space><major_version.minor_version><space><platform-specific
    // information>. Follow the same notation here.
    //
    return ReturnValue(Platform->ZeDriverApiVersion.c_str());
  default:
    zePrint("piPlatformGetInfo: unrecognized ParamName\n");
    return PI_INVALID_VALUE;
  }

  return PI_SUCCESS;
}

pi_result piextPlatformGetNativeHandle(pi_platform Platform,
                                       pi_native_handle *NativeHandle) {
  PI_ASSERT(Platform, PI_INVALID_PLATFORM);
  PI_ASSERT(NativeHandle, PI_INVALID_VALUE);

  auto ZeDriver = pi_cast<ze_driver_handle_t *>(NativeHandle);
  // Extract the Level Zero driver handle from the given PI platform
  *ZeDriver = Platform->ZeDriver;
  return PI_SUCCESS;
}

pi_result piextPlatformCreateWithNativeHandle(pi_native_handle NativeHandle,
                                              pi_platform *Platform) {
  PI_ASSERT(Platform, PI_INVALID_PLATFORM);
  PI_ASSERT(NativeHandle, PI_INVALID_VALUE);

  auto ZeDriver = pi_cast<ze_driver_handle_t>(NativeHandle);

  pi_uint32 NumPlatforms = 0;
  pi_result Res = piPlatformsGet(0, nullptr, &NumPlatforms);
  if (Res != PI_SUCCESS) {
    return Res;
  }

  if (NumPlatforms) {
    std::vector<pi_platform> Platforms(NumPlatforms);
    PI_CALL(piPlatformsGet(NumPlatforms, Platforms.data(), nullptr));

    // The SYCL spec requires that the set of platforms must remain fixed for
    // the duration of the application's execution. We assume that we found all
    // of the Level Zero drivers when we initialized the platform cache, so the
    // "NativeHandle" must already be in the cache. If it is not, this must not
    // be a valid Level Zero driver.
    for (const pi_platform &CachedPlatform : Platforms) {
      if (CachedPlatform->ZeDriver == ZeDriver) {
        *Platform = CachedPlatform;
        return PI_SUCCESS;
      }
    }
  }

  return PI_INVALID_VALUE;
}

// Get the cahched PI device created for the L0 device handle.
// Return NULL if no such PI device found.
pi_device _pi_platform::getDeviceFromNativeHandle(ze_device_handle_t ZeDevice) {

  std::lock_guard<std::mutex> Lock(this->PiDevicesCacheMutex);
  auto it = std::find_if(PiDevicesCache.begin(), PiDevicesCache.end(),
                         [&](std::unique_ptr<_pi_device> &D) {
                           return D.get()->ZeDevice == ZeDevice;
                         });
  if (it != PiDevicesCache.end()) {
    return (*it).get();
  }
  return nullptr;
}

pi_result piDevicesGet(pi_platform Platform, pi_device_type DeviceType,
                       pi_uint32 NumEntries, pi_device *Devices,
                       pi_uint32 *NumDevices) {

  PI_ASSERT(Platform, PI_INVALID_PLATFORM);

  // Get number of devices supporting Level Zero
  uint32_t ZeDeviceCount = 0;
  std::lock_guard<std::mutex> Lock(Platform->PiDevicesCacheMutex);

  pi_result Res = populateDeviceCacheIfNeeded(Platform);
  if (Res != PI_SUCCESS) {
    return Res;
  }

  ZeDeviceCount = Platform->PiDevicesCache.size();
  const bool AskingForGPU = (DeviceType & PI_DEVICE_TYPE_GPU);
  const bool AskingForDefault = (DeviceType == PI_DEVICE_TYPE_DEFAULT);

  if (ZeDeviceCount == 0 || !(AskingForGPU || AskingForDefault)) {
    if (NumDevices)
      *NumDevices = 0;
    return PI_SUCCESS;
  }

  if (NumDevices)
    *NumDevices = ZeDeviceCount;

  if (NumEntries == 0) {
    // Devices should be nullptr when querying the number of devices
    PI_ASSERT(Devices == nullptr, PI_INVALID_VALUE);
    return PI_SUCCESS;
  }

  // Return the devices from the cache.
  uint32_t I = 0;
  for (const std::unique_ptr<_pi_device> &CachedDevice :
       Platform->PiDevicesCache) {
    if (I < NumEntries) {
      *Devices++ = CachedDevice.get();
      I++;
    } else {
      break;
    }
  }

  return PI_SUCCESS;
}

// Check the device cache and load it if necessary. The PiDevicesCacheMutex must
// be locked before calling this function to prevent any synchronization issues.
static pi_result populateDeviceCacheIfNeeded(pi_platform Platform) {

  if (Platform->DeviceCachePopulated) {
    return PI_SUCCESS;
  }

  ze_driver_handle_t ZeDriver = Platform->ZeDriver;
  uint32_t ZeDeviceCount = 0;
  ZE_CALL(zeDeviceGet(ZeDriver, &ZeDeviceCount, nullptr));

  try {
    std::vector<ze_device_handle_t> ZeDevices(ZeDeviceCount);
    ZE_CALL(zeDeviceGet(ZeDriver, &ZeDeviceCount, ZeDevices.data()));

    for (uint32_t I = 0; I < ZeDeviceCount; ++I) {
      std::unique_ptr<_pi_device> Device(
          new _pi_device(ZeDevices[I], Platform));
      pi_result Result = Device->initialize();
      if (Result != PI_SUCCESS) {
        return Result;
      }
      // save a copy in the cache for future uses.
      Platform->PiDevicesCache.push_back(std::move(Device));
    }
  } catch (const std::bad_alloc &) {
    return PI_OUT_OF_HOST_MEMORY;
  } catch (...) {
    return PI_ERROR_UNKNOWN;
  }
  Platform->DeviceCachePopulated = true;
  return PI_SUCCESS;
}

pi_result piDeviceRetain(pi_device Device) {
  PI_ASSERT(Device, PI_INVALID_DEVICE);

  // The root-device ref-count remains unchanged (always 1).
  if (Device->IsSubDevice) {
    ++(Device->RefCount);
  }
  return PI_SUCCESS;
}

pi_result piDeviceRelease(pi_device Device) {
  PI_ASSERT(Device, PI_INVALID_DEVICE);

  // Check if the device is already released
  if (Device->RefCount <= 0)
    die("piDeviceRelease: the device has been already released");

  // Root devices are destroyed during the piTearDown process.
  if (Device->IsSubDevice) {
    if (--(Device->RefCount) == 0) {
      delete Device;
    }
  }

  return PI_SUCCESS;
}

pi_result piDeviceGetInfo(pi_device Device, pi_device_info ParamName,
                          size_t ParamValueSize, void *ParamValue,
                          size_t *ParamValueSizeRet) {

  PI_ASSERT(Device, PI_INVALID_DEVICE);

  ze_device_handle_t ZeDevice = Device->ZeDevice;

  uint32_t ZeAvailMemCount = 0;
  ZE_CALL(zeDeviceGetMemoryProperties(ZeDevice, &ZeAvailMemCount, nullptr));

  // Confirm at least one memory is available in the device
  PI_ASSERT(ZeAvailMemCount > 0, PI_INVALID_VALUE);

  std::vector<ze_device_memory_properties_t> ZeDeviceMemoryProperties;
  try {
    ZeDeviceMemoryProperties.resize(ZeAvailMemCount);
  } catch (const std::bad_alloc &) {
    return PI_OUT_OF_HOST_MEMORY;
  } catch (...) {
    return PI_ERROR_UNKNOWN;
  }

  for (uint32_t I = 0; I < ZeAvailMemCount; I++) {
    ZeDeviceMemoryProperties[I] = {};
  }
  // TODO: cache various device properties in the PI device object,
  // and initialize them only upon they are first requested.
  ZE_CALL(zeDeviceGetMemoryProperties(ZeDevice, &ZeAvailMemCount,
                                      ZeDeviceMemoryProperties.data()));

  ze_device_image_properties_t ZeDeviceImageProperties = {};
  ZE_CALL(zeDeviceGetImageProperties(ZeDevice, &ZeDeviceImageProperties));

  ze_device_module_properties_t ZeDeviceModuleProperties = {};
  ZE_CALL(zeDeviceGetModuleProperties(ZeDevice, &ZeDeviceModuleProperties));

  // TODO[1.0]: there can be multiple cache properites now, adjust.
  // For now remember the first one, if any.
  uint32_t Count = 0;
  ze_device_cache_properties_t ZeDeviceCacheProperties = {};
  ZE_CALL(zeDeviceGetCacheProperties(ZeDevice, &Count, nullptr));
  if (Count > 0) {
    Count = 1;
    ZE_CALL(
        zeDeviceGetCacheProperties(ZeDevice, &Count, &ZeDeviceCacheProperties));
  }

  ReturnHelper ReturnValue(ParamValueSize, ParamValue, ParamValueSizeRet);

  switch (ParamName) {
  case PI_DEVICE_INFO_TYPE: {
    if (Device->ZeDeviceProperties.type != ZE_DEVICE_TYPE_GPU) {
      zePrint("This device type is not supported\n");
      return PI_INVALID_VALUE;
    }
    return ReturnValue(PI_DEVICE_TYPE_GPU);
  }
  case PI_DEVICE_INFO_PARENT_DEVICE:
    // TODO: all Level Zero devices are parent ?
    return ReturnValue(pi_device{0});
  case PI_DEVICE_INFO_PLATFORM:
    return ReturnValue(Device->Platform);
  case PI_DEVICE_INFO_VENDOR_ID:
    return ReturnValue(pi_uint32{Device->ZeDeviceProperties.vendorId});
  case PI_DEVICE_INFO_EXTENSIONS: {
    // Convention adopted from OpenCL:
    //     "Returns a space separated list of extension names (the extension
    // names themselves do not contain any spaces) supported by the device."
    //
    // TODO: Use proper mechanism to get this information from Level Zero after
    // it is added to Level Zero.
    // Hardcoding the few we know are supported by the current hardware.
    //
    //
    std::string SupportedExtensions;

    // cl_khr_il_program - OpenCL 2.0 KHR extension for SPIR-V support. Core
    //   feature in >OpenCL 2.1
    // cl_khr_subgroups - Extension adds support for implementation-controlled
    //   subgroups.
    // cl_intel_subgroups - Extension adds subgroup features, defined by Intel.
    // cl_intel_subgroups_short - Extension adds subgroup functions described in
    //   the cl_intel_subgroups extension to support 16-bit integer data types
    //   for performance.
    // cl_intel_required_subgroup_size - Extension to allow programmers to
    //   optionally specify the required subgroup size for a kernel function.
    // cl_khr_fp16 - Optional half floating-point support.
    // cl_khr_fp64 - Support for double floating-point precision.
    // cl_khr_int64_base_atomics, cl_khr_int64_extended_atomics - Optional
    //   extensions that implement atomic operations on 64-bit signed and
    //   unsigned integers to locations in __global and __local memory.
    // cl_khr_3d_image_writes - Extension to enable writes to 3D image memory
    //   objects.
    //
    // Hardcoding some extensions we know are supported by all Level Zero
    // devices.
    SupportedExtensions += (ZE_SUPPORTED_EXTENSIONS);
    if (ZeDeviceModuleProperties.flags & ZE_DEVICE_MODULE_FLAG_FP16)
      SupportedExtensions += ("cl_khr_fp16 ");
    if (ZeDeviceModuleProperties.flags & ZE_DEVICE_MODULE_FLAG_FP64)
      SupportedExtensions += ("cl_khr_fp64 ");
    if (ZeDeviceModuleProperties.flags & ZE_DEVICE_MODULE_FLAG_INT64_ATOMICS)
      // int64AtomicsSupported indicates support for both.
      SupportedExtensions +=
          ("cl_khr_int64_base_atomics cl_khr_int64_extended_atomics ");
    if (ZeDeviceImageProperties.maxImageDims3D > 0)
      // Supports reading and writing of images.
      SupportedExtensions += ("cl_khr_3d_image_writes ");

    return ReturnValue(SupportedExtensions.c_str());
  }
  case PI_DEVICE_INFO_NAME:
    return ReturnValue(Device->ZeDeviceProperties.name);
  case PI_DEVICE_INFO_COMPILER_AVAILABLE:
    return ReturnValue(pi_bool{1});
  case PI_DEVICE_INFO_LINKER_AVAILABLE:
    return ReturnValue(pi_bool{1});
  case PI_DEVICE_INFO_MAX_COMPUTE_UNITS: {
    pi_uint32 MaxComputeUnits =
        Device->ZeDeviceProperties.numEUsPerSubslice *
        Device->ZeDeviceProperties.numSubslicesPerSlice *
        Device->ZeDeviceProperties.numSlices;
    return ReturnValue(pi_uint32{MaxComputeUnits});
  }
  case PI_DEVICE_INFO_MAX_WORK_ITEM_DIMENSIONS:
    // Level Zero spec defines only three dimensions
    return ReturnValue(pi_uint32{3});
  case PI_DEVICE_INFO_MAX_WORK_GROUP_SIZE:
    return ReturnValue(
        pi_uint64{Device->ZeDeviceComputeProperties.maxTotalGroupSize});
  case PI_DEVICE_INFO_MAX_WORK_ITEM_SIZES: {
    struct {
      size_t Arr[3];
    } MaxGroupSize = {{Device->ZeDeviceComputeProperties.maxGroupSizeX,
                       Device->ZeDeviceComputeProperties.maxGroupSizeY,
                       Device->ZeDeviceComputeProperties.maxGroupSizeZ}};
    return ReturnValue(MaxGroupSize);
  }
  case PI_DEVICE_INFO_MAX_CLOCK_FREQUENCY:
    return ReturnValue(pi_uint32{Device->ZeDeviceProperties.coreClockRate});
  case PI_DEVICE_INFO_ADDRESS_BITS: {
    // TODO: To confirm with spec.
    return ReturnValue(pi_uint32{64});
  }
  case PI_DEVICE_INFO_MAX_MEM_ALLOC_SIZE: {
    return ReturnValue(pi_uint64{Device->ZeDeviceProperties.maxMemAllocSize});
  }
  case PI_DEVICE_INFO_GLOBAL_MEM_SIZE: {
    uint64_t GlobalMemSize = 0;
    for (uint32_t I = 0; I < ZeAvailMemCount; I++) {
      GlobalMemSize += ZeDeviceMemoryProperties[I].totalSize;
    }
    return ReturnValue(pi_uint64{GlobalMemSize});
  }
  case PI_DEVICE_INFO_LOCAL_MEM_SIZE:
    return ReturnValue(
        pi_uint64{Device->ZeDeviceComputeProperties.maxSharedLocalMemory});
  case PI_DEVICE_INFO_IMAGE_SUPPORT:
    return ReturnValue(pi_bool{ZeDeviceImageProperties.maxImageDims1D > 0});
  case PI_DEVICE_INFO_HOST_UNIFIED_MEMORY:
    return ReturnValue(pi_bool{(Device->ZeDeviceProperties.flags &
                                ZE_DEVICE_PROPERTY_FLAG_INTEGRATED) != 0});
  case PI_DEVICE_INFO_AVAILABLE:
    return ReturnValue(pi_bool{ZeDevice ? true : false});
  case PI_DEVICE_INFO_VENDOR:
    // TODO: Level-Zero does not return vendor's name at the moment
    // only the ID.
    return ReturnValue("Intel(R) Corporation");
  case PI_DEVICE_INFO_DRIVER_VERSION:
    return ReturnValue(Device->Platform->ZeDriverVersion.c_str());
  case PI_DEVICE_INFO_VERSION:
    return ReturnValue(Device->Platform->ZeDriverApiVersion.c_str());
  case PI_DEVICE_INFO_PARTITION_MAX_SUB_DEVICES: {
    uint32_t ZeSubDeviceCount = 0;
    ZE_CALL(zeDeviceGetSubDevices(ZeDevice, &ZeSubDeviceCount, nullptr));
    return ReturnValue(pi_uint32{ZeSubDeviceCount});
  }
  case PI_DEVICE_INFO_REFERENCE_COUNT:
    return ReturnValue(pi_uint32{Device->RefCount});
  case PI_DEVICE_INFO_PARTITION_PROPERTIES: {
    // SYCL spec says: if this SYCL device cannot be partitioned into at least
    // two sub devices then the returned vector must be empty.
    uint32_t ZeSubDeviceCount = 0;
    ZE_CALL(zeDeviceGetSubDevices(ZeDevice, &ZeSubDeviceCount, nullptr));
    if (ZeSubDeviceCount < 2) {
      return ReturnValue(pi_device_partition_property{0});
    }
    // It is debatable if SYCL sub-device and partitioning APIs sufficient to
    // expose Level Zero sub-devices / tiles?  We start with support of // INTEL
    // "partition_by_affinity_domain" and "next_partitionable" but if that
    // doesn't seem to be a good fit we could look at adding a more descriptive
    // partitioning type.
#if INTEL_CUSTOMIZATION
    // See https://gitlab.devtools.intel.com/one-api/level_zero/issues/239.
#endif // INTEL_CUSTOMIZATION
    struct {
      pi_device_partition_property Arr[2];
    } PartitionProperties = {{PI_DEVICE_PARTITION_BY_AFFINITY_DOMAIN, 0}};
    return ReturnValue(PartitionProperties);
  }
  case PI_DEVICE_INFO_PARTITION_AFFINITY_DOMAIN:
    return ReturnValue(pi_device_affinity_domain{
        PI_DEVICE_AFFINITY_DOMAIN_NUMA |
        PI_DEVICE_AFFINITY_DOMAIN_NEXT_PARTITIONABLE});
  case PI_DEVICE_INFO_PARTITION_TYPE: {
    if (Device->IsSubDevice) {
      struct {
        pi_device_partition_property Arr[3];
      } PartitionProperties = {{PI_DEVICE_PARTITION_BY_AFFINITY_DOMAIN,
                                PI_DEVICE_AFFINITY_DOMAIN_NEXT_PARTITIONABLE,
                                0}};
      return ReturnValue(PartitionProperties);
    }
    // For root-device there is no partitioning to report.
    return ReturnValue(pi_device_partition_property{0});
  }

    // Everything under here is not supported yet

  case PI_DEVICE_INFO_OPENCL_C_VERSION:
    return ReturnValue("");
  case PI_DEVICE_INFO_PREFERRED_INTEROP_USER_SYNC:
    return ReturnValue(pi_bool{true});
  case PI_DEVICE_INFO_PRINTF_BUFFER_SIZE:
    return ReturnValue(size_t{ZeDeviceModuleProperties.printfBufferSize});
  case PI_DEVICE_INFO_PROFILE:
    return ReturnValue("FULL_PROFILE");
  case PI_DEVICE_INFO_BUILT_IN_KERNELS:
    // TODO: To find out correct value
    return ReturnValue("");
  case PI_DEVICE_INFO_QUEUE_PROPERTIES:
    return ReturnValue(pi_queue_properties{
        PI_QUEUE_OUT_OF_ORDER_EXEC_MODE_ENABLE | PI_QUEUE_PROFILING_ENABLE});
  case PI_DEVICE_INFO_EXECUTION_CAPABILITIES:
    return ReturnValue(
        pi_device_exec_capabilities{PI_DEVICE_EXEC_CAPABILITIES_NATIVE_KERNEL});
  case PI_DEVICE_INFO_ENDIAN_LITTLE:
    return ReturnValue(pi_bool{true});
  case PI_DEVICE_INFO_ERROR_CORRECTION_SUPPORT:
    return ReturnValue(pi_bool{Device->ZeDeviceProperties.flags &
                               ZE_DEVICE_PROPERTY_FLAG_ECC});
  case PI_DEVICE_INFO_PROFILING_TIMER_RESOLUTION:
    return ReturnValue(size_t{Device->ZeDeviceProperties.timerResolution});
  case PI_DEVICE_INFO_LOCAL_MEM_TYPE:
    return ReturnValue(PI_DEVICE_LOCAL_MEM_TYPE_LOCAL);
  case PI_DEVICE_INFO_MAX_CONSTANT_ARGS:
    return ReturnValue(pi_uint32{64});
  case PI_DEVICE_INFO_MAX_CONSTANT_BUFFER_SIZE:
    return ReturnValue(pi_uint64{ZeDeviceImageProperties.maxImageBufferSize});
  case PI_DEVICE_INFO_GLOBAL_MEM_CACHE_TYPE:
    return ReturnValue(PI_DEVICE_MEM_CACHE_TYPE_READ_WRITE_CACHE);
  case PI_DEVICE_INFO_GLOBAL_MEM_CACHELINE_SIZE:
    return ReturnValue(
        // TODO[1.0]: how to query cache line-size?
        pi_uint32{1});
  case PI_DEVICE_INFO_GLOBAL_MEM_CACHE_SIZE:
    return ReturnValue(pi_uint64{ZeDeviceCacheProperties.cacheSize});
  case PI_DEVICE_INFO_MAX_PARAMETER_SIZE:
    return ReturnValue(size_t{ZeDeviceModuleProperties.maxArgumentsSize});
  case PI_DEVICE_INFO_MEM_BASE_ADDR_ALIGN:
    // SYCL/OpenCL spec is vague on what this means exactly, but seems to
    // be for "alignment requirement (in bits) for sub-buffer offsets."
    // An OpenCL implementation returns 8*128, but Level Zero can do just 8,
    // meaning unaligned access for values of types larger than 8 bits.
    return ReturnValue(pi_uint32{8});
  case PI_DEVICE_INFO_MAX_SAMPLERS:
    return ReturnValue(pi_uint32{ZeDeviceImageProperties.maxSamplers});
  case PI_DEVICE_INFO_MAX_READ_IMAGE_ARGS:
    return ReturnValue(pi_uint32{ZeDeviceImageProperties.maxReadImageArgs});
  case PI_DEVICE_INFO_MAX_WRITE_IMAGE_ARGS:
    return ReturnValue(pi_uint32{ZeDeviceImageProperties.maxWriteImageArgs});
  case PI_DEVICE_INFO_SINGLE_FP_CONFIG: {
    uint64_t SingleFPValue = 0;
    ze_device_fp_flags_t ZeSingleFPCapabilities =
        ZeDeviceModuleProperties.fp32flags;
    if (ZE_DEVICE_FP_FLAG_DENORM & ZeSingleFPCapabilities) {
      SingleFPValue |= PI_FP_DENORM;
    }
    if (ZE_DEVICE_FP_FLAG_INF_NAN & ZeSingleFPCapabilities) {
      SingleFPValue |= PI_FP_INF_NAN;
    }
    if (ZE_DEVICE_FP_FLAG_ROUND_TO_NEAREST & ZeSingleFPCapabilities) {
      SingleFPValue |= PI_FP_ROUND_TO_NEAREST;
    }
    if (ZE_DEVICE_FP_FLAG_ROUND_TO_ZERO & ZeSingleFPCapabilities) {
      SingleFPValue |= PI_FP_ROUND_TO_ZERO;
    }
    if (ZE_DEVICE_FP_FLAG_ROUND_TO_INF & ZeSingleFPCapabilities) {
      SingleFPValue |= PI_FP_ROUND_TO_INF;
    }
    if (ZE_DEVICE_FP_FLAG_FMA & ZeSingleFPCapabilities) {
      SingleFPValue |= PI_FP_FMA;
    }
    return ReturnValue(pi_uint64{SingleFPValue});
  }
  case PI_DEVICE_INFO_HALF_FP_CONFIG: {
    uint64_t HalfFPValue = 0;
    ze_device_fp_flags_t ZeHalfFPCapabilities =
        ZeDeviceModuleProperties.fp16flags;
    if (ZE_DEVICE_FP_FLAG_DENORM & ZeHalfFPCapabilities) {
      HalfFPValue |= PI_FP_DENORM;
    }
    if (ZE_DEVICE_FP_FLAG_INF_NAN & ZeHalfFPCapabilities) {
      HalfFPValue |= PI_FP_INF_NAN;
    }
    if (ZE_DEVICE_FP_FLAG_ROUND_TO_NEAREST & ZeHalfFPCapabilities) {
      HalfFPValue |= PI_FP_ROUND_TO_NEAREST;
    }
    if (ZE_DEVICE_FP_FLAG_ROUND_TO_ZERO & ZeHalfFPCapabilities) {
      HalfFPValue |= PI_FP_ROUND_TO_ZERO;
    }
    if (ZE_DEVICE_FP_FLAG_ROUND_TO_INF & ZeHalfFPCapabilities) {
      HalfFPValue |= PI_FP_ROUND_TO_INF;
    }
    if (ZE_DEVICE_FP_FLAG_FMA & ZeHalfFPCapabilities) {
      HalfFPValue |= PI_FP_FMA;
    }
    return ReturnValue(pi_uint64{HalfFPValue});
  }
  case PI_DEVICE_INFO_DOUBLE_FP_CONFIG: {
    uint64_t DoubleFPValue = 0;
    ze_device_fp_flags_t ZeDoubleFPCapabilities =
        ZeDeviceModuleProperties.fp64flags;
    if (ZE_DEVICE_FP_FLAG_DENORM & ZeDoubleFPCapabilities) {
      DoubleFPValue |= PI_FP_DENORM;
    }
    if (ZE_DEVICE_FP_FLAG_INF_NAN & ZeDoubleFPCapabilities) {
      DoubleFPValue |= PI_FP_INF_NAN;
    }
    if (ZE_DEVICE_FP_FLAG_ROUND_TO_NEAREST & ZeDoubleFPCapabilities) {
      DoubleFPValue |= PI_FP_ROUND_TO_NEAREST;
    }
    if (ZE_DEVICE_FP_FLAG_ROUND_TO_ZERO & ZeDoubleFPCapabilities) {
      DoubleFPValue |= PI_FP_ROUND_TO_ZERO;
    }
    if (ZE_DEVICE_FP_FLAG_ROUND_TO_INF & ZeDoubleFPCapabilities) {
      DoubleFPValue |= PI_FP_ROUND_TO_INF;
    }
    if (ZE_DEVICE_FP_FLAG_FMA & ZeDoubleFPCapabilities) {
      DoubleFPValue |= PI_FP_FMA;
    }
    return ReturnValue(pi_uint64{DoubleFPValue});
  }
  case PI_DEVICE_INFO_IMAGE2D_MAX_WIDTH:
#if INTEL_CUSTOMIZATION
    // TODO: https://gitlab.devtools.intel.com/one-api/level_zero/issues/288
#endif // INTEL_CUSTOMIZATION
    // Until Level Zero provides needed info, hardcode default minimum values
    // required by the SYCL specification.
    return ReturnValue(size_t{8192});
  case PI_DEVICE_INFO_IMAGE2D_MAX_HEIGHT:
#if INTEL_CUSTOMIZATION
    // TODO: https://gitlab.devtools.intel.com/one-api/level_zero/issues/288
#endif // INTEL_CUSTOMIZATION
    // Until Level Zero provides needed info, hardcode default minimum values
    // required by the SYCL specification.
    return ReturnValue(size_t{8192});
  case PI_DEVICE_INFO_IMAGE3D_MAX_WIDTH:
#if INTEL_CUSTOMIZATION
    // TODO: https://gitlab.devtools.intel.com/one-api/level_zero/issues/288
#endif // INTEL_CUSTOMIZATION
    // Until Level Zero provides needed info, hardcode default minimum values
    // required by the SYCL specification.
    return ReturnValue(size_t{2048});
  case PI_DEVICE_INFO_IMAGE3D_MAX_HEIGHT:
#if INTEL_CUSTOMIZATION
    // TODO: https://gitlab.devtools.intel.com/one-api/level_zero/issues/288
#endif // INTEL_CUSTOMIZATION
    // Until Level Zero provides needed info, hardcode default minimum values
    // required by the SYCL specification.
    return ReturnValue(size_t{2048});
  case PI_DEVICE_INFO_IMAGE3D_MAX_DEPTH:
#if INTEL_CUSTOMIZATION
    // TODO: https://gitlab.devtools.intel.com/one-api/level_zero/issues/288
#endif // INTEL_CUSTOMIZATION
    // Until Level Zero provides needed info, hardcode default minimum values
    // required by the SYCL specification.
    return ReturnValue(size_t{2048});
  case PI_DEVICE_INFO_IMAGE_MAX_BUFFER_SIZE:
    return ReturnValue(size_t{ZeDeviceImageProperties.maxImageBufferSize});
  case PI_DEVICE_INFO_IMAGE_MAX_ARRAY_SIZE:
    return ReturnValue(size_t{ZeDeviceImageProperties.maxImageArraySlices});
  // Handle SIMD widths.
  // TODO: can we do better than this?
#if INTEL_CUSTOMIZATION
    // TODO: https://gitlab.devtools.intel.com/one-api/level_zero/issues/239
#endif // INTEL_CUSTOMIZATION
  case PI_DEVICE_INFO_NATIVE_VECTOR_WIDTH_CHAR:
  case PI_DEVICE_INFO_PREFERRED_VECTOR_WIDTH_CHAR:
    return ReturnValue(Device->ZeDeviceProperties.physicalEUSimdWidth / 1);
  case PI_DEVICE_INFO_NATIVE_VECTOR_WIDTH_SHORT:
  case PI_DEVICE_INFO_PREFERRED_VECTOR_WIDTH_SHORT:
    return ReturnValue(Device->ZeDeviceProperties.physicalEUSimdWidth / 2);
  case PI_DEVICE_INFO_NATIVE_VECTOR_WIDTH_INT:
  case PI_DEVICE_INFO_PREFERRED_VECTOR_WIDTH_INT:
    return ReturnValue(Device->ZeDeviceProperties.physicalEUSimdWidth / 4);
  case PI_DEVICE_INFO_NATIVE_VECTOR_WIDTH_LONG:
  case PI_DEVICE_INFO_PREFERRED_VECTOR_WIDTH_LONG:
    return ReturnValue(Device->ZeDeviceProperties.physicalEUSimdWidth / 8);
  case PI_DEVICE_INFO_NATIVE_VECTOR_WIDTH_FLOAT:
  case PI_DEVICE_INFO_PREFERRED_VECTOR_WIDTH_FLOAT:
    return ReturnValue(Device->ZeDeviceProperties.physicalEUSimdWidth / 4);
  case PI_DEVICE_INFO_NATIVE_VECTOR_WIDTH_DOUBLE:
  case PI_DEVICE_INFO_PREFERRED_VECTOR_WIDTH_DOUBLE:
    return ReturnValue(Device->ZeDeviceProperties.physicalEUSimdWidth / 8);
  case PI_DEVICE_INFO_NATIVE_VECTOR_WIDTH_HALF:
  case PI_DEVICE_INFO_PREFERRED_VECTOR_WIDTH_HALF:
    return ReturnValue(Device->ZeDeviceProperties.physicalEUSimdWidth / 2);
  case PI_DEVICE_INFO_MAX_NUM_SUB_GROUPS: {
    // Max_num_sub_Groups = maxTotalGroupSize/min(set of subGroupSizes);
    uint32_t MinSubGroupSize =
        Device->ZeDeviceComputeProperties.subGroupSizes[0];
    for (uint32_t I = 1; I < Device->ZeDeviceComputeProperties.numSubGroupSizes;
         I++) {
      if (MinSubGroupSize > Device->ZeDeviceComputeProperties.subGroupSizes[I])
        MinSubGroupSize = Device->ZeDeviceComputeProperties.subGroupSizes[I];
    }
    return ReturnValue(Device->ZeDeviceComputeProperties.maxTotalGroupSize /
                       MinSubGroupSize);
  }
  case PI_DEVICE_INFO_SUB_GROUP_INDEPENDENT_FORWARD_PROGRESS: {
    // TODO: Not supported yet. Needs to be updated after support is added.
#if INTEL_CUSTOMIZATION
    // TODO: https://gitlab.devtools.intel.com/one-api/level_zero/issues/338
#endif // INTEL_CUSTOMIZATION
    return ReturnValue(pi_bool{false});
  }
  case PI_DEVICE_INFO_SUB_GROUP_SIZES_INTEL: {
    // ze_device_compute_properties.subGroupSizes is in uint32_t whereas the
    // expected return is size_t datatype. size_t can be 8 bytes of data.
    return getInfoArray<uint32_t, size_t>(
        Device->ZeDeviceComputeProperties.numSubGroupSizes, ParamValueSize,
        ParamValue, ParamValueSizeRet,
        Device->ZeDeviceComputeProperties.subGroupSizes);
  }
  case PI_DEVICE_INFO_IL_VERSION: {
    // Set to a space separated list of IL version strings of the form
    // <IL_Prefix>_<Major_version>.<Minor_version>.
    // "SPIR-V" is a required IL prefix when cl_khr_il_progam extension is
    // reported.
    uint32_t SpirvVersion = ZeDeviceModuleProperties.spirvVersionSupported;
    uint32_t SpirvVersionMajor = ZE_MAJOR_VERSION(SpirvVersion);
    uint32_t SpirvVersionMinor = ZE_MINOR_VERSION(SpirvVersion);

    char SpirvVersionString[50];
    int Len = sprintf(SpirvVersionString, "SPIR-V_%d.%d ", SpirvVersionMajor,
                      SpirvVersionMinor);
    // returned string to contain only len number of characters.
    std::string ILVersion(SpirvVersionString, Len);
    return ReturnValue(ILVersion.c_str());
  }
  case PI_DEVICE_INFO_USM_HOST_SUPPORT:
  case PI_DEVICE_INFO_USM_DEVICE_SUPPORT:
  case PI_DEVICE_INFO_USM_SINGLE_SHARED_SUPPORT:
  case PI_DEVICE_INFO_USM_CROSS_SHARED_SUPPORT:
  case PI_DEVICE_INFO_USM_SYSTEM_SHARED_SUPPORT: {
    pi_uint64 Supported = 0;
    // TODO[1.0]: how to query for USM support now?
    if (true) {
      // TODO: Use ze_memory_access_capabilities_t
      Supported = PI_USM_ACCESS | PI_USM_ATOMIC_ACCESS |
                  PI_USM_CONCURRENT_ACCESS | PI_USM_CONCURRENT_ATOMIC_ACCESS;
    }
    return ReturnValue(Supported);
  }

    // intel extensions for GPU information
  case PI_DEVICE_INFO_PCI_ADDRESS: {
    if (getenv("ZES_ENABLE_SYSMAN") == nullptr) {
      zePrint("Set SYCL_ENABLE_PCI=1 to obtain PCI data.\n");
      return PI_INVALID_VALUE;
    }
    zes_pci_properties_t ZeDevicePciProperties = {};
    ZE_CALL(zesDevicePciGetProperties(ZeDevice, &ZeDevicePciProperties));
    std::stringstream ss;
    ss << ZeDevicePciProperties.address.domain << ":"
       << ZeDevicePciProperties.address.bus << ":"
       << ZeDevicePciProperties.address.device << "."
       << ZeDevicePciProperties.address.function;
    return ReturnValue(ss.str().c_str());
  }
  case PI_DEVICE_INFO_GPU_EU_COUNT: {
    pi_uint32 count = Device->ZeDeviceProperties.numEUsPerSubslice *
                      Device->ZeDeviceProperties.numSubslicesPerSlice *
                      Device->ZeDeviceProperties.numSlices;
    return ReturnValue(pi_uint32{count});
  }
  case PI_DEVICE_INFO_GPU_EU_SIMD_WIDTH:
    return ReturnValue(
        pi_uint32{Device->ZeDeviceProperties.physicalEUSimdWidth});
  case PI_DEVICE_INFO_GPU_SLICES:
    return ReturnValue(pi_uint32{Device->ZeDeviceProperties.numSlices});
  case PI_DEVICE_INFO_GPU_SUBSLICES_PER_SLICE:
    return ReturnValue(
        pi_uint32{Device->ZeDeviceProperties.numSubslicesPerSlice});
  case PI_DEVICE_INFO_GPU_EU_COUNT_PER_SUBSLICE:
    return ReturnValue(pi_uint32{Device->ZeDeviceProperties.numEUsPerSubslice});
  case PI_DEVICE_INFO_MAX_MEM_BANDWIDTH:
    // currently not supported in level zero runtime
    return PI_INVALID_VALUE;

  default:
    zePrint("Unsupported ParamName in piGetDeviceInfo\n");
    zePrint("ParamName=%d(0x%x)\n", ParamName, ParamName);
    return PI_INVALID_VALUE;
  }

  return PI_SUCCESS;
}

pi_result piDevicePartition(pi_device Device,
                            const pi_device_partition_property *Properties,
                            pi_uint32 NumDevices, pi_device *OutDevices,
                            pi_uint32 *OutNumDevices) {
  // Other partitioning ways are not supported by Level Zero
  if (Properties[0] != PI_DEVICE_PARTITION_BY_AFFINITY_DOMAIN ||
      (Properties[1] != PI_DEVICE_AFFINITY_DOMAIN_NEXT_PARTITIONABLE &&
       Properties[1] != PI_DEVICE_AFFINITY_DOMAIN_NUMA)) {
    return PI_INVALID_VALUE;
  }

  PI_ASSERT(Device, PI_INVALID_DEVICE);

  // Get the number of subdevices/tiles available. // INTEL
  // TODO: maybe add interface to create the specified # of subdevices.
  uint32_t Count = 0;
  ZE_CALL(zeDeviceGetSubDevices(Device->ZeDevice, &Count, nullptr));

  // Check that the requested/allocated # of sub-devices is the same
  // as was reported by the above call.
  // TODO: we may want to support smaller/larger # devices too.
  if (Count != NumDevices) {
    zePrint("piDevicePartition: unsupported # of sub-devices requested\n");
    return PI_INVALID_OPERATION;
  }

  if (OutNumDevices) {
    *OutNumDevices = Count;
  }

  if (!OutDevices) {
    // If we are not given the buffer, we are done.
    return PI_SUCCESS;
  }

  try {
    auto ZeSubdevices = new ze_device_handle_t[Count];
    ZE_CALL(zeDeviceGetSubDevices(Device->ZeDevice, &Count, ZeSubdevices));

    // Wrap the Level Zero sub-devices into PI sub-devices, and write them out.
    for (uint32_t I = 0; I < Count; ++I) {
      OutDevices[I] = new _pi_device(ZeSubdevices[I], Device->Platform,
                                     true /* isSubDevice */);
      pi_result Result = OutDevices[I]->initialize();
      if (Result != PI_SUCCESS) {
        delete[] ZeSubdevices;
        return Result;
      }
    }
    delete[] ZeSubdevices;
  } catch (const std::bad_alloc &) {
    return PI_OUT_OF_HOST_MEMORY;
  } catch (...) {
    return PI_ERROR_UNKNOWN;
  }
  return PI_SUCCESS;
}

pi_result
piextDeviceSelectBinary(pi_device Device, // TODO: does this need to be context?
                        pi_device_binary *Binaries, pi_uint32 NumBinaries,
                        pi_uint32 *SelectedBinaryInd) {

  PI_ASSERT(Device, PI_INVALID_DEVICE);
  PI_ASSERT(SelectedBinaryInd, PI_INVALID_VALUE);
  PI_ASSERT(NumBinaries == 0 || Binaries, PI_INVALID_VALUE);

  // TODO: this is a bare-bones implementation for choosing a device image
  // that would be compatible with the targeted device. An AOT-compiled
  // image is preferred over SPIR-V for known devices (i.e. Intel devices)
  // The implementation makes no effort to differentiate between multiple images
  // for the given device, and simply picks the first one compatible.
  //
  // Real implementation will use the same mechanism OpenCL ICD dispatcher
  // uses. Something like:
  //   PI_VALIDATE_HANDLE_RETURN_HANDLE(ctx, PI_INVALID_CONTEXT);
  //     return context->dispatch->piextDeviceSelectIR(
  //       ctx, images, num_images, selected_image);
  // where context->dispatch is set to the dispatch table provided by PI
  // plugin for platform/device the ctx was created for.

  // Look for GEN binary, which we known can only be handled by Level-Zero now.
  const char *BinaryTarget = __SYCL_PI_DEVICE_BINARY_TARGET_SPIRV64_GEN;

  // Find the appropriate device image, fallback to spirv if not found
  constexpr pi_uint32 InvalidInd = (std::numeric_limits<pi_uint32>::max)();
  pi_uint32 Spirv = InvalidInd;

  for (pi_uint32 i = 0; i < NumBinaries; ++i) {
    if (strcmp(Binaries[i]->DeviceTargetSpec, BinaryTarget) == 0) {
      *SelectedBinaryInd = i;
      return PI_SUCCESS;
    }
    if (strcmp(Binaries[i]->DeviceTargetSpec,
               __SYCL_PI_DEVICE_BINARY_TARGET_SPIRV64) == 0)
      Spirv = i;
  }
  // Points to a spirv image, if such indeed was found
  if ((*SelectedBinaryInd = Spirv) != InvalidInd)
    return PI_SUCCESS;

  // No image can be loaded for the given device
  return PI_INVALID_BINARY;
}

pi_result piextDeviceGetNativeHandle(pi_device Device,
                                     pi_native_handle *NativeHandle) {
  PI_ASSERT(Device, PI_INVALID_DEVICE);
  PI_ASSERT(NativeHandle, PI_INVALID_VALUE);

  auto ZeDevice = pi_cast<ze_device_handle_t *>(NativeHandle);
  // Extract the Level Zero module handle from the given PI device
  *ZeDevice = Device->ZeDevice;
  return PI_SUCCESS;
}

pi_result piextDeviceCreateWithNativeHandle(pi_native_handle NativeHandle,
                                            pi_platform Platform,
                                            pi_device *Device) {
  PI_ASSERT(Device, PI_INVALID_DEVICE);
  PI_ASSERT(NativeHandle, PI_INVALID_VALUE);
  PI_ASSERT(Platform, PI_INVALID_PLATFORM);

  std::lock_guard<std::mutex> Lock(Platform->PiDevicesCacheMutex);
  pi_result Res = populateDeviceCacheIfNeeded(Platform);
  if (Res != PI_SUCCESS) {
    return Res;
  }

  auto ZeDevice = pi_cast<ze_device_handle_t>(NativeHandle);

  // The SYCL spec requires that the set of devices must remain fixed for the
  // duration of the application's execution. We assume that we found all of the
  // Level Zero devices when we initialized the device cache, so the
  // "NativeHandle" must already be in the cache. If it is not, this must not be
  // a valid Level Zero device.
  for (const std::unique_ptr<_pi_device> &CachedDevice :
       Platform->PiDevicesCache) {
    if (CachedDevice->ZeDevice == ZeDevice) {
      *Device = CachedDevice.get();
      return PI_SUCCESS;
    }
  }

  return PI_INVALID_VALUE;
}

pi_result piContextCreate(const pi_context_properties *Properties,
                          pi_uint32 NumDevices, const pi_device *Devices,
                          void (*PFnNotify)(const char *ErrInfo,
                                            const void *PrivateInfo, size_t CB,
                                            void *UserData),
                          void *UserData, pi_context *RetContext) {
  (void)Properties;
  (void)PFnNotify;
  (void)UserData;
  PI_ASSERT(Devices, PI_INVALID_DEVICE);
  PI_ASSERT(RetContext, PI_INVALID_VALUE);

  ze_context_desc_t ContextDesc = {ZE_STRUCTURE_TYPE_CONTEXT_DESC, nullptr, 0};
  ze_context_handle_t ZeContext;
  ZE_CALL(zeContextCreate((*Devices)->Platform->ZeDriver, &ContextDesc,
                          &ZeContext));
  try {
    *RetContext = new _pi_context(ZeContext, NumDevices, Devices, true);
    (*RetContext)->initialize();
  } catch (const std::bad_alloc &) {
    return PI_OUT_OF_HOST_MEMORY;
  } catch (...) {
    return PI_ERROR_UNKNOWN;
  }

  return PI_SUCCESS;
}

pi_result piContextGetInfo(pi_context Context, pi_context_info ParamName,
                           size_t ParamValueSize, void *ParamValue,
                           size_t *ParamValueSizeRet) {

  PI_ASSERT(Context, PI_INVALID_CONTEXT);

  ReturnHelper ReturnValue(ParamValueSize, ParamValue, ParamValueSizeRet);
  switch (ParamName) {
  case PI_CONTEXT_INFO_DEVICES:
    return getInfoArray(Context->Devices.size(), ParamValueSize, ParamValue,
                        ParamValueSizeRet, &Context->Devices[0]);
  case PI_CONTEXT_INFO_NUM_DEVICES:
    return ReturnValue(pi_uint32(Context->Devices.size()));
  case PI_CONTEXT_INFO_REFERENCE_COUNT:
    return ReturnValue(pi_uint32{Context->RefCount});
  default:
    // TODO: implement other parameters
    die("piGetContextInfo: unsuppported ParamName.");
  }

  return PI_SUCCESS;
}

// FIXME: Dummy implementation to prevent link fail
pi_result piextContextSetExtendedDeleter(pi_context Context,
                                         pi_context_extended_deleter Function,
                                         void *UserData) {
  (void)Context;
  (void)Function;
  (void)UserData;
  die("piextContextSetExtendedDeleter: not supported");
  return PI_SUCCESS;
}

pi_result piextContextGetNativeHandle(pi_context Context,
                                      pi_native_handle *NativeHandle) {
  PI_ASSERT(Context, PI_INVALID_CONTEXT);
  PI_ASSERT(NativeHandle, PI_INVALID_VALUE);

  auto ZeContext = pi_cast<ze_context_handle_t *>(NativeHandle);
  // Extract the Level Zero queue handle from the given PI queue
  *ZeContext = Context->ZeContext;
  return PI_SUCCESS;
}

pi_result piextContextCreateWithNativeHandle(pi_native_handle NativeHandle,
                                             pi_uint32 NumDevices,
                                             const pi_device *Devices,
                                             bool OwnNativeHandle,
                                             pi_context *RetContext) {
  PI_ASSERT(NativeHandle, PI_INVALID_VALUE);
  PI_ASSERT(Devices, PI_INVALID_DEVICE);
  PI_ASSERT(RetContext, PI_INVALID_VALUE);
  PI_ASSERT(NumDevices, PI_INVALID_VALUE);

  try {
    *RetContext = new _pi_context(pi_cast<ze_context_handle_t>(NativeHandle),
                                  NumDevices, Devices, OwnNativeHandle);
    (*RetContext)->initialize();
  } catch (const std::bad_alloc &) {
    return PI_OUT_OF_HOST_MEMORY;
  } catch (...) {
    return PI_ERROR_UNKNOWN;
  }

  return PI_SUCCESS;
}

pi_result piContextRetain(pi_context Context) {

  PI_ASSERT(Context, PI_INVALID_CONTEXT);

  ++(Context->RefCount);
  return PI_SUCCESS;
}

pi_result piContextRelease(pi_context Context) {

  PI_ASSERT(Context, PI_INVALID_CONTEXT);

  if (--(Context->RefCount) == 0) {
    ze_context_handle_t DestoryZeContext =
        Context->OwnZeContext ? Context->ZeContext : nullptr;

    // Clean up any live memory associated with Context
    pi_result Result = Context->finalize();

    // We must delete Context first and then destroy zeContext because
    // Context deallocation requires ZeContext in some member deallocation of
    // pi_context.
    delete Context;

    // Destruction of some members of pi_context uses L0 context
    // and therefore it must be valid at that point.
    // Technically it should be placed to the destructor of pi_context
    // but this makes API error handling more complex.
    if (DestoryZeContext)
      ZE_CALL(zeContextDestroy(DestoryZeContext));

    return Result;
  }
  return PI_SUCCESS;
}

pi_result piQueueCreate(pi_context Context, pi_device Device,
                        pi_queue_properties Properties, pi_queue *Queue) {

  // Check that unexpected bits are not set.
  PI_ASSERT(!(Properties & ~(PI_QUEUE_OUT_OF_ORDER_EXEC_MODE_ENABLE |
                             PI_QUEUE_PROFILING_ENABLE | PI_QUEUE_ON_DEVICE |
                             PI_QUEUE_ON_DEVICE_DEFAULT)),
            PI_INVALID_VALUE);

  ze_device_handle_t ZeDevice;
  ze_command_queue_handle_t ZeCommandQueue;

  PI_ASSERT(Context, PI_INVALID_CONTEXT);

  if (std::find(Context->Devices.begin(), Context->Devices.end(), Device) ==
      Context->Devices.end()) {
    return PI_INVALID_DEVICE;
  }

  PI_ASSERT(Device, PI_INVALID_DEVICE);

  ZeDevice = Device->ZeDevice;
  ze_command_queue_desc_t ZeCommandQueueDesc = {};
  ZeCommandQueueDesc.ordinal = Device->ZeComputeQueueGroupIndex;
  ZeCommandQueueDesc.index = 0;
  ZeCommandQueueDesc.mode = ZE_COMMAND_QUEUE_MODE_ASYNCHRONOUS;

  ZE_CALL(
      zeCommandQueueCreate(Context->ZeContext, ZeDevice,
                           &ZeCommandQueueDesc, // TODO: translate properties
                           &ZeCommandQueue));

  PI_ASSERT(Queue, PI_INVALID_QUEUE);

  try {
    *Queue =
        new _pi_queue(ZeCommandQueue, Context, Device, ZeCommandListBatchSize);
  } catch (const std::bad_alloc &) {
    return PI_OUT_OF_HOST_MEMORY;
  } catch (...) {
    return PI_ERROR_UNKNOWN;
  }
  return PI_SUCCESS;
}

pi_result piQueueGetInfo(pi_queue Queue, pi_queue_info ParamName,
                         size_t ParamValueSize, void *ParamValue,
                         size_t *ParamValueSizeRet) {

  PI_ASSERT(Queue, PI_INVALID_QUEUE);

  ReturnHelper ReturnValue(ParamValueSize, ParamValue, ParamValueSizeRet);
  // TODO: consider support for queue properties and size
  switch (ParamName) {
  case PI_QUEUE_INFO_CONTEXT:
    return ReturnValue(Queue->Context);
  case PI_QUEUE_INFO_DEVICE:
    return ReturnValue(Queue->Device);
  case PI_QUEUE_INFO_REFERENCE_COUNT:
    return ReturnValue(pi_uint32{Queue->RefCount});
  case PI_QUEUE_INFO_PROPERTIES:
    die("PI_QUEUE_INFO_PROPERTIES in piQueueGetInfo not implemented\n");
    break;
  case PI_QUEUE_INFO_SIZE:
    die("PI_QUEUE_INFO_SIZE in piQueueGetInfo not implemented\n");
    break;
  case PI_QUEUE_INFO_DEVICE_DEFAULT:
    die("PI_QUEUE_INFO_DEVICE_DEFAULT in piQueueGetInfo not implemented\n");
    break;
  default:
    zePrint("Unsupported ParamName in piQueueGetInfo: ParamName=%d(0x%x)\n",
            ParamName, ParamName);
    return PI_INVALID_VALUE;
  }

  return PI_SUCCESS;
}

pi_result piQueueRetain(pi_queue Queue) {
  // Lock automatically releases when this goes out of scope.
  std::lock_guard<std::mutex> lock(Queue->PiQueueMutex);

  piQueueRetainNoLock(Queue);
  return PI_SUCCESS;
}

pi_result piQueueRelease(pi_queue Queue) {
  PI_ASSERT(Queue, PI_INVALID_QUEUE);
  // We need to use a bool variable here to check the condition that
  // RefCount becomes zero atomically with PiQueueMutex lock.
  // Then, we can release the lock before we remove the Queue below.
  bool RefCountZero = false;
  {
    std::lock_guard<std::mutex> Lock(Queue->PiQueueMutex);
    Queue->RefCount--;
    if (Queue->RefCount == 0)
      RefCountZero = true;

    if (RefCountZero) {
      // It is possible to get to here and still have an open command list
      // if no wait or finish ever occurred for this queue.
      if (auto Res = Queue->executeOpenCommandList())
        return Res;

      // Make sure all commands get executed.
      zeCommandQueueSynchronize(Queue->ZeCommandQueue, UINT64_MAX);

      // Destroy all the fences created associated with this queue.
      for (auto &MapEntry : Queue->ZeCommandListFenceMap) {
        // This fence wasn't yet signalled when we polled it for recycling
        // the command-list, so need to release the command-list too.
        if (MapEntry.second.InUse) {
          Queue->resetCommandListFenceEntry(MapEntry, true);
        }
        ZE_CALL(zeFenceDestroy(MapEntry.second.ZeFence));
      }
      Queue->ZeCommandListFenceMap.clear();
      ZE_CALL(zeCommandQueueDestroy(Queue->ZeCommandQueue));
      Queue->ZeCommandQueue = nullptr;

      zePrint("piQueueRelease NumTimesClosedFull %d, NumTimesClosedEarly %d\n",
              Queue->NumTimesClosedFull, Queue->NumTimesClosedEarly);
    }
  }

  if (RefCountZero)
    delete Queue;
  return PI_SUCCESS;
}

pi_result piQueueFinish(pi_queue Queue) {
  // Wait until command lists attached to the command queue are executed.
  PI_ASSERT(Queue, PI_INVALID_QUEUE);

  // Lock automatically releases when this goes out of scope.
  std::lock_guard<std::mutex> lock(Queue->PiQueueMutex);

  // execute any command list that may still be open.
  if (auto Res = Queue->executeOpenCommandList())
    return Res;

  ZE_CALL(zeCommandQueueSynchronize(Queue->ZeCommandQueue, UINT32_MAX));
  return PI_SUCCESS;
}

pi_result piextQueueGetNativeHandle(pi_queue Queue,
                                    pi_native_handle *NativeHandle) {
  PI_ASSERT(Queue, PI_INVALID_QUEUE);
  PI_ASSERT(NativeHandle, PI_INVALID_VALUE);

  // Lock automatically releases when this goes out of scope.
  std::lock_guard<std::mutex> lock(Queue->PiQueueMutex);

  auto ZeQueue = pi_cast<ze_command_queue_handle_t *>(NativeHandle);
  // Extract the Level Zero queue handle from the given PI queue
  *ZeQueue = Queue->ZeCommandQueue;
  return PI_SUCCESS;
}

pi_result piextQueueCreateWithNativeHandle(pi_native_handle NativeHandle,
                                           pi_context Context,
                                           pi_queue *Queue) {
  PI_ASSERT(Context, PI_INVALID_CONTEXT);
  PI_ASSERT(NativeHandle, PI_INVALID_VALUE);
  PI_ASSERT(Queue, PI_INVALID_QUEUE);

  auto ZeQueue = pi_cast<ze_command_queue_handle_t>(NativeHandle);

  // Attach the queue to the "0" device.
  // TODO: see if we need to let user choose the device.
  pi_device Device = Context->Devices[0];
  *Queue = new _pi_queue(ZeQueue, Context, Device, ZeCommandListBatchSize);
  return PI_SUCCESS;
}

pi_result piMemBufferCreate(pi_context Context, pi_mem_flags Flags, size_t Size,
                            void *HostPtr, pi_mem *RetMem,
                            const pi_mem_properties *properties) {

  // TODO: implement read-only, write-only
  if ((Flags & PI_MEM_FLAGS_ACCESS_RW) == 0) {
    die("piMemBufferCreate: Level-Zero implements only read-write buffer,"
        "no read-only or write-only yet.");
  }
  PI_ASSERT(Context, PI_INVALID_CONTEXT);
  PI_ASSERT(RetMem, PI_INVALID_VALUE);

  if (properties != nullptr) {
    die("piMemBufferCreate: no mem properties goes to Level-Zero RT yet");
  }

  void *Ptr;
  ze_device_handle_t ZeDevice = Context->Devices[0]->ZeDevice;

  // We treat integrated devices (physical memory shared with the CPU)
  // differently from discrete devices (those with distinct memories).
  // For integrated devices, allocating the buffer in host shared memory
  // enables automatic access from the device, and makes copying
  // unnecessary in the map/unmap operations. This improves performance.
  bool DeviceIsIntegrated = Context->Devices.size() == 1 &&
                            Context->Devices[0]->ZeDeviceProperties.flags &
                                ZE_DEVICE_PROPERTY_FLAG_INTEGRATED;

  // Having PI_MEM_FLAGS_HOST_PTR_ALLOC for buffer requires allocation of
  // pinned host memory which then becomes automatically accessible from
  // discrete devices through PCI. This property ensures that the memory
  // map/unmap operations are free of cost and the buffer is optimized for
  // frequent accesses from the host giving improved performance.
  // see:
  // https://github.com/intel/llvm/blob/sycl/sycl/doc/extensions/UsePinnedMemoryProperty/UsePinnedMemoryPropery.adoc
  bool AllocHostPtr = Flags & PI_MEM_FLAGS_HOST_PTR_ALLOC;

  if (AllocHostPtr) {
    PI_ASSERT(HostPtr == nullptr, PI_INVALID_VALUE);
  }

  if (AllocHostPtr || DeviceIsIntegrated) {
    ze_host_mem_alloc_desc_t ZeDesc = {};
    ZeDesc.flags = 0;

    ZE_CALL(zeMemAllocHost(Context->ZeContext, &ZeDesc, Size, 1, &Ptr));

  } else {
    ze_device_mem_alloc_desc_t ZeDesc = {};
    ZeDesc.flags = 0;
    ZeDesc.ordinal = 0;

    ZE_CALL(
        zeMemAllocDevice(Context->ZeContext, &ZeDesc, Size, 1, ZeDevice, &Ptr));
  }

  if (HostPtr) {
    if ((Flags & PI_MEM_FLAGS_HOST_PTR_USE) != 0 ||
        (Flags & PI_MEM_FLAGS_HOST_PTR_COPY) != 0) {
      // Initialize the buffer with user data
      if (DeviceIsIntegrated) {
        // Do a host to host copy
        memcpy(Ptr, HostPtr, Size);
      } else {

        // Initialize the buffer synchronously with immediate offload
        ZE_CALL(zeCommandListAppendMemoryCopy(Context->ZeCommandListInit, Ptr,
                                              HostPtr, Size, nullptr, 0,
                                              nullptr));
      }
    } else if (Flags == 0 || (Flags == PI_MEM_FLAGS_ACCESS_RW)) {
      // Nothing more to do.
    } else {
      die("piMemBufferCreate: not implemented");
    }
  }

  auto HostPtrOrNull =
      (Flags & PI_MEM_FLAGS_HOST_PTR_USE) ? pi_cast<char *>(HostPtr) : nullptr;
  try {
    *RetMem = new _pi_buffer(
        Context, pi_cast<char *>(Ptr) /* Level Zero Memory Handle */,
        HostPtrOrNull, nullptr, 0, 0,
        AllocHostPtr || DeviceIsIntegrated /* allocation in host memory */);
  } catch (const std::bad_alloc &) {
    return PI_OUT_OF_HOST_MEMORY;
  } catch (...) {
    return PI_ERROR_UNKNOWN;
  }

  return PI_SUCCESS;
}

pi_result piMemGetInfo(pi_mem Mem,
                       cl_mem_info ParamName, // TODO: untie from OpenCL
                       size_t ParamValueSize, void *ParamValue,
                       size_t *ParamValueSizeRet) {
  (void)Mem;
  (void)ParamName;
  (void)ParamValueSize;
  (void)ParamValue;
  (void)ParamValueSizeRet;
  die("piMemGetInfo: not implemented");
  return {};
}

pi_result piMemRetain(pi_mem Mem) {
  PI_ASSERT(Mem, PI_INVALID_MEM_OBJECT);

  ++(Mem->RefCount);
  return PI_SUCCESS;
}

pi_result piMemRelease(pi_mem Mem) {
  PI_ASSERT(Mem, PI_INVALID_MEM_OBJECT);

  if (--(Mem->RefCount) == 0) {
    if (Mem->isImage()) {
      ZE_CALL(zeImageDestroy(pi_cast<ze_image_handle_t>(Mem->getZeHandle())));
    } else {
      auto Buf = static_cast<_pi_buffer *>(Mem);
      if (!Buf->isSubBuffer()) {
        ZE_CALL(zeMemFree(Mem->Context->ZeContext, Mem->getZeHandle()));
      }
    }
    delete Mem;
  }
  return PI_SUCCESS;
}

pi_result piMemImageCreate(pi_context Context, pi_mem_flags Flags,
                           const pi_image_format *ImageFormat,
                           const pi_image_desc *ImageDesc, void *HostPtr,
                           pi_mem *RetImage) {

  // TODO: implement read-only, write-only
  if ((Flags & PI_MEM_FLAGS_ACCESS_RW) == 0) {
    die("piMemImageCreate: Level-Zero implements only read-write buffer,"
        "no read-only or write-only yet.");
  }
  PI_ASSERT(Context, PI_INVALID_CONTEXT);
  PI_ASSERT(RetImage, PI_INVALID_VALUE);
  PI_ASSERT(ImageFormat, PI_INVALID_IMAGE_FORMAT_DESCRIPTOR);

  ze_image_format_type_t ZeImageFormatType;
  size_t ZeImageFormatTypeSize;
  switch (ImageFormat->image_channel_data_type) {
  case CL_FLOAT:
    ZeImageFormatType = ZE_IMAGE_FORMAT_TYPE_FLOAT;
    ZeImageFormatTypeSize = 32;
    break;
  case CL_HALF_FLOAT:
    ZeImageFormatType = ZE_IMAGE_FORMAT_TYPE_FLOAT;
    ZeImageFormatTypeSize = 16;
    break;
  case CL_UNSIGNED_INT32:
    ZeImageFormatType = ZE_IMAGE_FORMAT_TYPE_UINT;
    ZeImageFormatTypeSize = 32;
    break;
  case CL_UNSIGNED_INT16:
    ZeImageFormatType = ZE_IMAGE_FORMAT_TYPE_UINT;
    ZeImageFormatTypeSize = 16;
    break;
  case CL_UNSIGNED_INT8:
    ZeImageFormatType = ZE_IMAGE_FORMAT_TYPE_UINT;
    ZeImageFormatTypeSize = 8;
    break;
  case CL_UNORM_INT16:
    ZeImageFormatType = ZE_IMAGE_FORMAT_TYPE_UNORM;
    ZeImageFormatTypeSize = 16;
    break;
  case CL_UNORM_INT8:
    ZeImageFormatType = ZE_IMAGE_FORMAT_TYPE_UNORM;
    ZeImageFormatTypeSize = 8;
    break;
  case CL_SIGNED_INT32:
    ZeImageFormatType = ZE_IMAGE_FORMAT_TYPE_SINT;
    ZeImageFormatTypeSize = 32;
    break;
  case CL_SIGNED_INT16:
    ZeImageFormatType = ZE_IMAGE_FORMAT_TYPE_SINT;
    ZeImageFormatTypeSize = 16;
    break;
  case CL_SIGNED_INT8:
    ZeImageFormatType = ZE_IMAGE_FORMAT_TYPE_SINT;
    ZeImageFormatTypeSize = 8;
    break;
  case CL_SNORM_INT16:
    ZeImageFormatType = ZE_IMAGE_FORMAT_TYPE_SNORM;
    ZeImageFormatTypeSize = 16;
    break;
  case CL_SNORM_INT8:
    ZeImageFormatType = ZE_IMAGE_FORMAT_TYPE_SNORM;
    ZeImageFormatTypeSize = 8;
    break;
  default:
    zePrint("piMemImageCreate: unsupported image data type: data type = %d\n",
            ImageFormat->image_channel_data_type);
    return PI_INVALID_VALUE;
  }

  // TODO: populate the layout mapping
  ze_image_format_layout_t ZeImageFormatLayout;
  switch (ImageFormat->image_channel_order) {
  case CL_RGBA:
    switch (ZeImageFormatTypeSize) {
    case 8:
      ZeImageFormatLayout = ZE_IMAGE_FORMAT_LAYOUT_8_8_8_8;
      break;
    case 16:
      ZeImageFormatLayout = ZE_IMAGE_FORMAT_LAYOUT_16_16_16_16;
      break;
    case 32:
      ZeImageFormatLayout = ZE_IMAGE_FORMAT_LAYOUT_32_32_32_32;
      break;
    default:
      zePrint("piMemImageCreate: unexpected data type Size\n");
      return PI_INVALID_VALUE;
    }
    break;
  default:
    zePrint("format layout = %d\n", ImageFormat->image_channel_order);
    die("piMemImageCreate: unsupported image format layout\n");
    break;
  }

  ze_image_format_t ZeFormatDesc = {
      ZeImageFormatLayout, ZeImageFormatType,
      // TODO: are swizzles deducted from image_format->image_channel_order?
      ZE_IMAGE_FORMAT_SWIZZLE_R, ZE_IMAGE_FORMAT_SWIZZLE_G,
      ZE_IMAGE_FORMAT_SWIZZLE_B, ZE_IMAGE_FORMAT_SWIZZLE_A};

  ze_image_type_t ZeImageType;
  switch (ImageDesc->image_type) {
  case PI_MEM_TYPE_IMAGE1D:
    ZeImageType = ZE_IMAGE_TYPE_1D;
    break;
  case PI_MEM_TYPE_IMAGE2D:
    ZeImageType = ZE_IMAGE_TYPE_2D;
    break;
  case PI_MEM_TYPE_IMAGE3D:
    ZeImageType = ZE_IMAGE_TYPE_3D;
    break;
  case PI_MEM_TYPE_IMAGE1D_ARRAY:
    ZeImageType = ZE_IMAGE_TYPE_1DARRAY;
    break;
  case PI_MEM_TYPE_IMAGE2D_ARRAY:
    ZeImageType = ZE_IMAGE_TYPE_2DARRAY;
    break;
  default:
    zePrint("piMemImageCreate: unsupported image type\n");
    return PI_INVALID_VALUE;
  }

  ze_image_desc_t ZeImageDesc = {};
  ZeImageDesc.arraylevels = ZeImageDesc.flags = 0;
  ZeImageDesc.type = ZeImageType;
  ZeImageDesc.format = ZeFormatDesc;
  ZeImageDesc.width = pi_cast<uint32_t>(ImageDesc->image_width);
  ZeImageDesc.height = pi_cast<uint32_t>(ImageDesc->image_height);
  ZeImageDesc.depth = pi_cast<uint32_t>(ImageDesc->image_depth);
  ZeImageDesc.arraylevels = pi_cast<uint32_t>(ImageDesc->image_array_size);
  ZeImageDesc.miplevels = ImageDesc->num_mip_levels;

  // Have the "0" device in context to own the image. Rely on Level-Zero
  // drivers to perform migration as necessary for sharing it across multiple
  // devices in the context.
  //
  // TODO: figure out if we instead need explicit copying for acessing
  // the image from other devices in the context.
  //
  pi_device Device = Context->Devices[0];
  ze_image_handle_t ZeHImage;
  ZE_CALL(zeImageCreate(Context->ZeContext, Device->ZeDevice, &ZeImageDesc,
                        &ZeHImage));

  auto HostPtrOrNull =
      (Flags & PI_MEM_FLAGS_HOST_PTR_USE) ? pi_cast<char *>(HostPtr) : nullptr;

  try {
    auto ZePIImage = new _pi_image(Context, ZeHImage, HostPtrOrNull);

#ifndef NDEBUG
    ZePIImage->ZeImageDesc = ZeImageDesc;
#endif // !NDEBUG

    if ((Flags & PI_MEM_FLAGS_HOST_PTR_USE) != 0 ||
        (Flags & PI_MEM_FLAGS_HOST_PTR_COPY) != 0) {
      // Initialize image synchronously with immediate offload
      ZE_CALL(zeCommandListAppendImageCopyFromMemory(Context->ZeCommandListInit,
                                                     ZeHImage, HostPtr, nullptr,
                                                     nullptr, 0, nullptr));
    }

    *RetImage = ZePIImage;
  } catch (const std::bad_alloc &) {
    return PI_OUT_OF_HOST_MEMORY;
  } catch (...) {
    return PI_ERROR_UNKNOWN;
  }
  return PI_SUCCESS;
}

pi_result piextMemGetNativeHandle(pi_mem Mem, pi_native_handle *NativeHandle) {
  PI_ASSERT(Mem, PI_INVALID_MEM_OBJECT);
  *NativeHandle = pi_cast<pi_native_handle>(Mem->getZeHandle());
  return PI_SUCCESS;
}

pi_result piextMemCreateWithNativeHandle(pi_native_handle NativeHandle,
                                         pi_mem *Mem) {
  (void)NativeHandle;
  (void)Mem;
  die("piextMemCreateWithNativeHandle: not supported");
  return PI_SUCCESS;
}

pi_result piProgramCreate(pi_context Context, const void *ILBytes,
                          size_t Length, pi_program *Program) {

  PI_ASSERT(Context, PI_INVALID_CONTEXT);
  PI_ASSERT(ILBytes && Length, PI_INVALID_VALUE);
  PI_ASSERT(Program, PI_INVALID_PROGRAM);

  // NOTE: the Level Zero module creation is also building the program, so we
  // are deferring it until the program is ready to be built in piProgramBuild
  // and piProgramCompile. Also it is only then we know the build options.

  try {
    *Program = new _pi_program(Context, ILBytes, Length, _pi_program::IL);
  } catch (const std::bad_alloc &) {
    return PI_OUT_OF_HOST_MEMORY;
  } catch (...) {
    return PI_ERROR_UNKNOWN;
  }
  return PI_SUCCESS;
}

pi_result piProgramCreateWithBinary(pi_context Context, pi_uint32 NumDevices,
                                    const pi_device *DeviceList,
                                    const size_t *Lengths,
                                    const unsigned char **Binaries,
                                    pi_int32 *BinaryStatus,
                                    pi_program *Program) {

  PI_ASSERT(Context, PI_INVALID_CONTEXT);
  PI_ASSERT(DeviceList && NumDevices, PI_INVALID_VALUE);
  PI_ASSERT(Binaries && Lengths, PI_INVALID_VALUE);
  PI_ASSERT(Program, PI_INVALID_PROGRAM);

  // For now we support only one device.
  if (NumDevices != 1)
    die("piProgramCreateWithBinary: level_zero supports only one device.");
  if (!Binaries[0] || !Lengths[0]) {
    if (BinaryStatus)
      *BinaryStatus = PI_INVALID_VALUE;
    return PI_INVALID_VALUE;
  }
  if (DeviceList[0] != Context->Devices[0])
    return PI_INVALID_DEVICE;

  size_t Length = Lengths[0];
  auto Binary = Binaries[0];

  // In OpenCL, clCreateProgramWithBinary() can be used to load any of the
  // following: "program executable", "compiled program", or "library of
  // compiled programs".  In addition, the loaded program can be either
  // IL (SPIR-v) or native device code.  For now, we assume that
  // piProgramCreateWithBinary() is only used to load a "program executable"
  // as native device code.
  // If we wanted to support all the same cases as OpenCL, we would need to
  // somehow examine the binary image to distinguish the cases.  Alternatively,
  // we could change the PI interface and have the caller pass additional
  // information to distinguish the cases.

  try {
    *Program = new _pi_program(Context, Binary, Length, _pi_program::Native);
  } catch (const std::bad_alloc &) {
    return PI_OUT_OF_HOST_MEMORY;
  } catch (...) {
    return PI_ERROR_UNKNOWN;
  }

  if (BinaryStatus)
    *BinaryStatus = PI_SUCCESS;
  return PI_SUCCESS;
}

pi_result piclProgramCreateWithSource(pi_context Context, pi_uint32 Count,
                                      const char **Strings,
                                      const size_t *Lengths,
                                      pi_program *RetProgram) {

  (void)Context;
  (void)Count;
  (void)Strings;
  (void)Lengths;
  (void)RetProgram;
  zePrint("piclProgramCreateWithSource: not supported in Level Zero\n");
  return PI_INVALID_OPERATION;
}

pi_result piProgramGetInfo(pi_program Program, pi_program_info ParamName,
                           size_t ParamValueSize, void *ParamValue,
                           size_t *ParamValueSizeRet) {

  PI_ASSERT(Program, PI_INVALID_PROGRAM);

  ReturnHelper ReturnValue(ParamValueSize, ParamValue, ParamValueSizeRet);
  switch (ParamName) {
  case PI_PROGRAM_INFO_REFERENCE_COUNT:
    return ReturnValue(pi_uint32{Program->RefCount});
  case PI_PROGRAM_INFO_NUM_DEVICES:
    // TODO: return true number of devices this program exists for.
    return ReturnValue(pi_uint32{1});
  case PI_PROGRAM_INFO_DEVICES:
    // TODO: return all devices this program exists for.
    return ReturnValue(Program->Context->Devices[0]);
  case PI_PROGRAM_INFO_BINARY_SIZES: {
    size_t SzBinary;
    if (Program->State == _pi_program::IL ||
        Program->State == _pi_program::Native) {
      SzBinary = Program->CodeLength;
    } else {
      PI_ASSERT(Program->State == _pi_program::Object ||
                    Program->State == _pi_program::Exe ||
                    Program->State == _pi_program::LinkedExe,
                PI_INVALID_OPERATION);

      // If the program is in LinkedExe state it may contain several modules.
      // We cannot handle this case because each module's contents is in its
      // own address range, discontiguous from the others.  The
      // PI_PROGRAM_INFO_BINARY_SIZES API assume the entire linked program is
      // one contiguous region, which is not the case for LinkedExe program
      // in Level Zero.  Therefore, this API is unimplemented when the Program
      // has more than one module.
      _pi_program::ModuleIterator ModIt(Program);

      PI_ASSERT(!ModIt.Done(), PI_INVALID_VALUE);

      if (ModIt.Count() > 1) {
        die("piProgramGetInfo: PI_PROGRAM_INFO_BINARY_SIZES not implemented "
            "for linked programs");
      }
      ZE_CALL(zeModuleGetNativeBinary(*ModIt, &SzBinary, nullptr));
    }
    // This is an array of 1 element, initialized as if it were scalar.
    return ReturnValue(size_t{SzBinary});
  }
  case PI_PROGRAM_INFO_BINARIES: {
    // The caller sets "ParamValue" to an array of pointers, one for each
    // device.  Since Level Zero supports only one device, there is only one
    // pointer.  If the pointer is NULL, we don't do anything.  Otherwise, we
    // copy the program's binary image to the buffer at that pointer.
    uint8_t **PBinary = pi_cast<uint8_t **>(ParamValue);
    if (!PBinary[0])
      break;
    if (Program->State == _pi_program::IL ||
        Program->State == _pi_program::Native) {
      std::memcpy(PBinary[0], Program->Code.get(), Program->CodeLength);
    } else {
      PI_ASSERT(Program->State == _pi_program::Object ||
                    Program->State == _pi_program::Exe ||
                    Program->State == _pi_program::LinkedExe,
                PI_INVALID_OPERATION);

      _pi_program::ModuleIterator ModIt(Program);

      PI_ASSERT(!ModIt.Done(), PI_INVALID_VALUE);

      if (ModIt.Count() > 1) {
        die("piProgramGetInfo: PI_PROGRAM_INFO_BINARIES not implemented for "
            "linked programs");
      }
      size_t SzBinary = 0;
      ZE_CALL(zeModuleGetNativeBinary(*ModIt, &SzBinary, PBinary[0]));
    }
    break;
  }
  case PI_PROGRAM_INFO_NUM_KERNELS: {
    uint32_t NumKernels;
    if (Program->State == _pi_program::IL ||
        Program->State == _pi_program::Native ||
        Program->State == _pi_program::Object) {
      return PI_INVALID_PROGRAM_EXECUTABLE;
    } else {
      PI_ASSERT(Program->State == _pi_program::Exe ||
                    Program->State == _pi_program::LinkedExe,
                PI_INVALID_OPERATION);

      NumKernels = 0;
      _pi_program::ModuleIterator ModIt(Program);
      while (!ModIt.Done()) {
        uint32_t Num;
        ZE_CALL(zeModuleGetKernelNames(*ModIt, &Num, nullptr));
        NumKernels += Num;
        ModIt++;
      }
    }
    return ReturnValue(size_t{NumKernels});
  }
  case PI_PROGRAM_INFO_KERNEL_NAMES:
    try {
      std::string PINames{""};
      if (Program->State == _pi_program::IL ||
          Program->State == _pi_program::Native ||
          Program->State == _pi_program::Object) {
        return PI_INVALID_PROGRAM_EXECUTABLE;
      } else {
        PI_ASSERT(Program->State == _pi_program::Exe ||
                      Program->State == _pi_program::LinkedExe,
                  PI_INVALID_PROGRAM_EXECUTABLE);

        bool First = true;
        _pi_program::ModuleIterator ModIt(Program);
        while (!ModIt.Done()) {
          uint32_t Count = 0;
          ZE_CALL(zeModuleGetKernelNames(*ModIt, &Count, nullptr));
          std::unique_ptr<const char *[]> PNames(new const char *[Count]);
          ZE_CALL(zeModuleGetKernelNames(*ModIt, &Count, PNames.get()));
          for (uint32_t I = 0; I < Count; ++I) {
            PINames += (!First ? ";" : "");
            PINames += PNames[I];
            First = false;
          }
          ModIt++;
        }
      }
      return ReturnValue(PINames.c_str());
    } catch (const std::bad_alloc &) {
      return PI_OUT_OF_HOST_MEMORY;
    } catch (...) {
      return PI_ERROR_UNKNOWN;
    }
  default:
    die("piProgramGetInfo: not implemented");
  }

  return PI_SUCCESS;
}

pi_result piProgramLink(pi_context Context, pi_uint32 NumDevices,
                        const pi_device *DeviceList, const char *Options,
                        pi_uint32 NumInputPrograms,
                        const pi_program *InputPrograms,
                        void (*PFnNotify)(pi_program Program, void *UserData),
                        void *UserData, pi_program *RetProgram) {
  (void)Options;

  // We only support one device with Level Zero currently.
  pi_device Device = Context->Devices[0];
  if (NumDevices != 1)
    die("piProgramLink: level_zero supports only one device.");

  PI_ASSERT(DeviceList && DeviceList[0] == Device, PI_INVALID_DEVICE);
  PI_ASSERT(!PFnNotify && !UserData, PI_INVALID_VALUE);

  // Validate input parameters.
  if (NumInputPrograms == 0 || InputPrograms == nullptr)
    return PI_INVALID_VALUE;
  for (pi_uint32 I = 0; I < NumInputPrograms; I++) {
    if (InputPrograms[I]->State != _pi_program::Object) {
      return PI_INVALID_OPERATION;
    }
    PI_ASSERT(InputPrograms[I]->ZeModule, PI_INVALID_VALUE);
  }

  // Linking modules on Level Zero is different from OpenCL.  With Level Zero,
  // each input object module already has native code loaded onto the device.
  // Linking two modules together causes the importing module to be changed
  // such that its native code points to an address in the exporting module.
  // As a result, a module that imports symbols can only be linked into one
  // executable at a time.  By contrast, modules that export symbols are not
  // changed, so they can be safely linked into multiple executables
  // simultaneously.
  //
  // Level Zero linking also differs from OpenCL because a link operation does
  // not create a new module that represents the linked executable.  Instead,
  // we must keep track of all the input modules and refer to the entire list
  // whenever we want to know something about the executable.

  // This vector hold the Level Zero modules that we will actually link
  // together.  This may be different from "InputPrograms" because some of
  // those modules may import symbols and already be linked into other
  // executables.  In such a case, we must make a copy of the module before we
  // can link it again.
  std::vector<_pi_program::LinkedReleaser> Inputs;
  try {
    Inputs.reserve(NumInputPrograms);

    // We do several things in this loop.
    //
    // 1. We identify any modules that need to be copied because they import
    //    symbols and are already linked into some other program.
    // 2. For any module that does not need to be copied, we bump its reference
    //    count because we will hold a reference to it.
    // 3. We create a vector of Level Zero modules, which we can pass to the
    //    zeModuleDynamicLink() API.
    std::vector<ze_module_handle_t> ZeHandles;
    ZeHandles.reserve(NumInputPrograms);
    for (pi_uint32 I = 0; I < NumInputPrograms; I++) {
      pi_program Input = InputPrograms[I];
      if (Input->HasImports) {
        std::unique_lock<std::mutex> Guard(Input->MutexHasImportsAndIsLinked);
        if (!Input->HasImportsAndIsLinked) {
          // This module imports symbols, but it isn't currently linked with
          // any other module.  Grab the flag to indicate that it is now
          // linked.
          PI_CALL(piProgramRetain(Input));
          Input->HasImportsAndIsLinked = true;
        } else {
          // This module imports symbols and is also linked with another module
          // already, so it needs to be copied.  We expect this to be quite
          // rare since linking is mostly used to link against libraries which
          // only export symbols.
          Guard.unlock();
          ze_module_handle_t ZeModule;
          pi_result res = copyModule(Context->ZeContext, Device->ZeDevice,
                                     Input->ZeModule, &ZeModule);
          if (res != PI_SUCCESS) {
            return res;
          }
          Input = new _pi_program(Input->Context, ZeModule, _pi_program::Object,
                                  Input->HasImports);
          Input->HasImportsAndIsLinked = true;
        }
      } else {
        PI_CALL(piProgramRetain(Input));
      }
      Inputs.emplace_back(Input);
      ZeHandles.push_back(Input->ZeModule);
    }

    // Link all the modules together.
    ze_module_build_log_handle_t ZeBuildLog;
    ze_result_t ZeResult = ZE_CALL_NOCHECK(zeModuleDynamicLinkMock(
        ZeHandles.size(), ZeHandles.data(), &ZeBuildLog));

    // Construct a new program object to represent the linked executable.  This
    // new object holds a reference to all the input programs.  Note that we
    // create this program object even if the link fails with "link failure"
    // because we need the new program object to hold the buid log (which has
    // the description of the failure).
    if (ZeResult == ZE_RESULT_SUCCESS ||
        ZeResult == ZE_RESULT_ERROR_MODULE_LINK_FAILURE) {
      *RetProgram = new _pi_program(Context, std::move(Inputs), ZeBuildLog);
    }
    if (ZeResult != ZE_RESULT_SUCCESS)
      return mapError(ZeResult);
  } catch (const std::bad_alloc &) {
    return PI_OUT_OF_HOST_MEMORY;
  } catch (...) {
    return PI_ERROR_UNKNOWN;
  }
  return PI_SUCCESS;
}

pi_result piProgramCompile(
    pi_program Program, pi_uint32 NumDevices, const pi_device *DeviceList,
    const char *Options, pi_uint32 NumInputHeaders,
    const pi_program *InputHeaders, const char **HeaderIncludeNames,
    void (*PFnNotify)(pi_program Program, void *UserData), void *UserData) {
  (void)NumInputHeaders;
  (void)InputHeaders;
  (void)HeaderIncludeNames;

  // The OpenCL spec says this should return CL_INVALID_PROGRAM, but there is
  // no corresponding PI error code.
  if (!Program)
    return PI_INVALID_OPERATION;

  // It's only valid to compile a program created from IL (we don't support
  // programs created from source code).
  //
  // The OpenCL spec says that the header parameters are ignored when compiling
  // IL programs, so we don't validate them.
  if (Program->State != _pi_program::IL)
    return PI_INVALID_OPERATION;

  // These aren't supported.
  PI_ASSERT(!PFnNotify && !UserData, PI_INVALID_VALUE);

  pi_result res = compileOrBuild(Program, NumDevices, DeviceList, Options);
  if (res != PI_SUCCESS)
    return res;

  Program->State = _pi_program::Object;
  return PI_SUCCESS;
}

pi_result piProgramBuild(pi_program Program, pi_uint32 NumDevices,
                         const pi_device *DeviceList, const char *Options,
                         void (*PFnNotify)(pi_program Program, void *UserData),
                         void *UserData) {

  // The OpenCL spec says this should return CL_INVALID_PROGRAM, but there is
  // no corresponding PI error code.
  PI_ASSERT(Program, PI_INVALID_PROGRAM);

  // It is legal to build a program created from either IL or from native
  // device code.
  if (Program->State != _pi_program::IL &&
      Program->State != _pi_program::Native)
    return PI_INVALID_OPERATION;

  // These aren't supported.
  PI_ASSERT(!PFnNotify && !UserData, PI_INVALID_VALUE);

  pi_result res = compileOrBuild(Program, NumDevices, DeviceList, Options);
  if (res != PI_SUCCESS)
    return res;

  Program->State = _pi_program::Exe;
  return PI_SUCCESS;
}

// Perform common operations for compiling or building a program.
static pi_result compileOrBuild(pi_program Program, pi_uint32 NumDevices,
                                const pi_device *DeviceList,
                                const char *Options) {

  if ((NumDevices && !DeviceList) || (!NumDevices && DeviceList))
    return PI_INVALID_VALUE;

  // We only support build to one device with Level Zero now.
  // TODO: we should eventually build to the possibly multiple root
  // devices in the context.
  if (NumDevices != 1)
    die("compileOrBuild: level_zero supports only one device.");

  PI_ASSERT(DeviceList, PI_INVALID_DEVICE);

  // We should have either IL or native device code.
  PI_ASSERT(Program->Code, PI_INVALID_PROGRAM);

  // Specialization constants are used only if the program was created from
  // IL.  Translate them to the Level Zero format.
  ze_module_constants_t ZeSpecConstants = {};
  std::vector<uint32_t> ZeSpecContantsIds;
  std::vector<uint64_t> ZeSpecContantsValues;
  if (Program->State == _pi_program::IL) {
    std::lock_guard<std::mutex> Guard(Program->MutexZeSpecConstants);

    ZeSpecConstants.numConstants = Program->ZeSpecConstants.size();
    ZeSpecContantsIds.reserve(ZeSpecConstants.numConstants);
    ZeSpecContantsValues.reserve(ZeSpecConstants.numConstants);

    for (auto &SpecConstant : Program->ZeSpecConstants) {
      ZeSpecContantsIds.push_back(SpecConstant.first);
      ZeSpecContantsValues.push_back(SpecConstant.second);
    }
    ZeSpecConstants.pConstantIds = ZeSpecContantsIds.data();
    ZeSpecConstants.pConstantValues = const_cast<const void **>(
        reinterpret_cast<void **>(ZeSpecContantsValues.data()));
  }

  // Ask Level Zero to build and load the native code onto the device.
  ze_module_desc_t ZeModuleDesc = {};
  ZeModuleDesc.format = (Program->State == _pi_program::IL)
                            ? ZE_MODULE_FORMAT_IL_SPIRV
                            : ZE_MODULE_FORMAT_NATIVE;
  ZeModuleDesc.inputSize = Program->CodeLength;
  ZeModuleDesc.pInputModule = Program->Code.get();
  ZeModuleDesc.pBuildFlags = Options;
  ZeModuleDesc.pConstants = &ZeSpecConstants;

  ze_device_handle_t ZeDevice = DeviceList[0]->ZeDevice;
  ze_context_handle_t ZeContext = Program->Context->ZeContext;
  ze_module_handle_t ZeModule;
  ZE_CALL(zeModuleCreate(ZeContext, ZeDevice, &ZeModuleDesc, &ZeModule,
                         &Program->ZeBuildLog));

  // Check if this module imports any symbols, which we need to know if we
  // end up linking this module later.  See comments in piProgramLink() for
  // details.
  ze_module_properties_t ZeModuleProps;
  ZE_CALL(zeModuleGetPropertiesMock(ZeModule, &ZeModuleProps));
  Program->HasImports = (ZeModuleProps.flags & ZE_MODULE_PROPERTY_FLAG_IMPORTS);

  // We no longer need the IL / native code.
  // The caller must set the State to Object or Exe as appropriate.
  Program->Code.reset();
  Program->ZeModule = ZeModule;
  return PI_SUCCESS;
}

pi_result piProgramGetBuildInfo(pi_program Program, pi_device Device,
                                cl_program_build_info ParamName,
                                size_t ParamValueSize, void *ParamValue,
                                size_t *ParamValueSizeRet) {
  (void)Device;

  ReturnHelper ReturnValue(ParamValueSize, ParamValue, ParamValueSizeRet);
  if (ParamName == CL_PROGRAM_BINARY_TYPE) {
    cl_program_binary_type Type = CL_PROGRAM_BINARY_TYPE_NONE;
    if (Program->State == _pi_program::Object) {
      Type = CL_PROGRAM_BINARY_TYPE_COMPILED_OBJECT;
    } else if (Program->State == _pi_program::Exe ||
               Program->State == _pi_program::LinkedExe) {
      Type = CL_PROGRAM_BINARY_TYPE_EXECUTABLE;
    }
    return ReturnValue(cl_program_binary_type{Type});
  }
  if (ParamName == CL_PROGRAM_BUILD_OPTIONS) {
    // TODO: how to get module build options out of Level Zero?
    // For the programs that we compiled we can remember the options
    // passed with piProgramCompile/piProgramBuild, but what can we
    // return for programs that were built outside and registered
    // with piProgramRegister?
    return ReturnValue("");
  } else if (ParamName == CL_PROGRAM_BUILD_LOG) {
    // The OpenCL spec says an empty string is returned if there was no
    // previous Compile, Build, or Link.
    if (!Program->ZeBuildLog)
      return ReturnValue("");
    size_t LogSize = ParamValueSize;
    ZE_CALL(zeModuleBuildLogGetString(Program->ZeBuildLog, &LogSize,
                                      pi_cast<char *>(ParamValue)));
    if (ParamValueSizeRet) {
      *ParamValueSizeRet = LogSize;
    }
  } else {
    zePrint("piProgramGetBuildInfo: unsupported ParamName\n");
    return PI_INVALID_VALUE;
  }
  return PI_SUCCESS;
}

pi_result piProgramRetain(pi_program Program) {
  PI_ASSERT(Program, PI_INVALID_PROGRAM);
  ++(Program->RefCount);
  return PI_SUCCESS;
}

pi_result piProgramRelease(pi_program Program) {
  PI_ASSERT(Program, PI_INVALID_PROGRAM);
  // Check if the program is already released
  PI_ASSERT(Program->RefCount > 0, PI_INVALID_VALUE);
  if (--(Program->RefCount) == 0) {
    delete Program;
  }
  return PI_SUCCESS;
}

pi_result piextProgramGetNativeHandle(pi_program Program,
                                      pi_native_handle *NativeHandle) {
  PI_ASSERT(Program, PI_INVALID_PROGRAM);
  PI_ASSERT(NativeHandle, PI_INVALID_VALUE);

  auto ZeModule = pi_cast<ze_module_handle_t *>(NativeHandle);

  switch (Program->State) {
  case _pi_program::Object:
  case _pi_program::Exe:
  case _pi_program::LinkedExe: {
    _pi_program::ModuleIterator ModIt(Program);
    PI_ASSERT(!ModIt.Done(), PI_INVALID_VALUE);
    if (ModIt.Count() > 1) {
      // Programs in LinkedExe state could have several corresponding
      // Level Zero modules, so there is no right answer in this case.
      //
      // TODO: Maybe we should return PI_INVALID_OPERATION instead here?
      die("piextProgramGetNativeHandle: Not implemented for linked programs");
    }
    *ZeModule = *ModIt;
    break;
  }

  default:
    return PI_INVALID_OPERATION;
  }

  return PI_SUCCESS;
}

pi_result piextProgramCreateWithNativeHandle(pi_native_handle NativeHandle,
                                             pi_context Context,
                                             pi_program *Program) {
  PI_ASSERT(Program, PI_INVALID_PROGRAM);
  PI_ASSERT(NativeHandle, PI_INVALID_VALUE);
  PI_ASSERT(Context, PI_INVALID_CONTEXT);

  auto ZeModule = pi_cast<ze_module_handle_t>(NativeHandle);

  // We assume here that programs created from a native handle always
  // represent a fully linked executable (state Exe) and not an unlinked
  // executable (state Object).

  try {
    *Program = new _pi_program(Context, ZeModule, _pi_program::Exe);
  } catch (const std::bad_alloc &) {
    return PI_OUT_OF_HOST_MEMORY;
  } catch (...) {
    return PI_ERROR_UNKNOWN;
  }
  return PI_SUCCESS;
}

_pi_program::~_pi_program() {
  // According to Level Zero Specification, all kernels and build logs
  // must be destroyed before the Module can be destroyed.  So, be sure
  // to destroy build log before destroying the module.
  if (ZeBuildLog) {
    ZE_CALL_NOCHECK(zeModuleBuildLogDestroy(ZeBuildLog));
  }

  if (ZeModule) {
    ZE_CALL_NOCHECK(zeModuleDestroy(ZeModule));
  }
}

_pi_program::LinkedReleaser::~LinkedReleaser() {
  if (Prog->HasImports) {
    std::lock_guard<std::mutex> Guard(Prog->MutexHasImportsAndIsLinked);
    if (Prog->HasImportsAndIsLinked)
      Prog->HasImportsAndIsLinked = false;
  }
  piProgramRelease(Prog);
}

// Create a copy of a Level Zero module by extracting the native code and
// creating a new module from that native code.
static pi_result copyModule(ze_context_handle_t ZeContext,
                            ze_device_handle_t ZeDevice,
                            ze_module_handle_t SrcMod,
                            ze_module_handle_t *DestMod) {
  size_t Length;
  ZE_CALL(zeModuleGetNativeBinary(SrcMod, &Length, nullptr));

  std::unique_ptr<uint8_t[]> Code(new uint8_t[Length]);
  ZE_CALL(zeModuleGetNativeBinary(SrcMod, &Length, Code.get()));

  ze_module_desc_t ZeModuleDesc = {};
  ZeModuleDesc.format = ZE_MODULE_FORMAT_NATIVE;
  ZeModuleDesc.inputSize = Length;
  ZeModuleDesc.pInputModule = Code.get();
  ZeModuleDesc.pBuildFlags = nullptr;
  ZeModuleDesc.pConstants = nullptr;

  ze_module_handle_t ZeModule;
  ZE_CALL(
      zeModuleCreate(ZeContext, ZeDevice, &ZeModuleDesc, &ZeModule, nullptr));
  *DestMod = ZeModule;
  return PI_SUCCESS;
}

// TODO: Remove this mock implementation once the Level Zero driver
// implementation works.
static ze_result_t
zeModuleDynamicLinkMock(uint32_t numModules, ze_module_handle_t *phModules,
                        ze_module_build_log_handle_t *phLinkLog) {

  // If enabled, try calling the real driver API instead.  At the time this
  // code was written, the "phLinkLog" parameter to zeModuleDynamicLink()
  // doesn't work, so hard code it to NULL.
  if (isOnlineLinkEnabled()) {
    if (phLinkLog)
      *phLinkLog = nullptr;
    return ZE_CALL_NOCHECK(zeModuleDynamicLink(numModules, phModules, nullptr));
  }

  // The mock implementation can only handle the degenerate case where there
  // is only a single module that is "linked" to itself.  There is nothing to
  // do in this degenerate case.
  if (numModules > 1) {
    die("piProgramLink: Program Linking is not supported yet in Level0");
  }

  // The mock does not support the link log.
  if (phLinkLog)
    *phLinkLog = nullptr;
  return ZE_RESULT_SUCCESS;
}

// TODO: Remove this mock implementation once the Level Zero driver
// implementation works.
static ze_result_t
zeModuleGetPropertiesMock(ze_module_handle_t hModule,
                          ze_module_properties_t *pModuleProperties) {

  // If enabled, try calling the real driver API first.  At the time this code
  // was written it always returns ZE_RESULT_ERROR_UNSUPPORTED_FEATURE, so we
  // fall back to the mock in this case.
  if (isOnlineLinkEnabled()) {
    ze_result_t ZeResult =
        ZE_CALL_NOCHECK(zeModuleGetProperties(hModule, pModuleProperties));
    if (ZeResult != ZE_RESULT_ERROR_UNSUPPORTED_FEATURE) {
      return ZeResult;
    }
  }

  // The mock implementation assumes that the module has imported symbols.
  // This is a conservative guess which may result in unnecessary calls to
  // copyModule(), but it is always correct.
  pModuleProperties->flags = ZE_MODULE_PROPERTY_FLAG_IMPORTS;
  return ZE_RESULT_SUCCESS;
}

// Returns true if we should use the Level Zero driver online linking APIs.
// At the time this code was written, these APIs exist but do not work.  We
// think that support in the DPC++ runtime is ready once the driver bugs are
// fixed, so runtime support can be enabled by setting an environment variable.
static bool isOnlineLinkEnabled() {
  static bool IsEnabled = std::getenv("SYCL_ENABLE_LEVEL_ZERO_LINK");
  return IsEnabled;
}

pi_result piKernelCreate(pi_program Program, const char *KernelName,
                         pi_kernel *RetKernel) {

  PI_ASSERT(Program, PI_INVALID_PROGRAM);
  PI_ASSERT(RetKernel, PI_INVALID_VALUE);
  PI_ASSERT(KernelName, PI_INVALID_VALUE);

  if (Program->State != _pi_program::Exe &&
      Program->State != _pi_program::LinkedExe) {
    return PI_INVALID_PROGRAM_EXECUTABLE;
  }

  ze_kernel_desc_t ZeKernelDesc = {};
  ZeKernelDesc.flags = 0;
  ZeKernelDesc.pKernelName = KernelName;

  // Search for the kernel name in each module.
  ze_kernel_handle_t ZeKernel;
  ze_result_t ZeResult = ZE_RESULT_ERROR_INVALID_KERNEL_NAME;
  _pi_program::ModuleIterator ModIt(Program);
  while (!ModIt.Done()) {
    ZeResult =
        ZE_CALL_NOCHECK(zeKernelCreate(*ModIt, &ZeKernelDesc, &ZeKernel));
    if (ZeResult != ZE_RESULT_ERROR_INVALID_KERNEL_NAME)
      break;
    ModIt++;
  }
  if (ZeResult != ZE_RESULT_SUCCESS)
    return mapError(ZeResult);

  try {
    *RetKernel = new _pi_kernel(ZeKernel, Program);
  } catch (const std::bad_alloc &) {
    return PI_OUT_OF_HOST_MEMORY;
  } catch (...) {
    return PI_ERROR_UNKNOWN;
  }

  // Update the refcount of the program to show its use by this kernel.
  PI_CALL(piProgramRetain(Program));

  return PI_SUCCESS;
}

pi_result piKernelSetArg(pi_kernel Kernel, pi_uint32 ArgIndex, size_t ArgSize,
                         const void *ArgValue) {

  // OpenCL: "the arg_value pointer can be NULL or point to a NULL value
  // in which case a NULL value will be used as the value for the argument
  // declared as a pointer to global or constant memory in the kernel"
  //
  // We don't know the type of the argument but it seems that the only time
  // SYCL RT would send a pointer to NULL in 'arg_value' is when the argument
  // is a NULL pointer. Treat a pointer to NULL in 'arg_value' as a NULL.
  if (ArgSize == sizeof(void *) && ArgValue &&
      *(void **)(const_cast<void *>(ArgValue)) == nullptr) {
    ArgValue = nullptr;
  }

  PI_ASSERT(Kernel, PI_INVALID_KERNEL);

  ZE_CALL(zeKernelSetArgumentValue(
      pi_cast<ze_kernel_handle_t>(Kernel->ZeKernel),
      pi_cast<uint32_t>(ArgIndex), pi_cast<size_t>(ArgSize),
      pi_cast<const void *>(ArgValue)));

  return PI_SUCCESS;
}

// Special version of piKernelSetArg to accept pi_mem.
pi_result piextKernelSetArgMemObj(pi_kernel Kernel, pi_uint32 ArgIndex,
                                  const pi_mem *ArgValue) {
  // TODO: the better way would probably be to add a new PI API for
  // extracting native PI object from PI handle, and have SYCL
  // RT pass that directly to the regular piKernelSetArg (and
  // then remove this piextKernelSetArgMemObj).

  PI_ASSERT(Kernel, PI_INVALID_KERNEL);

  ZE_CALL(
      zeKernelSetArgumentValue(pi_cast<ze_kernel_handle_t>(Kernel->ZeKernel),
                               pi_cast<uint32_t>(ArgIndex), sizeof(void *),
                               (*ArgValue)->getZeHandlePtr()));

  return PI_SUCCESS;
}

// Special version of piKernelSetArg to accept pi_sampler.
pi_result piextKernelSetArgSampler(pi_kernel Kernel, pi_uint32 ArgIndex,
                                   const pi_sampler *ArgValue) {
  PI_ASSERT(Kernel, PI_INVALID_KERNEL);

  ZE_CALL(zeKernelSetArgumentValue(
      pi_cast<ze_kernel_handle_t>(Kernel->ZeKernel),
      pi_cast<uint32_t>(ArgIndex), sizeof(void *), &(*ArgValue)->ZeSampler));

  return PI_SUCCESS;
}

pi_result piKernelGetInfo(pi_kernel Kernel, pi_kernel_info ParamName,
                          size_t ParamValueSize, void *ParamValue,
                          size_t *ParamValueSizeRet) {
  PI_ASSERT(Kernel, PI_INVALID_KERNEL);

  ze_kernel_properties_t ZeKernelProperties = {};
  ZE_CALL(zeKernelGetProperties(Kernel->ZeKernel, &ZeKernelProperties));

  ReturnHelper ReturnValue(ParamValueSize, ParamValue, ParamValueSizeRet);
  switch (ParamName) {
  case PI_KERNEL_INFO_CONTEXT:
    return ReturnValue(pi_context{Kernel->Program->Context});
  case PI_KERNEL_INFO_PROGRAM:
    return ReturnValue(pi_program{Kernel->Program});
  case PI_KERNEL_INFO_FUNCTION_NAME:
    try {
      size_t Size = 0;
      ZE_CALL(zeKernelGetName(Kernel->ZeKernel, &Size, nullptr));
      char *KernelName = new char[Size];
      ZE_CALL(zeKernelGetName(Kernel->ZeKernel, &Size, KernelName));
      pi_result Res = ReturnValue(static_cast<const char *>(KernelName));
      delete[] KernelName;
      return Res;
    } catch (const std::bad_alloc &) {
      return PI_OUT_OF_HOST_MEMORY;
    } catch (...) {
      return PI_ERROR_UNKNOWN;
    }
  case PI_KERNEL_INFO_NUM_ARGS:
    return ReturnValue(pi_uint32{ZeKernelProperties.numKernelArgs});
  case PI_KERNEL_INFO_REFERENCE_COUNT:
    return ReturnValue(pi_uint32{Kernel->RefCount});
  case PI_KERNEL_INFO_ATTRIBUTES:
    try {
      uint32_t Size;
      ZE_CALL(zeKernelGetSourceAttributes(Kernel->ZeKernel, &Size, nullptr));
      char *attributes = new char[Size];
      ZE_CALL(
          zeKernelGetSourceAttributes(Kernel->ZeKernel, &Size, &attributes));
      auto Res = ReturnValue(attributes);
      delete[] attributes;
      return Res;
    } catch (const std::bad_alloc &) {
      return PI_OUT_OF_HOST_MEMORY;
    } catch (...) {
      return PI_ERROR_UNKNOWN;
    }
  default:
    zePrint("Unsupported ParamName in piKernelGetInfo: ParamName=%d(0x%x)\n",
            ParamName, ParamName);
    return PI_INVALID_VALUE;
  }

  return PI_SUCCESS;
}

pi_result piKernelGetGroupInfo(pi_kernel Kernel, pi_device Device,
                               pi_kernel_group_info ParamName,
                               size_t ParamValueSize, void *ParamValue,
                               size_t *ParamValueSizeRet) {
  PI_ASSERT(Kernel, PI_INVALID_KERNEL);
  PI_ASSERT(Device, PI_INVALID_DEVICE);

  ze_device_handle_t ZeDevice = Device->ZeDevice;
  ze_device_compute_properties_t ZeDeviceComputeProperties = {};
  ZE_CALL(zeDeviceGetComputeProperties(ZeDevice, &ZeDeviceComputeProperties));

  ze_kernel_properties_t ZeKernelProperties = {};
  ZE_CALL(zeKernelGetProperties(Kernel->ZeKernel, &ZeKernelProperties));

  ReturnHelper ReturnValue(ParamValueSize, ParamValue, ParamValueSizeRet);
  switch (ParamName) {
  case PI_KERNEL_GROUP_INFO_GLOBAL_WORK_SIZE: {
    // TODO: To revisit after level_zero/issues/262 is resolved
    struct {
      size_t Arr[3];
    } WorkSize = {{ZeDeviceComputeProperties.maxGroupSizeX,
                   ZeDeviceComputeProperties.maxGroupSizeY,
                   ZeDeviceComputeProperties.maxGroupSizeZ}};
    return ReturnValue(WorkSize);
  }
  case PI_KERNEL_GROUP_INFO_WORK_GROUP_SIZE: {
    uint32_t X, Y, Z;
    ZE_CALL(zeKernelSuggestGroupSize(Kernel->ZeKernel, 10000, 10000, 10000, &X,
                                     &Y, &Z));
    return ReturnValue(size_t{X * Y * Z});
  }
  case PI_KERNEL_GROUP_INFO_COMPILE_WORK_GROUP_SIZE: {
    struct {
      size_t Arr[3];
    } WgSize = {{ZeKernelProperties.requiredGroupSizeX,
                 ZeKernelProperties.requiredGroupSizeY,
                 ZeKernelProperties.requiredGroupSizeZ}};
    return ReturnValue(WgSize);
  }
  case PI_KERNEL_GROUP_INFO_LOCAL_MEM_SIZE:
    return ReturnValue(pi_uint32{ZeKernelProperties.localMemSize});
  case PI_KERNEL_GROUP_INFO_PREFERRED_WORK_GROUP_SIZE_MULTIPLE: {
    ze_device_properties_t ZeDeviceProperties = {};
    ZE_CALL(zeDeviceGetProperties(ZeDevice, &ZeDeviceProperties));

    return ReturnValue(size_t{ZeDeviceProperties.physicalEUSimdWidth});
  }
  case PI_KERNEL_GROUP_INFO_PRIVATE_MEM_SIZE:
    return ReturnValue(pi_uint32{ZeKernelProperties.privateMemSize});
  default:
    zePrint("Unknown ParamName in piKernelGetGroupInfo: ParamName=%d(0x%x)\n",
            ParamName, ParamName);
    return PI_INVALID_VALUE;
  }
  return PI_SUCCESS;
}

pi_result piKernelGetSubGroupInfo(pi_kernel Kernel, pi_device Device,
                                  pi_kernel_sub_group_info ParamName,
                                  size_t InputValueSize, const void *InputValue,
                                  size_t ParamValueSize, void *ParamValue,
                                  size_t *ParamValueSizeRet) {
  (void)Device;
  (void)InputValueSize;
  (void)InputValue;

  ze_kernel_properties_t ZeKernelProperties;
  ZE_CALL(zeKernelGetProperties(Kernel->ZeKernel, &ZeKernelProperties));

  ReturnHelper ReturnValue(ParamValueSize, ParamValue, ParamValueSizeRet);

  if (ParamName == PI_KERNEL_MAX_SUB_GROUP_SIZE) {
    ReturnValue(uint32_t{ZeKernelProperties.maxSubgroupSize});
  } else if (ParamName == PI_KERNEL_MAX_NUM_SUB_GROUPS) {
    ReturnValue(uint32_t{ZeKernelProperties.maxNumSubgroups});
  } else if (ParamName == PI_KERNEL_COMPILE_NUM_SUB_GROUPS) {
    ReturnValue(uint32_t{ZeKernelProperties.requiredNumSubGroups});
  } else if (ParamName == PI_KERNEL_COMPILE_SUB_GROUP_SIZE_INTEL) {
    ReturnValue(uint32_t{ZeKernelProperties.requiredSubgroupSize});
  } else {
    die("piKernelGetSubGroupInfo: parameter not implemented");
    return {};
  }
  return PI_SUCCESS;
}

pi_result piKernelRetain(pi_kernel Kernel) {

  PI_ASSERT(Kernel, PI_INVALID_KERNEL);

  ++(Kernel->RefCount);
  // When retaining a kernel, you are also retaining the program it is part of.
  PI_CALL(piProgramRetain(Kernel->Program));
  return PI_SUCCESS;
}

pi_result piKernelRelease(pi_kernel Kernel) {

  PI_ASSERT(Kernel, PI_INVALID_KERNEL);

  auto KernelProgram = Kernel->Program;

  if (--(Kernel->RefCount) == 0) {
    ZE_CALL(zeKernelDestroy(Kernel->ZeKernel));
    delete Kernel;
  }

  // do a release on the program this kernel was part of
  PI_CALL(piProgramRelease(KernelProgram));

  return PI_SUCCESS;
}

#if INTEL_CUSTOMIZATION
// This is temporary support for the experimental global offset support
typedef ze_result_t (*GlobalWorkOffsetFunctionType)(ze_kernel_handle_t,
                                                    uint32_t, uint32_t,
                                                    uint32_t);
#ifdef _WIN32
GlobalWorkOffsetFunctionType piFindGlobalWorkOffsetSymbol() {
  if (!zeLibHandle) {
    zeLibHandle = (void *)LoadLibraryA("ze_intel_gpu64.dll");
    if (!zeLibHandle) {
      zePrint("ze_intel_gpu64.dll not found.\n");
      return nullptr;
    }
  }
  ze_result_t (*PfnSetGlobalWorkOffset)(ze_kernel_handle_t, uint32_t, uint32_t,
                                        uint32_t);
  *(void **)(&PfnSetGlobalWorkOffset) = reinterpret_cast<void *>(
      GetProcAddress((HMODULE)zeLibHandle, "zeKernelSetGlobalOffsetExp"));

  if (PfnSetGlobalWorkOffset == NULL) {
    zePrint("Error while opening symbol\n");
    return nullptr;
  }
  return PfnSetGlobalWorkOffset;
}

#else // Linux
GlobalWorkOffsetFunctionType piFindGlobalWorkOffsetSymbol() {
  if (!zeLibHandle) {
    zeLibHandle = dlopen("libze_intel_gpu.so.1", RTLD_LAZY | RTLD_LOCAL);
    if (!zeLibHandle) {
      zePrint("libze_intel_gpu.so not found.\n");
      return nullptr;
    }
  }

  ze_result_t (*PfnSetGlobalWorkOffset)(ze_kernel_handle_t, uint32_t, uint32_t,
                                        uint32_t);
  *(void **)(&PfnSetGlobalWorkOffset) =
    dlsym(zeLibHandle, "zeKernelSetGlobalOffsetExp");

  char *Error;
  if ((Error = dlerror()) != NULL) {
    zePrint("Error while opening symbol: %s\n", Error);
    return nullptr;
  }
  return PfnSetGlobalWorkOffset;
}
#endif
#endif // INTEL_CUSTOMIZATION

pi_result
piEnqueueKernelLaunch(pi_queue Queue, pi_kernel Kernel, pi_uint32 WorkDim,
                      const size_t *GlobalWorkOffset,
                      const size_t *GlobalWorkSize, const size_t *LocalWorkSize,
                      pi_uint32 NumEventsInWaitList,
                      const pi_event *EventWaitList, pi_event *Event) {
  PI_ASSERT(Kernel, PI_INVALID_KERNEL);
  PI_ASSERT(Queue, PI_INVALID_QUEUE);
  PI_ASSERT(Event, PI_INVALID_EVENT);
  PI_ASSERT((WorkDim > 0) && (WorkDim < 4), PI_INVALID_WORK_DIMENSION);

  _pi_ze_event_list_t TmpWaitList;
  if (auto Res = TmpWaitList.createAndRetainPiZeEventList(NumEventsInWaitList,
                                                          EventWaitList, Queue))
    return Res;

#if INTEL_CUSTOMIZATION
  // This is temporary support for the experimental global offset support

  if (GlobalWorkOffset != NULL) {
   uint32_t Count = 0;
    ZE_CALL(zeDriverGetExtensionProperties(Queue->Device->Platform->ZeDriver,
                                           &Count, nullptr));
    if (Count == 0) {
      zePrint("No extensions supported on this driver\n");
      return PI_INVALID_VALUE;
    }

    std::vector<ze_driver_extension_properties_t> Extensions(Count);
    ZE_CALL(zeDriverGetExtensionProperties(Queue->Device->Platform->ZeDriver,
                                           &Count, Extensions.data()));
    bool ExtensionFound = false;
    for (uint32_t i = 0; i < Extensions.size(); i++) {
      if (strncmp(Extensions[i].name, ZE_GLOBAL_OFFSET_EXP_NAME,
                  strlen(ZE_GLOBAL_OFFSET_EXP_NAME)) == 0) {
        if (Extensions[i].version == ZE_GLOBAL_OFFSET_EXP_VERSION_1_0) {
          ExtensionFound = true;
          break;
        }
      }
    }
    if (ExtensionFound == false) {
      zePrint("No global offset extension found on this driver\n");
      return PI_INVALID_VALUE;
    }

    GlobalWorkOffsetFunctionType PfnSetGlobalWorkOffset =
        piFindGlobalWorkOffsetSymbol();

    if (PfnSetGlobalWorkOffset != nullptr) {
      ZE_CALL(PfnSetGlobalWorkOffset(Kernel->ZeKernel, GlobalWorkOffset[0],
                                     GlobalWorkOffset[1], GlobalWorkOffset[2]));
    } else {
      return PI_INVALID_VALUE;
    }
  }
#endif // INTEL CUSTOMIZATION

  ze_group_count_t ZeThreadGroupDimensions{1, 1, 1};
  uint32_t WG[3];

  // global_work_size of unused dimensions must be set to 1
  PI_ASSERT(WorkDim == 3 || GlobalWorkSize[2] == 1, PI_INVALID_VALUE);
  PI_ASSERT(WorkDim >= 2 || GlobalWorkSize[1] == 1, PI_INVALID_VALUE);

  if (LocalWorkSize) {
    WG[0] = pi_cast<uint32_t>(LocalWorkSize[0]);
    WG[1] = pi_cast<uint32_t>(LocalWorkSize[1]);
    WG[2] = pi_cast<uint32_t>(LocalWorkSize[2]);
  } else {
    ZE_CALL(zeKernelSuggestGroupSize(Kernel->ZeKernel, GlobalWorkSize[0],
                                     GlobalWorkSize[1], GlobalWorkSize[2],
                                     &WG[0], &WG[1], &WG[2]));
  }

  // TODO: assert if sizes do not fit into 32-bit?
  switch (WorkDim) {
  case 3:
    ZeThreadGroupDimensions.groupCountX =
        pi_cast<uint32_t>(GlobalWorkSize[0] / WG[0]);
    ZeThreadGroupDimensions.groupCountY =
        pi_cast<uint32_t>(GlobalWorkSize[1] / WG[1]);
    ZeThreadGroupDimensions.groupCountZ =
        pi_cast<uint32_t>(GlobalWorkSize[2] / WG[2]);
    break;
  case 2:
    ZeThreadGroupDimensions.groupCountX =
        pi_cast<uint32_t>(GlobalWorkSize[0] / WG[0]);
    ZeThreadGroupDimensions.groupCountY =
        pi_cast<uint32_t>(GlobalWorkSize[1] / WG[1]);
    WG[2] = 1;
    break;
  case 1:
    ZeThreadGroupDimensions.groupCountX =
        pi_cast<uint32_t>(GlobalWorkSize[0] / WG[0]);
    WG[1] = WG[2] = 1;
    break;

  default:
    zePrint("piEnqueueKernelLaunch: unsupported work_dim\n");
    return PI_INVALID_VALUE;
  }

  // Error handling for non-uniform group size case
  if (GlobalWorkSize[0] != (ZeThreadGroupDimensions.groupCountX * WG[0])) {
    zePrint("piEnqueueKernelLaunch: invalid work_dim. The range is not a "
            "multiple of the group size in the 1st dimension\n");
    return PI_INVALID_WORK_GROUP_SIZE;
  }
  if (GlobalWorkSize[1] != (ZeThreadGroupDimensions.groupCountY * WG[1])) {
    zePrint("piEnqueueKernelLaunch: invalid work_dim. The range is not a "
            "multiple of the group size in the 2nd dimension\n");
    return PI_INVALID_WORK_GROUP_SIZE;
  }
  if (GlobalWorkSize[2] != (ZeThreadGroupDimensions.groupCountZ * WG[2])) {
    zePrint("piEnqueueKernelLaunch: invalid work_dim. The range is not a "
            "multiple of the group size in the 3rd dimension\n");
    return PI_INVALID_WORK_GROUP_SIZE;
  }

  ZE_CALL(zeKernelSetGroupSize(Kernel->ZeKernel, WG[0], WG[1], WG[2]));

  // Lock automatically releases when this goes out of scope.
  std::lock_guard<std::mutex> lock(Queue->PiQueueMutex);

  // Get a new command list to be used on this call
  ze_command_list_handle_t ZeCommandList = nullptr;
  ze_fence_handle_t ZeFence = nullptr;
  if (auto Res = Queue->Context->getAvailableCommandList(Queue, &ZeCommandList,
                                                         &ZeFence, true))
    return Res;

  ze_event_handle_t ZeEvent = nullptr;
  pi_result Res = createEventAndAssociateQueue(
      Queue, Event, PI_COMMAND_TYPE_NDRANGE_KERNEL, ZeCommandList);
  if (Res != PI_SUCCESS)
    return Res;
  ZeEvent = (*Event)->ZeEvent;
  (*Event)->WaitList = TmpWaitList;

  // Save the kernel in the event, so that when the event is signalled
  // the code can do a piKernelRelease on this kernel.
  (*Event)->CommandData = (void *)Kernel;

  // Use piKernelRetain to increment the reference count and indicate
  // that the Kernel is in use. Once the event has been signalled, the
  // code in cleanupAfterEvent will do a piReleaseKernel to update
  // the reference count on the kernel, using the kernel saved
  // in CommandData.
  PI_CALL(piKernelRetain(Kernel));

  // Add the command to the command list
  ZE_CALL(zeCommandListAppendLaunchKernel(
      ZeCommandList, Kernel->ZeKernel, &ZeThreadGroupDimensions, ZeEvent,
      (*Event)->WaitList.Length, (*Event)->WaitList.ZeEventList));

  zePrint("calling zeCommandListAppendLaunchKernel() with"
          "  ZeEvent %#lx\n",
          pi_cast<std::uintptr_t>(ZeEvent));
  printZeEventList((*Event)->WaitList);

  // Execute command list asynchronously, as the event will be used
  // to track down its completion.
  if (auto Res = Queue->executeCommandList(ZeCommandList, ZeFence, false, true))
    return Res;

  return PI_SUCCESS;
}

//
// Events
//
pi_result piEventCreate(pi_context Context, pi_event *RetEvent) {
  size_t Index = 0;
  ze_event_pool_handle_t ZeEventPool = {};
  if (auto Res = Context->getFreeSlotInExistingOrNewPool(ZeEventPool, Index))
    return Res;

  ze_event_handle_t ZeEvent;
  ze_event_desc_t ZeEventDesc = {};
  // We have to set the SIGNAL & WAIT flags as HOST scope because the
  // Level-Zero plugin implementation waits for the events to complete
  // on the host.
  ZeEventDesc.signal = ZE_EVENT_SCOPE_FLAG_HOST;
  ZeEventDesc.wait = ZE_EVENT_SCOPE_FLAG_HOST;
  ZeEventDesc.index = Index;

  ZE_CALL(zeEventCreate(ZeEventPool, &ZeEventDesc, &ZeEvent));

  try {
    PI_ASSERT(RetEvent, PI_INVALID_VALUE);

    *RetEvent =
        new _pi_event(ZeEvent, ZeEventPool, Context, PI_COMMAND_TYPE_USER);
  } catch (const std::bad_alloc &) {
    return PI_OUT_OF_HOST_MEMORY;
  } catch (...) {
    return PI_ERROR_UNKNOWN;
  }
  return PI_SUCCESS;
}

pi_result piEventGetInfo(pi_event Event, pi_event_info ParamName,
                         size_t ParamValueSize, void *ParamValue,
                         size_t *ParamValueSizeRet) {

  PI_ASSERT(Event, PI_INVALID_EVENT);

  ReturnHelper ReturnValue(ParamValueSize, ParamValue, ParamValueSizeRet);
  switch (ParamName) {
  case PI_EVENT_INFO_COMMAND_QUEUE:
    return ReturnValue(pi_queue{Event->Queue});
  case PI_EVENT_INFO_CONTEXT:
    return ReturnValue(pi_context{Event->Queue->Context});
  case PI_EVENT_INFO_COMMAND_TYPE:
    return ReturnValue(pi_cast<pi_uint64>(Event->CommandType));
  case PI_EVENT_INFO_COMMAND_EXECUTION_STATUS: {
    ze_result_t ZeResult;
    ZeResult = ZE_CALL_NOCHECK(zeEventQueryStatus(Event->ZeEvent));
    if (ZeResult == ZE_RESULT_SUCCESS) {
      return getInfo(ParamValueSize, ParamValue, ParamValueSizeRet,
                     pi_int32{CL_COMPLETE}); // Untie from OpenCL
    }
    // TODO: We don't know if the status is queueed, submitted or running.
    //       For now return "running", as others are unlikely to be of
    //       interest.
    //       https://gitlab.devtools.intel.com/one-api/level_zero/issues/243 // INTEL
    return getInfo(ParamValueSize, ParamValue, ParamValueSizeRet,
                   pi_int32{CL_RUNNING});
  }
  case PI_EVENT_INFO_REFERENCE_COUNT:
    return ReturnValue(pi_uint32{Event->RefCount});
  default:
    zePrint("Unsupported ParamName in piEventGetInfo: ParamName=%d(%x)\n",
            ParamName, ParamName);
    return PI_INVALID_VALUE;
  }

  return PI_SUCCESS;
}

pi_result piEventGetProfilingInfo(pi_event Event, pi_profiling_info ParamName,
                                  size_t ParamValueSize, void *ParamValue,
                                  size_t *ParamValueSizeRet) {

  PI_ASSERT(Event, PI_INVALID_EVENT);

  uint64_t ZeTimerResolution =
      Event->Queue->Device->ZeDeviceProperties.timerResolution;

  ReturnHelper ReturnValue(ParamValueSize, ParamValue, ParamValueSizeRet);

  ze_kernel_timestamp_result_t tsResult;

  switch (ParamName) {
  case PI_PROFILING_INFO_COMMAND_START: {
    ZE_CALL(zeEventQueryKernelTimestamp(Event->ZeEvent, &tsResult));

    uint64_t ContextStartTime = tsResult.context.kernelStart;
    ContextStartTime *= ZeTimerResolution;

    return ReturnValue(uint64_t{ContextStartTime});
  }
  case PI_PROFILING_INFO_COMMAND_END: {
    ZE_CALL(zeEventQueryKernelTimestamp(Event->ZeEvent, &tsResult));

    uint64_t ContextStartTime = tsResult.context.kernelStart;
    uint64_t ContextEndTime = tsResult.context.kernelEnd;
    //
    // Handle a possible wrap-around (the underlying HW counter is < 64-bit).
    // Note, it will not report correct time if there were multiple wrap
    // arounds, and the longer term plan is to enlarge the capacity of the
    // HW timestamps.
    //
    if (ContextEndTime <= ContextStartTime) {
      pi_device Device = Event->Context->Devices[0];
      const uint64_t TimestampMaxValue =
          (1LL << Device->ZeDeviceProperties.kernelTimestampValidBits) - 1;
      ContextEndTime += TimestampMaxValue - ContextStartTime;
    }
    ContextEndTime *= ZeTimerResolution;

    return ReturnValue(uint64_t{ContextEndTime});
  }
  case PI_PROFILING_INFO_COMMAND_QUEUED:
  case PI_PROFILING_INFO_COMMAND_SUBMIT:
    // TODO: Support these when Level Zero supported is added.
    // https://gitlab.devtools.intel.com/one-api/level_zero/issues/373 // INTEL
    return ReturnValue(uint64_t{0});
  default:
    zePrint("piEventGetProfilingInfo: not supported ParamName\n");
    return PI_INVALID_VALUE;
  }

  return PI_SUCCESS;
}

// Perform any necessary cleanup after an event has been signalled.
// This currently recycles the associate command list, and also makes
// sure to release any kernel that may have been used by the event.
static pi_result cleanupAfterEvent(pi_event Event) {
  // The implementation of this is slightly tricky.  The same event
  // can be referred to by multiple threads, so it is possible to
  // have a race condition between the read of fields of the event,
  // and reseting those fields in some other thread.
  // But, since the event is uniquely associated with the queue
  // for the event, we use the locking that we already have to do on the
  // queue to also serve as the thread safety mechanism for the
  // any of the Event's data members that need to be read/reset as
  // part of the cleanup operations.
  {
    auto Queue = Event->Queue;

    // Lock automatically releases when this goes out of scope.
    std::lock_guard<std::mutex> lock(Queue->PiQueueMutex);

    // Cleanup the command list associated with the event if it hasn't
    // been cleaned up already.
    auto EventCommandList = Event->ZeCommandList;

    if (EventCommandList) {
      // Event has been signalled: If the fence for the associated command list
      // is signalled, then reset the fence and command list and add them to the
      // available list for reuse in PI calls.
      if (Queue->RefCount > 0) {
        auto it = Queue->ZeCommandListFenceMap.find(EventCommandList);
        if (it == Queue->ZeCommandListFenceMap.end()) {
          die("Missing command-list completition fence");
        }
        ze_result_t ZeResult =
            ZE_CALL_NOCHECK(zeFenceQueryStatus(it->second.ZeFence));
        if (ZeResult == ZE_RESULT_SUCCESS) {
          Queue->resetCommandListFenceEntry(*it, true);
          Event->ZeCommandList = nullptr;
        }
      }
    }

    // Release the kernel associated with this event if there is one.
    if (Event->CommandType == PI_COMMAND_TYPE_NDRANGE_KERNEL &&
        Event->CommandData) {
      PI_CALL(piKernelRelease(pi_cast<pi_kernel>(Event->CommandData)));
      Event->CommandData = nullptr;
    }
  }

  // Make a list of all the dependent events that must have signalled
  // because this event was dependent on them.  This list will be appended
  // to as we walk it so that this algorithm doesn't go recursive
  // due to dependent events themselves being dependent on other events
  // forming a potentially very deep tree, and deep recursion.  That
  // turned out to be a significant problem with the recursive code
  // that preceded this implementation.

  std::list<pi_event> EventsToBeReleased;

  Event->WaitList.collectEventsForReleaseAndDestroyPiZeEventList(
      EventsToBeReleased);

  while (!EventsToBeReleased.empty()) {
    pi_event DepEvent = EventsToBeReleased.front();
    EventsToBeReleased.pop_front();

    DepEvent->WaitList.collectEventsForReleaseAndDestroyPiZeEventList(
        EventsToBeReleased);
    PI_CALL(piEventRelease(DepEvent));
  }
  return PI_SUCCESS;
}

pi_result piEventsWait(pi_uint32 NumEvents, const pi_event *EventList) {

  if (NumEvents && !EventList) {
    return PI_INVALID_EVENT;
  }

  // Submit dependent open command lists for execution, if any
  for (uint32_t I = 0; I < NumEvents; I++) {
    auto Queue = EventList[I]->Queue;

    // Lock automatically releases when this goes out of scope.
    std::lock_guard<std::mutex> lock(Queue->PiQueueMutex);

    if (Queue->RefCount > 0) {
      if (auto Res = Queue->executeOpenCommandList())
        return Res;
    }
  }

  for (uint32_t I = 0; I < NumEvents; I++) {
    ze_event_handle_t ZeEvent = EventList[I]->ZeEvent;
    zePrint("ZeEvent = %#lx\n", pi_cast<std::uintptr_t>(ZeEvent));
    ZE_CALL(zeEventHostSynchronize(ZeEvent, UINT32_MAX));

    // NOTE: we are cleaning up after the event here to free resources
    // sooner in case run-time is not calling piEventRelease soon enough.
    cleanupAfterEvent(EventList[I]);
  }
  return PI_SUCCESS;
}

pi_result piEventSetCallback(pi_event Event, pi_int32 CommandExecCallbackType,
                             void (*PFnNotify)(pi_event Event,
                                               pi_int32 EventCommandStatus,
                                               void *UserData),
                             void *UserData) {
  (void)Event;
  (void)CommandExecCallbackType;
  (void)PFnNotify;
  (void)UserData;
  die("piEventSetCallback: deprecated, to be removed");
  return PI_SUCCESS;
}

pi_result piEventSetStatus(pi_event Event, pi_int32 ExecutionStatus) {
  (void)Event;
  (void)ExecutionStatus;
  die("piEventSetStatus: deprecated, to be removed");
  return PI_SUCCESS;
}

pi_result piEventRetain(pi_event Event) {
  ++(Event->RefCount);
  return PI_SUCCESS;
}

pi_result piEventRelease(pi_event Event) {
  PI_ASSERT(Event, PI_INVALID_EVENT);

  if (--(Event->RefCount) == 0) {
    cleanupAfterEvent(Event);

    if (Event->CommandType == PI_COMMAND_TYPE_MEM_BUFFER_UNMAP &&
        Event->CommandData) {
      // Free the memory allocated in the piEnqueueMemBufferMap.
      ZE_CALL(zeMemFree(Event->Queue->Context->ZeContext, Event->CommandData));
      Event->CommandData = nullptr;
    }
    ZE_CALL(zeEventDestroy(Event->ZeEvent));

    auto Context = Event->Context;
    if (auto Res = Context->decrementAliveEventsInPool(Event->ZeEventPool))
      return Res;

    // We intentionally incremented the reference counter when an event is
    // created so that we can avoid pi_queue is released before the associated
    // pi_event is released. Here we have to decrement it so pi_queue
    // can be released successfully.
    PI_CALL(piQueueRelease(Event->Queue));
    delete Event;
  }
  return PI_SUCCESS;
}

pi_result piextEventGetNativeHandle(pi_event Event,
                                    pi_native_handle *NativeHandle) {
  (void)Event;
  (void)NativeHandle;
  die("piextEventGetNativeHandle: not supported");
  return PI_SUCCESS;
}

pi_result piextEventCreateWithNativeHandle(pi_native_handle NativeHandle,
                                           pi_event *Event) {
  (void)NativeHandle;
  (void)Event;
  die("piextEventCreateWithNativeHandle: not supported");
  return PI_SUCCESS;
}

//
// Sampler
//
pi_result piSamplerCreate(pi_context Context,
                          const pi_sampler_properties *SamplerProperties,
                          pi_sampler *RetSampler) {

  PI_ASSERT(Context, PI_INVALID_CONTEXT);
  PI_ASSERT(RetSampler, PI_INVALID_VALUE);

  // Have the "0" device in context to own the sampler. Rely on Level-Zero
  // drivers to perform migration as necessary for sharing it across multiple
  // devices in the context.
  //
  // TODO: figure out if we instead need explicit copying for acessing
  // the sampler from other devices in the context.
  //
  pi_device Device = Context->Devices[0];

  ze_sampler_handle_t ZeSampler;
  ze_sampler_desc_t ZeSamplerDesc = {};

  // Set the default values for the ZeSamplerDesc.
  ZeSamplerDesc.isNormalized = PI_TRUE;
  ZeSamplerDesc.addressMode = ZE_SAMPLER_ADDRESS_MODE_CLAMP;
  ZeSamplerDesc.filterMode = ZE_SAMPLER_FILTER_MODE_NEAREST;

  // Update the values of the ZeSamplerDesc from the pi_sampler_properties list.
  // Default values will be used if any of the following is true:
  //   a) SamplerProperties list is NULL
  //   b) SamplerProperties list is missing any properties

  if (SamplerProperties) {
    const pi_sampler_properties *CurProperty = SamplerProperties;

    while (*CurProperty != 0) {
      switch (*CurProperty) {
      case PI_SAMPLER_PROPERTIES_NORMALIZED_COORDS: {
        pi_bool CurValueBool = pi_cast<pi_bool>(*(++CurProperty));

        if (CurValueBool == PI_TRUE)
          ZeSamplerDesc.isNormalized = PI_TRUE;
        else if (CurValueBool == PI_FALSE)
          ZeSamplerDesc.isNormalized = PI_FALSE;
        else {
          zePrint("piSamplerCreate: unsupported "
                  "PI_SAMPLER_NORMALIZED_COORDS value\n");
          return PI_INVALID_VALUE;
        }
      } break;

      case PI_SAMPLER_PROPERTIES_ADDRESSING_MODE: {
        pi_sampler_addressing_mode CurValueAddressingMode =
            pi_cast<pi_sampler_addressing_mode>(
                pi_cast<pi_uint32>(*(++CurProperty)));

        // TODO: add support for PI_SAMPLER_ADDRESSING_MODE_CLAMP_TO_EDGE
        switch (CurValueAddressingMode) {
        case PI_SAMPLER_ADDRESSING_MODE_NONE:
          ZeSamplerDesc.addressMode = ZE_SAMPLER_ADDRESS_MODE_NONE;
          break;
        case PI_SAMPLER_ADDRESSING_MODE_REPEAT:
          ZeSamplerDesc.addressMode = ZE_SAMPLER_ADDRESS_MODE_REPEAT;
          break;
        case PI_SAMPLER_ADDRESSING_MODE_CLAMP:
          ZeSamplerDesc.addressMode = ZE_SAMPLER_ADDRESS_MODE_CLAMP;
          break;
        case PI_SAMPLER_ADDRESSING_MODE_CLAMP_TO_EDGE:
          ZeSamplerDesc.addressMode = ZE_SAMPLER_ADDRESS_MODE_CLAMP_TO_BORDER;
          break;
        case PI_SAMPLER_ADDRESSING_MODE_MIRRORED_REPEAT:
          ZeSamplerDesc.addressMode = ZE_SAMPLER_ADDRESS_MODE_MIRROR;
          break;
        default:
          zePrint("piSamplerCreate: unsupported PI_SAMPLER_ADDRESSING_MODE "
                  "value\n");
          zePrint("PI_SAMPLER_ADDRESSING_MODE=%d\n", CurValueAddressingMode);
          return PI_INVALID_VALUE;
        }
      } break;

      case PI_SAMPLER_PROPERTIES_FILTER_MODE: {
        pi_sampler_filter_mode CurValueFilterMode =
            pi_cast<pi_sampler_filter_mode>(
                pi_cast<pi_uint32>(*(++CurProperty)));

        if (CurValueFilterMode == PI_SAMPLER_FILTER_MODE_NEAREST)
          ZeSamplerDesc.filterMode = ZE_SAMPLER_FILTER_MODE_NEAREST;
        else if (CurValueFilterMode == PI_SAMPLER_FILTER_MODE_LINEAR)
          ZeSamplerDesc.filterMode = ZE_SAMPLER_FILTER_MODE_LINEAR;
        else {
          zePrint("PI_SAMPLER_FILTER_MODE=%d\n", CurValueFilterMode);
          zePrint(
              "piSamplerCreate: unsupported PI_SAMPLER_FILTER_MODE value\n");
          return PI_INVALID_VALUE;
        }
      } break;

      default:
        break;
      }
      CurProperty++;
    }
  }

  ZE_CALL(zeSamplerCreate(Context->ZeContext, Device->ZeDevice,
                          &ZeSamplerDesc, // TODO: translate properties
                          &ZeSampler));

  try {
    *RetSampler = new _pi_sampler(ZeSampler);
  } catch (const std::bad_alloc &) {
    return PI_OUT_OF_HOST_MEMORY;
  } catch (...) {
    return PI_ERROR_UNKNOWN;
  }
  return PI_SUCCESS;
}

pi_result piSamplerGetInfo(pi_sampler Sampler, pi_sampler_info ParamName,
                           size_t ParamValueSize, void *ParamValue,
                           size_t *ParamValueSizeRet) {
  (void)Sampler;
  (void)ParamName;
  (void)ParamValueSize;
  (void)ParamValue;
  (void)ParamValueSizeRet;

  die("piSamplerGetInfo: not implemented");
  return {};
}

pi_result piSamplerRetain(pi_sampler Sampler) {
  PI_ASSERT(Sampler, PI_INVALID_SAMPLER);

  ++(Sampler->RefCount);
  return PI_SUCCESS;
}

pi_result piSamplerRelease(pi_sampler Sampler) {
  PI_ASSERT(Sampler, PI_INVALID_SAMPLER);

  if (--(Sampler->RefCount) == 0) {
    ZE_CALL(zeSamplerDestroy(Sampler->ZeSampler));
    delete Sampler;
  }
  return PI_SUCCESS;
}

//
// Queue Commands
//
pi_result piEnqueueEventsWait(pi_queue Queue, pi_uint32 NumEventsInWaitList,
                              const pi_event *EventWaitList, pi_event *Event) {

  PI_ASSERT(Queue, PI_INVALID_QUEUE);
  PI_ASSERT(Event, PI_INVALID_EVENT);

  _pi_ze_event_list_t TmpWaitList;
  if (auto Res = TmpWaitList.createAndRetainPiZeEventList(NumEventsInWaitList,
                                                          EventWaitList, Queue))
    return Res;

  // Lock automatically releases when this goes out of scope.
  std::lock_guard<std::mutex> lock(Queue->PiQueueMutex);

  // Get a new command list to be used on this call
  ze_command_list_handle_t ZeCommandList = nullptr;
  ze_fence_handle_t ZeFence = nullptr;
  if (auto Res = Queue->Context->getAvailableCommandList(Queue, &ZeCommandList,
                                                         &ZeFence))
    return Res;

  ze_event_handle_t ZeEvent = nullptr;
  auto Res = createEventAndAssociateQueue(Queue, Event, PI_COMMAND_TYPE_USER,
                                          ZeCommandList);
  if (Res != PI_SUCCESS)
    return Res;
  ZeEvent = (*Event)->ZeEvent;
  (*Event)->WaitList = TmpWaitList;

  const auto &WaitList = (*Event)->WaitList;
  if (WaitList.Length) {
    ZE_CALL(zeCommandListAppendWaitOnEvents(ZeCommandList, WaitList.Length,
                                            WaitList.ZeEventList));

    ZE_CALL(zeCommandListAppendSignalEvent(ZeCommandList, ZeEvent));

    // Execute command list asynchronously as the event will be used
    // to track down its completion.
    return Queue->executeCommandList(ZeCommandList, ZeFence);
  } else {
    // If wait-list is empty, then this particular command should wait until
    // all previous enqueued commands to the command-queue have completed.
    //
    // TODO: find a way to do that without blocking the host.
    ZE_CALL(zeCommandQueueSynchronize(Queue->ZeCommandQueue, UINT64_MAX));
    ZE_CALL(zeEventHostSignal(ZeEvent));
    return PI_SUCCESS;
  }
}

pi_result piEnqueueEventsWaitWithBarrier(pi_queue Queue,
                                         pi_uint32 NumEventsInWaitList,
                                         const pi_event *EventWaitList,
                                         pi_event *Event) {
  PI_ASSERT(Queue, PI_INVALID_QUEUE);
  PI_ASSERT(Event, PI_INVALID_EVENT);

  _pi_ze_event_list_t TmpWaitList;
  if (auto Res = TmpWaitList.createAndRetainPiZeEventList(NumEventsInWaitList,
                                                          EventWaitList, Queue))
    return Res;

  // Lock automatically releases when this goes out of scope.
  std::lock_guard<std::mutex> lock(Queue->PiQueueMutex);

  // Get a new command list to be used on this call
  ze_command_list_handle_t ZeCommandList = nullptr;
  ze_fence_handle_t ZeFence = nullptr;
  if (auto Res = Queue->Context->getAvailableCommandList(Queue, &ZeCommandList,
                                                         &ZeFence))
    return Res;

  ze_event_handle_t ZeEvent = nullptr;
  auto Res = createEventAndAssociateQueue(Queue, Event, PI_COMMAND_TYPE_USER,
                                          ZeCommandList);
  if (Res != PI_SUCCESS)
    return Res;
  ZeEvent = (*Event)->ZeEvent;
  (*Event)->WaitList = TmpWaitList;

  ZE_CALL(zeCommandListAppendBarrier(ZeCommandList, ZeEvent,
                                     (*Event)->WaitList.Length,
                                     (*Event)->WaitList.ZeEventList));

  // Execute command list asynchronously as the event will be used
  // to track down its completion.
  return Queue->executeCommandList(ZeCommandList, ZeFence);
}

pi_result piEnqueueMemBufferRead(pi_queue Queue, pi_mem Src,
                                 pi_bool BlockingRead, size_t Offset,
                                 size_t Size, void *Dst,
                                 pi_uint32 NumEventsInWaitList,
                                 const pi_event *EventWaitList,
                                 pi_event *Event) {
  PI_ASSERT(Src, PI_INVALID_MEM_OBJECT);
  PI_ASSERT(Queue, PI_INVALID_QUEUE);

  return enqueueMemCopyHelper(PI_COMMAND_TYPE_MEM_BUFFER_READ, Queue, Dst,
                              BlockingRead, Size,
                              pi_cast<char *>(Src->getZeHandle()) + Offset,
                              NumEventsInWaitList, EventWaitList, Event);
}

pi_result piEnqueueMemBufferReadRect(
    pi_queue Queue, pi_mem Buffer, pi_bool BlockingRead,
    pi_buff_rect_offset BufferOffset, pi_buff_rect_offset HostOffset,
    pi_buff_rect_region Region, size_t BufferRowPitch, size_t BufferSlicePitch,
    size_t HostRowPitch, size_t HostSlicePitch, void *Ptr,
    pi_uint32 NumEventsInWaitList, const pi_event *EventWaitList,
    pi_event *Event) {

  PI_ASSERT(Buffer, PI_INVALID_MEM_OBJECT);
  PI_ASSERT(Queue, PI_INVALID_QUEUE);

  return enqueueMemCopyRectHelper(
      PI_COMMAND_TYPE_MEM_BUFFER_READ_RECT, Queue, Buffer->getZeHandle(),
      static_cast<char *>(Ptr), BufferOffset, HostOffset, Region,
      BufferRowPitch, HostRowPitch, BufferSlicePitch, HostSlicePitch,
      BlockingRead, NumEventsInWaitList, EventWaitList, Event);
}

} // extern "C"

// Shared by all memory read/write/copy PI interfaces.
// PI interfaces must not have queue's mutex locked on entry.
static pi_result
enqueueMemCopyHelper(pi_command_type CommandType, pi_queue Queue, void *Dst,
                     pi_bool BlockingWrite, size_t Size, const void *Src,
                     pi_uint32 NumEventsInWaitList,
                     const pi_event *EventWaitList, pi_event *Event) {
  PI_ASSERT(Queue, PI_INVALID_QUEUE);
  PI_ASSERT(Event, PI_INVALID_EVENT);

  _pi_ze_event_list_t TmpWaitList;
  if (auto Res = TmpWaitList.createAndRetainPiZeEventList(NumEventsInWaitList,
                                                          EventWaitList, Queue))
    return Res;

  // Lock automatically releases when this goes out of scope.
  std::lock_guard<std::mutex> lock(Queue->PiQueueMutex);

  // Get a new command list to be used on this call
  ze_command_list_handle_t ZeCommandList = nullptr;
  ze_fence_handle_t ZeFence = nullptr;
  if (auto Res = Queue->Context->getAvailableCommandList(Queue, &ZeCommandList,
                                                         &ZeFence, true))
    return Res;

  ze_event_handle_t ZeEvent = nullptr;
  auto Res =
      createEventAndAssociateQueue(Queue, Event, CommandType, ZeCommandList);
  if (Res != PI_SUCCESS)
    return Res;
  ZeEvent = (*Event)->ZeEvent;
  (*Event)->WaitList = TmpWaitList;

  const auto &WaitList = (*Event)->WaitList;
  if (WaitList.Length) {
    ZE_CALL(zeCommandListAppendWaitOnEvents(ZeCommandList, WaitList.Length,
                                            WaitList.ZeEventList));
  }

  ZE_CALL(zeCommandListAppendMemoryCopy(ZeCommandList, Dst, Src, Size, ZeEvent,
                                        0, nullptr));

  zePrint("calling zeCommandListAppendMemoryCopy() with\n"
          "  ZeEvent %#lx\n",
          pi_cast<std::uintptr_t>(ZeEvent));
  printZeEventList(WaitList);

  if (auto Res = Queue->executeCommandList(ZeCommandList, ZeFence,
                                           BlockingWrite, true))
    return Res;

  return PI_SUCCESS;
}

// Shared by all memory read/write/copy rect PI interfaces.
// PI interfaces must not have queue's mutex locked on entry.
static pi_result enqueueMemCopyRectHelper(
    pi_command_type CommandType, pi_queue Queue, void *SrcBuffer,
    void *DstBuffer, pi_buff_rect_offset SrcOrigin,
    pi_buff_rect_offset DstOrigin, pi_buff_rect_region Region,
    size_t SrcRowPitch, size_t DstRowPitch, size_t SrcSlicePitch,
    size_t DstSlicePitch, pi_bool Blocking, pi_uint32 NumEventsInWaitList,
    const pi_event *EventWaitList, pi_event *Event) {

  PI_ASSERT(Region && SrcOrigin && DstOrigin && Queue, PI_INVALID_VALUE);
  PI_ASSERT(Event, PI_INVALID_EVENT);

  _pi_ze_event_list_t TmpWaitList;
  if (auto Res = TmpWaitList.createAndRetainPiZeEventList(NumEventsInWaitList,
                                                          EventWaitList, Queue))
    return Res;

  // Lock automatically releases when this goes out of scope.
  std::lock_guard<std::mutex> lock(Queue->PiQueueMutex);

  // Get a new command list to be used on this call
  ze_command_list_handle_t ZeCommandList = nullptr;
  ze_fence_handle_t ZeFence = nullptr;
  if (auto Res = Queue->Context->getAvailableCommandList(Queue, &ZeCommandList,
                                                         &ZeFence))
    return Res;

  ze_event_handle_t ZeEvent = nullptr;
  auto Res =
      createEventAndAssociateQueue(Queue, Event, CommandType, ZeCommandList);
  if (Res != PI_SUCCESS)
    return Res;
  ZeEvent = (*Event)->ZeEvent;
  (*Event)->WaitList = TmpWaitList;

  const auto &WaitList = (*Event)->WaitList;
  if (WaitList.Length) {
    ZE_CALL(zeCommandListAppendWaitOnEvents(ZeCommandList, WaitList.Length,
                                            WaitList.ZeEventList));
  }
  zePrint("calling zeCommandListAppendMemoryCopy() with\n"
          "  ZeEvent %#lx\n",
          pi_cast<std::uintptr_t>(ZeEvent));
  printZeEventList(WaitList);

  uint32_t SrcOriginX = pi_cast<uint32_t>(SrcOrigin->x_bytes);
  uint32_t SrcOriginY = pi_cast<uint32_t>(SrcOrigin->y_scalar);
  uint32_t SrcOriginZ = pi_cast<uint32_t>(SrcOrigin->z_scalar);

  uint32_t SrcPitch = SrcRowPitch;
  if (SrcPitch == 0)
    SrcPitch = pi_cast<uint32_t>(Region->width_bytes);

  if (SrcSlicePitch == 0)
    SrcSlicePitch = pi_cast<uint32_t>(Region->height_scalar) * SrcPitch;

  uint32_t DstOriginX = pi_cast<uint32_t>(DstOrigin->x_bytes);
  uint32_t DstOriginY = pi_cast<uint32_t>(DstOrigin->y_scalar);
  uint32_t DstOriginZ = pi_cast<uint32_t>(DstOrigin->z_scalar);

  uint32_t DstPitch = DstRowPitch;
  if (DstPitch == 0)
    DstPitch = pi_cast<uint32_t>(Region->width_bytes);

  if (DstSlicePitch == 0)
    DstSlicePitch = pi_cast<uint32_t>(Region->height_scalar) * DstPitch;

  uint32_t Width = pi_cast<uint32_t>(Region->width_bytes);
  uint32_t Height = pi_cast<uint32_t>(Region->height_scalar);
  uint32_t Depth = pi_cast<uint32_t>(Region->depth_scalar);

  const ze_copy_region_t ZeSrcRegion = {SrcOriginX, SrcOriginY, SrcOriginZ,
                                        Width,      Height,     Depth};
  const ze_copy_region_t ZeDstRegion = {DstOriginX, DstOriginY, DstOriginZ,
                                        Width,      Height,     Depth};

  ZE_CALL(zeCommandListAppendMemoryCopyRegion(
      ZeCommandList, DstBuffer, &ZeDstRegion, DstPitch, DstSlicePitch,
      SrcBuffer, &ZeSrcRegion, SrcPitch, SrcSlicePitch, nullptr, 0, nullptr));

  zePrint("calling zeCommandListAppendMemoryCopyRegion()\n");

  ZE_CALL(zeCommandListAppendBarrier(ZeCommandList, ZeEvent, 0, nullptr));

  zePrint("calling zeCommandListAppendBarrier() with Event %#lx\n",
          pi_cast<std::uintptr_t>(ZeEvent));

  if (auto Res = Queue->executeCommandList(ZeCommandList, ZeFence, Blocking))
    return Res;

  return PI_SUCCESS;
}

extern "C" {

pi_result piEnqueueMemBufferWrite(pi_queue Queue, pi_mem Buffer,
                                  pi_bool BlockingWrite, size_t Offset,
                                  size_t Size, const void *Ptr,
                                  pi_uint32 NumEventsInWaitList,
                                  const pi_event *EventWaitList,
                                  pi_event *Event) {

  PI_ASSERT(Buffer, PI_INVALID_MEM_OBJECT);
  PI_ASSERT(Queue, PI_INVALID_QUEUE);

  return enqueueMemCopyHelper(PI_COMMAND_TYPE_MEM_BUFFER_WRITE, Queue,
                              pi_cast<char *>(Buffer->getZeHandle()) +
                                  Offset, // dst
                              BlockingWrite, Size,
                              Ptr, // src
                              NumEventsInWaitList, EventWaitList, Event);
}

pi_result piEnqueueMemBufferWriteRect(
    pi_queue Queue, pi_mem Buffer, pi_bool BlockingWrite,
    pi_buff_rect_offset BufferOffset, pi_buff_rect_offset HostOffset,
    pi_buff_rect_region Region, size_t BufferRowPitch, size_t BufferSlicePitch,
    size_t HostRowPitch, size_t HostSlicePitch, const void *Ptr,
    pi_uint32 NumEventsInWaitList, const pi_event *EventWaitList,
    pi_event *Event) {

  PI_ASSERT(Buffer, PI_INVALID_MEM_OBJECT);
  PI_ASSERT(Queue, PI_INVALID_QUEUE);

  return enqueueMemCopyRectHelper(
      PI_COMMAND_TYPE_MEM_BUFFER_WRITE_RECT, Queue,
      const_cast<char *>(static_cast<const char *>(Ptr)), Buffer->getZeHandle(),
      HostOffset, BufferOffset, Region, HostRowPitch, BufferRowPitch,
      HostSlicePitch, BufferSlicePitch, BlockingWrite, NumEventsInWaitList,
      EventWaitList, Event);
}

pi_result piEnqueueMemBufferCopy(pi_queue Queue, pi_mem SrcBuffer,
                                 pi_mem DstBuffer, size_t SrcOffset,
                                 size_t DstOffset, size_t Size,
                                 pi_uint32 NumEventsInWaitList,
                                 const pi_event *EventWaitList,
                                 pi_event *Event) {
  PI_ASSERT(SrcBuffer && DstBuffer, PI_INVALID_MEM_OBJECT);
  PI_ASSERT(Queue, PI_INVALID_QUEUE);

  return enqueueMemCopyHelper(
      PI_COMMAND_TYPE_MEM_BUFFER_COPY, Queue,
      pi_cast<char *>(DstBuffer->getZeHandle()) + DstOffset,
      false, // blocking
      Size, pi_cast<char *>(SrcBuffer->getZeHandle()) + SrcOffset,
      NumEventsInWaitList, EventWaitList, Event);
}

pi_result piEnqueueMemBufferCopyRect(
    pi_queue Queue, pi_mem SrcBuffer, pi_mem DstBuffer,
    pi_buff_rect_offset SrcOrigin, pi_buff_rect_offset DstOrigin,
    pi_buff_rect_region Region, size_t SrcRowPitch, size_t SrcSlicePitch,
    size_t DstRowPitch, size_t DstSlicePitch, pi_uint32 NumEventsInWaitList,
    const pi_event *EventWaitList, pi_event *Event) {
  PI_ASSERT(SrcBuffer && DstBuffer, PI_INVALID_MEM_OBJECT);
  PI_ASSERT(Queue, PI_INVALID_QUEUE);

  return enqueueMemCopyRectHelper(
      PI_COMMAND_TYPE_MEM_BUFFER_COPY_RECT, Queue, SrcBuffer->getZeHandle(),
      DstBuffer->getZeHandle(), SrcOrigin, DstOrigin, Region, SrcRowPitch,
      DstRowPitch, SrcSlicePitch, DstSlicePitch,
      false, // blocking
      NumEventsInWaitList, EventWaitList, Event);
}

} // extern "C"

//
// Caller of this must assure that the Queue is non-null and has not
// acquired the lock.
static pi_result
enqueueMemFillHelper(pi_command_type CommandType, pi_queue Queue, void *Ptr,
                     const void *Pattern, size_t PatternSize, size_t Size,
                     pi_uint32 NumEventsInWaitList,
                     const pi_event *EventWaitList, pi_event *Event) {
  PI_ASSERT(Queue, PI_INVALID_QUEUE);
  PI_ASSERT(Event, PI_INVALID_EVENT);

  _pi_ze_event_list_t TmpWaitList;
  if (auto Res = TmpWaitList.createAndRetainPiZeEventList(NumEventsInWaitList,
                                                          EventWaitList, Queue))
    return Res;

  // Lock automatically releases when this goes out of scope.
  std::lock_guard<std::mutex> lock(Queue->PiQueueMutex);

  // Get a new command list to be used on this call
  ze_command_list_handle_t ZeCommandList = nullptr;
  ze_fence_handle_t ZeFence = nullptr;
  if (auto Res = Queue->Context->getAvailableCommandList(Queue, &ZeCommandList,
                                                         &ZeFence))
    return Res;

  ze_event_handle_t ZeEvent = nullptr;
  auto Res =
      createEventAndAssociateQueue(Queue, Event, CommandType, ZeCommandList);
  if (Res != PI_SUCCESS)
    return Res;
  ZeEvent = (*Event)->ZeEvent;
  (*Event)->WaitList = TmpWaitList;

  const auto &WaitList = (*Event)->WaitList;
  if (WaitList.Length) {
    ZE_CALL(zeCommandListAppendWaitOnEvents(ZeCommandList, WaitList.Length,
                                            WaitList.ZeEventList));
  }
  // Pattern size must be a power of two
  PI_ASSERT((PatternSize > 0) && ((PatternSize & (PatternSize - 1)) == 0),
            PI_INVALID_VALUE);

  ZE_CALL(zeCommandListAppendMemoryFill(
      ZeCommandList, Ptr, Pattern, PatternSize, Size, ZeEvent, 0, nullptr));

  zePrint("calling zeCommandListAppendMemoryFill() with\n"
          "  ZeEvent %#lx\n",
          pi_cast<pi_uint64>(ZeEvent));
  printZeEventList(WaitList);

  // Execute command list asynchronously, as the event will be used
  // to track down its completion.
  if (auto Res = Queue->executeCommandList(ZeCommandList, ZeFence))
    return Res;

  return PI_SUCCESS;
}

extern "C" {

pi_result piEnqueueMemBufferFill(pi_queue Queue, pi_mem Buffer,
                                 const void *Pattern, size_t PatternSize,
                                 size_t Offset, size_t Size,
                                 pi_uint32 NumEventsInWaitList,
                                 const pi_event *EventWaitList,
                                 pi_event *Event) {

  PI_ASSERT(Buffer, PI_INVALID_MEM_OBJECT);
  PI_ASSERT(Queue, PI_INVALID_QUEUE);

  return enqueueMemFillHelper(PI_COMMAND_TYPE_MEM_BUFFER_FILL, Queue,
                              pi_cast<char *>(Buffer->getZeHandle()) + Offset,
                              Pattern, PatternSize, Size, NumEventsInWaitList,
                              EventWaitList, Event);
}

pi_result piEnqueueMemBufferMap(pi_queue Queue, pi_mem Buffer,
                                pi_bool BlockingMap, pi_map_flags MapFlags,
                                size_t Offset, size_t Size,
                                pi_uint32 NumEventsInWaitList,
                                const pi_event *EventWaitList, pi_event *Event,
                                void **RetMap) {

  // TODO: we don't implement read-only or write-only, always read-write.
  // assert((map_flags & PI_MAP_READ) != 0);
  // assert((map_flags & PI_MAP_WRITE) != 0);
  PI_ASSERT(Buffer, PI_INVALID_MEM_OBJECT);
  PI_ASSERT(Queue, PI_INVALID_QUEUE);
  PI_ASSERT(Event, PI_INVALID_EVENT);

  _pi_ze_event_list_t TmpWaitList;
  if (auto Res = TmpWaitList.createAndRetainPiZeEventList(NumEventsInWaitList,
                                                          EventWaitList, Queue))
    return Res;

  // For discrete devices we don't need a commandlist
  ze_command_list_handle_t ZeCommandList = nullptr;
  ze_fence_handle_t ZeFence = nullptr;
  ze_event_handle_t ZeEvent = nullptr;

  {
    // Lock automatically releases when this goes out of scope.
    std::lock_guard<std::mutex> lock(Queue->PiQueueMutex);

    auto Res = createEventAndAssociateQueue(
        Queue, Event, PI_COMMAND_TYPE_MEM_BUFFER_MAP, ZeCommandList);
    if (Res != PI_SUCCESS)
      return Res;
    ZeEvent = (*Event)->ZeEvent;
    (*Event)->WaitList = TmpWaitList;
  }

  // TODO: Level Zero is missing the memory "mapping" capabilities, so we are
  // left to doing new memory allocation and a copy (read) on discrete devices.
  // For pinned host memory and integrated devices, we have allocated the
  // buffer in host memory so no actions are needed here except for
  // synchronizing on incoming events. A host-to-host copy is done if a host
  // pointer had been supplied during buffer creation on integrated devices.
  //
  // TODO: for discrete, check if the input buffer is already allocated
  // in shared memory and thus is accessible from the host as is.
  // Can we get SYCL RT to predict/allocate in shared memory
  // from the beginning?

  // For pinned host memory and integrated devices the buffer has been
  // allocated in host memory.
  if (Buffer->OnHost) {
    // Wait on incoming events before doing the copy
    PI_CALL(piEventsWait(NumEventsInWaitList, EventWaitList));
    if (Buffer->MapHostPtr) {
      *RetMap = Buffer->MapHostPtr + Offset;
      if (!(MapFlags & PI_MAP_WRITE_INVALIDATE_REGION))
        memcpy(*RetMap, pi_cast<char *>(Buffer->getZeHandle()) + Offset, Size);
    } else {
      *RetMap = pi_cast<char *>(Buffer->getZeHandle()) + Offset;
    }

    // Signal this event
    ZE_CALL(zeEventHostSignal(ZeEvent));

    return Buffer->addMapping(*RetMap, Offset, Size);
  }

  // Lock automatically releases when this goes out of scope.
  std::lock_guard<std::mutex> lock(Queue->PiQueueMutex);

  // For discrete devices we need a command list
  if (auto Res = Queue->Context->getAvailableCommandList(Queue, &ZeCommandList,
                                                         &ZeFence))
    return Res;

  // Set the commandlist in the event
  if (Event) {
    (*Event)->ZeCommandList = ZeCommandList;
  }

  if (Buffer->MapHostPtr) {
    *RetMap = Buffer->MapHostPtr + Offset;
  } else {
    ze_host_mem_alloc_desc_t ZeDesc = {};
    ZeDesc.flags = 0;

    ZE_CALL(
        zeMemAllocHost(Queue->Context->ZeContext, &ZeDesc, Size, 1, RetMap));
  }

  const auto &WaitList = (*Event)->WaitList;
  if (WaitList.Length) {
    ZE_CALL(zeCommandListAppendWaitOnEvents(ZeCommandList, WaitList.Length,
                                            WaitList.ZeEventList));
  }
  ZE_CALL(zeCommandListAppendMemoryCopy(
      ZeCommandList, *RetMap, pi_cast<char *>(Buffer->getZeHandle()) + Offset,
      Size, ZeEvent, 0, nullptr));

  if (auto Res = Queue->executeCommandList(ZeCommandList, ZeFence, BlockingMap))
    return Res;

  return Buffer->addMapping(*RetMap, Offset, Size);
}

pi_result piEnqueueMemUnmap(pi_queue Queue, pi_mem MemObj, void *MappedPtr,
                            pi_uint32 NumEventsInWaitList,
                            const pi_event *EventWaitList, pi_event *Event) {
  PI_ASSERT(Queue, PI_INVALID_QUEUE);
  PI_ASSERT(Event, PI_INVALID_EVENT);

  _pi_ze_event_list_t TmpWaitList;
  if (auto Res = TmpWaitList.createAndRetainPiZeEventList(NumEventsInWaitList,
                                                          EventWaitList, Queue))
    return Res;

  // Integrated devices don't need a command list.
  // If discrete we will get a commandlist later.
  ze_command_list_handle_t ZeCommandList = nullptr;
  ze_fence_handle_t ZeFence = nullptr;

  // TODO: handle the case when user does not care to follow the event
  // of unmap completion.
  PI_ASSERT(Event, PI_INVALID_EVENT);

  ze_event_handle_t ZeEvent = nullptr;

  {
    // Lock automatically releases when this goes out of scope.
    std::lock_guard<std::mutex> lock(Queue->PiQueueMutex);

    auto Res = createEventAndAssociateQueue(
        Queue, Event, PI_COMMAND_TYPE_MEM_BUFFER_UNMAP, ZeCommandList);
    if (Res != PI_SUCCESS)
      return Res;
    ZeEvent = (*Event)->ZeEvent;
    (*Event)->WaitList = TmpWaitList;
  }

  _pi_mem::Mapping MapInfo = {};
  if (pi_result Res = MemObj->removeMapping(MappedPtr, MapInfo))
    return Res;

  // NOTE: we still have to free the host memory allocated/returned by
  // piEnqueueMemBufferMap, but can only do so after the above copy
  // is completed. Instead of waiting for It here (blocking), we shall
  // do so in piEventRelease called for the pi_event tracking the unmap.
  // In the case of an integrated device, the map operation does not allocate
  // any memory, so there is nothing to free. This is indicated by a nullptr.
  if (Event)
    (*Event)->CommandData =
        (MemObj->OnHost ? nullptr : (MemObj->MapHostPtr ? nullptr : MappedPtr));

  // For pinned host memory and integrated devices the buffer is allocated
  // in host memory.
  if (MemObj->OnHost) {
    // Wait on incoming events before doing the copy
    PI_CALL(piEventsWait(NumEventsInWaitList, EventWaitList));
    if (MemObj->MapHostPtr)
      memcpy(pi_cast<char *>(MemObj->getZeHandle()) + MapInfo.Offset, MappedPtr,
             MapInfo.Size);

    // Signal this event
    ZE_CALL(zeEventHostSignal(ZeEvent));

    return PI_SUCCESS;
  }

  // Lock automatically releases when this goes out of scope.
  std::lock_guard<std::mutex> lock(Queue->PiQueueMutex);

  if (auto Res = Queue->Context->getAvailableCommandList(Queue, &ZeCommandList,
                                                         &ZeFence))
    return Res;

  // Set the commandlist in the event
  (*Event)->ZeCommandList = ZeCommandList;

  if ((*Event)->WaitList.Length) {
    ZE_CALL(zeCommandListAppendWaitOnEvents(ZeCommandList,
                                            (*Event)->WaitList.Length,
                                            (*Event)->WaitList.ZeEventList));
  }
  // TODO: Level Zero is missing the memory "mapping" capabilities, so we are
  // left to doing copy (write back to the device).
  //
  // NOTE: Keep this in sync with the implementation of
  // piEnqueueMemBufferMap/piEnqueueMemImageMap.

  ZE_CALL(zeCommandListAppendMemoryCopy(
      ZeCommandList, pi_cast<char *>(MemObj->getZeHandle()) + MapInfo.Offset,
      MappedPtr, MapInfo.Size, ZeEvent, 0, nullptr));

  // Execute command list asynchronously, as the event will be used
  // to track down its completion.
  if (auto Res = Queue->executeCommandList(ZeCommandList, ZeFence))
    return Res;

  return PI_SUCCESS;
}

pi_result piMemImageGetInfo(pi_mem Image, pi_image_info ParamName,
                            size_t ParamValueSize, void *ParamValue,
                            size_t *ParamValueSizeRet) {
  (void)Image;
  (void)ParamName;
  (void)ParamValueSize;
  (void)ParamValue;
  (void)ParamValueSizeRet;

  die("piMemImageGetInfo: not implemented");
  return {};
}

} // extern "C"

static pi_result getImageRegionHelper(pi_mem Mem, pi_image_offset Origin,
                                      pi_image_region Region,
                                      ze_image_region_t &ZeRegion) {

  PI_ASSERT(Mem, PI_INVALID_MEM_OBJECT);
  PI_ASSERT(Origin, PI_INVALID_VALUE);

#ifndef NDEBUG
  PI_ASSERT(Mem->isImage(), PI_INVALID_MEM_OBJECT);
  auto Image = static_cast<_pi_image *>(Mem);
  ze_image_desc_t &ZeImageDesc = Image->ZeImageDesc;

  PI_ASSERT((ZeImageDesc.type == ZE_IMAGE_TYPE_1D && Origin->y == 0 &&
             Origin->z == 0) ||
                (ZeImageDesc.type == ZE_IMAGE_TYPE_1DARRAY && Origin->z == 0) ||
                (ZeImageDesc.type == ZE_IMAGE_TYPE_2D && Origin->z == 0) ||
                (ZeImageDesc.type == ZE_IMAGE_TYPE_3D),
            PI_INVALID_VALUE);

  PI_ASSERT(Region->width && Region->height && Region->depth, PI_INVALID_VALUE);
  PI_ASSERT(
      (ZeImageDesc.type == ZE_IMAGE_TYPE_1D && Region->height == 1 &&
       Region->depth == 1) ||
          (ZeImageDesc.type == ZE_IMAGE_TYPE_1DARRAY && Region->depth == 1) ||
          (ZeImageDesc.type == ZE_IMAGE_TYPE_2D && Region->depth == 1) ||
          (ZeImageDesc.type == ZE_IMAGE_TYPE_3D),
      PI_INVALID_VALUE);
#endif // !NDEBUG

  uint32_t OriginX = pi_cast<uint32_t>(Origin->x);
  uint32_t OriginY = pi_cast<uint32_t>(Origin->y);
  uint32_t OriginZ = pi_cast<uint32_t>(Origin->z);

  uint32_t Width = pi_cast<uint32_t>(Region->width);
  uint32_t Height = pi_cast<uint32_t>(Region->height);
  uint32_t Depth = pi_cast<uint32_t>(Region->depth);

  ZeRegion = {OriginX, OriginY, OriginZ, Width, Height, Depth};

  return PI_SUCCESS;
}

// Helper function to implement image read/write/copy.
// Caller must not hold a lock on the Queue passed in.
static pi_result
enqueueMemImageCommandHelper(pi_command_type CommandType, pi_queue Queue,
                             const void *Src, // image or ptr
                             void *Dst,       // image or ptr
                             pi_bool IsBlocking, pi_image_offset SrcOrigin,
                             pi_image_offset DstOrigin, pi_image_region Region,
                             size_t RowPitch, size_t SlicePitch,
                             pi_uint32 NumEventsInWaitList,
                             const pi_event *EventWaitList, pi_event *Event) {
  PI_ASSERT(Queue, PI_INVALID_QUEUE);
  PI_ASSERT(Event, PI_INVALID_EVENT);

  _pi_ze_event_list_t TmpWaitList;
  if (auto Res = TmpWaitList.createAndRetainPiZeEventList(NumEventsInWaitList,
                                                          EventWaitList, Queue))
    return Res;

  // Lock automatically releases when this goes out of scope.
  std::lock_guard<std::mutex> lock(Queue->PiQueueMutex);

  // Get a new command list to be used on this call
  ze_command_list_handle_t ZeCommandList = nullptr;
  ze_fence_handle_t ZeFence = nullptr;
  if (auto Res = Queue->Context->getAvailableCommandList(Queue, &ZeCommandList,
                                                         &ZeFence))
    return Res;

  ze_event_handle_t ZeEvent = nullptr;
  auto Res =
      createEventAndAssociateQueue(Queue, Event, CommandType, ZeCommandList);
  if (Res != PI_SUCCESS)
    return Res;
  ZeEvent = (*Event)->ZeEvent;
  (*Event)->WaitList = TmpWaitList;

  const auto &WaitList = (*Event)->WaitList;
  if (WaitList.Length) {
    ZE_CALL(zeCommandListAppendWaitOnEvents(ZeCommandList, WaitList.Length,
                                            WaitList.ZeEventList));
  }
  if (CommandType == PI_COMMAND_TYPE_IMAGE_READ) {
    pi_mem SrcMem = pi_cast<pi_mem>(const_cast<void *>(Src));

    ze_image_region_t ZeSrcRegion;
    auto Result = getImageRegionHelper(SrcMem, SrcOrigin, Region, ZeSrcRegion);
    if (Result != PI_SUCCESS)
      return Result;

<<<<<<< HEAD
      // TODO: Level Zero does not support row_pitch/slice_pitch for images yet.
      // https://gitlab.devtools.intel.com/one-api/level_zero/issues/303 // INTEL
      // Check that SYCL RT did not want pitch larger than default.
=======
    // TODO: Level Zero does not support row_pitch/slice_pitch for images yet.
    // Check that SYCL RT did not want pitch larger than default.
>>>>>>> 149f08df
    (void)RowPitch;
    (void)SlicePitch;
#ifndef NDEBUG
    PI_ASSERT(SrcMem->isImage(), PI_INVALID_MEM_OBJECT);

    auto SrcImage = static_cast<_pi_image *>(SrcMem);
    const ze_image_desc_t &ZeImageDesc = SrcImage->ZeImageDesc;
    PI_ASSERT(
        RowPitch == 0 ||
            // special case RGBA image pitch equal to region's width
            (ZeImageDesc.format.layout == ZE_IMAGE_FORMAT_LAYOUT_32_32_32_32 &&
             RowPitch == 4 * 4 * ZeSrcRegion.width) ||
            (ZeImageDesc.format.layout == ZE_IMAGE_FORMAT_LAYOUT_16_16_16_16 &&
             RowPitch == 4 * 2 * ZeSrcRegion.width) ||
            (ZeImageDesc.format.layout == ZE_IMAGE_FORMAT_LAYOUT_8_8_8_8 &&
             RowPitch == 4 * ZeSrcRegion.width),
        PI_INVALID_IMAGE_SIZE);
    PI_ASSERT(SlicePitch == 0 || SlicePitch == RowPitch * ZeSrcRegion.height,
              PI_INVALID_IMAGE_SIZE);
#endif // !NDEBUG

    ZE_CALL(zeCommandListAppendImageCopyToMemory(
        ZeCommandList, Dst, pi_cast<ze_image_handle_t>(SrcMem->getZeHandle()),
        &ZeSrcRegion, ZeEvent, 0, nullptr));
  } else if (CommandType == PI_COMMAND_TYPE_IMAGE_WRITE) {
    pi_mem DstMem = pi_cast<pi_mem>(Dst);
    ze_image_region_t ZeDstRegion;
    auto Result = getImageRegionHelper(DstMem, DstOrigin, Region, ZeDstRegion);
    if (Result != PI_SUCCESS)
      return Result;

      // TODO: Level Zero does not support row_pitch/slice_pitch for images yet.
      // https://gitlab.devtools.intel.com/one-api/level_zero/issues/303 // INTEL
      // Check that SYCL RT did not want pitch larger than default.
#ifndef NDEBUG
    PI_ASSERT(DstMem->isImage(), PI_INVALID_MEM_OBJECT);

    auto DstImage = static_cast<_pi_image *>(DstMem);
    const ze_image_desc_t &ZeImageDesc = DstImage->ZeImageDesc;
    PI_ASSERT(
        RowPitch == 0 ||
            // special case RGBA image pitch equal to region's width
            (ZeImageDesc.format.layout == ZE_IMAGE_FORMAT_LAYOUT_32_32_32_32 &&
             RowPitch == 4 * 4 * ZeDstRegion.width) ||
            (ZeImageDesc.format.layout == ZE_IMAGE_FORMAT_LAYOUT_16_16_16_16 &&
             RowPitch == 4 * 2 * ZeDstRegion.width) ||
            (ZeImageDesc.format.layout == ZE_IMAGE_FORMAT_LAYOUT_8_8_8_8 &&
             RowPitch == 4 * ZeDstRegion.width),
        PI_INVALID_IMAGE_SIZE);
    PI_ASSERT(SlicePitch == 0 || SlicePitch == RowPitch * ZeDstRegion.height,
              PI_INVALID_IMAGE_SIZE);
#endif // !NDEBUG

    ZE_CALL(zeCommandListAppendImageCopyFromMemory(
        ZeCommandList, pi_cast<ze_image_handle_t>(DstMem->getZeHandle()), Src,
        &ZeDstRegion, ZeEvent, 0, nullptr));
  } else if (CommandType == PI_COMMAND_TYPE_IMAGE_COPY) {
    pi_mem SrcImage = pi_cast<pi_mem>(const_cast<void *>(Src));
    pi_mem DstImage = pi_cast<pi_mem>(Dst);

    ze_image_region_t ZeSrcRegion;
    auto Result =
        getImageRegionHelper(SrcImage, SrcOrigin, Region, ZeSrcRegion);
    if (Result != PI_SUCCESS)
      return Result;
    ze_image_region_t ZeDstRegion;
    Result = getImageRegionHelper(DstImage, DstOrigin, Region, ZeDstRegion);
    if (Result != PI_SUCCESS)
      return Result;

    ZE_CALL(zeCommandListAppendImageCopyRegion(
        ZeCommandList, pi_cast<ze_image_handle_t>(DstImage->getZeHandle()),
        pi_cast<ze_image_handle_t>(SrcImage->getZeHandle()), &ZeDstRegion,
        &ZeSrcRegion, ZeEvent, 0, nullptr));
  } else {
    zePrint("enqueueMemImageUpdate: unsupported image command type\n");
    return PI_INVALID_OPERATION;
  }

  if (auto Res = Queue->executeCommandList(ZeCommandList, ZeFence, IsBlocking))
    return Res;

  return PI_SUCCESS;
}

extern "C" {

pi_result piEnqueueMemImageRead(pi_queue Queue, pi_mem Image,
                                pi_bool BlockingRead, pi_image_offset Origin,
                                pi_image_region Region, size_t RowPitch,
                                size_t SlicePitch, void *Ptr,
                                pi_uint32 NumEventsInWaitList,
                                const pi_event *EventWaitList,
                                pi_event *Event) {
  PI_ASSERT(Queue, PI_INVALID_QUEUE);

  return enqueueMemImageCommandHelper(
      PI_COMMAND_TYPE_IMAGE_READ, Queue,
      Image, // src
      Ptr,   // dst
      BlockingRead,
      Origin,  // SrcOrigin
      nullptr, // DstOrigin
      Region, RowPitch, SlicePitch, NumEventsInWaitList, EventWaitList, Event);
}

pi_result piEnqueueMemImageWrite(pi_queue Queue, pi_mem Image,
                                 pi_bool BlockingWrite, pi_image_offset Origin,
                                 pi_image_region Region, size_t InputRowPitch,
                                 size_t InputSlicePitch, const void *Ptr,
                                 pi_uint32 NumEventsInWaitList,
                                 const pi_event *EventWaitList,
                                 pi_event *Event) {

  PI_ASSERT(Queue, PI_INVALID_QUEUE);

  return enqueueMemImageCommandHelper(PI_COMMAND_TYPE_IMAGE_WRITE, Queue,
                                      Ptr,   // src
                                      Image, // dst
                                      BlockingWrite,
                                      nullptr, // SrcOrigin
                                      Origin,  // DstOrigin
                                      Region, InputRowPitch, InputSlicePitch,
                                      NumEventsInWaitList, EventWaitList,
                                      Event);
}

pi_result
piEnqueueMemImageCopy(pi_queue Queue, pi_mem SrcImage, pi_mem DstImage,
                      pi_image_offset SrcOrigin, pi_image_offset DstOrigin,
                      pi_image_region Region, pi_uint32 NumEventsInWaitList,
                      const pi_event *EventWaitList, pi_event *Event) {

  PI_ASSERT(Queue, PI_INVALID_QUEUE);

  return enqueueMemImageCommandHelper(
      PI_COMMAND_TYPE_IMAGE_COPY, Queue, SrcImage, DstImage,
      false, // is_blocking
      SrcOrigin, DstOrigin, Region,
      0, // row pitch
      0, // slice pitch
      NumEventsInWaitList, EventWaitList, Event);
}

pi_result piEnqueueMemImageFill(pi_queue Queue, pi_mem Image,
                                const void *FillColor, const size_t *Origin,
                                const size_t *Region,
                                pi_uint32 NumEventsInWaitList,
                                const pi_event *EventWaitList,
                                pi_event *Event) {
  (void)Image;
  (void)FillColor;
  (void)Origin;
  (void)Region;
  (void)NumEventsInWaitList;
  (void)EventWaitList;
  (void)Event;

  PI_ASSERT(Queue, PI_INVALID_QUEUE);

  // Lock automatically releases when this goes out of scope.
  std::lock_guard<std::mutex> lock(Queue->PiQueueMutex);

  die("piEnqueueMemImageFill: not implemented");
  return {};
}

pi_result piMemBufferPartition(pi_mem Buffer, pi_mem_flags Flags,
                               pi_buffer_create_type BufferCreateType,
                               void *BufferCreateInfo, pi_mem *RetMem) {

  PI_ASSERT(Buffer && !Buffer->isImage() &&
                !(static_cast<_pi_buffer *>(Buffer))->isSubBuffer(),
            PI_INVALID_MEM_OBJECT);

  PI_ASSERT(BufferCreateType == PI_BUFFER_CREATE_TYPE_REGION &&
                BufferCreateInfo && RetMem,
            PI_INVALID_VALUE);

  if (Flags != PI_MEM_FLAGS_ACCESS_RW) {
    die("piMemBufferPartition: Level-Zero implements only read-write buffer,"
        "no read-only or write-only yet.");
  }

  auto Region = (pi_buffer_region)BufferCreateInfo;

  PI_ASSERT(Region->size != 0u, PI_INVALID_BUFFER_SIZE);
  PI_ASSERT(Region->origin <= (Region->origin + Region->size),
            PI_INVALID_VALUE);

  try {
    *RetMem =
        new _pi_buffer(Buffer->Context,
                       pi_cast<char *>(Buffer->getZeHandle()) +
                           Region->origin /* Level Zero memory handle */,
                       nullptr /* Host pointer */, Buffer /* Parent buffer */,
                       Region->origin /* Sub-buffer origin */,
                       Region->size /*Sub-buffer size*/);
  } catch (const std::bad_alloc &) {
    return PI_OUT_OF_HOST_MEMORY;
  } catch (...) {
    return PI_ERROR_UNKNOWN;
  }

  return PI_SUCCESS;
}

pi_result piEnqueueNativeKernel(pi_queue Queue, void (*UserFunc)(void *),
                                void *Args, size_t CbArgs,
                                pi_uint32 NumMemObjects, const pi_mem *MemList,
                                const void **ArgsMemLoc,
                                pi_uint32 NumEventsInWaitList,
                                const pi_event *EventWaitList,
                                pi_event *Event) {
  (void)UserFunc;
  (void)Args;
  (void)CbArgs;
  (void)NumMemObjects;
  (void)MemList;
  (void)ArgsMemLoc;
  (void)NumEventsInWaitList;
  (void)EventWaitList;
  (void)Event;

  PI_ASSERT(Queue, PI_INVALID_QUEUE);

  // Lock automatically releases when this goes out of scope.
  std::lock_guard<std::mutex> lock(Queue->PiQueueMutex);

  die("piEnqueueNativeKernel: not implemented");
  return {};
}

// TODO: Check if the function_pointer_ret type can be converted to void**.
pi_result piextGetDeviceFunctionPointer(pi_device Device, pi_program Program,
                                        const char *FunctionName,
                                        pi_uint64 *FunctionPointerRet) {
  (void)Device;
  PI_ASSERT(Program, PI_INVALID_PROGRAM);

  if (Program->State != _pi_program::Exe &&
      Program->State != _pi_program::LinkedExe) {
    return PI_INVALID_PROGRAM_EXECUTABLE;
  }

  // Search for the function name in each module.
  ze_result_t ZeResult = ZE_RESULT_ERROR_INVALID_FUNCTION_NAME;
  _pi_program::ModuleIterator ModIt(Program);
  while (!ModIt.Done()) {
    ZeResult = ZE_CALL_NOCHECK(zeModuleGetFunctionPointer(
        *ModIt, FunctionName, reinterpret_cast<void **>(FunctionPointerRet)));
    if (ZeResult != ZE_RESULT_ERROR_INVALID_FUNCTION_NAME)
      break;
    ModIt++;
  }

  return mapError(ZeResult);
}

pi_result piextUSMHostAlloc(void **ResultPtr, pi_context Context,
                            pi_usm_mem_properties *Properties, size_t Size,
                            pi_uint32 Alignment) {
  PI_ASSERT(Context, PI_INVALID_CONTEXT);

  // Check that incorrect bits are not set in the properties.
  PI_ASSERT(!Properties || (Properties && !(*Properties & ~PI_MEM_ALLOC_FLAGS)),
            PI_INVALID_VALUE);

  ze_host_mem_alloc_desc_t ZeDesc = {};
  ZeDesc.flags = 0;
  // TODO: translate PI properties to Level Zero flags
  ZE_CALL(
      zeMemAllocHost(Context->ZeContext, &ZeDesc, Size, Alignment, ResultPtr));

  PI_ASSERT(Alignment == 0 ||
                reinterpret_cast<std::uintptr_t>(*ResultPtr) % Alignment == 0,
            PI_INVALID_VALUE);

  return PI_SUCCESS;
}

static bool ShouldUseUSMAllocator() {
  // Enable allocator by default if it's not explicitly disabled
  return std::getenv("SYCL_PI_LEVEL_ZERO_DISABLE_USM_ALLOCATOR") == nullptr;
}

static const bool UseUSMAllocator = ShouldUseUSMAllocator();

pi_result USMDeviceAllocImpl(void **ResultPtr, pi_context Context,
                             pi_device Device,
                             pi_usm_mem_properties *Properties, size_t Size,
                             pi_uint32 Alignment) {
  PI_ASSERT(Context, PI_INVALID_CONTEXT);
  PI_ASSERT(Device, PI_INVALID_DEVICE);

  // Check that incorrect bits are not set in the properties.
  PI_ASSERT(!Properties || (Properties && !(*Properties & ~PI_MEM_ALLOC_FLAGS)),
            PI_INVALID_VALUE);

  // TODO: translate PI properties to Level Zero flags
  ze_device_mem_alloc_desc_t ZeDesc = {};
  ZeDesc.flags = 0;
  ZeDesc.ordinal = 0;
  ZE_CALL(zeMemAllocDevice(Context->ZeContext, &ZeDesc, Size, Alignment,
                           Device->ZeDevice, ResultPtr));

  PI_ASSERT(Alignment == 0 ||
                reinterpret_cast<std::uintptr_t>(*ResultPtr) % Alignment == 0,
            PI_INVALID_VALUE);

  return PI_SUCCESS;
}

pi_result USMSharedAllocImpl(void **ResultPtr, pi_context Context,
                             pi_device Device,
                             pi_usm_mem_properties *Properties, size_t Size,
                             pi_uint32 Alignment) {
  PI_ASSERT(Context, PI_INVALID_CONTEXT);
  PI_ASSERT(Device, PI_INVALID_DEVICE);

  // Check that incorrect bits are not set in the properties.
  PI_ASSERT(!Properties || (Properties && !(*Properties & ~PI_MEM_ALLOC_FLAGS)),
            PI_INVALID_VALUE);

  // TODO: translate PI properties to Level Zero flags
  ze_host_mem_alloc_desc_t ZeHostDesc = {};
  ZeHostDesc.flags = 0;
  ze_device_mem_alloc_desc_t ZeDevDesc = {};
  ZeDevDesc.flags = 0;
  ZeDevDesc.ordinal = 0;
  ZE_CALL(zeMemAllocShared(Context->ZeContext, &ZeDevDesc, &ZeHostDesc, Size,
                           Alignment, Device->ZeDevice, ResultPtr));

  PI_ASSERT(Alignment == 0 ||
                reinterpret_cast<std::uintptr_t>(*ResultPtr) % Alignment == 0,
            PI_INVALID_VALUE);

  return PI_SUCCESS;
}

pi_result USMFreeImpl(pi_context Context, void *Ptr) {
  ZE_CALL(zeMemFree(Context->ZeContext, Ptr));
  return PI_SUCCESS;
}

// Exception type to pass allocation errors
class UsmAllocationException {
  const pi_result Error;

public:
  UsmAllocationException(pi_result Err) : Error{Err} {}
  pi_result getError() const { return Error; }
};

pi_result USMSharedMemoryAlloc::allocateImpl(void **ResultPtr, size_t Size,
                                             pi_uint32 Alignment) {
  return USMSharedAllocImpl(ResultPtr, Context, Device, nullptr, Size,
                            Alignment);
}

pi_result USMDeviceMemoryAlloc::allocateImpl(void **ResultPtr, size_t Size,
                                             pi_uint32 Alignment) {
  return USMDeviceAllocImpl(ResultPtr, Context, Device, nullptr, Size,
                            Alignment);
}

void *USMMemoryAllocBase::allocate(size_t Size) {
  void *Ptr = nullptr;

  auto Res = allocateImpl(&Ptr, Size, sizeof(void *));
  if (Res != PI_SUCCESS) {
    throw UsmAllocationException(Res);
  }

  return Ptr;
}

void *USMMemoryAllocBase::allocate(size_t Size, size_t Alignment) {
  void *Ptr = nullptr;

  auto Res = allocateImpl(&Ptr, Size, Alignment);
  if (Res != PI_SUCCESS) {
    throw UsmAllocationException(Res);
  }
  return Ptr;
}

void USMMemoryAllocBase::deallocate(void *Ptr) {
  auto Res = USMFreeImpl(Context, Ptr);
  if (Res != PI_SUCCESS) {
    throw UsmAllocationException(Res);
  }
}

pi_result piextUSMDeviceAlloc(void **ResultPtr, pi_context Context,
                              pi_device Device,
                              pi_usm_mem_properties *Properties, size_t Size,
                              pi_uint32 Alignment) {
  if (!UseUSMAllocator ||
      // L0 spec says that allocation fails if Alignment != 2^n, in order to
      // keep the same behavior for the allocator, just call L0 API directly and
      // return the error code.
      ((Alignment & (Alignment - 1)) != 0)) {
    return USMDeviceAllocImpl(ResultPtr, Context, Device, Properties, Size,
                              Alignment);
  }

  try {
    auto It = Context->DeviceMemAllocContexts.find(Device);
    if (It == Context->DeviceMemAllocContexts.end())
      return PI_INVALID_VALUE;

    *ResultPtr = It->second.allocate(Size, Alignment);
  } catch (const UsmAllocationException &Ex) {
    *ResultPtr = nullptr;
    return Ex.getError();
  }

  return PI_SUCCESS;
}

pi_result piextUSMSharedAlloc(void **ResultPtr, pi_context Context,
                              pi_device Device,
                              pi_usm_mem_properties *Properties, size_t Size,
                              pi_uint32 Alignment) {
  if (!UseUSMAllocator ||
      // L0 spec says that allocation fails if Alignment != 2^n, in order to
      // keep the same behavior for the allocator, just call L0 API directly and
      // return the error code.
      ((Alignment & (Alignment - 1)) != 0)) {
    return USMSharedAllocImpl(ResultPtr, Context, Device, Properties, Size,
                              Alignment);
  }

  try {
    auto It = Context->SharedMemAllocContexts.find(Device);
    if (It == Context->SharedMemAllocContexts.end())
      return PI_INVALID_VALUE;

    *ResultPtr = It->second.allocate(Size, Alignment);
  } catch (const UsmAllocationException &Ex) {
    *ResultPtr = nullptr;
    return Ex.getError();
  }

  return PI_SUCCESS;
}

pi_result piextUSMFree(pi_context Context, void *Ptr) {
  if (!UseUSMAllocator) {
    return USMFreeImpl(Context, Ptr);
  }

  // Query the device of the allocation to determine the right allocator context
  ze_device_handle_t ZeDeviceHandle;
  ze_memory_allocation_properties_t ZeMemoryAllocationProperties = {};

  // Query memory type of the pointer we're freeing to determine the correct
  // way to do it(directly or via an allocator)
  ZE_CALL(zeMemGetAllocProperties(
      Context->ZeContext, Ptr, &ZeMemoryAllocationProperties, &ZeDeviceHandle));

  if (ZeDeviceHandle) {
    // All devices in the context are of the same platform.
    auto Platform = Context->Devices[0]->Platform;
    auto Device = Platform->getDeviceFromNativeHandle(ZeDeviceHandle);

    PI_ASSERT(Device, PI_INVALID_DEVICE);

    auto DeallocationHelper =
        [Device,
         Ptr](std::unordered_map<pi_device, USMAllocContext> &AllocContextMap) {
          try {
            auto It = AllocContextMap.find(Device);
            if (It == AllocContextMap.end())
              return PI_INVALID_VALUE;

            // The right context is found, deallocate the pointer
            It->second.deallocate(Ptr);
          } catch (const UsmAllocationException &Ex) {
            return Ex.getError();
          }

          return PI_SUCCESS;
        };

    switch (ZeMemoryAllocationProperties.type) {
    case ZE_MEMORY_TYPE_SHARED:
      return DeallocationHelper(Context->SharedMemAllocContexts);
    case ZE_MEMORY_TYPE_DEVICE:
      return DeallocationHelper(Context->DeviceMemAllocContexts);
    default:
      // Handled below
      break;
    }
  }

  return USMFreeImpl(Context, Ptr);
}

pi_result piextKernelSetArgPointer(pi_kernel Kernel, pi_uint32 ArgIndex,
                                   size_t ArgSize, const void *ArgValue) {

  PI_CALL(piKernelSetArg(Kernel, ArgIndex, ArgSize, ArgValue));
  return PI_SUCCESS;
}

/// USM Memset API
///
/// @param Queue is the queue to submit to
/// @param Ptr is the ptr to memset
/// @param Value is value to set.  It is interpreted as an 8-bit value and the
/// upper
///        24 bits are ignored
/// @param Count is the size in bytes to memset
/// @param NumEventsInWaitlist is the number of events to wait on
/// @param EventsWaitlist is an array of events to wait on
/// @param Event is the event that represents this operation
pi_result piextUSMEnqueueMemset(pi_queue Queue, void *Ptr, pi_int32 Value,
                                size_t Count, pi_uint32 NumEventsInWaitlist,
                                const pi_event *EventsWaitlist,
                                pi_event *Event) {
  if (!Ptr) {
    return PI_INVALID_VALUE;
  }

  PI_ASSERT(Queue, PI_INVALID_QUEUE);

  return enqueueMemFillHelper(
      // TODO: do we need a new command type for USM memset?
      PI_COMMAND_TYPE_MEM_BUFFER_FILL, Queue, Ptr,
      &Value, // It will be interpreted as an 8-bit value,
      1,      // which is indicated with this pattern_size==1
      Count, NumEventsInWaitlist, EventsWaitlist, Event);
}

pi_result piextUSMEnqueueMemcpy(pi_queue Queue, pi_bool Blocking, void *DstPtr,
                                const void *SrcPtr, size_t Size,
                                pi_uint32 NumEventsInWaitlist,
                                const pi_event *EventsWaitlist,
                                pi_event *Event) {

  if (!DstPtr) {
    return PI_INVALID_VALUE;
  }

  PI_ASSERT(Queue, PI_INVALID_QUEUE);

  return enqueueMemCopyHelper(
      // TODO: do we need a new command type for this?
      PI_COMMAND_TYPE_MEM_BUFFER_COPY, Queue, DstPtr, Blocking, Size, SrcPtr,
      NumEventsInWaitlist, EventsWaitlist, Event);
}

/// Hint to migrate memory to the device
///
/// @param Queue is the queue to submit to
/// @param Ptr points to the memory to migrate
/// @param Size is the number of bytes to migrate
/// @param Flags is a bitfield used to specify memory migration options
/// @param NumEventsInWaitlist is the number of events to wait on
/// @param EventsWaitlist is an array of events to wait on
/// @param Event is the event that represents this operation
pi_result piextUSMEnqueuePrefetch(pi_queue Queue, const void *Ptr, size_t Size,
                                  pi_usm_migration_flags Flags,
                                  pi_uint32 NumEventsInWaitList,
                                  const pi_event *EventWaitList,
                                  pi_event *Event) {
  PI_ASSERT(!(Flags & ~PI_USM_MIGRATION_TBD0), PI_INVALID_VALUE);
  PI_ASSERT(Queue, PI_INVALID_QUEUE);
  PI_ASSERT(Event, PI_INVALID_EVENT);

  _pi_ze_event_list_t TmpWaitList;
  if (auto Res = TmpWaitList.createAndRetainPiZeEventList(NumEventsInWaitList,
                                                          EventWaitList, Queue))
    return Res;

  // Lock automatically releases when this goes out of scope.
  std::lock_guard<std::mutex> lock(Queue->PiQueueMutex);

  // Get a new command list to be used on this call
  ze_command_list_handle_t ZeCommandList = nullptr;
  ze_fence_handle_t ZeFence = nullptr;
  if (auto Res = Queue->Context->getAvailableCommandList(Queue, &ZeCommandList,
                                                         &ZeFence))
    return Res;

  // TODO: do we need to create a unique command type for this?
  ze_event_handle_t ZeEvent = nullptr;
  auto Res = createEventAndAssociateQueue(Queue, Event, PI_COMMAND_TYPE_USER,
                                          ZeCommandList);
  if (Res != PI_SUCCESS)
    return Res;
  ZeEvent = (*Event)->ZeEvent;

  if (auto Res = (*Event)->WaitList.createAndRetainPiZeEventList(
          NumEventsInWaitList, EventWaitList, Queue))
    return Res;

  const auto &WaitList = (*Event)->WaitList;
  if (WaitList.Length) {
    ZE_CALL(zeCommandListAppendWaitOnEvents(ZeCommandList, WaitList.Length,
                                            WaitList.ZeEventList));
  }
  // TODO: figure out how to translate "flags"
  ZE_CALL(zeCommandListAppendMemoryPrefetch(ZeCommandList, Ptr, Size));

  // TODO: Level Zero does not have a completion "event" with the prefetch API,
  // so manually add command to signal our event.
  ZE_CALL(zeCommandListAppendSignalEvent(ZeCommandList, ZeEvent));

  if (auto Res = Queue->executeCommandList(ZeCommandList, ZeFence, false))
    return Res;

  return PI_SUCCESS;
}

/// USM memadvise API to govern behavior of automatic migration mechanisms
///
/// @param Queue is the queue to submit to
/// @param Ptr is the data to be advised
/// @param Length is the size in bytes of the meory to advise
/// @param Advice is device specific advice
/// @param Event is the event that represents this operation
///
pi_result piextUSMEnqueueMemAdvise(pi_queue Queue, const void *Ptr,
                                   size_t Length, pi_mem_advice Advice,
                                   pi_event *Event) {
  PI_ASSERT(Queue, PI_INVALID_QUEUE);
  PI_ASSERT(Event, PI_INVALID_EVENT);

  // Lock automatically releases when this goes out of scope.
  std::lock_guard<std::mutex> lock(Queue->PiQueueMutex);

  auto ZeAdvice = pi_cast<ze_memory_advice_t>(Advice);

  // Get a new command list to be used on this call
  ze_command_list_handle_t ZeCommandList = nullptr;
  ze_fence_handle_t ZeFence = nullptr;
  if (auto Res = Queue->Context->getAvailableCommandList(Queue, &ZeCommandList,
                                                         &ZeFence))
    return Res;

  // TODO: do we need to create a unique command type for this?
  ze_event_handle_t ZeEvent = nullptr;
  auto Res = createEventAndAssociateQueue(Queue, Event, PI_COMMAND_TYPE_USER,
                                          ZeCommandList);
  if (Res != PI_SUCCESS)
    return Res;
  ZeEvent = (*Event)->ZeEvent;

  ZE_CALL(zeCommandListAppendMemAdvise(ZeCommandList, Queue->Device->ZeDevice,
                                       Ptr, Length, ZeAdvice));

  // TODO: Level Zero does not have a completion "event" with the advise API,
  // so manually add command to signal our event.
  ZE_CALL(zeCommandListAppendSignalEvent(ZeCommandList, ZeEvent));

  Queue->executeCommandList(ZeCommandList, ZeFence, false);
  return PI_SUCCESS;
}

/// API to query information about USM allocated pointers.
/// Valid Queries:
///   PI_MEM_ALLOC_TYPE returns host/device/shared pi_usm_type value
///   PI_MEM_ALLOC_BASE_PTR returns the base ptr of an allocation if
///                         the queried pointer fell inside an allocation.
///                         Result must fit in void *
///   PI_MEM_ALLOC_SIZE returns how big the queried pointer's
///                     allocation is in bytes. Result is a size_t.
///   PI_MEM_ALLOC_DEVICE returns the pi_device this was allocated against
///
/// @param Context is the pi_context
/// @param Ptr is the pointer to query
/// @param ParamName is the type of query to perform
/// @param ParamValueSize is the size of the result in bytes
/// @param ParamValue is the result
/// @param ParamValueRet is how many bytes were written
pi_result piextUSMGetMemAllocInfo(pi_context Context, const void *Ptr,
                                  pi_mem_info ParamName, size_t ParamValueSize,
                                  void *ParamValue, size_t *ParamValueSizeRet) {
  PI_ASSERT(Context, PI_INVALID_CONTEXT);

  ze_device_handle_t ZeDeviceHandle;
  ze_memory_allocation_properties_t ZeMemoryAllocationProperties = {};

  ZE_CALL(zeMemGetAllocProperties(
      Context->ZeContext, Ptr, &ZeMemoryAllocationProperties, &ZeDeviceHandle));

  ReturnHelper ReturnValue(ParamValueSize, ParamValue, ParamValueSizeRet);
  switch (ParamName) {
  case PI_MEM_ALLOC_TYPE: {
    pi_usm_type MemAllocaType;
    switch (ZeMemoryAllocationProperties.type) {
    case ZE_MEMORY_TYPE_UNKNOWN:
      MemAllocaType = PI_MEM_TYPE_UNKNOWN;
      break;
    case ZE_MEMORY_TYPE_HOST:
      MemAllocaType = PI_MEM_TYPE_HOST;
      break;
    case ZE_MEMORY_TYPE_DEVICE:
      MemAllocaType = PI_MEM_TYPE_DEVICE;
      break;
    case ZE_MEMORY_TYPE_SHARED:
      MemAllocaType = PI_MEM_TYPE_SHARED;
      break;
    default:
      zePrint("piextUSMGetMemAllocInfo: unexpected usm memory type\n");
      return PI_INVALID_VALUE;
    }
    return ReturnValue(MemAllocaType);
  }
  case PI_MEM_ALLOC_DEVICE:
    if (ZeDeviceHandle) {
      // All devices in the context are of the same platform.
      auto Platform = Context->Devices[0]->Platform;
      auto Device = Platform->getDeviceFromNativeHandle(ZeDeviceHandle);
      return Device ? ReturnValue(Device) : PI_INVALID_VALUE;
    } else {
      return PI_INVALID_VALUE;
    }
  case PI_MEM_ALLOC_BASE_PTR: {
    void *Base;
    ZE_CALL(zeMemGetAddressRange(Context->ZeContext, Ptr, &Base, nullptr));
    return ReturnValue(Base);
  }
  case PI_MEM_ALLOC_SIZE: {
    size_t Size;
    ZE_CALL(zeMemGetAddressRange(Context->ZeContext, Ptr, nullptr, &Size));
    return ReturnValue(Size);
  }
  default:
    zePrint("piextUSMGetMemAllocInfo: unsupported ParamName\n");
    return PI_INVALID_VALUE;
  }
  return PI_SUCCESS;
}

pi_result piKernelSetExecInfo(pi_kernel Kernel, pi_kernel_exec_info ParamName,
                              size_t ParamValueSize, const void *ParamValue) {
  (void)ParamValueSize;
  PI_ASSERT(Kernel, PI_INVALID_KERNEL);
  PI_ASSERT(ParamValue, PI_INVALID_VALUE);

  if (ParamName == PI_USM_INDIRECT_ACCESS &&
      *(static_cast<const pi_bool *>(ParamValue)) == PI_TRUE) {
    // The whole point for users really was to not need to know anything
    // about the types of allocations kernel uses. So in DPC++ we always
    // just set all 3 modes for each kernel.
    ze_kernel_indirect_access_flags_t IndirectFlags =
        ZE_KERNEL_INDIRECT_ACCESS_FLAG_HOST |
        ZE_KERNEL_INDIRECT_ACCESS_FLAG_DEVICE |
        ZE_KERNEL_INDIRECT_ACCESS_FLAG_SHARED;
    ZE_CALL(zeKernelSetIndirectAccess(Kernel->ZeKernel, IndirectFlags));
  } else {
    zePrint("piKernelSetExecInfo: unsupported ParamName\n");
    return PI_INVALID_VALUE;
  }

  return PI_SUCCESS;
}

pi_result piextProgramSetSpecializationConstant(pi_program Prog,
                                                pi_uint32 SpecID, size_t,
                                                const void *SpecValue) {
  // Level Zero sets spec constants when creating modules,
  // so save them for when program is built.
  std::lock_guard<std::mutex> Guard(Prog->MutexZeSpecConstants);

  // Pass SpecValue pointer. Spec constant value is retrieved
  // by Level Zero when creating the module.
  //
  // NOTE: SpecSize is unused in Level Zero, the size is known from SPIR-V by
  // SpecID.
  Prog->ZeSpecConstants[SpecID] = reinterpret_cast<uint64_t>(SpecValue);

  return PI_SUCCESS;
}

pi_result piPluginInit(pi_plugin *PluginInit) {
  PI_ASSERT(PluginInit, PI_INVALID_VALUE);

  // TODO: handle versioning/targets properly.
  size_t PluginVersionSize = sizeof(PluginInit->PluginVersion);

  PI_ASSERT(strlen(_PI_H_VERSION_STRING) < PluginVersionSize, PI_INVALID_VALUE);

  strncpy(PluginInit->PluginVersion, _PI_H_VERSION_STRING, PluginVersionSize);

#define _PI_API(api)                                                           \
  (PluginInit->PiFunctionTable).api = (decltype(&::api))(&api);
#include <CL/sycl/detail/pi.def>

  return PI_SUCCESS;
}

// SYCL RT calls this api to notify the end of plugin lifetime.
// It can include all the jobs to tear down resources before
// the plugin is unloaded from memory.
pi_result piTearDown(void *PluginParameter) {
  (void)PluginParameter;
  // reclaim pi_platform objects here since we don't have piPlatformRelease.
  for (pi_platform &Platform : *PiPlatformsCache) {
    delete Platform;
  }
  delete PiPlatformsCache;
  delete PiPlatformsCacheMutex;

#if INTEL_CUSTOMIZATION
  // temporary support for the global offset experimental feature
  if (zeLibHandle) {
#ifdef _WIN32
    FreeLibrary((HMODULE)zeLibHandle);
#else
    dlclose(zeLibHandle);
#endif
  }
#endif // INTEL CUSTOMIZATION

  return PI_SUCCESS;
}

} // extern "C"<|MERGE_RESOLUTION|>--- conflicted
+++ resolved
@@ -4960,14 +4960,8 @@
     if (Result != PI_SUCCESS)
       return Result;
 
-<<<<<<< HEAD
-      // TODO: Level Zero does not support row_pitch/slice_pitch for images yet.
-      // https://gitlab.devtools.intel.com/one-api/level_zero/issues/303 // INTEL
-      // Check that SYCL RT did not want pitch larger than default.
-=======
     // TODO: Level Zero does not support row_pitch/slice_pitch for images yet.
     // Check that SYCL RT did not want pitch larger than default.
->>>>>>> 149f08df
     (void)RowPitch;
     (void)SlicePitch;
 #ifndef NDEBUG
