--- conflicted
+++ resolved
@@ -3096,18 +3096,6 @@
   case PI_KERNEL_INFO_PROGRAM:
     return ReturnValue(pi_program{Kernel->Program});
   case PI_KERNEL_INFO_FUNCTION_NAME:
-<<<<<<< HEAD
-    // TODO: Replace with the line in the comment once bug in the Level Zero
-    // driver will be fixed. Problem is that currently Level Zero driver
-    // truncates name of the returned kernel if it is longer than 256 symbols.
-#if INTEL_CUSTOMIZATION
-    // Details:
-    // https://gitlab.devtools.intel.com/one-api/level_zero_gpu_driver/issues/72
-#endif // INTEL_CUSTOMIZATION
-    //
-    // return ReturnValue(ZeKernelProperties.name);
-    return ReturnValue(Kernel->KernelName.c_str());
-=======
     try {
       size_t Size = 0;
       ZE_CALL(zeKernelGetName(Kernel->ZeKernel, &Size, nullptr));
@@ -3121,7 +3109,6 @@
     } catch (...) {
       return PI_ERROR_UNKNOWN;
     }
->>>>>>> 7c80f449
   case PI_KERNEL_INFO_NUM_ARGS:
     return ReturnValue(pi_uint32{ZeKernelProperties.numKernelArgs});
   case PI_KERNEL_INFO_REFERENCE_COUNT:
