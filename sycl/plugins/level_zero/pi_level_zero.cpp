// INTEL_CUSTOMIZATION
//
// INTEL CONFIDENTIAL
//
// Modifications, Copyright (C) 2021 Intel Corporation
//
// This software and the related documents are Intel copyrighted materials, and
// your use of them is governed by the express license under which they were
// provided to you ("License"). Unless the License provides otherwise, you may not
// use, modify, copy, publish, distribute, disclose or transmit this software or
// the related documents without Intel's prior written permission.
//
// This software and the related documents are provided as is, with no express
// or implied warranties, other than those that are expressly stated in the
// License.
//
// end INTEL_CUSTOMIZATION
//===-------- pi_level_zero.cpp - Level Zero Plugin --------------------==//
//
// Part of the LLVM Project, under the Apache License v2.0 with LLVM Exceptions.
// See https://llvm.org/LICENSE.txt for license information.
// SPDX-License-Identifier: Apache-2.0 WITH LLVM-exception
//
//===------------------------------------------------------------------===//

/// \file pi_level_zero.cpp
/// Implementation of Level Zero Plugin.
///
/// \ingroup sycl_pi_level_zero

#include "pi_level_zero.hpp"
#include <algorithm>
#include <cstdarg>
#include <cstdio>
#include <cstring>
#include <memory>
#include <regex>
#include <set>
#include <sstream>
#include <string>
#include <sycl/detail/spinlock.hpp>
#include <thread>
#include <utility>

#include <level_zero/zet_api.h>

#include "usm_allocator.hpp"

extern "C" {
// Forward declarartions.
static pi_result piQueueReleaseInternal(pi_queue Queue);
static pi_result piEventReleaseInternal(pi_event Event);
static pi_result EventCreate(pi_context Context, pi_queue Queue,
                             bool HostVisible, pi_event *RetEvent);
}

// Defined in tracing.cpp
void enableZeTracing();
void disableZeTracing();

namespace {

// This is an experimental option to test performance of device to device copy
// operations on copy engines (versus compute engine)
static const bool UseCopyEngineForD2DCopy = [] {
  const char *CopyEngineForD2DCopy =
      std::getenv("SYCL_PI_LEVEL_ZERO_USE_COPY_ENGINE_FOR_D2D_COPY");
  return (CopyEngineForD2DCopy && (std::stoi(CopyEngineForD2DCopy) != 0));
}();

// This is an experimental option that allows the use of copy engine, if
// available in the device, in Level Zero plugin for copy operations submitted
// to an in-order queue. The default is 1.
static const bool UseCopyEngineForInOrderQueue = [] {
  const char *CopyEngineForInOrderQueue =
      std::getenv("SYCL_PI_LEVEL_ZERO_USE_COPY_ENGINE_FOR_IN_ORDER_QUEUE");
  return (!CopyEngineForInOrderQueue ||
          (std::stoi(CopyEngineForInOrderQueue) != 0));
}();

// This is an experimental option that allows the use of multiple command lists
// when submitting barriers. The default is 0.
static const bool UseMultipleCmdlistBarriers = [] {
  const char *UseMultipleCmdlistBarriersFlag =
      std::getenv("SYCL_PI_LEVEL_ZERO_USE_MULTIPLE_COMMANDLIST_BARRIERS");
  if (!UseMultipleCmdlistBarriersFlag)
    return true;
  return std::stoi(UseMultipleCmdlistBarriersFlag) > 0;
}();

// This is an experimental option that allows to disable caching of events in
// the context.
static const bool DisableEventsCaching = [] {
  const char *DisableEventsCachingFlag =
      std::getenv("SYCL_PI_LEVEL_ZERO_DISABLE_EVENTS_CACHING");
  if (!DisableEventsCachingFlag)
    return false;
  return std::stoi(DisableEventsCachingFlag) != 0;
}();

// This is an experimental option that allows reset and reuse of uncompleted
// events in the in-order queue with discard_events property.
static const bool ReuseDiscardedEvents = [] {
  const char *ReuseDiscardedEventsFlag =
      std::getenv("SYCL_PI_LEVEL_ZERO_REUSE_DISCARDED_EVENTS");
  if (!ReuseDiscardedEventsFlag)
    return true;
  return std::stoi(ReuseDiscardedEventsFlag) > 0;
}();

// Controls PI level tracing prints.
static bool PrintPiTrace = false;

// Controls support of the indirect access kernels and deferred memory release.
static const bool IndirectAccessTrackingEnabled = [] {
  return std::getenv("SYCL_PI_LEVEL_ZERO_TRACK_INDIRECT_ACCESS_MEMORY") !=
         nullptr;
}();

// This will count the calls to Level-Zero
static std::map<const char *, int> *ZeCallCount = nullptr;

// Map from L0 to PI result
static inline pi_result mapError(ze_result_t Result) {
  return ur2piResult(ze2urResult(Result));
}

// Trace a call to Level-Zero RT
#define ZE_CALL(ZeName, ZeArgs)                                                \
  {                                                                            \
    ze_result_t ZeResult = ZeName ZeArgs;                                      \
    if (auto Result = ZeCall().doCall(ZeResult, #ZeName, #ZeArgs, true))       \
      return mapError(Result);                                                 \
  }

// Trace an internal PI call; returns in case of an error.
#define PI_CALL(Call)                                                          \
  {                                                                            \
    if (PrintPiTrace)                                                          \
      fprintf(stderr, "PI ---> %s\n", #Call);                                  \
    pi_result Result = (Call);                                                 \
    if (Result != PI_SUCCESS)                                                  \
      return Result;                                                           \
  }

// Controls if we should choose doing eager initialization
// to make it happen on warmup paths and have the reportable
// paths be less likely affected.
//
static bool doEagerInit = [] {
  const char *EagerInit = std::getenv("SYCL_EAGER_INIT");
  return EagerInit ? std::atoi(EagerInit) != 0 : false;
}();

// Maximum number of events that can be present in an event ZePool is captured
// here. Setting it to 256 gave best possible performance for several
// benchmarks.
static const pi_uint32 MaxNumEventsPerPool = [] {
  const auto MaxNumEventsPerPoolEnv =
      std::getenv("ZE_MAX_NUMBER_OF_EVENTS_PER_EVENT_POOL");
  pi_uint32 Result =
      MaxNumEventsPerPoolEnv ? std::atoi(MaxNumEventsPerPoolEnv) : 256;
  if (Result <= 0)
    Result = 256;
  return Result;
}();

// Get value of device scope events env var setting or default setting
static const int DeviceEventsSetting = [] {
  const char *DeviceEventsSettingStr =
      std::getenv("SYCL_PI_LEVEL_ZERO_DEVICE_SCOPE_EVENTS");
  if (DeviceEventsSettingStr) {
    // Override the default if user has explicitly chosen the events scope.
    switch (std::stoi(DeviceEventsSettingStr)) {
    case 0:
      return AllHostVisible;
    case 1:
      return OnDemandHostVisibleProxy;
    case 2:
      return LastCommandInBatchHostVisible;
    default:
      // fallthrough to default setting
      break;
    }
  }
  // This is our default setting, which is expected to be the fastest
  // with the modern GPU drivers.
  return AllHostVisible;
}();

<<<<<<< HEAD
=======
static const bool ExposeCSliceInAffinityPartitioning = [] {
  const char *Flag =
      std::getenv("SYCL_PI_LEVEL_ZERO_EXPOSE_CSLICE_IN_AFFINITY_PARTITIONING");
  return Flag ? std::atoi(Flag) != 0 : false;
}();

>>>>>>> bfff8914
// Helper function to implement zeHostSynchronize.
// The behavior is to avoid infinite wait during host sync under ZE_DEBUG.
// This allows for a much more responsive debugging of hangs.
//
template <typename T, typename Func>
ze_result_t zeHostSynchronizeImpl(Func Api, T Handle) {
  if (!ZeDebug) {
    return Api(Handle, UINT64_MAX);
  }

  ze_result_t R;
  while ((R = Api(Handle, 1000)) == ZE_RESULT_NOT_READY)
    ;
  return R;
}

// Template function to do various types of host synchronizations.
// This is intended to be used instead of direct calls to specific
// Level-Zero synchronization APIs.
//
template <typename T> ze_result_t zeHostSynchronize(T Handle);
template <> ze_result_t zeHostSynchronize(ze_event_handle_t Handle) {
  return zeHostSynchronizeImpl(zeEventHostSynchronize, Handle);
}
template <> ze_result_t zeHostSynchronize(ze_command_queue_handle_t Handle) {
  return zeHostSynchronizeImpl(zeCommandQueueSynchronize, Handle);
}

template <typename T, typename Assign>
pi_result getInfoImpl(size_t param_value_size, void *param_value,
                      size_t *param_value_size_ret, T value, size_t value_size,
                      Assign &&assign_func) {

  if (param_value != nullptr) {

    if (param_value_size < value_size) {
      return PI_ERROR_INVALID_VALUE;
    }

    assign_func(param_value, value, value_size);
  }

  if (param_value_size_ret != nullptr) {
    *param_value_size_ret = value_size;
  }

  return PI_SUCCESS;
}

template <typename T>
pi_result getInfo(size_t param_value_size, void *param_value,
                  size_t *param_value_size_ret, T value) {

  auto assignment = [](void *param_value, T value, size_t value_size) {
    (void)value_size;
    *static_cast<T *>(param_value) = value;
  };

  return getInfoImpl(param_value_size, param_value, param_value_size_ret, value,
                     sizeof(T), assignment);
}

template <typename T>
pi_result getInfoArray(size_t array_length, size_t param_value_size,
                       void *param_value, size_t *param_value_size_ret,
                       T *value) {
  return getInfoImpl(param_value_size, param_value, param_value_size_ret, value,
                     array_length * sizeof(T), memcpy);
}

template <typename T, typename RetType>
pi_result getInfoArray(size_t array_length, size_t param_value_size,
                       void *param_value, size_t *param_value_size_ret,
                       T *value) {
  if (param_value) {
    memset(param_value, 0, param_value_size);
    for (uint32_t I = 0; I < array_length; I++)
      ((RetType *)param_value)[I] = (RetType)value[I];
  }
  if (param_value_size_ret)
    *param_value_size_ret = array_length * sizeof(RetType);
  return PI_SUCCESS;
}

template <>
pi_result getInfo<const char *>(size_t param_value_size, void *param_value,
                                size_t *param_value_size_ret,
                                const char *value) {
  return getInfoArray(strlen(value) + 1, param_value_size, param_value,
                      param_value_size_ret, value);
}

class ReturnHelper {
public:
  ReturnHelper(size_t param_value_size, void *param_value,
               size_t *param_value_size_ret)
      : param_value_size(param_value_size), param_value(param_value),
        param_value_size_ret(param_value_size_ret) {}

  template <class T> pi_result operator()(const T &t) {
    return getInfo(param_value_size, param_value, param_value_size_ret, t);
  }

private:
  size_t param_value_size;
  void *param_value;
  size_t *param_value_size_ret;
};

} // anonymous namespace

// SYCL_PI_LEVEL_ZERO_USE_COMPUTE_ENGINE can be set to an integer (>=0) in
// which case all compute commands will be submitted to the command-queue
// with the given index in the compute command group. If it is instead set
// to negative then all available compute engines may be used.
//
// The default value is "0".
//
static const std::pair<int, int> getRangeOfAllowedComputeEngines() {
  static const char *EnvVar =
      std::getenv("SYCL_PI_LEVEL_ZERO_USE_COMPUTE_ENGINE");
  // If the environment variable is not set only use "0" CCS for now.
  // TODO: allow all CCSs when HW support is complete.
  if (!EnvVar)
    return std::pair<int, int>(0, 0);

  auto EnvVarValue = std::atoi(EnvVar);
  if (EnvVarValue >= 0) {
    return std::pair<int, int>(EnvVarValue, EnvVarValue);
  }

  return std::pair<int, int>(0, INT_MAX);
}

// SYCL_PI_LEVEL_ZERO_USE_COPY_ENGINE can be set to an integer value, or
// a pair of integer values of the form "lower_index:upper_index".
// Here, the indices point to copy engines in a list of all available copy
// engines.
// This functions returns this pair of indices.
// If the user specifies only a single integer, a value of 0 indicates that
// the copy engines will not be used at all. A value of 1 indicates that all
// available copy engines can be used.
static const std::pair<int, int>
getRangeOfAllowedCopyEngines(pi_device &Device) {
  static const char *EnvVar = std::getenv("SYCL_PI_LEVEL_ZERO_USE_COPY_ENGINE");
  // If the environment variable is not set, no copy engines are used when
  // immediate commandlists are being used. For standard commandlists all are
  // used.
  if (!EnvVar) {
    if (Device->useImmediateCommandLists())
      return std::pair<int, int>(-1, -1);   // No copy engines can be used.
    return std::pair<int, int>(0, INT_MAX); // All copy engines will be used.
  }
  std::string CopyEngineRange = EnvVar;
  // Environment variable can be a single integer or a pair of integers
  // separated by ":"
  auto pos = CopyEngineRange.find(":");
  if (pos == std::string::npos) {
    bool UseCopyEngine = (std::stoi(CopyEngineRange) != 0);
    if (UseCopyEngine)
      return std::pair<int, int>(0, INT_MAX); // All copy engines can be used.
    return std::pair<int, int>(-1, -1);       // No copy engines will be used.
  }
  int LowerCopyEngineIndex = std::stoi(CopyEngineRange.substr(0, pos));
  int UpperCopyEngineIndex = std::stoi(CopyEngineRange.substr(pos + 1));
  if ((LowerCopyEngineIndex > UpperCopyEngineIndex) ||
      (LowerCopyEngineIndex < -1) || (UpperCopyEngineIndex < -1)) {
    zePrint("SYCL_PI_LEVEL_ZERO_USE_COPY_ENGINE: invalid value provided, "
            "default set.\n");
    LowerCopyEngineIndex = 0;
    UpperCopyEngineIndex = INT_MAX;
  }
  return std::pair<int, int>(LowerCopyEngineIndex, UpperCopyEngineIndex);
}

static bool CopyEngineRequested(pi_device Device) {
  int LowerCopyQueueIndex = getRangeOfAllowedCopyEngines(Device).first;
  int UpperCopyQueueIndex = getRangeOfAllowedCopyEngines(Device).second;
  return ((LowerCopyQueueIndex != -1) || (UpperCopyQueueIndex != -1));
}

// Global variables used in PI_Level_Zero
// Note we only create a simple pointer variables such that C++ RT won't
// deallocate them automatically at the end of the main program.
// The heap memory allocated for these global variables reclaimed only when
// Sycl RT calls piTearDown().
static std::vector<pi_platform> *PiPlatformsCache =
    new std::vector<pi_platform>;
static sycl::detail::SpinLock *PiPlatformsCacheMutex =
    new sycl::detail::SpinLock;
static bool PiPlatformCachePopulated = false;

pi_result
_pi_context::getFreeSlotInExistingOrNewPool(ze_event_pool_handle_t &Pool,
                                            size_t &Index, bool HostVisible,
                                            bool ProfilingEnabled) {
  // Lock while updating event pool machinery.
  std::scoped_lock<pi_mutex> Lock(ZeEventPoolCacheMutex);

  std::list<ze_event_pool_handle_t> *ZePoolCache =
      getZeEventPoolCache(HostVisible, ProfilingEnabled);

  if (!ZePoolCache->empty()) {
    if (NumEventsAvailableInEventPool[ZePoolCache->front()] == 0) {
      if (DisableEventsCaching) {
        // Remove full pool from the cache if events caching is disabled.
        ZePoolCache->erase(ZePoolCache->begin());
      } else {
        // If event caching is enabled then we don't destroy events so there is
        // no need to remove pool from the cache and add it back when it has
        // available slots. Just keep it in the tail of the cache so that all
        // pools can be destroyed during context destruction.
        ZePoolCache->push_front(nullptr);
      }
    }
  }
  if (ZePoolCache->empty()) {
    ZePoolCache->push_back(nullptr);
  }

  // We shall be adding an event to the front pool.
  ze_event_pool_handle_t *ZePool = &ZePoolCache->front();
  Index = 0;
  // Create one event ZePool per MaxNumEventsPerPool events
  if (*ZePool == nullptr) {
    ZeStruct<ze_event_pool_desc_t> ZeEventPoolDesc;
    ZeEventPoolDesc.count = MaxNumEventsPerPool;
    ZeEventPoolDesc.flags = 0;
    if (HostVisible)
      ZeEventPoolDesc.flags |= ZE_EVENT_POOL_FLAG_HOST_VISIBLE;
    if (ProfilingEnabled)
      ZeEventPoolDesc.flags |= ZE_EVENT_POOL_FLAG_KERNEL_TIMESTAMP;
    zePrint("ze_event_pool_desc_t flags set to: %d\n", ZeEventPoolDesc.flags);

    std::vector<ze_device_handle_t> ZeDevices;
    std::for_each(Devices.begin(), Devices.end(), [&](const pi_device &D) {
      ZeDevices.push_back(D->ZeDevice);
    });

    ZE_CALL(zeEventPoolCreate, (ZeContext, &ZeEventPoolDesc, ZeDevices.size(),
                                &ZeDevices[0], ZePool));
    NumEventsAvailableInEventPool[*ZePool] = MaxNumEventsPerPool - 1;
    NumEventsUnreleasedInEventPool[*ZePool] = 1;
  } else {
    Index = MaxNumEventsPerPool - NumEventsAvailableInEventPool[*ZePool];
    --NumEventsAvailableInEventPool[*ZePool];
    ++NumEventsUnreleasedInEventPool[*ZePool];
  }
  Pool = *ZePool;
  return PI_SUCCESS;
}

pi_result _pi_context::decrementUnreleasedEventsInPool(pi_event Event) {
  std::shared_lock<pi_shared_mutex> EventLock(Event->Mutex, std::defer_lock);
  std::scoped_lock<pi_mutex, std::shared_lock<pi_shared_mutex>> LockAll(
      ZeEventPoolCacheMutex, EventLock);
  if (!Event->ZeEventPool) {
    // This must be an interop event created on a users's pool.
    // Do nothing.
    return PI_SUCCESS;
  }

  std::list<ze_event_pool_handle_t> *ZePoolCache =
      getZeEventPoolCache(Event->isHostVisible(), Event->isProfilingEnabled());

  // Put the empty pool to the cache of the pools.
  if (NumEventsUnreleasedInEventPool[Event->ZeEventPool] == 0)
    die("Invalid event release: event pool doesn't have unreleased events");
  if (--NumEventsUnreleasedInEventPool[Event->ZeEventPool] == 0) {
    if (ZePoolCache->front() != Event->ZeEventPool) {
      ZePoolCache->push_back(Event->ZeEventPool);
    }
    NumEventsAvailableInEventPool[Event->ZeEventPool] = MaxNumEventsPerPool;
  }

  return PI_SUCCESS;
}

// Some opencl extensions we know are supported by all Level Zero devices.
constexpr char ZE_SUPPORTED_EXTENSIONS[] =
    "cl_khr_il_program cl_khr_subgroups cl_intel_subgroups "
    "cl_intel_subgroups_short cl_intel_required_subgroup_size ";

// Forward declarations
static pi_result
enqueueMemCopyHelper(pi_command_type CommandType, pi_queue Queue, void *Dst,
                     pi_bool BlockingWrite, size_t Size, const void *Src,
                     pi_uint32 NumEventsInWaitList,
                     const pi_event *EventWaitList, pi_event *Event,
                     bool PreferCopyEngine = false);

static pi_result enqueueMemCopyRectHelper(
    pi_command_type CommandType, pi_queue Queue, const void *SrcBuffer,
    void *DstBuffer, pi_buff_rect_offset SrcOrigin,
    pi_buff_rect_offset DstOrigin, pi_buff_rect_region Region,
    size_t SrcRowPitch, size_t DstRowPitch, size_t SrcSlicePitch,
    size_t DstSlicePitch, pi_bool Blocking, pi_uint32 NumEventsInWaitList,
    const pi_event *EventWaitList, pi_event *Event,
    bool PreferCopyEngine = false);

inline void zeParseError(ze_result_t ZeError, const char *&ErrorString) {
  switch (ZeError) {
#define ZE_ERRCASE(ERR)                                                        \
  case ERR:                                                                    \
    ErrorString = "" #ERR;                                                     \
    break;

    ZE_ERRCASE(ZE_RESULT_SUCCESS)
    ZE_ERRCASE(ZE_RESULT_NOT_READY)
    ZE_ERRCASE(ZE_RESULT_ERROR_DEVICE_LOST)
    ZE_ERRCASE(ZE_RESULT_ERROR_OUT_OF_HOST_MEMORY)
    ZE_ERRCASE(ZE_RESULT_ERROR_OUT_OF_DEVICE_MEMORY)
    ZE_ERRCASE(ZE_RESULT_ERROR_MODULE_BUILD_FAILURE)
    ZE_ERRCASE(ZE_RESULT_ERROR_INSUFFICIENT_PERMISSIONS)
    ZE_ERRCASE(ZE_RESULT_ERROR_NOT_AVAILABLE)
    ZE_ERRCASE(ZE_RESULT_ERROR_UNINITIALIZED)
    ZE_ERRCASE(ZE_RESULT_ERROR_UNSUPPORTED_VERSION)
    ZE_ERRCASE(ZE_RESULT_ERROR_UNSUPPORTED_FEATURE)
    ZE_ERRCASE(ZE_RESULT_ERROR_INVALID_ARGUMENT)
    ZE_ERRCASE(ZE_RESULT_ERROR_INVALID_NULL_HANDLE)
    ZE_ERRCASE(ZE_RESULT_ERROR_HANDLE_OBJECT_IN_USE)
    ZE_ERRCASE(ZE_RESULT_ERROR_INVALID_NULL_POINTER)
    ZE_ERRCASE(ZE_RESULT_ERROR_INVALID_SIZE)
    ZE_ERRCASE(ZE_RESULT_ERROR_UNSUPPORTED_SIZE)
    ZE_ERRCASE(ZE_RESULT_ERROR_UNSUPPORTED_ALIGNMENT)
    ZE_ERRCASE(ZE_RESULT_ERROR_INVALID_SYNCHRONIZATION_OBJECT)
    ZE_ERRCASE(ZE_RESULT_ERROR_INVALID_ENUMERATION)
    ZE_ERRCASE(ZE_RESULT_ERROR_UNSUPPORTED_ENUMERATION)
    ZE_ERRCASE(ZE_RESULT_ERROR_UNSUPPORTED_IMAGE_FORMAT)
    ZE_ERRCASE(ZE_RESULT_ERROR_INVALID_NATIVE_BINARY)
    ZE_ERRCASE(ZE_RESULT_ERROR_INVALID_GLOBAL_NAME)
    ZE_ERRCASE(ZE_RESULT_ERROR_INVALID_KERNEL_NAME)
    ZE_ERRCASE(ZE_RESULT_ERROR_INVALID_FUNCTION_NAME)
    ZE_ERRCASE(ZE_RESULT_ERROR_INVALID_GROUP_SIZE_DIMENSION)
    ZE_ERRCASE(ZE_RESULT_ERROR_INVALID_GLOBAL_WIDTH_DIMENSION)
    ZE_ERRCASE(ZE_RESULT_ERROR_INVALID_KERNEL_ARGUMENT_INDEX)
    ZE_ERRCASE(ZE_RESULT_ERROR_INVALID_KERNEL_ARGUMENT_SIZE)
    ZE_ERRCASE(ZE_RESULT_ERROR_INVALID_KERNEL_ATTRIBUTE_VALUE)
    ZE_ERRCASE(ZE_RESULT_ERROR_INVALID_COMMAND_LIST_TYPE)
    ZE_ERRCASE(ZE_RESULT_ERROR_OVERLAPPING_REGIONS)
    ZE_ERRCASE(ZE_RESULT_ERROR_INVALID_MODULE_UNLINKED)
    ZE_ERRCASE(ZE_RESULT_ERROR_UNKNOWN)

#undef ZE_ERRCASE
  default:
    assert(false && "Unexpected Error code");
  } // switch
}

// Global variables for PI_ERROR_PLUGIN_SPECIFIC_ERROR
constexpr size_t MaxMessageSize = 256;
thread_local pi_result ErrorMessageCode = PI_SUCCESS;
thread_local char ErrorMessage[MaxMessageSize];

// Utility function for setting a message and warning
[[maybe_unused]] static void setErrorMessage(const char *message,
                                             pi_result error_code) {
  assert(strlen(message) <= MaxMessageSize);
  strcpy(ErrorMessage, message);
  ErrorMessageCode = error_code;
}

// Returns plugin specific error and warning messages
pi_result piPluginGetLastError(char **message) {
  *message = &ErrorMessage[0];
  return ErrorMessageCode;
}

ze_result_t ZeCall::doCall(ze_result_t ZeResult, const char *ZeName,
                           const char *ZeArgs, bool TraceError) {
  zePrint("ZE ---> %s%s\n", ZeName, ZeArgs);

  if (ZeDebug & ZE_DEBUG_CALL_COUNT) {
    ++(*ZeCallCount)[ZeName];
  }

  if (ZeResult && TraceError) {
    const char *ErrorString = "Unknown";
    zeParseError(ZeResult, ErrorString);
    zePrint("Error (%s) in %s\n", ErrorString, ZeName);
  }
  return ZeResult;
}

#define PI_ASSERT(condition, error)                                            \
  if (!(condition))                                                            \
    return error;

bool _pi_queue::doReuseDiscardedEvents() {
  return ReuseDiscardedEvents && isInOrderQueue() && isDiscardEvents();
}

pi_result _pi_queue::resetDiscardedEvent(pi_command_list_ptr_t CommandList) {
  if (LastCommandEvent && LastCommandEvent->IsDiscarded) {
    ZE_CALL(zeCommandListAppendBarrier,
            (CommandList->first, nullptr, 1, &(LastCommandEvent->ZeEvent)));
    ZE_CALL(zeCommandListAppendEventReset,
            (CommandList->first, LastCommandEvent->ZeEvent));

    // Create new pi_event but with the same ze_event_handle_t. We are going
    // to use this pi_event for the next command with discarded event.
    pi_event PiEvent;
    try {
      PiEvent = new _pi_event(LastCommandEvent->ZeEvent,
                              LastCommandEvent->ZeEventPool, Context,
                              PI_COMMAND_TYPE_USER, true);
    } catch (const std::bad_alloc &) {
      return PI_ERROR_OUT_OF_HOST_MEMORY;
    } catch (...) {
      return PI_ERROR_UNKNOWN;
    }

    if (LastCommandEvent->isHostVisible())
      PiEvent->HostVisibleEvent = PiEvent;

    PI_CALL(addEventToQueueCache(PiEvent));
  }

  return PI_SUCCESS;
}

// This helper function creates a pi_event and associate a pi_queue.
// Note that the caller of this function must have acquired lock on the Queue
// that is passed in.
// \param Queue pi_queue to associate with a new event.
// \param Event a pointer to hold the newly created pi_event
// \param CommandType various command type determined by the caller
// \param CommandList is the command list where the event is added
// \param IsInternal tells if the event is internal, i.e. visible in the L0
//        plugin only.
// \param ForceHostVisible tells if the event must be created in
//        the host-visible pool
inline static pi_result createEventAndAssociateQueue(
    pi_queue Queue, pi_event *Event, pi_command_type CommandType,
    pi_command_list_ptr_t CommandList, bool IsInternal = false,
    bool ForceHostVisible = false) {

  if (!ForceHostVisible)
    ForceHostVisible = DeviceEventsSetting == AllHostVisible;
<<<<<<< HEAD
  PI_CALL(EventCreate(Queue->Context, Queue, ForceHostVisible, Event));
=======

  // If event is discarded then try to get event from the queue cache.
  *Event =
      IsInternal ? Queue->getEventFromQueueCache(ForceHostVisible) : nullptr;

  if (*Event == nullptr)
    PI_CALL(EventCreate(Queue->Context, Queue, ForceHostVisible, Event));
>>>>>>> bfff8914

  (*Event)->Queue = Queue;
  (*Event)->CommandType = CommandType;
  (*Event)->IsDiscarded = IsInternal;
  (*Event)->CommandList = CommandList;
  // Discarded event doesn't own ze_event, it is used by multiple pi_event
  // objects. We destroy corresponding ze_event by releasing events from the
  // events cache at queue destruction. Event in the cache owns the Level Zero
  // event.
  if (IsInternal)
    (*Event)->OwnZeEvent = false;

  // Append this Event to the CommandList, if any
  if (CommandList != Queue->CommandListMap.end()) {
    CommandList->second.append(*Event);
    (*Event)->RefCount.increment();
  }

  // We need to increment the reference counter here to avoid pi_queue
  // being released before the associated pi_event is released because
  // piEventRelease requires access to the associated pi_queue.
  // In piEventRelease, the reference counter of the Queue is decremented
  // to release it.
  Queue->RefCount.increment();

  // SYCL RT does not track completion of the events, so it could
  // release a PI event as soon as that's not being waited in the app.
  // But we have to ensure that the event is not destroyed before
  // it is really signalled, so retain it explicitly here and
  // release in CleanupCompletedEvent(Event).
  // If the event is internal then don't increment the reference count as this
  // event will not be waited/released by SYCL RT, so it must be destroyed by
  // EventRelease in resetCommandList.
  if (!IsInternal)
    PI_CALL(piEventRetain(*Event));

  return PI_SUCCESS;
}

pi_result _pi_queue::signalEventFromCmdListIfLastEventDiscarded(
    pi_command_list_ptr_t CommandList) {
  // We signal new event at the end of command list only if we have queue with
  // discard_events property and the last command event is discarded.
  if (!(doReuseDiscardedEvents() && LastCommandEvent &&
        LastCommandEvent->IsDiscarded))
    return PI_SUCCESS;

  pi_event Event;
  PI_CALL(createEventAndAssociateQueue(
      this, &Event, PI_COMMAND_TYPE_USER, CommandList,
      /* IsDiscarded */ false, /* ForceHostVisible */ false))
  PI_CALL(piEventReleaseInternal(Event));
  LastCommandEvent = Event;

  ZE_CALL(zeCommandListAppendSignalEvent, (CommandList->first, Event->ZeEvent));
  return PI_SUCCESS;
}

pi_event _pi_queue::getEventFromQueueCache(bool HostVisible) {
  auto Cache = HostVisible ? &EventCaches[0] : &EventCaches[1];

  // If we don't have any events, return nullptr.
  // If we have only a single event then it was used by the last command and we
  // can't use it now because we have to enforce round robin between two events.
  if (Cache->size() < 2)
    return nullptr;

  // If there are two events then return an event from the beginning of the list
  // since event of the last command is added to the end of the list.
  auto It = Cache->begin();
  pi_event RetEvent = *It;
  Cache->erase(It);
  return RetEvent;
}

pi_result _pi_queue::addEventToQueueCache(pi_event Event) {
  auto Cache = Event->isHostVisible() ? &EventCaches[0] : &EventCaches[1];
  Cache->emplace_back(Event);
  return PI_SUCCESS;
}

pi_result _pi_device::initialize(int SubSubDeviceOrdinal,
                                 int SubSubDeviceIndex) {
  uint32_t numQueueGroups = 0;
  ZE_CALL(zeDeviceGetCommandQueueGroupProperties,
          (ZeDevice, &numQueueGroups, nullptr));
  if (numQueueGroups == 0) {
    return PI_ERROR_UNKNOWN;
  }
  zePrint("NOTE: Number of queue groups = %d\n", numQueueGroups);
  std::vector<ZeStruct<ze_command_queue_group_properties_t>>
      QueueGroupProperties(numQueueGroups);
  ZE_CALL(zeDeviceGetCommandQueueGroupProperties,
          (ZeDevice, &numQueueGroups, QueueGroupProperties.data()));

  // Initialize ordinal and compute queue group properties
  for (uint32_t i = 0; i < numQueueGroups; i++) {
    if (QueueGroupProperties[i].flags &
        ZE_COMMAND_QUEUE_GROUP_PROPERTY_FLAG_COMPUTE) {
      QueueGroup[queue_group_info_t::Compute].ZeOrdinal = i;
      QueueGroup[queue_group_info_t::Compute].ZeProperties =
          QueueGroupProperties[i];
      break;
    }
  }

  // Reinitialize a sub-sub-device with its own ordinal, index.
  // Our sub-sub-device representation is currently [Level-Zero sub-device
  // handle + Level-Zero compute group/engine index]. Only the specified
  // index queue will be used to submit work to the sub-sub-device.
  if (SubSubDeviceOrdinal >= 0) {
    QueueGroup[queue_group_info_t::Compute].ZeOrdinal = SubSubDeviceOrdinal;
    QueueGroup[queue_group_info_t::Compute].ZeIndex = SubSubDeviceIndex;
  } else { // Proceed with initialization for root and sub-device
    // How is it possible that there are no "compute" capabilities?
    if (QueueGroup[queue_group_info_t::Compute].ZeOrdinal < 0) {
      return PI_ERROR_UNKNOWN;
    }

    if (CopyEngineRequested(this)) {
      for (uint32_t i = 0; i < numQueueGroups; i++) {
        if (((QueueGroupProperties[i].flags &
              ZE_COMMAND_QUEUE_GROUP_PROPERTY_FLAG_COMPUTE) == 0) &&
            (QueueGroupProperties[i].flags &
             ZE_COMMAND_QUEUE_GROUP_PROPERTY_FLAG_COPY)) {
          if (QueueGroupProperties[i].numQueues == 1) {
            QueueGroup[queue_group_info_t::MainCopy].ZeOrdinal = i;
            QueueGroup[queue_group_info_t::MainCopy].ZeProperties =
                QueueGroupProperties[i];
          } else {
            QueueGroup[queue_group_info_t::LinkCopy].ZeOrdinal = i;
            QueueGroup[queue_group_info_t::LinkCopy].ZeProperties =
                QueueGroupProperties[i];
            break;
          }
        }
      }
      if (QueueGroup[queue_group_info_t::MainCopy].ZeOrdinal < 0)
        zePrint("NOTE: main blitter/copy engine is not available\n");
      else
        zePrint("NOTE: main blitter/copy engine is available\n");

      if (QueueGroup[queue_group_info_t::LinkCopy].ZeOrdinal < 0)
        zePrint("NOTE: link blitter/copy engines are not available\n");
      else
        zePrint("NOTE: link blitter/copy engines are available\n");
    }
  }

  // Maintain various device properties cache.
  // Note that we just describe here how to compute the data.
  // The real initialization is upon first access.
  //
  auto ZeDevice = this->ZeDevice;
  ZeDeviceProperties.Compute = [ZeDevice](ze_device_properties_t &Properties) {
    ZE_CALL_NOCHECK(zeDeviceGetProperties, (ZeDevice, &Properties));
  };

  ZeDeviceComputeProperties.Compute =
      [ZeDevice](ze_device_compute_properties_t &Properties) {
        ZE_CALL_NOCHECK(zeDeviceGetComputeProperties, (ZeDevice, &Properties));
      };

  ZeDeviceImageProperties.Compute =
      [ZeDevice](ze_device_image_properties_t &Properties) {
        ZE_CALL_NOCHECK(zeDeviceGetImageProperties, (ZeDevice, &Properties));
      };

  ZeDeviceModuleProperties.Compute =
      [ZeDevice](ze_device_module_properties_t &Properties) {
        ZE_CALL_NOCHECK(zeDeviceGetModuleProperties, (ZeDevice, &Properties));
      };

  ZeDeviceMemoryProperties.Compute =
      [ZeDevice](
          std::vector<ZeStruct<ze_device_memory_properties_t>> &Properties) {
        uint32_t Count = 0;
        ZE_CALL_NOCHECK(zeDeviceGetMemoryProperties,
                        (ZeDevice, &Count, nullptr));

        Properties.resize(Count);
        ZE_CALL_NOCHECK(zeDeviceGetMemoryProperties,
                        (ZeDevice, &Count, Properties.data()));
      };

  ZeDeviceMemoryAccessProperties.Compute =
      [ZeDevice](ze_device_memory_access_properties_t &Properties) {
        ZE_CALL_NOCHECK(zeDeviceGetMemoryAccessProperties,
                        (ZeDevice, &Properties));
      };

  ZeDeviceCacheProperties.Compute =
      [ZeDevice](ze_device_cache_properties_t &Properties) {
        // TODO: Since v1.0 there can be multiple cache properties.
        // For now remember the first one, if any.
        uint32_t Count = 0;
        ZE_CALL_NOCHECK(zeDeviceGetCacheProperties,
                        (ZeDevice, &Count, nullptr));
        if (Count > 0)
          Count = 1;
        ZE_CALL_NOCHECK(zeDeviceGetCacheProperties,
                        (ZeDevice, &Count, &Properties));
      };

  // Check device id for PVC.
  // TODO: change mechanism for detecting PVC once L0 provides an interface.
  // At present even PVC doesn't automatically use immediate commandlists.
  // Change this after more testing.
  ImmCommandListsPreferred =
      false; // (ZeDeviceProperties->deviceId & 0xff0) == 0xbd0;

  return PI_SUCCESS;
}

// Get value of immediate commandlists env var setting or -1 if unset
static const int ImmediateCommandlistsSetting = [] {
  const char *ImmediateCommandlistsSettingStr =
      std::getenv("SYCL_PI_LEVEL_ZERO_USE_IMMEDIATE_COMMANDLISTS");
  if (!ImmediateCommandlistsSettingStr)
    return -1;
  return std::stoi(ImmediateCommandlistsSettingStr);
}();

// Get value of the threshold for number of events in immediate command lists.
// If number of events in the immediate command list exceeds this threshold then
// cleanup process for those events is executed.
static const size_t ImmCmdListsEventCleanupThreshold = [] {
  const char *ImmCmdListsEventCleanupThresholdStr = std::getenv(
      "SYCL_PI_LEVEL_ZERO_IMMEDIATE_COMMANDLISTS_EVENT_CLEANUP_THRESHOLD");
  static constexpr int Default = 20;
  if (!ImmCmdListsEventCleanupThresholdStr)
    return Default;

  int Threshold = std::atoi(ImmCmdListsEventCleanupThresholdStr);

  // Basically disable threshold if negative value is provided.
  if (Threshold < 0)
    return INT_MAX;

  return Threshold;
}();

// Whether immediate commandlists will be used for kernel launches and copies.
// The default is standard commandlists. Setting a value >=1 specifies use of
// immediate commandlists. Note: when immediate commandlists are used then
// device-only events must be either AllHostVisible or OnDemandHostVisibleProxy.
// (See env var SYCL_PI_LEVEL_ZERO_DEVICE_SCOPE_EVENTS).
bool _pi_device::useImmediateCommandLists() {
  if (ImmediateCommandlistsSetting == -1)
    return ImmCommandListsPreferred;
  return ImmediateCommandlistsSetting;
}

pi_device _pi_context::getRootDevice() const {
  assert(Devices.size() > 0);

  if (Devices.size() == 1)
    return Devices[0];

  // Check if we have context with subdevices of the same device (context
  // may include root device itself as well)
  pi_device ContextRootDevice =
      Devices[0]->RootDevice ? Devices[0]->RootDevice : Devices[0];

  // For context with sub subdevices, the ContextRootDevice might still
  // not be the root device.
  // Check whether the ContextRootDevice is the subdevice or root device.
  if (ContextRootDevice->isSubDevice()) {
    ContextRootDevice = ContextRootDevice->RootDevice;
  }

  for (auto &Device : Devices) {
    if ((!Device->RootDevice && Device != ContextRootDevice) ||
        (Device->RootDevice && Device->RootDevice != ContextRootDevice)) {
      ContextRootDevice = nullptr;
      break;
    }
  }
  return ContextRootDevice;
}

pi_result _pi_context::initialize() {

  // Helper lambda to create various USM allocators for a device.
  auto createUSMAllocators = [this](pi_device Device) {
    SharedMemAllocContexts.emplace(
        std::piecewise_construct, std::make_tuple(Device),
        std::make_tuple(std::unique_ptr<SystemMemory>(
            new USMSharedMemoryAlloc(this, Device))));
    SharedReadOnlyMemAllocContexts.emplace(
        std::piecewise_construct, std::make_tuple(Device),
        std::make_tuple(std::unique_ptr<SystemMemory>(
            new USMSharedReadOnlyMemoryAlloc(this, Device))));
    DeviceMemAllocContexts.emplace(
        std::piecewise_construct, std::make_tuple(Device),
        std::make_tuple(std::unique_ptr<SystemMemory>(
            new USMDeviceMemoryAlloc(this, Device))));
  };

  // Recursive helper to call createUSMAllocators for all sub-devices
  std::function<void(pi_device)> createUSMAllocatorsRecursive;
  createUSMAllocatorsRecursive =
      [createUSMAllocators,
       &createUSMAllocatorsRecursive](pi_device Device) -> void {
    createUSMAllocators(Device);
    for (auto &SubDevice : Device->SubDevices)
      createUSMAllocatorsRecursive(SubDevice);
  };

  // Create USM allocator context for each pair (device, context).
  //
  for (auto &Device : Devices) {
    createUSMAllocatorsRecursive(Device);
  }
  // Create USM allocator context for host. Device and Shared USM allocations
  // are device-specific. Host allocations are not device-dependent therefore
  // we don't need a map with device as key.
  HostMemAllocContext = std::make_unique<USMAllocContext>(
      std::unique_ptr<SystemMemory>(new USMHostMemoryAlloc(this)));

  // We may allocate memory to this root device so create allocators.
  if (SingleRootDevice && DeviceMemAllocContexts.find(SingleRootDevice) ==
                              DeviceMemAllocContexts.end()) {
    createUSMAllocators(SingleRootDevice);
  }

  // Create the immediate command list to be used for initializations
  // Created as synchronous so level-zero performs implicit synchronization and
  // there is no need to query for completion in the plugin
  //
  // TODO: get rid of using Devices[0] for the context with multiple
  // root-devices. We should somehow make the data initialized on all devices.
  pi_device Device = SingleRootDevice ? SingleRootDevice : Devices[0];

  // NOTE: we always submit to the "0" index compute engine with immediate
  // command list since this is one for context.
  ZeStruct<ze_command_queue_desc_t> ZeCommandQueueDesc;
  ZeCommandQueueDesc.ordinal =
      Device->QueueGroup[_pi_device::queue_group_info_t::Compute].ZeOrdinal;
  ZeCommandQueueDesc.index = 0;
  ZeCommandQueueDesc.mode = ZE_COMMAND_QUEUE_MODE_SYNCHRONOUS;
  ZE_CALL(
      zeCommandListCreateImmediate,
      (ZeContext, Device->ZeDevice, &ZeCommandQueueDesc, &ZeCommandListInit));
  return PI_SUCCESS;
}

pi_result _pi_context::finalize() {
  // This function is called when pi_context is deallocated, piContextRelease.
  // There could be some memory that may have not been deallocated.
  // For example, event and event pool caches would be still alive.

  if (!DisableEventsCaching) {
    std::scoped_lock<pi_mutex> Lock(EventCacheMutex);
    for (auto &EventCache : EventCaches) {
      for (auto Event : EventCache) {
        ZE_CALL(zeEventDestroy, (Event->ZeEvent));
        delete Event;
      }
      EventCache.clear();
    }
  }
  {
    std::scoped_lock<pi_mutex> Lock(ZeEventPoolCacheMutex);
    for (auto &ZePoolCache : ZeEventPoolCache) {
      for (auto &ZePool : ZePoolCache)
        ZE_CALL(zeEventPoolDestroy, (ZePool));
      ZePoolCache.clear();
    }
  }

  // Destroy the command list used for initializations
  ZE_CALL(zeCommandListDestroy, (ZeCommandListInit));

  std::scoped_lock<pi_mutex> Lock(ZeCommandListCacheMutex);
  for (auto &List : ZeComputeCommandListCache) {
    for (ze_command_list_handle_t &ZeCommandList : List.second) {
      if (ZeCommandList)
        ZE_CALL(zeCommandListDestroy, (ZeCommandList));
    }
  }
  for (auto &List : ZeCopyCommandListCache) {
    for (ze_command_list_handle_t &ZeCommandList : List.second) {
      if (ZeCommandList)
        ZE_CALL(zeCommandListDestroy, (ZeCommandList));
    }
  }
  return PI_SUCCESS;
}

bool pi_command_list_info_t::isCopy(pi_queue Queue) const {
  return ZeQueueGroupOrdinal !=
         (uint32_t)Queue->Device
             ->QueueGroup[_pi_device::queue_group_info_t::type::Compute]
             .ZeOrdinal;
}

bool _pi_queue::isInOrderQueue() const {
  // If out-of-order queue property is not set, then this is a in-order queue.
  return ((this->Properties & PI_QUEUE_FLAG_OUT_OF_ORDER_EXEC_MODE_ENABLE) ==
          0);
}

bool _pi_queue::isDiscardEvents() const {
  return ((this->Properties & PI_EXT_ONEAPI_QUEUE_FLAG_DISCARD_EVENTS) != 0);
}

bool _pi_queue::isPriorityLow() const {
  return ((this->Properties & PI_EXT_ONEAPI_QUEUE_FLAG_PRIORITY_LOW) != 0);
}

bool _pi_queue::isPriorityHigh() const {
  return ((this->Properties & PI_EXT_ONEAPI_QUEUE_FLAG_PRIORITY_HIGH) != 0);
}

pi_result _pi_queue::resetCommandList(pi_command_list_ptr_t CommandList,
                                      bool MakeAvailable,
                                      std::vector<pi_event> &EventListToCleanup,
                                      bool CheckStatus) {
  bool UseCopyEngine = CommandList->second.isCopy(this);

  // Immediate commandlists do not have an associated fence.
  if (CommandList->second.ZeFence != nullptr) {
    // Fence had been signalled meaning the associated command-list completed.
    // Reset the fence and put the command list into a cache for reuse in PI
    // calls.
    ZE_CALL(zeFenceReset, (CommandList->second.ZeFence));
    ZE_CALL(zeCommandListReset, (CommandList->first));
    CommandList->second.ZeFenceInUse = false;
  }

  auto &EventList = CommandList->second.EventList;
  // Check if standard commandlist or fully synced in-order queue.
  // If one of those conditions is met then we are sure that all events are
  // completed so we don't need to check event status.
  if (!CheckStatus || CommandList->second.ZeFence != nullptr ||
      (isInOrderQueue() && !LastCommandEvent)) {
    // Remember all the events in this command list which needs to be
    // released/cleaned up and clear event list associated with command list.
    std::move(std::begin(EventList), std::end(EventList),
              std::back_inserter(EventListToCleanup));
    EventList.clear();
  } else if (!isDiscardEvents()) {
    // For immediate commandlist reset only those events that have signalled.
    // If events in the queue are discarded then we can't check their status.
    for (auto it = EventList.begin(); it != EventList.end();) {
      std::scoped_lock<pi_shared_mutex> EventLock((*it)->Mutex);
      ze_result_t ZeResult =
          (*it)->Completed
              ? ZE_RESULT_SUCCESS
              : ZE_CALL_NOCHECK(zeEventQueryStatus, ((*it)->ZeEvent));
      // Break early as soon as we found first incomplete event because next
      // events are submitted even later. We are not trying to find all
      // completed events here because it may be costly. I.e. we are checking
      // only elements which are most likely completed because they were
      // submitted earlier. It is guaranteed that all events will be eventually
      // cleaned up at queue sync/release.
      if (ZeResult == ZE_RESULT_NOT_READY)
        break;

      if (ZeResult != ZE_RESULT_SUCCESS)
        return mapError(ZeResult);

      EventListToCleanup.push_back(std::move((*it)));
      it = EventList.erase(it);
    }
  }

  // Standard commandlists move in and out of the cache as they are recycled.
  // Immediate commandlists are always available.
  if (CommandList->second.ZeFence != nullptr && MakeAvailable) {
    std::scoped_lock<pi_mutex> Lock(this->Context->ZeCommandListCacheMutex);
    auto &ZeCommandListCache =
        UseCopyEngine
            ? this->Context->ZeCopyCommandListCache[this->Device->ZeDevice]
            : this->Context->ZeComputeCommandListCache[this->Device->ZeDevice];
    ZeCommandListCache.push_back(CommandList->first);
  }

  return PI_SUCCESS;
}

// Configuration of the command-list batching.
struct zeCommandListBatchConfig {
  // Default value of 0. This specifies to use dynamic batch size adjustment.
  // Other values will try to collect specified amount of commands.
  pi_uint32 Size{0};

  // If doing dynamic batching, specifies start batch size.
  pi_uint32 DynamicSizeStart{4};

  // The maximum size for dynamic batch.
  pi_uint32 DynamicSizeMax{64};

  // The step size for dynamic batch increases.
  pi_uint32 DynamicSizeStep{1};

  // Thresholds for when increase batch size (number of closed early is small
  // and number of closed full is high).
  pi_uint32 NumTimesClosedEarlyThreshold{3};
  pi_uint32 NumTimesClosedFullThreshold{8};

  // Tells the starting size of a batch.
  pi_uint32 startSize() const { return Size > 0 ? Size : DynamicSizeStart; }
  // Tells is we are doing dynamic batch size adjustment.
  bool dynamic() const { return Size == 0; }
};

// Helper function to initialize static variables that holds batch config info
// for compute and copy command batching.
static const zeCommandListBatchConfig ZeCommandListBatchConfig(bool IsCopy) {
  zeCommandListBatchConfig Config{}; // default initialize

  // Default value of 0. This specifies to use dynamic batch size adjustment.
  const auto BatchSizeStr =
      (IsCopy) ? std::getenv("SYCL_PI_LEVEL_ZERO_COPY_BATCH_SIZE")
               : std::getenv("SYCL_PI_LEVEL_ZERO_BATCH_SIZE");
  if (BatchSizeStr) {
    pi_int32 BatchSizeStrVal = std::atoi(BatchSizeStr);
    // Level Zero may only support a limted number of commands per command
    // list.  The actual upper limit is not specified by the Level Zero
    // Specification.  For now we allow an arbitrary upper limit.
    if (BatchSizeStrVal > 0) {
      Config.Size = BatchSizeStrVal;
    } else if (BatchSizeStrVal == 0) {
      Config.Size = 0;
      // We are requested to do dynamic batching. Collect specifics, if any.
      // The extended format supported is ":" separated values.
      //
      // NOTE: these extra settings are experimental and are intended to
      // be used only for finding a better default heuristic.
      //
      std::string BatchConfig(BatchSizeStr);
      size_t Ord = 0;
      size_t Pos = 0;
      while (true) {
        if (++Ord > 5)
          break;

        Pos = BatchConfig.find(":", Pos);
        if (Pos == std::string::npos)
          break;
        ++Pos; // past the ":"

        pi_uint32 Val;
        try {
          Val = std::stoi(BatchConfig.substr(Pos));
        } catch (...) {
          if (IsCopy)
            zePrint(
                "SYCL_PI_LEVEL_ZERO_COPY_BATCH_SIZE: failed to parse value\n");
          else
            zePrint("SYCL_PI_LEVEL_ZERO_BATCH_SIZE: failed to parse value\n");
          break;
        }
        switch (Ord) {
        case 1:
          Config.DynamicSizeStart = Val;
          break;
        case 2:
          Config.DynamicSizeMax = Val;
          break;
        case 3:
          Config.DynamicSizeStep = Val;
          break;
        case 4:
          Config.NumTimesClosedEarlyThreshold = Val;
          break;
        case 5:
          Config.NumTimesClosedFullThreshold = Val;
          break;
        default:
          die("Unexpected batch config");
        }
        if (IsCopy)
          zePrint("SYCL_PI_LEVEL_ZERO_COPY_BATCH_SIZE: dynamic batch param "
                  "#%d: %d\n",
                  (int)Ord, (int)Val);
        else
          zePrint(
              "SYCL_PI_LEVEL_ZERO_BATCH_SIZE: dynamic batch param #%d: %d\n",
              (int)Ord, (int)Val);
      };

    } else {
      // Negative batch sizes are silently ignored.
      if (IsCopy)
        zePrint("SYCL_PI_LEVEL_ZERO_COPY_BATCH_SIZE: ignored negative value\n");
      else
        zePrint("SYCL_PI_LEVEL_ZERO_BATCH_SIZE: ignored negative value\n");
    }
  }
  return Config;
}

// Static variable that holds batch config info for compute command batching.
static const zeCommandListBatchConfig ZeCommandListBatchComputeConfig = [] {
  using IsCopy = bool;
  return ZeCommandListBatchConfig(IsCopy{false});
}();

// Static variable that holds batch config info for copy command batching.
static const zeCommandListBatchConfig ZeCommandListBatchCopyConfig = [] {
  using IsCopy = bool;
  return ZeCommandListBatchConfig(IsCopy{true});
}();

_pi_queue::_pi_queue(std::vector<ze_command_queue_handle_t> &ComputeQueues,
                     std::vector<ze_command_queue_handle_t> &CopyQueues,
                     pi_context Context, pi_device Device,
                     bool OwnZeCommandQueue,
                     pi_queue_properties PiQueueProperties,
                     int ForceComputeIndex)
    : Context{Context}, Device{Device}, OwnZeCommandQueue{OwnZeCommandQueue},
      Properties(PiQueueProperties) {

  // Compute group initialization.
  // First, see if the queue's device allows for round-robin or it is
  // fixed to one particular compute CCS (it is so for sub-sub-devices).
  auto &ComputeQueueGroupInfo = Device->QueueGroup[queue_type::Compute];
  ComputeQueueGroup.ZeQueues = ComputeQueues;
  // Create space to hold immediate commandlists corresponding to the
  // ZeQueues
  if (Device->useImmediateCommandLists()) {
    ComputeQueueGroup.ImmCmdLists = std::vector<pi_command_list_ptr_t>(
        ComputeQueueGroup.ZeQueues.size(), CommandListMap.end());
  }
  if (ComputeQueueGroupInfo.ZeIndex >= 0) {
    // Sub-sub-device

    // sycl::ext::intel::property::queue::compute_index works with any
    // backend/device by allowing single zero index if multiple compute CCSes
    // are not supported. Sub-sub-device falls into the same bucket.
    assert(ForceComputeIndex <= 0);
    ComputeQueueGroup.LowerIndex = ComputeQueueGroupInfo.ZeIndex;
    ComputeQueueGroup.UpperIndex = ComputeQueueGroupInfo.ZeIndex;
    ComputeQueueGroup.NextIndex = ComputeQueueGroupInfo.ZeIndex;
  } else if (ForceComputeIndex >= 0) {
    ComputeQueueGroup.LowerIndex = ForceComputeIndex;
    ComputeQueueGroup.UpperIndex = ForceComputeIndex;
    ComputeQueueGroup.NextIndex = ForceComputeIndex;
  } else {
    // Set-up to round-robin across allowed range of engines.
    uint32_t FilterLowerIndex = getRangeOfAllowedComputeEngines().first;
    uint32_t FilterUpperIndex = getRangeOfAllowedComputeEngines().second;
    FilterUpperIndex = std::min((size_t)FilterUpperIndex,
                                FilterLowerIndex + ComputeQueues.size() - 1);
    if (FilterLowerIndex <= FilterUpperIndex) {
      ComputeQueueGroup.LowerIndex = FilterLowerIndex;
      ComputeQueueGroup.UpperIndex = FilterUpperIndex;
      ComputeQueueGroup.NextIndex = ComputeQueueGroup.LowerIndex;
    } else {
      die("No compute queue available/allowed.");
    }
  }

  // Copy group initialization.
  if (getRangeOfAllowedCopyEngines(Device).first < 0 ||
      getRangeOfAllowedCopyEngines(Device).second < 0) {
    // We are asked not to use copy engines, just do nothing.
    // Leave CopyQueueGroup.ZeQueues empty, and it won't be used.
  } else {
    uint32_t FilterLowerIndex = getRangeOfAllowedCopyEngines(Device).first;
    uint32_t FilterUpperIndex = getRangeOfAllowedCopyEngines(Device).second;
    FilterUpperIndex = std::min((size_t)FilterUpperIndex,
                                FilterLowerIndex + CopyQueues.size() - 1);
    if (FilterLowerIndex <= FilterUpperIndex) {
      CopyQueueGroup.ZeQueues = CopyQueues;
      CopyQueueGroup.LowerIndex = FilterLowerIndex;
      CopyQueueGroup.UpperIndex = FilterUpperIndex;
      CopyQueueGroup.NextIndex = CopyQueueGroup.LowerIndex;
      // Create space to hold immediate commandlists corresponding to the
      // ZeQueues
      if (Device->useImmediateCommandLists()) {
        CopyQueueGroup.ImmCmdLists = std::vector<pi_command_list_ptr_t>(
            CopyQueueGroup.ZeQueues.size(), CommandListMap.end());
      }
    }
  }

  // Initialize compute/copy command batches.
  ComputeCommandBatch.OpenCommandList = CommandListMap.end();
  CopyCommandBatch.OpenCommandList = CommandListMap.end();
  ComputeCommandBatch.QueueBatchSize =
      ZeCommandListBatchComputeConfig.startSize();
  CopyCommandBatch.QueueBatchSize = ZeCommandListBatchCopyConfig.startSize();
}

static pi_result CleanupCompletedEvent(pi_event Event,
                                       bool QueueLocked = false);

// Helper function to perform the necessary cleanup of the events from reset cmd
// list.
static pi_result
CleanupEventListFromResetCmdList(std::vector<pi_event> &EventListToCleanup,
                                 bool QueueLocked = false) {
  for (auto Event : EventListToCleanup) {
    // We don't need to synchronize the events since the fence associated with
    // the command list was synchronized.
    {
      std::scoped_lock<pi_shared_mutex> EventLock(Event->Mutex);
      Event->Completed = true;
    }
    PI_CALL(CleanupCompletedEvent(Event, QueueLocked));
    // This event was removed from the command list, so decrement ref count
    // (it was incremented when they were added to the command list).
    PI_CALL(piEventReleaseInternal(Event));
  }
  return PI_SUCCESS;
}

/// @brief Cleanup events in the immediate lists of the queue.
/// @param Queue Queue where events need to be cleaned up.
/// @param QueueLocked Indicates if the queue mutex is locked by caller.
/// @param QueueSynced 'true' if queue was synchronized before the
/// call and no other commands were submitted after synchronization, 'false'
/// otherwise.
/// @param CompletedEvent Hint providing an event which was synchronized before
/// the call, in case of in-order queue it allows to cleanup all preceding
/// events.
/// @return PI_SUCCESS if successful, PI error code otherwise.
static pi_result CleanupEventsInImmCmdLists(pi_queue Queue,
                                            bool QueueLocked = false,
                                            bool QueueSynced = false,
                                            pi_event CompletedEvent = nullptr) {
  // Handle only immediate command lists here.
  if (!Queue || !Queue->Device->useImmediateCommandLists())
    return PI_SUCCESS;

  std::vector<pi_event> EventListToCleanup;
  {
    std::unique_lock<pi_shared_mutex> QueueLock(Queue->Mutex, std::defer_lock);
    if (!QueueLocked)
      QueueLock.lock();
    // If queue is locked and fully synchronized then cleanup all events.
    // If queue is not locked then by this time there may be new submitted
    // commands so we can't do full cleanup.
    if (QueueLocked &&
        (QueueSynced || (Queue->isInOrderQueue() &&
                         (CompletedEvent == Queue->LastCommandEvent ||
                          !Queue->LastCommandEvent)))) {
      Queue->LastCommandEvent = nullptr;
      for (auto &&It = Queue->CommandListMap.begin();
           It != Queue->CommandListMap.end(); ++It) {
        PI_CALL(Queue->resetCommandList(It, true, EventListToCleanup,
                                        /* CheckStatus */ false));
      }
    } else if (Queue->isInOrderQueue() && CompletedEvent) {
      // If the queue is in-order and we have information about completed event
      // then cleanup all events in the command list preceding to CompletedEvent
      // including itself.

      // Check that the comleted event has associated command list.
      if (!(CompletedEvent->CommandList &&
            CompletedEvent->CommandList.value() != Queue->CommandListMap.end()))
        return PI_SUCCESS;

      auto &CmdListEvents =
          CompletedEvent->CommandList.value()->second.EventList;
      auto CompletedEventIt =
          std::find(CmdListEvents.begin(), CmdListEvents.end(), CompletedEvent);
      if (CompletedEventIt != CmdListEvents.end()) {
        // We can cleanup all events prior to the completed event in this
        // command list and completed event itself.
        // TODO: we can potentially cleanup more events here by finding
        // completed events on another command lists, but it is currently not
        // implemented.
        std::move(std::begin(CmdListEvents), CompletedEventIt + 1,
                  std::back_inserter(EventListToCleanup));
        CmdListEvents.erase(CmdListEvents.begin(), CompletedEventIt + 1);
      }
    } else {
      // Fallback to resetCommandList over all command lists.
      for (auto &&It = Queue->CommandListMap.begin();
           It != Queue->CommandListMap.end(); ++It) {
        PI_CALL(Queue->resetCommandList(It, true, EventListToCleanup,
                                        /* CheckStatus */ true));
      }
    }
  }
  PI_CALL(CleanupEventListFromResetCmdList(EventListToCleanup, QueueLocked));
  return PI_SUCCESS;
}

/// @brief Reset signalled command lists in the queue and put them to the cache
/// of command lists. Also cleanup events associated with signalled command
/// lists. Queue must not be locked by the caller.
/// @param Queue Queue where we look for signalled command lists and cleanup
/// events.
/// @return PI_SUCCESS if successful, PI error code otherwise.
static pi_result resetCommandLists(pi_queue Queue) {
  // Handle immediate command lists here, they don't need to be reset and we
  // only need to cleanup events.
  if (Queue->Device->useImmediateCommandLists()) {
    PI_CALL(CleanupEventsInImmCmdLists(Queue));
    return PI_SUCCESS;
  }

  // We need events to be cleaned up out of scope where queue is locked to avoid
  // nested locks, because event cleanup requires event to be locked. Nested
  // locks are hard to control and can cause deadlocks if mutexes are locked in
  // different order.
  std::vector<pi_event> EventListToCleanup;
  {
    // We check for command lists that have been already signalled, but have not
    // been added to the available list yet. Each command list has a fence
    // associated which tracks if a command list has completed dispatch of its
    // commands and is ready for reuse. If a command list is found to have been
    // signalled, then the command list & fence are reset and command list is
    // returned to the command list cache. All events associated with command
    // list are cleaned up if command list was reset.
    std::unique_lock<pi_shared_mutex> QueueLock(Queue->Mutex);
    for (auto &&it = Queue->CommandListMap.begin();
         it != Queue->CommandListMap.end(); ++it) {
      // Immediate commandlists don't use a fence and are handled separately
      // above.
      assert(it->second.ZeFence != nullptr);
      // It is possible that the fence was already noted as signalled and
      // reset. In that case the ZeFenceInUse flag will be false.
      if (it->second.ZeFenceInUse) {
        ze_result_t ZeResult =
            ZE_CALL_NOCHECK(zeFenceQueryStatus, (it->second.ZeFence));
        if (ZeResult == ZE_RESULT_SUCCESS)
          PI_CALL(Queue->resetCommandList(it, true, EventListToCleanup));
      }
    }
  }
  CleanupEventListFromResetCmdList(EventListToCleanup);
  return PI_SUCCESS;
}

// Retrieve an available command list to be used in a PI call.
pi_result _pi_context::getAvailableCommandList(
    pi_queue Queue, pi_command_list_ptr_t &CommandList, bool UseCopyEngine,
    bool AllowBatching, ze_command_queue_handle_t *ForcedCmdQueue) {
  // Immediate commandlists have been pre-allocated and are always available.
  if (Queue->Device->useImmediateCommandLists()) {
    CommandList = Queue->getQueueGroup(UseCopyEngine).getImmCmdList();
    if (CommandList->second.EventList.size() >
        ImmCmdListsEventCleanupThreshold) {
      std::vector<pi_event> EventListToCleanup;
      Queue->resetCommandList(CommandList, false, EventListToCleanup);
      CleanupEventListFromResetCmdList(EventListToCleanup, true);
    }
    PI_CALL(Queue->insertStartBarrierIfDiscardEventsMode(CommandList));
    if (auto Res = Queue->insertActiveBarriers(CommandList, UseCopyEngine))
      return Res;
    return PI_SUCCESS;
  }

  auto &CommandBatch =
      UseCopyEngine ? Queue->CopyCommandBatch : Queue->ComputeCommandBatch;
  // Handle batching of commands
  // First see if there is an command-list open for batching commands
  // for this queue.
  if (Queue->hasOpenCommandList(UseCopyEngine)) {
    if (AllowBatching &&
        (!ForcedCmdQueue ||
         *ForcedCmdQueue == CommandBatch.OpenCommandList->second.ZeQueue)) {
      CommandList = CommandBatch.OpenCommandList;
      PI_CALL(Queue->insertStartBarrierIfDiscardEventsMode(CommandList));
      return PI_SUCCESS;
    }
    // If this command isn't allowed to be batched or doesn't match the forced
    // command queue, then we need to go ahead and execute what is already in
    // the batched list, and then go on to process this. On exit from
    // executeOpenCommandList OpenCommandList will be invalidated.
    if (auto Res = Queue->executeOpenCommandList(UseCopyEngine))
      return Res;
    // Note that active barriers do not need to be inserted here as they will
    // have been enqueued into the command-list when they were created.
  }

  // Create/Reuse the command list, because in Level Zero commands are added to
  // the command lists, and later are then added to the command queue.
  // Each command list is paired with an associated fence to track when the
  // command list is available for reuse.
  _pi_result pi_result = PI_ERROR_OUT_OF_RESOURCES;

  // Initally, we need to check if a command list has already been created
  // on this device that is available for use. If so, then reuse that
  // Level-Zero Command List and Fence for this PI call.
  {
    // Make sure to acquire the lock before checking the size, or there
    // will be a race condition.
    std::scoped_lock<pi_mutex> Lock(Queue->Context->ZeCommandListCacheMutex);
    // Under mutex since operator[] does insertion on the first usage for every
    // unique ZeDevice.
    auto &ZeCommandListCache =
        UseCopyEngine
            ? Queue->Context->ZeCopyCommandListCache[Queue->Device->ZeDevice]
            : Queue->Context
                  ->ZeComputeCommandListCache[Queue->Device->ZeDevice];

    for (auto ZeCommandListIt = ZeCommandListCache.begin();
         ZeCommandListIt != ZeCommandListCache.end(); ++ZeCommandListIt) {
      auto &ZeCommandList = *ZeCommandListIt;
      auto it = Queue->CommandListMap.find(ZeCommandList);
      if (it != Queue->CommandListMap.end()) {
        if (ForcedCmdQueue && *ForcedCmdQueue != it->second.ZeQueue)
          continue;
        CommandList = it;
        if (CommandList->second.ZeFence != nullptr)
          CommandList->second.ZeFenceInUse = true;
      } else {
        // If there is a command list available on this context, but it
        // wasn't yet used in this queue then create a new entry in this
        // queue's map to hold the fence and other associated command
        // list information.
        auto &QGroup = Queue->getQueueGroup(UseCopyEngine);
        uint32_t QueueGroupOrdinal;
        auto &ZeCommandQueue = ForcedCmdQueue
                                   ? *ForcedCmdQueue
                                   : QGroup.getZeQueue(&QueueGroupOrdinal);
        if (ForcedCmdQueue)
          QueueGroupOrdinal = QGroup.getCmdQueueOrdinal(ZeCommandQueue);

        ze_fence_handle_t ZeFence;
        ZeStruct<ze_fence_desc_t> ZeFenceDesc;
        ZE_CALL(zeFenceCreate, (ZeCommandQueue, &ZeFenceDesc, &ZeFence));
        CommandList =
            Queue->CommandListMap
                .emplace(ZeCommandList,
                         pi_command_list_info_t{ZeFence, true, ZeCommandQueue,
                                                QueueGroupOrdinal})
                .first;
      }
      ZeCommandListCache.erase(ZeCommandListIt);
      if (auto Res = Queue->insertStartBarrierIfDiscardEventsMode(CommandList))
        return Res;
      if (auto Res = Queue->insertActiveBarriers(CommandList, UseCopyEngine))
        return Res;
      return PI_SUCCESS;
    }
  }

  // If there are no available command lists in the cache, then we check for
  // command lists that have already signalled, but have not been added to the
  // available list yet. Each command list has a fence associated which tracks
  // if a command list has completed dispatch of its commands and is ready for
  // reuse. If a command list is found to have been signalled, then the
  // command list & fence are reset and we return.
  for (auto it = Queue->CommandListMap.begin();
       it != Queue->CommandListMap.end(); ++it) {
    // Make sure this is the command list type needed.
    if (UseCopyEngine != it->second.isCopy(Queue))
      continue;

    ze_result_t ZeResult =
        ZE_CALL_NOCHECK(zeFenceQueryStatus, (it->second.ZeFence));
    if (ZeResult == ZE_RESULT_SUCCESS) {
      std::vector<pi_event> EventListToCleanup;
      Queue->resetCommandList(it, false, EventListToCleanup);
      CleanupEventListFromResetCmdList(EventListToCleanup,
                                       true /* QueueLocked */);
      CommandList = it;
      CommandList->second.ZeFenceInUse = true;
      if (auto Res = Queue->insertStartBarrierIfDiscardEventsMode(CommandList))
        return Res;
      return PI_SUCCESS;
    }
  }

  // If there are no available command lists nor signalled command lists,
  // then we must create another command list.
  pi_result = Queue->createCommandList(UseCopyEngine, CommandList);
  CommandList->second.ZeFenceInUse = true;
  return pi_result;
}

// Helper function to create a new command-list to this queue and associated
// fence tracking its completion. This command list & fence are added to the
// map of command lists in this queue with ZeFenceInUse = false.
// The caller must hold a lock of the queue already.
pi_result
_pi_queue::createCommandList(bool UseCopyEngine,
                             pi_command_list_ptr_t &CommandList,
                             ze_command_queue_handle_t *ForcedCmdQueue) {

  ze_fence_handle_t ZeFence;
  ZeStruct<ze_fence_desc_t> ZeFenceDesc;
  ze_command_list_handle_t ZeCommandList;

  uint32_t QueueGroupOrdinal;
  auto &QGroup = getQueueGroup(UseCopyEngine);
  auto &ZeCommandQueue =
      ForcedCmdQueue ? *ForcedCmdQueue : QGroup.getZeQueue(&QueueGroupOrdinal);
  if (ForcedCmdQueue)
    QueueGroupOrdinal = QGroup.getCmdQueueOrdinal(ZeCommandQueue);

  ZeStruct<ze_command_list_desc_t> ZeCommandListDesc;
  ZeCommandListDesc.commandQueueGroupOrdinal = QueueGroupOrdinal;

  ZE_CALL(zeCommandListCreate, (Context->ZeContext, Device->ZeDevice,
                                &ZeCommandListDesc, &ZeCommandList));

  ZE_CALL(zeFenceCreate, (ZeCommandQueue, &ZeFenceDesc, &ZeFence));
  std::tie(CommandList, std::ignore) = CommandListMap.insert(
      std::pair<ze_command_list_handle_t, pi_command_list_info_t>(
          ZeCommandList, {ZeFence, false, ZeCommandQueue, QueueGroupOrdinal}));

  PI_CALL(insertStartBarrierIfDiscardEventsMode(CommandList));
  PI_CALL(insertActiveBarriers(CommandList, UseCopyEngine));
  return PI_SUCCESS;
}

void _pi_queue::adjustBatchSizeForFullBatch(bool IsCopy) {
  auto &CommandBatch = IsCopy ? CopyCommandBatch : ComputeCommandBatch;
  auto &ZeCommandListBatchConfig =
      IsCopy ? ZeCommandListBatchCopyConfig : ZeCommandListBatchComputeConfig;
  pi_uint32 &QueueBatchSize = CommandBatch.QueueBatchSize;
  // QueueBatchSize of 0 means never allow batching.
  if (QueueBatchSize == 0 || !ZeCommandListBatchConfig.dynamic())
    return;
  CommandBatch.NumTimesClosedFull += 1;

  // If the number of times the list has been closed early is low, and
  // the number of times it has been closed full is high, then raise
  // the batching size slowly. Don't raise it if it is already pretty
  // high.
  if (CommandBatch.NumTimesClosedEarly <=
          ZeCommandListBatchConfig.NumTimesClosedEarlyThreshold &&
      CommandBatch.NumTimesClosedFull >
          ZeCommandListBatchConfig.NumTimesClosedFullThreshold) {
    if (QueueBatchSize < ZeCommandListBatchConfig.DynamicSizeMax) {
      QueueBatchSize += ZeCommandListBatchConfig.DynamicSizeStep;
      zePrint("Raising QueueBatchSize to %d\n", QueueBatchSize);
    }
    CommandBatch.NumTimesClosedEarly = 0;
    CommandBatch.NumTimesClosedFull = 0;
  }
}

void _pi_queue::adjustBatchSizeForPartialBatch(bool IsCopy) {
  auto &CommandBatch = IsCopy ? CopyCommandBatch : ComputeCommandBatch;
  auto &ZeCommandListBatchConfig =
      IsCopy ? ZeCommandListBatchCopyConfig : ZeCommandListBatchComputeConfig;
  pi_uint32 &QueueBatchSize = CommandBatch.QueueBatchSize;
  // QueueBatchSize of 0 means never allow batching.
  if (QueueBatchSize == 0 || !ZeCommandListBatchConfig.dynamic())
    return;
  CommandBatch.NumTimesClosedEarly += 1;

  // If we are closing early more than about 3x the number of times
  // it is closing full, lower the batch size to the value of the
  // current open command list. This is trying to quickly get to a
  // batch size that will be able to be closed full at least once
  // in a while.
  if (CommandBatch.NumTimesClosedEarly >
      (CommandBatch.NumTimesClosedFull + 1) * 3) {
    QueueBatchSize = CommandBatch.OpenCommandList->second.size() - 1;
    if (QueueBatchSize < 1)
      QueueBatchSize = 1;
    zePrint("Lowering QueueBatchSize to %d\n", QueueBatchSize);
    CommandBatch.NumTimesClosedEarly = 0;
    CommandBatch.NumTimesClosedFull = 0;
  }
}

void _pi_queue::CaptureIndirectAccesses() {
  for (auto &Kernel : KernelsToBeSubmitted) {
    if (!Kernel->hasIndirectAccess())
      continue;

    auto &Contexts = Device->Platform->Contexts;
    for (auto &Ctx : Contexts) {
      for (auto &Elem : Ctx->MemAllocs) {
        const auto &Pair = Kernel->MemAllocs.insert(&Elem);
        // Kernel is referencing this memory allocation from now.
        // If this memory allocation was already captured for this kernel, it
        // means that kernel is submitted several times. Increase reference
        // count only once because we release all allocations only when
        // SubmissionsCount turns to 0. We don't want to know how many times
        // allocation was retained by each submission.
        if (Pair.second)
          Elem.second.RefCount.increment();
      }
    }
    Kernel->SubmissionsCount++;
  }
  KernelsToBeSubmitted.clear();
}

pi_result _pi_queue::executeCommandList(pi_command_list_ptr_t CommandList,
                                        bool IsBlocking,
                                        bool OKToBatchCommand) {
  bool UseCopyEngine = CommandList->second.isCopy(this);

  // If the current LastCommandEvent is the nullptr, then it means
  // either that no command has ever been issued to the queue
  // or it means that the LastCommandEvent has been signalled and
  // therefore that this Queue is idle.
  //
  // NOTE: this behavior adds some flakyness to the batching
  // since last command's event may or may not be completed by the
  // time we get here depending on timings and system/gpu load.
  // So, disable it for modes where we print PI traces. Printing
  // traces incurs much different timings than real execution
  // ansyway, and many regression tests use it.
  //
  bool CurrentlyEmpty = !PrintPiTrace && this->LastCommandEvent == nullptr;

  // The list can be empty if command-list only contains signals of proxy
  // events. It is possible that executeCommandList is called twice for the same
  // command list without new appended command. We don't to want process the
  // same last command event twice that's why additionally check that new
  // command was appended to the command list.
  if (!CommandList->second.EventList.empty() &&
      this->LastCommandEvent != CommandList->second.EventList.back()) {
    this->LastCommandEvent = CommandList->second.EventList.back();
    if (doReuseDiscardedEvents()) {
      PI_CALL(resetDiscardedEvent(CommandList));
    }
  }

  this->LastUsedCommandList = CommandList;

  if (!Device->useImmediateCommandLists()) {
    // Batch if allowed to, but don't batch if we know there are no kernels
    // from this queue that are currently executing.  This is intended to get
    // kernels started as soon as possible when there are no kernels from this
    // queue awaiting execution, while allowing batching to occur when there
    // are kernels already executing. Also, if we are using fixed size batching,
    // as indicated by !ZeCommandListBatch.dynamic(), then just ignore
    // CurrentlyEmpty as we want to strictly follow the batching the user
    // specified.
    auto &CommandBatch = UseCopyEngine ? CopyCommandBatch : ComputeCommandBatch;
    auto &ZeCommandListBatchConfig = UseCopyEngine
                                         ? ZeCommandListBatchCopyConfig
                                         : ZeCommandListBatchComputeConfig;
    if (OKToBatchCommand && this->isBatchingAllowed(UseCopyEngine) &&
        (!ZeCommandListBatchConfig.dynamic() || !CurrentlyEmpty)) {

      if (hasOpenCommandList(UseCopyEngine) &&
          CommandBatch.OpenCommandList != CommandList)
        die("executeCommandList: OpenCommandList should be equal to"
            "null or CommandList");

      if (CommandList->second.size() < CommandBatch.QueueBatchSize) {
        CommandBatch.OpenCommandList = CommandList;
        return PI_SUCCESS;
      }

      adjustBatchSizeForFullBatch(UseCopyEngine);
      CommandBatch.OpenCommandList = CommandListMap.end();
    }
  }

  auto &ZeCommandQueue = CommandList->second.ZeQueue;
  // Scope of the lock must be till the end of the function, otherwise new mem
  // allocs can be created between the moment when we made a snapshot and the
  // moment when command list is closed and executed. But mutex is locked only
  // if indirect access tracking enabled, because std::defer_lock is used.
  // unique_lock destructor at the end of the function will unlock the mutex
  // if it was locked (which happens only if IndirectAccessTrackingEnabled is
  // true).
  std::unique_lock<pi_shared_mutex> ContextsLock(
      Device->Platform->ContextsMutex, std::defer_lock);

  if (IndirectAccessTrackingEnabled) {
    // We are going to submit kernels for execution. If indirect access flag is
    // set for a kernel then we need to make a snapshot of existing memory
    // allocations in all contexts in the platform. We need to lock the mutex
    // guarding the list of contexts in the platform to prevent creation of new
    // memory alocations in any context before we submit the kernel for
    // execution.
    ContextsLock.lock();
    CaptureIndirectAccesses();
  }

  if (!Device->useImmediateCommandLists()) {
    // In this mode all inner-batch events have device visibility only,
    // and we want the last command in the batch to signal a host-visible
    // event that anybody waiting for any event in the batch will
    // really be using.
    // We need to create a proxy host-visible event only if the list of events
    // in the command list is not empty, otherwise we are going to just create
    // and remove proxy event right away and dereference deleted object
    // afterwards.
    if (DeviceEventsSetting == LastCommandInBatchHostVisible &&
        !CommandList->second.EventList.empty()) {
      // If there are only internal events in the command list then we don't
      // need to create host proxy event.
      auto Result =
          std::find_if(CommandList->second.EventList.begin(),
                       CommandList->second.EventList.end(),
                       [](pi_event E) { return E->hasExternalRefs(); });
      if (Result != CommandList->second.EventList.end()) {
        // Create a "proxy" host-visible event.
        //
        pi_event HostVisibleEvent;
        auto Res = createEventAndAssociateQueue(
            this, &HostVisibleEvent, PI_COMMAND_TYPE_USER, CommandList,
            /* IsInternal */ false, /* ForceHostVisible */ true);
        if (Res)
          return Res;

        // Update each command's event in the command-list to "see" this
        // proxy event as a host-visible counterpart.
        for (auto &Event : CommandList->second.EventList) {
          std::scoped_lock<pi_shared_mutex> EventLock(Event->Mutex);
          // Internal event doesn't need host-visible proxy.
          if (!Event->hasExternalRefs())
            continue;

          if (!Event->HostVisibleEvent) {
            Event->HostVisibleEvent = HostVisibleEvent;
            HostVisibleEvent->RefCount.increment();
          }
        }

        // Decrement the reference count of the event such that all the
        // remaining references are from the other commands in this batch and
        // from the command-list itself. This host-visible event will not be
        // waited/released by SYCL RT, so it must be destroyed after all events
        // in the batch are gone. We know that refcount is more than 2 because
        // we check that EventList of the command list is not empty above, i.e.
        // after createEventAndAssociateQueue ref count is 2 and then +1 for
        // each event in the EventList.
        PI_CALL(piEventReleaseInternal(HostVisibleEvent));

        if (doReuseDiscardedEvents()) {
          // If we have in-order queue with discarded events then we want to
          // treat this event as regular event. We insert a barrier in the next
          // command list to wait for this event.
          LastCommandEvent = HostVisibleEvent;
        } else {
          // For all other queues treat this as a special event and indicate no
          // cleanup is needed.
          // TODO: always treat this host event as a regular event.
          PI_CALL(piEventReleaseInternal(HostVisibleEvent));
          HostVisibleEvent->CleanedUp = true;
        }

        // Finally set to signal the host-visible event at the end of the
        // command-list after a barrier that waits for all commands
        // completion.
        if (doReuseDiscardedEvents() && LastCommandEvent &&
            LastCommandEvent->IsDiscarded) {
          // If we the last event is discarded then we already have a barrier
          // inserted, so just signal the event.
          ZE_CALL(zeCommandListAppendSignalEvent,
                  (CommandList->first, HostVisibleEvent->ZeEvent));
        } else {
          ZE_CALL(zeCommandListAppendBarrier,
                  (CommandList->first, HostVisibleEvent->ZeEvent, 0, nullptr));
        }
      } else {
        // If we don't have host visible proxy then signal event if needed.
        this->signalEventFromCmdListIfLastEventDiscarded(CommandList);
      }
    } else {
      // If we don't have host visible proxy then signal event if needed.
      this->signalEventFromCmdListIfLastEventDiscarded(CommandList);
    }

    // Close the command list and have it ready for dispatch.
    ZE_CALL(zeCommandListClose, (CommandList->first));
    this->LastUsedCommandList = CommandListMap.end();
    // Offload command list to the GPU for asynchronous execution
    auto ZeCommandList = CommandList->first;
    auto ZeResult = ZE_CALL_NOCHECK(
        zeCommandQueueExecuteCommandLists,
        (ZeCommandQueue, 1, &ZeCommandList, CommandList->second.ZeFence));
    if (ZeResult != ZE_RESULT_SUCCESS) {
      this->Healthy = false;
      if (ZeResult == ZE_RESULT_ERROR_UNKNOWN) {
        // Turn into a more informative end-user error.
        return PI_ERROR_COMMAND_EXECUTION_FAILURE;
      }
      return mapError(ZeResult);
    }
  }

  // Check global control to make every command blocking for debugging.
  if (IsBlocking || (ZeSerialize & ZeSerializeBlock) != 0) {
    if (Device->useImmediateCommandLists()) {
      synchronize();
    } else {
      // Wait until command lists attached to the command queue are executed.
      ZE_CALL(zeHostSynchronize, (ZeCommandQueue));
    }
  }
  return PI_SUCCESS;
}

bool _pi_queue::isBatchingAllowed(bool IsCopy) const {
  auto &CommandBatch = IsCopy ? CopyCommandBatch : ComputeCommandBatch;
  return (CommandBatch.QueueBatchSize > 0 &&
          ((ZeSerialize & ZeSerializeBlock) == 0));
}

// Return the index of the next queue to use based on a
// round robin strategy and the queue group ordinal.
uint32_t _pi_queue::pi_queue_group_t::getQueueIndex(uint32_t *QueueGroupOrdinal,
                                                    uint32_t *QueueIndex,
                                                    bool QueryOnly) {
  auto CurrentIndex = NextIndex;

  if (!QueryOnly) {
    ++NextIndex;
    if (NextIndex > UpperIndex)
      NextIndex = LowerIndex;
  }

  // Find out the right queue group ordinal (first queue might be "main" or
  // "link")
  auto QueueType = Type;
  if (QueueType != queue_type::Compute)
    QueueType = (CurrentIndex == 0 && Queue->Device->hasMainCopyEngine())
                    ? queue_type::MainCopy
                    : queue_type::LinkCopy;

  *QueueGroupOrdinal = Queue->Device->QueueGroup[QueueType].ZeOrdinal;
  // Adjust the index to the L0 queue group since we represent "main" and
  // "link"
  // L0 groups with a single copy group ("main" would take "0" index).
  auto ZeCommandQueueIndex = CurrentIndex;
  if (QueueType == queue_type::LinkCopy && Queue->Device->hasMainCopyEngine()) {
    ZeCommandQueueIndex -= 1;
  }
  *QueueIndex = ZeCommandQueueIndex;

  return CurrentIndex;
}

int32_t _pi_queue::pi_queue_group_t::getCmdQueueOrdinal(
    ze_command_queue_handle_t CmdQueue) {
  // Find out the right queue group ordinal (first queue might be "main" or
  // "link")
  auto QueueType = Type;
  if (QueueType != queue_type::Compute)
    QueueType = (ZeQueues[0] == CmdQueue && Queue->Device->hasMainCopyEngine())
                    ? queue_type::MainCopy
                    : queue_type::LinkCopy;
  return Queue->Device->QueueGroup[QueueType].ZeOrdinal;
}

// This function will return one of possibly multiple available native
// queues and the value of the queue group ordinal.
ze_command_queue_handle_t &
_pi_queue::pi_queue_group_t::getZeQueue(uint32_t *QueueGroupOrdinal) {

  // QueueIndex is the proper L0 index.
  // Index is the plugins concept of index, with main and link copy engines in
  // one range.
  uint32_t QueueIndex;
  auto Index = getQueueIndex(QueueGroupOrdinal, &QueueIndex);

  ze_command_queue_handle_t &ZeQueue = ZeQueues[Index];
  if (ZeQueue)
    return ZeQueue;

  ZeStruct<ze_command_queue_desc_t> ZeCommandQueueDesc;
  ZeCommandQueueDesc.ordinal = *QueueGroupOrdinal;
  ZeCommandQueueDesc.index = QueueIndex;
  ZeCommandQueueDesc.mode = ZE_COMMAND_QUEUE_MODE_ASYNCHRONOUS;
  const char *Priority = "Normal";
  if (Queue->isPriorityLow()) {
    ZeCommandQueueDesc.priority = ZE_COMMAND_QUEUE_PRIORITY_PRIORITY_LOW;
    Priority = "Low";
  } else if (Queue->isPriorityHigh()) {
    ZeCommandQueueDesc.priority = ZE_COMMAND_QUEUE_PRIORITY_PRIORITY_HIGH;
    Priority = "High";
  }

  // Evaluate performance of explicit usage for "0" index.
  if (QueueIndex != 0) {
    ZeCommandQueueDesc.flags = ZE_COMMAND_QUEUE_FLAG_EXPLICIT_ONLY;
  }

  zePrint("[getZeQueue]: create queue ordinal = %d, index = %d "
          "(round robin in [%d, %d]) priority = %s\n",
          ZeCommandQueueDesc.ordinal, ZeCommandQueueDesc.index, LowerIndex,
          UpperIndex, Priority);

  auto ZeResult = ZE_CALL_NOCHECK(
      zeCommandQueueCreate, (Queue->Context->ZeContext, Queue->Device->ZeDevice,
                             &ZeCommandQueueDesc, &ZeQueue));
  if (ZeResult) {
    die("[L0] getZeQueue: failed to create queue");
  }

  return ZeQueue;
}

// This function will return one of possibly multiple available
// immediate commandlists associated with this Queue.
pi_command_list_ptr_t &_pi_queue::pi_queue_group_t::getImmCmdList() {

  uint32_t QueueIndex, QueueOrdinal;
  auto Index = getQueueIndex(&QueueOrdinal, &QueueIndex);

  if (ImmCmdLists[Index] != Queue->CommandListMap.end())
    return ImmCmdLists[Index];

  ZeStruct<ze_command_queue_desc_t> ZeCommandQueueDesc;
  ZeCommandQueueDesc.ordinal = QueueOrdinal;
  ZeCommandQueueDesc.index = QueueIndex;
  ZeCommandQueueDesc.mode = ZE_COMMAND_QUEUE_MODE_ASYNCHRONOUS;
  const char *Priority = "Normal";
  if (Queue->isPriorityLow()) {
    ZeCommandQueueDesc.priority = ZE_COMMAND_QUEUE_PRIORITY_PRIORITY_LOW;
    Priority = "Low";
  } else if (Queue->isPriorityHigh()) {
    ZeCommandQueueDesc.priority = ZE_COMMAND_QUEUE_PRIORITY_PRIORITY_HIGH;
    Priority = "High";
  }

  // Evaluate performance of explicit usage for "0" index.
  if (QueueIndex != 0) {
    ZeCommandQueueDesc.flags = ZE_COMMAND_QUEUE_FLAG_EXPLICIT_ONLY;
  }

  zePrint("[getZeQueue]: create queue ordinal = %d, index = %d "
          "(round robin in [%d, %d]) priority = %s\n",
          ZeCommandQueueDesc.ordinal, ZeCommandQueueDesc.index, LowerIndex,
          UpperIndex, Priority);

  ze_command_list_handle_t ZeCommandList;
  ZE_CALL_NOCHECK(zeCommandListCreateImmediate,
                  (Queue->Context->ZeContext, Queue->Device->ZeDevice,
                   &ZeCommandQueueDesc, &ZeCommandList));
  ImmCmdLists[Index] =
      Queue->CommandListMap
          .insert(std::pair<ze_command_list_handle_t, pi_command_list_info_t>{
              ZeCommandList, {nullptr, true, nullptr, QueueOrdinal}})
          .first;
  // Add this commandlist to the cache so it can be destroyed as part of
  // piQueueReleaseInternal
  auto QueueType = Type;
  std::scoped_lock<pi_mutex> Lock(Queue->Context->ZeCommandListCacheMutex);
  auto &ZeCommandListCache =
      QueueType == queue_type::Compute
          ? Queue->Context->ZeComputeCommandListCache[Queue->Device->ZeDevice]
          : Queue->Context->ZeCopyCommandListCache[Queue->Device->ZeDevice];
  ZeCommandListCache.push_back(ZeCommandList);

  return ImmCmdLists[Index];
}

pi_command_list_ptr_t _pi_queue::eventOpenCommandList(pi_event Event) {
  using IsCopy = bool;

  if (Device->useImmediateCommandLists()) {
    // When using immediate commandlists there are no open command lists.
    return CommandListMap.end();
  }

  const auto &ComputeEventList =
      ComputeCommandBatch.OpenCommandList->second.EventList;
  if (hasOpenCommandList(IsCopy{false}) &&
      std::find(ComputeEventList.begin(), ComputeEventList.end(), Event) !=
          ComputeEventList.end()) {
    return ComputeCommandBatch.OpenCommandList;
  }
  const auto &CopyEventList =
      CopyCommandBatch.OpenCommandList->second.EventList;
  if (hasOpenCommandList(IsCopy{true}) &&
      std::find(CopyEventList.begin(), CopyEventList.end(), Event) !=
          CopyEventList.end()) {
    return CopyCommandBatch.OpenCommandList;
  }
  return CommandListMap.end();
}

pi_result _pi_queue::insertStartBarrierIfDiscardEventsMode(
    pi_command_list_ptr_t &CmdList) {
  // If current command list is different from the last command list then insert
  // a barrier waiting for the last command event.
  if (doReuseDiscardedEvents() && CmdList != LastUsedCommandList &&
      LastCommandEvent) {
    ZE_CALL(zeCommandListAppendBarrier,
            (CmdList->first, nullptr, 1, &(LastCommandEvent->ZeEvent)));
    LastCommandEvent = nullptr;
  }
  return PI_SUCCESS;
}

pi_result _pi_queue::insertActiveBarriers(pi_command_list_ptr_t &CmdList,
                                          bool UseCopyEngine) {
  // Early exit if there are no active barriers.
  if (ActiveBarriers.empty())
    return PI_SUCCESS;

  // Create a wait-list and retain events. This will filter out finished events.
  _pi_ze_event_list_t ActiveBarriersWaitList;
  if (auto Res = ActiveBarriersWaitList.createAndRetainPiZeEventList(
          ActiveBarriers.size(), ActiveBarriers.data(), this, UseCopyEngine))
    return Res;

  // We can now release all the active barriers and replace them with the ones
  // in the wait list.
  for (pi_event &BarrierEvent : ActiveBarriers)
    PI_CALL(piEventReleaseInternal(BarrierEvent));
  ActiveBarriers.clear();
  ActiveBarriers.insert(
      ActiveBarriers.end(), ActiveBarriersWaitList.PiEventList,
      ActiveBarriersWaitList.PiEventList + ActiveBarriersWaitList.Length);

  // If there are more active barriers, insert a barrier on the command-list. We
  // do not need an event for finishing so we pass nullptr.
  if (!ActiveBarriers.empty())
    ZE_CALL(zeCommandListAppendBarrier,
            (CmdList->first, nullptr, ActiveBarriersWaitList.Length,
             ActiveBarriersWaitList.ZeEventList));
  return PI_SUCCESS;
}

pi_result _pi_queue::executeOpenCommandList(bool IsCopy) {
  auto &CommandBatch = IsCopy ? CopyCommandBatch : ComputeCommandBatch;
  // If there are any commands still in the open command list for this
  // queue, then close and execute that command list now.
  if (hasOpenCommandList(IsCopy)) {
    adjustBatchSizeForPartialBatch(IsCopy);
    auto Res = executeCommandList(CommandBatch.OpenCommandList, false, false);
    CommandBatch.OpenCommandList = CommandListMap.end();
    return Res;
  }

  return PI_SUCCESS;
}

static const bool FilterEventWaitList = [] {
  const char *Ret = std::getenv("SYCL_PI_LEVEL_ZERO_FILTER_EVENT_WAIT_LIST");
  const bool RetVal = Ret ? std::stoi(Ret) : 1;
  return RetVal;
}();

pi_result _pi_ze_event_list_t::createAndRetainPiZeEventList(
    pi_uint32 EventListLength, const pi_event *EventList, pi_queue CurQueue,
    bool UseCopyEngine) {
  this->Length = 0;
  this->ZeEventList = nullptr;
  this->PiEventList = nullptr;

  if (CurQueue->isInOrderQueue() && CurQueue->LastCommandEvent != nullptr) {
    if (CurQueue->Device->useImmediateCommandLists()) {
      if (ReuseDiscardedEvents && CurQueue->isDiscardEvents()) {
        // If queue is in-order with discarded events and if
        // new command list is different from the last used command list then
        // signal new event from the last immediate command list. We are going
        // to insert a barrier in the new command list waiting for that event.
        auto QueueGroup = CurQueue->getQueueGroup(UseCopyEngine);
        uint32_t QueueGroupOrdinal, QueueIndex;
        auto NextIndex =
            QueueGroup.getQueueIndex(&QueueGroupOrdinal, &QueueIndex,
                                     /*QueryOnly */ true);
        auto NextImmCmdList = QueueGroup.ImmCmdLists[NextIndex];
        if (CurQueue->LastUsedCommandList != CurQueue->CommandListMap.end() &&
            CurQueue->LastUsedCommandList != NextImmCmdList) {
          CurQueue->signalEventFromCmdListIfLastEventDiscarded(
              CurQueue->LastUsedCommandList);
        }
      }
    } else {
      // Ensure LastCommandEvent's batch is submitted if it is differrent
      // from the one this command is going to. If we reuse discarded events
      // then signalEventFromCmdListIfLastEventDiscarded will be called at batch
      // close if needed.
      const auto &OpenCommandList =
          CurQueue->eventOpenCommandList(CurQueue->LastCommandEvent);
      if (OpenCommandList != CurQueue->CommandListMap.end() &&
          OpenCommandList->second.isCopy(CurQueue) != UseCopyEngine) {

        if (auto Res = CurQueue->executeOpenCommandList(
                OpenCommandList->second.isCopy(CurQueue)))
          return Res;
      }
    }
  }

  bool IncludeLastCommandEvent =
      CurQueue->isInOrderQueue() && CurQueue->LastCommandEvent != nullptr;

  // If the last event is discarded then we already have a barrier waiting for
  // that event, so must not include the last command event into the wait
  // list because it will cause waiting for event which was reset.
  if (ReuseDiscardedEvents && CurQueue->isDiscardEvents() &&
      CurQueue->LastCommandEvent && CurQueue->LastCommandEvent->IsDiscarded)
    IncludeLastCommandEvent = false;

  try {
    if (IncludeLastCommandEvent) {
      this->ZeEventList = new ze_event_handle_t[EventListLength + 1];
      this->PiEventList = new pi_event[EventListLength + 1];
    } else if (EventListLength > 0) {
      this->ZeEventList = new ze_event_handle_t[EventListLength];
      this->PiEventList = new pi_event[EventListLength];
    }

    pi_uint32 TmpListLength = 0;

    if (EventListLength > 0) {
      for (pi_uint32 I = 0; I < EventListLength; I++) {
        PI_ASSERT(EventList[I] != nullptr, PI_ERROR_INVALID_VALUE);
        {
          std::shared_lock<pi_shared_mutex> Lock(EventList[I]->Mutex);
          if (EventList[I]->Completed)
            continue;

          // Poll of the host-visible events.
          auto HostVisibleEvent = EventList[I]->HostVisibleEvent;
          if (FilterEventWaitList && HostVisibleEvent) {
            auto Res = ZE_CALL_NOCHECK(zeEventQueryStatus,
                                       (HostVisibleEvent->ZeEvent));
            if (Res == ZE_RESULT_SUCCESS) {
              // Event has already completed, don't put it into the list
              continue;
            }
          }
        }

        auto Queue = EventList[I]->Queue;
        if (Queue) {
          // The caller of createAndRetainPiZeEventList must already hold
          // a lock of the CurQueue. Additionally lock the Queue if it
          // is different from CurQueue.
          // TODO: rework this to avoid deadlock when another thread is
          //       locking the same queues but in a different order.
          auto Lock = ((Queue == CurQueue)
                           ? std::unique_lock<pi_shared_mutex>()
                           : std::unique_lock<pi_shared_mutex>(Queue->Mutex));

          // If the event that is going to be waited is in an open batch
          // different from where this next command is going to be added,
          // then we have to force execute of that open command-list
          // to avoid deadlocks.
          //
          const auto &OpenCommandList =
              Queue->eventOpenCommandList(EventList[I]);
          if (OpenCommandList != Queue->CommandListMap.end()) {

            if (Queue == CurQueue &&
                OpenCommandList->second.isCopy(Queue) == UseCopyEngine) {
              // Don't force execute the batch yet since the new command
              // is going to the same open batch as the dependent event.
            } else {
              if (auto Res = Queue->executeOpenCommandList(
                      OpenCommandList->second.isCopy(Queue)))
                return Res;
            }
          }
        } else {
          // There is a dependency on an interop-event.
          // Similarily to the above to avoid dead locks ensure that
          // execution of all prior commands in the current command-
          // batch is visible to the host. This may not be the case
          // when we intended to have only last command in the batch
          // produce host-visible event, e.g.
          //
          //  event0 = interop event
          //  event1 = command1 (already in batch, no deps)
          //  event2 = command2 (is being added, dep on event0)
          //  event3 = signal host-visible event for the batch
          //  event1.wait()
          //  event0.signal()
          //
          // Make sure that event1.wait() will wait for a host-visible
          // event that is signalled before the command2 is enqueued.
          if (DeviceEventsSetting != AllHostVisible) {
            CurQueue->executeAllOpenCommandLists();
          }
        }

        std::shared_lock<pi_shared_mutex> Lock(EventList[I]->Mutex);
        this->ZeEventList[TmpListLength] = EventList[I]->ZeEvent;
        this->PiEventList[TmpListLength] = EventList[I];
        TmpListLength += 1;
      }
    }

    // For in-order queues, every command should be executed only after the
    // previous command has finished. The event associated with the last
    // enqueued command is added into the waitlist to ensure in-order semantics.
    if (IncludeLastCommandEvent) {
      std::shared_lock<pi_shared_mutex> Lock(CurQueue->LastCommandEvent->Mutex);
      this->ZeEventList[TmpListLength] = CurQueue->LastCommandEvent->ZeEvent;
      this->PiEventList[TmpListLength] = CurQueue->LastCommandEvent;
      TmpListLength += 1;
    }

    this->Length = TmpListLength;

  } catch (...) {
    return PI_ERROR_OUT_OF_HOST_MEMORY;
  }

  for (pi_uint32 I = 0; I < this->Length; I++) {
    this->PiEventList[I]->RefCount.increment();
  }

  return PI_SUCCESS;
}

static void printZeEventList(const _pi_ze_event_list_t &PiZeEventList) {
  zePrint("  NumEventsInWaitList %d:", PiZeEventList.Length);

  for (pi_uint32 I = 0; I < PiZeEventList.Length; I++) {
    zePrint(" %#lx", pi_cast<std::uintptr_t>(PiZeEventList.ZeEventList[I]));
  }

  zePrint("\n");
}

pi_result _pi_ze_event_list_t::collectEventsForReleaseAndDestroyPiZeEventList(
    std::list<pi_event> &EventsToBeReleased) {
  // acquire a lock before reading the length and list fields.
  // Acquire the lock, copy the needed data locally, and reset
  // the fields, then release the lock.
  // Only then do we do the actual actions to release and destroy,
  // holding the lock for the minimum time necessary.
  pi_uint32 LocLength = 0;
  ze_event_handle_t *LocZeEventList = nullptr;
  pi_event *LocPiEventList = nullptr;

  {
    // acquire the lock and copy fields locally
    // Lock automatically releases when this goes out of scope.
    std::scoped_lock<pi_mutex> lock(this->PiZeEventListMutex);

    LocLength = Length;
    LocZeEventList = ZeEventList;
    LocPiEventList = PiEventList;

    Length = 0;
    ZeEventList = nullptr;
    PiEventList = nullptr;

    // release lock by ending scope.
  }

  for (pi_uint32 I = 0; I < LocLength; I++) {
    // Add the event to be released to the list
    EventsToBeReleased.push_back(LocPiEventList[I]);
  }

  if (LocZeEventList != nullptr) {
    delete[] LocZeEventList;
  }
  if (LocPiEventList != nullptr) {
    delete[] LocPiEventList;
  }

  return PI_SUCCESS;
}

extern "C" {

// Forward declarations
decltype(piEventCreate) piEventCreate;

static ze_result_t
checkUnresolvedSymbols(ze_module_handle_t ZeModule,
                       ze_module_build_log_handle_t *ZeBuildLog);

pi_result piPlatformsGet(pi_uint32 NumEntries, pi_platform *Platforms,
                         pi_uint32 *NumPlatforms) {

  static const char *PiTrace = std::getenv("SYCL_PI_TRACE");
  static const int PiTraceValue = PiTrace ? std::stoi(PiTrace) : 0;
  if (PiTraceValue == -1 || PiTraceValue == 2) { // Means print all PI traces
    PrintPiTrace = true;
  }

  static std::once_flag ZeCallCountInitialized;
  try {
    std::call_once(ZeCallCountInitialized, []() {
      if (ZeDebug & ZE_DEBUG_CALL_COUNT) {
        ZeCallCount = new std::map<const char *, int>;
      }
    });
  } catch (const std::bad_alloc &) {
    return PI_ERROR_OUT_OF_HOST_MEMORY;
  } catch (...) {
    return PI_ERROR_UNKNOWN;
  }

  if (NumEntries == 0 && Platforms != nullptr) {
    return PI_ERROR_INVALID_VALUE;
  }
  if (Platforms == nullptr && NumPlatforms == nullptr) {
    return PI_ERROR_INVALID_VALUE;
  }

  // Setting these environment variables before running zeInit will enable the
  // validation layer in the Level Zero loader.
  if (ZeDebug & ZE_DEBUG_VALIDATION) {
    setEnvVar("ZE_ENABLE_VALIDATION_LAYER", "1");
    setEnvVar("ZE_ENABLE_PARAMETER_VALIDATION", "1");
  }

  // Enable SYSMAN support for obtaining the PCI address
  // and maximum memory bandwidth.
  if (getenv("SYCL_ENABLE_PCI") != nullptr) {
    setEnvVar("ZES_ENABLE_SYSMAN", "1");
  }

  // TODO: We can still safely recover if something goes wrong during the init.
  // Implement handling segfault using sigaction.

  // We must only initialize the driver once, even if piPlatformsGet() is called
  // multiple times.  Declaring the return value as "static" ensures it's only
  // called once.
  static ze_result_t ZeResult = ZE_CALL_NOCHECK(zeInit, (0));

  // Absorb the ZE_RESULT_ERROR_UNINITIALIZED and just return 0 Platforms.
  if (ZeResult == ZE_RESULT_ERROR_UNINITIALIZED) {
    PI_ASSERT(NumPlatforms != 0, PI_ERROR_INVALID_VALUE);
    *NumPlatforms = 0;
    return PI_SUCCESS;
  }

  if (ZeResult != ZE_RESULT_SUCCESS) {
    zePrint("zeInit: Level Zero initialization failure\n");
    return mapError(ZeResult);
  }

  // Cache pi_platforms for reuse in the future
  // It solves two problems;
  // 1. sycl::platform equality issue; we always return the same pi_platform.
  // 2. performance; we can save time by immediately return from cache.
  //

  const std::lock_guard<sycl::detail::SpinLock> Lock{*PiPlatformsCacheMutex};
  if (!PiPlatformCachePopulated) {
    try {
      // Level Zero does not have concept of Platforms, but Level Zero driver is
      // the closest match.
      uint32_t ZeDriverCount = 0;
      ZE_CALL(zeDriverGet, (&ZeDriverCount, nullptr));
      if (ZeDriverCount == 0) {
        PiPlatformCachePopulated = true;
      } else {
        std::vector<ze_driver_handle_t> ZeDrivers;
        ZeDrivers.resize(ZeDriverCount);

        ZE_CALL(zeDriverGet, (&ZeDriverCount, ZeDrivers.data()));
        for (uint32_t I = 0; I < ZeDriverCount; ++I) {
          pi_platform Platform = new _pi_platform(ZeDrivers[I]);
          // Save a copy in the cache for future uses.
          PiPlatformsCache->push_back(Platform);

          pi_result Result = Platform->initialize();
          if (Result != PI_SUCCESS) {
            return Result;
          }
        }
        PiPlatformCachePopulated = true;
      }
    } catch (const std::bad_alloc &) {
      return PI_ERROR_OUT_OF_HOST_MEMORY;
    } catch (...) {
      return PI_ERROR_UNKNOWN;
    }
  }

  // Populate returned platforms from the cache.
  if (Platforms) {
    PI_ASSERT(NumEntries <= PiPlatformsCache->size(),
              PI_ERROR_INVALID_PLATFORM);
    std::copy_n(PiPlatformsCache->begin(), NumEntries, Platforms);
  }

  if (NumPlatforms) {
    *NumPlatforms = PiPlatformsCache->size();
  }

  return PI_SUCCESS;
}

pi_result piPlatformGetInfo(pi_platform Platform, pi_platform_info ParamName,
                            size_t ParamValueSize, void *ParamValue,
                            size_t *ParamValueSizeRet) {

  PI_ASSERT(Platform, PI_ERROR_INVALID_PLATFORM);

  zePrint("==========================\n");
  zePrint("SYCL over Level-Zero %s\n", Platform->ZeDriverVersion.c_str());
  zePrint("==========================\n");

  ReturnHelper ReturnValue(ParamValueSize, ParamValue, ParamValueSizeRet);

  switch (ParamName) {
  case PI_PLATFORM_INFO_NAME:
    // TODO: Query Level Zero driver when relevant info is added there.
    return ReturnValue("Intel(R) Level-Zero");
  case PI_PLATFORM_INFO_VENDOR:
    // TODO: Query Level Zero driver when relevant info is added there.
    return ReturnValue("Intel(R) Corporation");
  case PI_PLATFORM_INFO_EXTENSIONS:
    // Convention adopted from OpenCL:
    //     "Returns a space-separated list of extension names (the extension
    // names themselves do not contain any spaces) supported by the platform.
    // Extensions defined here must be supported by all devices associated
    // with this platform."
    //
    // TODO: Check the common extensions supported by all connected devices and
    // return them. For now, hardcoding some extensions we know are supported by
    // all Level Zero devices.
    return ReturnValue(ZE_SUPPORTED_EXTENSIONS);
  case PI_PLATFORM_INFO_PROFILE:
    // TODO: figure out what this means and how is this used
    return ReturnValue("FULL_PROFILE");
  case PI_PLATFORM_INFO_VERSION:
    // TODO: this should query to zeDriverGetDriverVersion
    // but we don't yet have the driver handle here.
    //
    // From OpenCL 2.1: "This version string has the following format:
    // OpenCL<space><major_version.minor_version><space><platform-specific
    // information>. Follow the same notation here.
    //
    return ReturnValue(Platform->ZeDriverApiVersion.c_str());
  default:
    zePrint("piPlatformGetInfo: unrecognized ParamName\n");
    return PI_ERROR_INVALID_VALUE;
  }

  return PI_SUCCESS;
}

pi_result piextPlatformGetNativeHandle(pi_platform Platform,
                                       pi_native_handle *NativeHandle) {
  PI_ASSERT(Platform, PI_ERROR_INVALID_PLATFORM);
  PI_ASSERT(NativeHandle, PI_ERROR_INVALID_VALUE);

  auto ZeDriver = pi_cast<ze_driver_handle_t *>(NativeHandle);
  // Extract the Level Zero driver handle from the given PI platform
  *ZeDriver = Platform->ZeDriver;
  return PI_SUCCESS;
}

pi_result piextPlatformCreateWithNativeHandle(pi_native_handle NativeHandle,
                                              pi_platform *Platform) {
  PI_ASSERT(Platform, PI_ERROR_INVALID_PLATFORM);
  PI_ASSERT(NativeHandle, PI_ERROR_INVALID_VALUE);

  auto ZeDriver = pi_cast<ze_driver_handle_t>(NativeHandle);

  pi_uint32 NumPlatforms = 0;
  pi_result Res = piPlatformsGet(0, nullptr, &NumPlatforms);
  if (Res != PI_SUCCESS) {
    return Res;
  }

  if (NumPlatforms) {
    std::vector<pi_platform> Platforms(NumPlatforms);
    PI_CALL(piPlatformsGet(NumPlatforms, Platforms.data(), nullptr));

    // The SYCL spec requires that the set of platforms must remain fixed for
    // the duration of the application's execution. We assume that we found all
    // of the Level Zero drivers when we initialized the platform cache, so the
    // "NativeHandle" must already be in the cache. If it is not, this must not
    // be a valid Level Zero driver.
    for (const pi_platform &CachedPlatform : Platforms) {
      if (CachedPlatform->ZeDriver == ZeDriver) {
        *Platform = CachedPlatform;
        return PI_SUCCESS;
      }
    }
  }

  return PI_ERROR_INVALID_VALUE;
}

// Get the cached PI device created for the L0 device handle.
// Return NULL if no such PI device found.
pi_device _pi_platform::getDeviceFromNativeHandle(ze_device_handle_t ZeDevice) {

  pi_result Res = populateDeviceCacheIfNeeded();
  if (Res != PI_SUCCESS) {
    return nullptr;
  }

  // TODO: our sub-sub-device representation is currently [Level-Zero device
  // handle + Level-Zero compute group/engine index], so there is now no 1:1
  // mapping from L0 device handle to PI device assumed in this function. Until
  // Level-Zero adds unique ze_device_handle_t for sub-sub-devices, here we
  // filter out PI sub-sub-devices.
  std::shared_lock<pi_shared_mutex> Lock(PiDevicesCacheMutex);
  auto it = std::find_if(PiDevicesCache.begin(), PiDevicesCache.end(),
                         [&](std::unique_ptr<_pi_device> &D) {
                           return D.get()->ZeDevice == ZeDevice &&
                                  (D.get()->RootDevice == nullptr ||
                                   D.get()->RootDevice->RootDevice == nullptr);
                         });
  if (it != PiDevicesCache.end()) {
    return (*it).get();
  }
  return nullptr;
}

pi_result piDevicesGet(pi_platform Platform, pi_device_type DeviceType,
                       pi_uint32 NumEntries, pi_device *Devices,
                       pi_uint32 *NumDevices) {

  PI_ASSERT(Platform, PI_ERROR_INVALID_PLATFORM);

  pi_result Res = Platform->populateDeviceCacheIfNeeded();
  if (Res != PI_SUCCESS) {
    return Res;
  }

  // Filter available devices based on input DeviceType.
  std::vector<pi_device> MatchedDevices;
  std::shared_lock<pi_shared_mutex> Lock(Platform->PiDevicesCacheMutex);
  for (auto &D : Platform->PiDevicesCache) {
    // Only ever return root-devices from piDevicesGet, but the
    // devices cache also keeps sub-devices.
    if (D->isSubDevice())
      continue;

    bool Matched = false;
    switch (DeviceType) {
    case PI_DEVICE_TYPE_ALL:
      Matched = true;
      break;
    case PI_DEVICE_TYPE_GPU:
    case PI_DEVICE_TYPE_DEFAULT:
      Matched = (D->ZeDeviceProperties->type == ZE_DEVICE_TYPE_GPU);
      break;
    case PI_DEVICE_TYPE_CPU:
      Matched = (D->ZeDeviceProperties->type == ZE_DEVICE_TYPE_CPU);
      break;
    case PI_DEVICE_TYPE_ACC:
      Matched = (D->ZeDeviceProperties->type == ZE_DEVICE_TYPE_MCA ||
                 D->ZeDeviceProperties->type == ZE_DEVICE_TYPE_FPGA);
      break;
    default:
      Matched = false;
      zePrint("Unknown device type");
      break;
    }
    if (Matched)
      MatchedDevices.push_back(D.get());
  }

  uint32_t ZeDeviceCount = MatchedDevices.size();

  if (NumDevices)
    *NumDevices = ZeDeviceCount;

  if (NumEntries == 0) {
    // Devices should be nullptr when querying the number of devices.
    PI_ASSERT(Devices == nullptr, PI_ERROR_INVALID_VALUE);
    return PI_SUCCESS;
  }

  // Return the devices from the cache.
  if (Devices) {
    PI_ASSERT(NumEntries <= ZeDeviceCount, PI_ERROR_INVALID_DEVICE);
    std::copy_n(MatchedDevices.begin(), NumEntries, Devices);
  }

  return PI_SUCCESS;
}

// Check the device cache and load it if necessary.
pi_result _pi_platform::populateDeviceCacheIfNeeded() {
  std::scoped_lock<pi_shared_mutex> Lock(PiDevicesCacheMutex);

  if (DeviceCachePopulated) {
    return PI_SUCCESS;
  }

  uint32_t ZeDeviceCount = 0;
  ZE_CALL(zeDeviceGet, (ZeDriver, &ZeDeviceCount, nullptr));

  try {
    std::vector<ze_device_handle_t> ZeDevices(ZeDeviceCount);
    ZE_CALL(zeDeviceGet, (ZeDriver, &ZeDeviceCount, ZeDevices.data()));

    for (uint32_t I = 0; I < ZeDeviceCount; ++I) {
      std::unique_ptr<_pi_device> Device(new _pi_device(ZeDevices[I], this));
      pi_result Result = Device->initialize();
      if (Result != PI_SUCCESS) {
        return Result;
      }

      // Additionally we need to cache all sub-devices too, such that they
      // are readily visible to the piextDeviceCreateWithNativeHandle.
      //
      pi_uint32 SubDevicesCount = 0;
      ZE_CALL(zeDeviceGetSubDevices,
              (Device->ZeDevice, &SubDevicesCount, nullptr));

      auto ZeSubdevices = new ze_device_handle_t[SubDevicesCount];
      ZE_CALL(zeDeviceGetSubDevices,
              (Device->ZeDevice, &SubDevicesCount, ZeSubdevices));

      // Wrap the Level Zero sub-devices into PI sub-devices, and add them to
      // cache.
      for (uint32_t I = 0; I < SubDevicesCount; ++I) {
        std::unique_ptr<_pi_device> PiSubDevice(
            new _pi_device(ZeSubdevices[I], this, Device.get()));
        pi_result Result = PiSubDevice->initialize();
        if (Result != PI_SUCCESS) {
          delete[] ZeSubdevices;
          return Result;
        }

        // collect all the ordinals for the sub-sub-devices
        std::vector<int> Ordinals;

        uint32_t numQueueGroups = 0;
        ZE_CALL(zeDeviceGetCommandQueueGroupProperties,
                (PiSubDevice->ZeDevice, &numQueueGroups, nullptr));
        if (numQueueGroups == 0) {
          return PI_ERROR_UNKNOWN;
        }
        std::vector<ze_command_queue_group_properties_t> QueueGroupProperties(
            numQueueGroups);
        ZE_CALL(zeDeviceGetCommandQueueGroupProperties,
                (PiSubDevice->ZeDevice, &numQueueGroups,
                 QueueGroupProperties.data()));

        for (uint32_t i = 0; i < numQueueGroups; i++) {
          if (QueueGroupProperties[i].flags &
                  ZE_COMMAND_QUEUE_GROUP_PROPERTY_FLAG_COMPUTE &&
              QueueGroupProperties[i].numQueues > 1) {
            Ordinals.push_back(i);
          }
        }

        // If isn't PVC, then submissions to different CCS can be executed on
        // the same EUs still, so we cannot treat them as sub-sub-devices.
        if (PiSubDevice->isPVC() || ExposeCSliceInAffinityPartitioning) {
          // Create PI sub-sub-devices with the sub-device for all the ordinals.
          // Each {ordinal, index} points to a specific CCS which constructs
          // a sub-sub-device at this point.
          //
          // FIXME: Level Zero creates multiple PiDevices for a single physical
          // device when sub-device is partitioned into sub-sub-devices.
          // Sub-sub-device is technically a command queue and we should not
          // build program for each command queue. PiDevice is probably not the
          // right abstraction for a Level Zero command queue.
          for (uint32_t J = 0; J < Ordinals.size(); ++J) {
            for (uint32_t K = 0;
                 K < QueueGroupProperties[Ordinals[J]].numQueues; ++K) {
              std::unique_ptr<_pi_device> PiSubSubDevice(
                  new _pi_device(ZeSubdevices[I], this, PiSubDevice.get()));
              pi_result Result = PiSubSubDevice->initialize(Ordinals[J], K);
              if (Result != PI_SUCCESS) {
                return Result;
              }

              // save pointers to sub-sub-devices for quick retrieval in the
              // future.
              PiSubDevice->SubDevices.push_back(PiSubSubDevice.get());
              PiDevicesCache.push_back(std::move(PiSubSubDevice));
            }
          }
        }

        // save pointers to sub-devices for quick retrieval in the future.
        Device->SubDevices.push_back(PiSubDevice.get());
        PiDevicesCache.push_back(std::move(PiSubDevice));
      }
      delete[] ZeSubdevices;

      // Save the root device in the cache for future uses.
      PiDevicesCache.push_back(std::move(Device));
    }
  } catch (const std::bad_alloc &) {
    return PI_ERROR_OUT_OF_HOST_MEMORY;
  } catch (...) {
    return PI_ERROR_UNKNOWN;
  }
  DeviceCachePopulated = true;
  return PI_SUCCESS;
}

pi_result piDeviceRetain(pi_device Device) {
  PI_ASSERT(Device, PI_ERROR_INVALID_DEVICE);

  // The root-device ref-count remains unchanged (always 1).
  if (Device->isSubDevice()) {
    Device->RefCount.increment();
  }
  return PI_SUCCESS;
}

pi_result piDeviceRelease(pi_device Device) {
  PI_ASSERT(Device, PI_ERROR_INVALID_DEVICE);

  // Root devices are destroyed during the piTearDown process.
  if (Device->isSubDevice()) {
    if (Device->RefCount.decrementAndTest()) {
      delete Device;
    }
  }

  return PI_SUCCESS;
}

pi_result piDeviceGetInfo(pi_device Device, pi_device_info ParamName,
                          size_t ParamValueSize, void *ParamValue,
                          size_t *ParamValueSizeRet) {

  PI_ASSERT(Device, PI_ERROR_INVALID_DEVICE);

  ze_device_handle_t ZeDevice = Device->ZeDevice;

  ReturnHelper ReturnValue(ParamValueSize, ParamValue, ParamValueSizeRet);

  switch (ParamName) {
  case PI_DEVICE_INFO_TYPE: {
    switch (Device->ZeDeviceProperties->type) {
    case ZE_DEVICE_TYPE_GPU:
      return ReturnValue(PI_DEVICE_TYPE_GPU);
    case ZE_DEVICE_TYPE_CPU:
      return ReturnValue(PI_DEVICE_TYPE_CPU);
    case ZE_DEVICE_TYPE_MCA:
    case ZE_DEVICE_TYPE_FPGA:
      return ReturnValue(PI_DEVICE_TYPE_ACC);
    default:
      zePrint("This device type is not supported\n");
      return PI_ERROR_INVALID_VALUE;
    }
  }
  case PI_DEVICE_INFO_PARENT_DEVICE:
    return ReturnValue(Device->RootDevice);
  case PI_DEVICE_INFO_PLATFORM:
    return ReturnValue(Device->Platform);
  case PI_DEVICE_INFO_VENDOR_ID:
    return ReturnValue(pi_uint32{Device->ZeDeviceProperties->vendorId});
  case PI_DEVICE_INFO_UUID:
    // Intel extension for device UUID. This returns the UUID as
    // std::array<std::byte, 16>. For details about this extension,
    // see sycl/doc/extensions/supported/sycl_ext_intel_device_info.md.
    return ReturnValue(Device->ZeDeviceProperties->uuid.id);
  case PI_DEVICE_INFO_ATOMIC_64:
    return ReturnValue(pi_bool{Device->ZeDeviceModuleProperties->flags &
                               ZE_DEVICE_MODULE_FLAG_INT64_ATOMICS});
  case PI_DEVICE_INFO_EXTENSIONS: {
    // Convention adopted from OpenCL:
    //     "Returns a space separated list of extension names (the extension
    // names themselves do not contain any spaces) supported by the device."
    //
    // TODO: Use proper mechanism to get this information from Level Zero after
    // it is added to Level Zero.
    // Hardcoding the few we know are supported by the current hardware.
    //
    //
    std::string SupportedExtensions;

    // cl_khr_il_program - OpenCL 2.0 KHR extension for SPIR-V support. Core
    //   feature in >OpenCL 2.1
    // cl_khr_subgroups - Extension adds support for implementation-controlled
    //   subgroups.
    // cl_intel_subgroups - Extension adds subgroup features, defined by Intel.
    // cl_intel_subgroups_short - Extension adds subgroup functions described in
    //   the cl_intel_subgroups extension to support 16-bit integer data types
    //   for performance.
    // cl_intel_required_subgroup_size - Extension to allow programmers to
    //   optionally specify the required subgroup size for a kernel function.
    // cl_khr_fp16 - Optional half floating-point support.
    // cl_khr_fp64 - Support for double floating-point precision.
    // cl_khr_int64_base_atomics, cl_khr_int64_extended_atomics - Optional
    //   extensions that implement atomic operations on 64-bit signed and
    //   unsigned integers to locations in __global and __local memory.
    // cl_khr_3d_image_writes - Extension to enable writes to 3D image memory
    //   objects.
    //
    // Hardcoding some extensions we know are supported by all Level Zero
    // devices.
    SupportedExtensions += (ZE_SUPPORTED_EXTENSIONS);
    if (Device->ZeDeviceModuleProperties->flags & ZE_DEVICE_MODULE_FLAG_FP16)
      SupportedExtensions += ("cl_khr_fp16 ");
    if (Device->ZeDeviceModuleProperties->flags & ZE_DEVICE_MODULE_FLAG_FP64)
      SupportedExtensions += ("cl_khr_fp64 ");
    if (Device->ZeDeviceModuleProperties->flags &
        ZE_DEVICE_MODULE_FLAG_INT64_ATOMICS)
      // int64AtomicsSupported indicates support for both.
      SupportedExtensions +=
          ("cl_khr_int64_base_atomics cl_khr_int64_extended_atomics ");
    if (Device->ZeDeviceImageProperties->maxImageDims3D > 0)
      // Supports reading and writing of images.
      SupportedExtensions += ("cl_khr_3d_image_writes ");

    // L0 does not tell us if bfloat16 is supported.
    // For now, assume ATS and PVC support it.
    // TODO: change the way we detect bfloat16 support.
    if ((Device->ZeDeviceProperties->deviceId & 0xfff) == 0x201 ||
        (Device->ZeDeviceProperties->deviceId & 0xff0) == 0xbd0)
      SupportedExtensions += ("cl_intel_bfloat16_conversions ");

    return ReturnValue(SupportedExtensions.c_str());
  }
  case PI_DEVICE_INFO_NAME:
    return ReturnValue(Device->ZeDeviceProperties->name);
  // zeModuleCreate allows using root device module for sub-devices:
  // > The application must only use the module for the device, or its
  // > sub-devices, which was provided during creation.
  case PI_DEVICE_INFO_BUILD_ON_SUBDEVICE:
    return ReturnValue(PI_FALSE);
  case PI_DEVICE_INFO_COMPILER_AVAILABLE:
    return ReturnValue(pi_bool{1});
  case PI_DEVICE_INFO_LINKER_AVAILABLE:
    return ReturnValue(pi_bool{1});
  case PI_DEVICE_INFO_MAX_COMPUTE_UNITS: {
    pi_uint32 MaxComputeUnits =
        Device->ZeDeviceProperties->numEUsPerSubslice *
        Device->ZeDeviceProperties->numSubslicesPerSlice *
        Device->ZeDeviceProperties->numSlices;

    bool RepresentsCSlice =
        Device->QueueGroup[_pi_queue::queue_type::Compute].ZeIndex >= 0;
    if (RepresentsCSlice)
      MaxComputeUnits /= Device->RootDevice->SubDevices.size();

    return ReturnValue(pi_uint32{MaxComputeUnits});
  }
  case PI_DEVICE_INFO_MAX_WORK_ITEM_DIMENSIONS:
    // Level Zero spec defines only three dimensions
    return ReturnValue(pi_uint32{3});
  case PI_DEVICE_INFO_MAX_WORK_GROUP_SIZE:
    return ReturnValue(
        pi_uint64{Device->ZeDeviceComputeProperties->maxTotalGroupSize});
  case PI_DEVICE_INFO_MAX_WORK_ITEM_SIZES: {
    struct {
      size_t Arr[3];
    } MaxGroupSize = {{Device->ZeDeviceComputeProperties->maxGroupSizeX,
                       Device->ZeDeviceComputeProperties->maxGroupSizeY,
                       Device->ZeDeviceComputeProperties->maxGroupSizeZ}};
    return ReturnValue(MaxGroupSize);
  }
  case PI_EXT_ONEAPI_DEVICE_INFO_MAX_WORK_GROUPS_3D: {
    struct {
      size_t Arr[3];
    } MaxGroupCounts = {{Device->ZeDeviceComputeProperties->maxGroupCountX,
                         Device->ZeDeviceComputeProperties->maxGroupCountY,
                         Device->ZeDeviceComputeProperties->maxGroupCountZ}};
    return ReturnValue(MaxGroupCounts);
  }
  case PI_DEVICE_INFO_MAX_CLOCK_FREQUENCY:
    return ReturnValue(pi_uint32{Device->ZeDeviceProperties->coreClockRate});
  case PI_DEVICE_INFO_ADDRESS_BITS: {
    // TODO: To confirm with spec.
    return ReturnValue(pi_uint32{64});
  }
  case PI_DEVICE_INFO_MAX_MEM_ALLOC_SIZE:
    return ReturnValue(pi_uint64{Device->ZeDeviceProperties->maxMemAllocSize});
  case PI_DEVICE_INFO_GLOBAL_MEM_SIZE: {
    uint64_t GlobalMemSize = 0;
    for (uint32_t I = 0; I < Device->ZeDeviceMemoryProperties->size(); I++) {
      GlobalMemSize +=
          (*Device->ZeDeviceMemoryProperties.operator->())[I].totalSize;
    }
    return ReturnValue(pi_uint64{GlobalMemSize});
  }
  case PI_DEVICE_INFO_LOCAL_MEM_SIZE:
    return ReturnValue(
        pi_uint64{Device->ZeDeviceComputeProperties->maxSharedLocalMemory});
  case PI_DEVICE_INFO_IMAGE_SUPPORT:
    return ReturnValue(
        pi_bool{Device->ZeDeviceImageProperties->maxImageDims1D > 0});
  case PI_DEVICE_INFO_HOST_UNIFIED_MEMORY:
    return ReturnValue(pi_bool{(Device->ZeDeviceProperties->flags &
                                ZE_DEVICE_PROPERTY_FLAG_INTEGRATED) != 0});
  case PI_DEVICE_INFO_AVAILABLE:
    return ReturnValue(pi_bool{ZeDevice ? true : false});
  case PI_DEVICE_INFO_VENDOR:
    // TODO: Level-Zero does not return vendor's name at the moment
    // only the ID.
    return ReturnValue("Intel(R) Corporation");
  case PI_DEVICE_INFO_DRIVER_VERSION:
    return ReturnValue(Device->Platform->ZeDriverVersion.c_str());
  case PI_DEVICE_INFO_VERSION:
    return ReturnValue(Device->Platform->ZeDriverApiVersion.c_str());
  case PI_DEVICE_INFO_PARTITION_MAX_SUB_DEVICES: {
    pi_result Res = Device->Platform->populateDeviceCacheIfNeeded();
    if (Res != PI_SUCCESS) {
      return Res;
    }
    return ReturnValue(pi_uint32{(unsigned int)(Device->SubDevices.size())});
  }
  case PI_DEVICE_INFO_REFERENCE_COUNT:
    return ReturnValue(pi_uint32{Device->RefCount.load()});
  case PI_DEVICE_INFO_PARTITION_PROPERTIES: {
    // SYCL spec says: if this SYCL device cannot be partitioned into at least
    // two sub devices then the returned vector must be empty.
    pi_result Res = Device->Platform->populateDeviceCacheIfNeeded();
    if (Res != PI_SUCCESS) {
      return Res;
    }

    uint32_t ZeSubDeviceCount = Device->SubDevices.size();
    if (ZeSubDeviceCount < 2) {
      return ReturnValue(pi_device_partition_property{0});
    }
    bool PartitionedByCSlice = Device->SubDevices[0]->isCCS();

    auto ReturnHelper = [&](auto... Partitions) {
      struct {
        pi_device_partition_property Arr[sizeof...(Partitions) + 1];
      } PartitionProperties = {{Partitions..., 0}};
      return ReturnValue(PartitionProperties);
    };

    if (ExposeCSliceInAffinityPartitioning) {
      if (PartitionedByCSlice)
        return ReturnHelper(PI_EXT_INTEL_DEVICE_PARTITION_BY_CSLICE,
                            PI_DEVICE_PARTITION_BY_AFFINITY_DOMAIN);

      else
        return ReturnHelper(PI_DEVICE_PARTITION_BY_AFFINITY_DOMAIN);
    } else {
      return ReturnHelper(PartitionedByCSlice
                              ? PI_EXT_INTEL_DEVICE_PARTITION_BY_CSLICE
                              : PI_DEVICE_PARTITION_BY_AFFINITY_DOMAIN);
    }
  }
  case PI_DEVICE_INFO_PARTITION_AFFINITY_DOMAIN:
    return ReturnValue(pi_device_affinity_domain{
        PI_DEVICE_AFFINITY_DOMAIN_NUMA |
        PI_DEVICE_AFFINITY_DOMAIN_NEXT_PARTITIONABLE});
  case PI_DEVICE_INFO_PARTITION_TYPE: {
    // For root-device there is no partitioning to report.
    if (!Device->isSubDevice())
      return ReturnValue(pi_device_partition_property{0});

    if (Device->isCCS()) {
      struct {
        pi_device_partition_property Arr[2];
      } PartitionProperties = {{PI_EXT_INTEL_DEVICE_PARTITION_BY_CSLICE, 0}};
      return ReturnValue(PartitionProperties);
    }

    struct {
      pi_device_partition_property Arr[3];
    } PartitionProperties = {{PI_DEVICE_PARTITION_BY_AFFINITY_DOMAIN,
                              PI_DEVICE_AFFINITY_DOMAIN_NEXT_PARTITIONABLE, 0}};
    return ReturnValue(PartitionProperties);
  }

    // Everything under here is not supported yet

  case PI_DEVICE_INFO_OPENCL_C_VERSION:
    return ReturnValue("");
  case PI_DEVICE_INFO_PREFERRED_INTEROP_USER_SYNC:
    return ReturnValue(pi_bool{true});
  case PI_DEVICE_INFO_PRINTF_BUFFER_SIZE:
    return ReturnValue(
        size_t{Device->ZeDeviceModuleProperties->printfBufferSize});
  case PI_DEVICE_INFO_PROFILE:
    return ReturnValue("FULL_PROFILE");
  case PI_DEVICE_INFO_BUILT_IN_KERNELS:
    // TODO: To find out correct value
    return ReturnValue("");
  case PI_DEVICE_INFO_QUEUE_PROPERTIES:
    return ReturnValue(
        pi_queue_properties{PI_QUEUE_FLAG_OUT_OF_ORDER_EXEC_MODE_ENABLE |
                            PI_QUEUE_FLAG_PROFILING_ENABLE});
  case PI_DEVICE_INFO_EXECUTION_CAPABILITIES:
    return ReturnValue(
        pi_device_exec_capabilities{PI_DEVICE_EXEC_CAPABILITIES_NATIVE_KERNEL});
  case PI_DEVICE_INFO_ENDIAN_LITTLE:
    return ReturnValue(pi_bool{true});
  case PI_DEVICE_INFO_ERROR_CORRECTION_SUPPORT:
    return ReturnValue(pi_bool{Device->ZeDeviceProperties->flags &
                               ZE_DEVICE_PROPERTY_FLAG_ECC});
  case PI_DEVICE_INFO_PROFILING_TIMER_RESOLUTION:
    return ReturnValue(size_t{Device->ZeDeviceProperties->timerResolution});
  case PI_DEVICE_INFO_LOCAL_MEM_TYPE:
    return ReturnValue(PI_DEVICE_LOCAL_MEM_TYPE_LOCAL);
  case PI_DEVICE_INFO_MAX_CONSTANT_ARGS:
    return ReturnValue(pi_uint32{64});
  case PI_DEVICE_INFO_MAX_CONSTANT_BUFFER_SIZE:
    return ReturnValue(
        pi_uint64{Device->ZeDeviceImageProperties->maxImageBufferSize});
  case PI_DEVICE_INFO_GLOBAL_MEM_CACHE_TYPE:
    return ReturnValue(PI_DEVICE_MEM_CACHE_TYPE_READ_WRITE_CACHE);
  case PI_DEVICE_INFO_GLOBAL_MEM_CACHELINE_SIZE:
    return ReturnValue(
        // TODO[1.0]: how to query cache line-size?
        pi_uint32{1});
  case PI_DEVICE_INFO_GLOBAL_MEM_CACHE_SIZE:
    return ReturnValue(pi_uint64{Device->ZeDeviceCacheProperties->cacheSize});
  case PI_DEVICE_INFO_MAX_PARAMETER_SIZE:
    return ReturnValue(
        size_t{Device->ZeDeviceModuleProperties->maxArgumentsSize});
  case PI_DEVICE_INFO_MEM_BASE_ADDR_ALIGN:
    // SYCL/OpenCL spec is vague on what this means exactly, but seems to
    // be for "alignment requirement (in bits) for sub-buffer offsets."
    // An OpenCL implementation returns 8*128, but Level Zero can do just 8,
    // meaning unaligned access for values of types larger than 8 bits.
    return ReturnValue(pi_uint32{8});
  case PI_DEVICE_INFO_MAX_SAMPLERS:
    return ReturnValue(pi_uint32{Device->ZeDeviceImageProperties->maxSamplers});
  case PI_DEVICE_INFO_MAX_READ_IMAGE_ARGS:
    return ReturnValue(
        pi_uint32{Device->ZeDeviceImageProperties->maxReadImageArgs});
  case PI_DEVICE_INFO_MAX_WRITE_IMAGE_ARGS:
    return ReturnValue(
        pi_uint32{Device->ZeDeviceImageProperties->maxWriteImageArgs});
  case PI_DEVICE_INFO_SINGLE_FP_CONFIG: {
    uint64_t SingleFPValue = 0;
    ze_device_fp_flags_t ZeSingleFPCapabilities =
        Device->ZeDeviceModuleProperties->fp32flags;
    if (ZE_DEVICE_FP_FLAG_DENORM & ZeSingleFPCapabilities) {
      SingleFPValue |= PI_FP_DENORM;
    }
    if (ZE_DEVICE_FP_FLAG_INF_NAN & ZeSingleFPCapabilities) {
      SingleFPValue |= PI_FP_INF_NAN;
    }
    if (ZE_DEVICE_FP_FLAG_ROUND_TO_NEAREST & ZeSingleFPCapabilities) {
      SingleFPValue |= PI_FP_ROUND_TO_NEAREST;
    }
    if (ZE_DEVICE_FP_FLAG_ROUND_TO_ZERO & ZeSingleFPCapabilities) {
      SingleFPValue |= PI_FP_ROUND_TO_ZERO;
    }
    if (ZE_DEVICE_FP_FLAG_ROUND_TO_INF & ZeSingleFPCapabilities) {
      SingleFPValue |= PI_FP_ROUND_TO_INF;
    }
    if (ZE_DEVICE_FP_FLAG_FMA & ZeSingleFPCapabilities) {
      SingleFPValue |= PI_FP_FMA;
    }
    if (ZE_DEVICE_FP_FLAG_ROUNDED_DIVIDE_SQRT & ZeSingleFPCapabilities) {
      SingleFPValue |= PI_FP_CORRECTLY_ROUNDED_DIVIDE_SQRT;
    }
    return ReturnValue(pi_uint64{SingleFPValue});
  }
  case PI_DEVICE_INFO_HALF_FP_CONFIG: {
    uint64_t HalfFPValue = 0;
    ze_device_fp_flags_t ZeHalfFPCapabilities =
        Device->ZeDeviceModuleProperties->fp16flags;
    if (ZE_DEVICE_FP_FLAG_DENORM & ZeHalfFPCapabilities) {
      HalfFPValue |= PI_FP_DENORM;
    }
    if (ZE_DEVICE_FP_FLAG_INF_NAN & ZeHalfFPCapabilities) {
      HalfFPValue |= PI_FP_INF_NAN;
    }
    if (ZE_DEVICE_FP_FLAG_ROUND_TO_NEAREST & ZeHalfFPCapabilities) {
      HalfFPValue |= PI_FP_ROUND_TO_NEAREST;
    }
    if (ZE_DEVICE_FP_FLAG_ROUND_TO_ZERO & ZeHalfFPCapabilities) {
      HalfFPValue |= PI_FP_ROUND_TO_ZERO;
    }
    if (ZE_DEVICE_FP_FLAG_ROUND_TO_INF & ZeHalfFPCapabilities) {
      HalfFPValue |= PI_FP_ROUND_TO_INF;
    }
    if (ZE_DEVICE_FP_FLAG_FMA & ZeHalfFPCapabilities) {
      HalfFPValue |= PI_FP_FMA;
    }
    if (ZE_DEVICE_FP_FLAG_ROUNDED_DIVIDE_SQRT & ZeHalfFPCapabilities) {
      HalfFPValue |= PI_FP_CORRECTLY_ROUNDED_DIVIDE_SQRT;
    }
    return ReturnValue(pi_uint64{HalfFPValue});
  }
  case PI_DEVICE_INFO_DOUBLE_FP_CONFIG: {
    uint64_t DoubleFPValue = 0;
    ze_device_fp_flags_t ZeDoubleFPCapabilities =
        Device->ZeDeviceModuleProperties->fp64flags;
    if (ZE_DEVICE_FP_FLAG_DENORM & ZeDoubleFPCapabilities) {
      DoubleFPValue |= PI_FP_DENORM;
    }
    if (ZE_DEVICE_FP_FLAG_INF_NAN & ZeDoubleFPCapabilities) {
      DoubleFPValue |= PI_FP_INF_NAN;
    }
    if (ZE_DEVICE_FP_FLAG_ROUND_TO_NEAREST & ZeDoubleFPCapabilities) {
      DoubleFPValue |= PI_FP_ROUND_TO_NEAREST;
    }
    if (ZE_DEVICE_FP_FLAG_ROUND_TO_ZERO & ZeDoubleFPCapabilities) {
      DoubleFPValue |= PI_FP_ROUND_TO_ZERO;
    }
    if (ZE_DEVICE_FP_FLAG_ROUND_TO_INF & ZeDoubleFPCapabilities) {
      DoubleFPValue |= PI_FP_ROUND_TO_INF;
    }
    if (ZE_DEVICE_FP_FLAG_FMA & ZeDoubleFPCapabilities) {
      DoubleFPValue |= PI_FP_FMA;
    }
    if (ZE_DEVICE_FP_FLAG_ROUNDED_DIVIDE_SQRT & ZeDoubleFPCapabilities) {
      DoubleFPValue |= PI_FP_CORRECTLY_ROUNDED_DIVIDE_SQRT;
    }
    return ReturnValue(pi_uint64{DoubleFPValue});
  }
  case PI_DEVICE_INFO_IMAGE2D_MAX_WIDTH:
    return ReturnValue(size_t{Device->ZeDeviceImageProperties->maxImageDims2D});
  case PI_DEVICE_INFO_IMAGE2D_MAX_HEIGHT:
    return ReturnValue(size_t{Device->ZeDeviceImageProperties->maxImageDims2D});
  case PI_DEVICE_INFO_IMAGE3D_MAX_WIDTH:
    return ReturnValue(size_t{Device->ZeDeviceImageProperties->maxImageDims3D});
  case PI_DEVICE_INFO_IMAGE3D_MAX_HEIGHT:
    return ReturnValue(size_t{Device->ZeDeviceImageProperties->maxImageDims3D});
  case PI_DEVICE_INFO_IMAGE3D_MAX_DEPTH:
    return ReturnValue(size_t{Device->ZeDeviceImageProperties->maxImageDims3D});
  case PI_DEVICE_INFO_IMAGE_MAX_BUFFER_SIZE:
    return ReturnValue(
        size_t{Device->ZeDeviceImageProperties->maxImageBufferSize});
  case PI_DEVICE_INFO_IMAGE_MAX_ARRAY_SIZE:
    return ReturnValue(
        size_t{Device->ZeDeviceImageProperties->maxImageArraySlices});
  // Handle SIMD widths.
  // TODO: can we do better than this?
  case PI_DEVICE_INFO_NATIVE_VECTOR_WIDTH_CHAR:
  case PI_DEVICE_INFO_PREFERRED_VECTOR_WIDTH_CHAR:
    return ReturnValue(Device->ZeDeviceProperties->physicalEUSimdWidth / 1);
  case PI_DEVICE_INFO_NATIVE_VECTOR_WIDTH_SHORT:
  case PI_DEVICE_INFO_PREFERRED_VECTOR_WIDTH_SHORT:
    return ReturnValue(Device->ZeDeviceProperties->physicalEUSimdWidth / 2);
  case PI_DEVICE_INFO_NATIVE_VECTOR_WIDTH_INT:
  case PI_DEVICE_INFO_PREFERRED_VECTOR_WIDTH_INT:
    return ReturnValue(Device->ZeDeviceProperties->physicalEUSimdWidth / 4);
  case PI_DEVICE_INFO_NATIVE_VECTOR_WIDTH_LONG:
  case PI_DEVICE_INFO_PREFERRED_VECTOR_WIDTH_LONG:
    return ReturnValue(Device->ZeDeviceProperties->physicalEUSimdWidth / 8);
  case PI_DEVICE_INFO_NATIVE_VECTOR_WIDTH_FLOAT:
  case PI_DEVICE_INFO_PREFERRED_VECTOR_WIDTH_FLOAT:
    return ReturnValue(Device->ZeDeviceProperties->physicalEUSimdWidth / 4);
  case PI_DEVICE_INFO_NATIVE_VECTOR_WIDTH_DOUBLE:
  case PI_DEVICE_INFO_PREFERRED_VECTOR_WIDTH_DOUBLE:
    return ReturnValue(Device->ZeDeviceProperties->physicalEUSimdWidth / 8);
  case PI_DEVICE_INFO_NATIVE_VECTOR_WIDTH_HALF:
  case PI_DEVICE_INFO_PREFERRED_VECTOR_WIDTH_HALF:
    return ReturnValue(Device->ZeDeviceProperties->physicalEUSimdWidth / 2);
  case PI_DEVICE_INFO_MAX_NUM_SUB_GROUPS: {
    // Max_num_sub_Groups = maxTotalGroupSize/min(set of subGroupSizes);
    uint32_t MinSubGroupSize =
        Device->ZeDeviceComputeProperties->subGroupSizes[0];
    for (uint32_t I = 1;
         I < Device->ZeDeviceComputeProperties->numSubGroupSizes; I++) {
      if (MinSubGroupSize > Device->ZeDeviceComputeProperties->subGroupSizes[I])
        MinSubGroupSize = Device->ZeDeviceComputeProperties->subGroupSizes[I];
    }
    return ReturnValue(Device->ZeDeviceComputeProperties->maxTotalGroupSize /
                       MinSubGroupSize);
  }
  case PI_DEVICE_INFO_SUB_GROUP_INDEPENDENT_FORWARD_PROGRESS: {
    // TODO: Not supported yet. Needs to be updated after support is added.
    return ReturnValue(pi_bool{false});
  }
  case PI_DEVICE_INFO_SUB_GROUP_SIZES_INTEL: {
    // ze_device_compute_properties.subGroupSizes is in uint32_t whereas the
    // expected return is size_t datatype. size_t can be 8 bytes of data.
    return getInfoArray<uint32_t, size_t>(
        Device->ZeDeviceComputeProperties->numSubGroupSizes, ParamValueSize,
        ParamValue, ParamValueSizeRet,
        Device->ZeDeviceComputeProperties->subGroupSizes);
  }
  case PI_DEVICE_INFO_IL_VERSION: {
    // Set to a space separated list of IL version strings of the form
    // <IL_Prefix>_<Major_version>.<Minor_version>.
    // "SPIR-V" is a required IL prefix when cl_khr_il_progam extension is
    // reported.
    uint32_t SpirvVersion =
        Device->ZeDeviceModuleProperties->spirvVersionSupported;
    uint32_t SpirvVersionMajor = ZE_MAJOR_VERSION(SpirvVersion);
    uint32_t SpirvVersionMinor = ZE_MINOR_VERSION(SpirvVersion);

    char SpirvVersionString[50];
    int Len = sprintf(SpirvVersionString, "SPIR-V_%d.%d ", SpirvVersionMajor,
                      SpirvVersionMinor);
    // returned string to contain only len number of characters.
    std::string ILVersion(SpirvVersionString, Len);
    return ReturnValue(ILVersion.c_str());
  }
  case PI_DEVICE_INFO_USM_HOST_SUPPORT:
  case PI_DEVICE_INFO_USM_DEVICE_SUPPORT:
  case PI_DEVICE_INFO_USM_SINGLE_SHARED_SUPPORT:
  case PI_DEVICE_INFO_USM_CROSS_SHARED_SUPPORT:
  case PI_DEVICE_INFO_USM_SYSTEM_SHARED_SUPPORT: {
    auto MapCaps = [](const ze_memory_access_cap_flags_t &ZeCapabilities) {
      pi_uint64 Capabilities = 0;
      if (ZeCapabilities & ZE_MEMORY_ACCESS_CAP_FLAG_RW)
        Capabilities |= PI_USM_ACCESS;
      if (ZeCapabilities & ZE_MEMORY_ACCESS_CAP_FLAG_ATOMIC)
        Capabilities |= PI_USM_ATOMIC_ACCESS;
      if (ZeCapabilities & ZE_MEMORY_ACCESS_CAP_FLAG_CONCURRENT)
        Capabilities |= PI_USM_CONCURRENT_ACCESS;
      if (ZeCapabilities & ZE_MEMORY_ACCESS_CAP_FLAG_CONCURRENT_ATOMIC)
        Capabilities |= PI_USM_CONCURRENT_ATOMIC_ACCESS;
      return Capabilities;
    };
    auto &Props = Device->ZeDeviceMemoryAccessProperties;
    switch (ParamName) {
    case PI_DEVICE_INFO_USM_HOST_SUPPORT:
      return ReturnValue(MapCaps(Props->hostAllocCapabilities));
    case PI_DEVICE_INFO_USM_DEVICE_SUPPORT:
      return ReturnValue(MapCaps(Props->deviceAllocCapabilities));
    case PI_DEVICE_INFO_USM_SINGLE_SHARED_SUPPORT:
      return ReturnValue(MapCaps(Props->sharedSingleDeviceAllocCapabilities));
    case PI_DEVICE_INFO_USM_CROSS_SHARED_SUPPORT:
      return ReturnValue(MapCaps(Props->sharedCrossDeviceAllocCapabilities));
    case PI_DEVICE_INFO_USM_SYSTEM_SHARED_SUPPORT:
      return ReturnValue(MapCaps(Props->sharedSystemAllocCapabilities));
    default:
      die("piDeviceGetInfo: enexpected ParamName.");
    }
  }

    // intel extensions for GPU information
  case PI_DEVICE_INFO_DEVICE_ID:
    return ReturnValue(pi_uint32{Device->ZeDeviceProperties->deviceId});
  case PI_DEVICE_INFO_PCI_ADDRESS: {
    if (getenv("ZES_ENABLE_SYSMAN") == nullptr) {
      zePrint("Set SYCL_ENABLE_PCI=1 to obtain PCI data.\n");
      return PI_ERROR_INVALID_VALUE;
    }
    ZesStruct<zes_pci_properties_t> ZeDevicePciProperties;
    ZE_CALL(zesDevicePciGetProperties, (ZeDevice, &ZeDevicePciProperties));
    constexpr size_t AddressBufferSize = 13;
    char AddressBuffer[AddressBufferSize];
    std::snprintf(AddressBuffer, AddressBufferSize, "%04x:%02x:%02x.%01x",
                  ZeDevicePciProperties.address.domain,
                  ZeDevicePciProperties.address.bus,
                  ZeDevicePciProperties.address.device,
                  ZeDevicePciProperties.address.function);
    return ReturnValue(AddressBuffer);
  }

  case PI_EXT_INTEL_DEVICE_INFO_FREE_MEMORY: {
    if (getenv("ZES_ENABLE_SYSMAN") == nullptr) {
      setErrorMessage("Set ZES_ENABLE_SYSMAN=1 to obtain free memory",
                      PI_SUCCESS);
      return PI_ERROR_PLUGIN_SPECIFIC_ERROR;
    }
    // Only report device memory which zeMemAllocDevice can allocate from.
    // Currently this is only the one enumerated with ordinal 0.
    uint64_t FreeMemory = 0;
    uint32_t MemCount = 1;
    zes_mem_handle_t ZesMemHandle;
    ZE_CALL(zesDeviceEnumMemoryModules, (ZeDevice, &MemCount, &ZesMemHandle));
    if (MemCount != 0) {
      ZesStruct<zes_mem_properties_t> ZeMemProperties;
      ZE_CALL(zesMemoryGetProperties, (ZesMemHandle, &ZeMemProperties));
      ZesStruct<zes_mem_state_t> ZeMemState;
      ZE_CALL(zesMemoryGetState, (ZesMemHandle, &ZeMemState));
      FreeMemory += ZeMemState.free;
    }
    return ReturnValue(FreeMemory);
  }
  case PI_EXT_INTEL_DEVICE_INFO_MEMORY_CLOCK_RATE: {
    // If there are not any memory modules then return 0.
    if (Device->ZeDeviceMemoryProperties->empty())
      return ReturnValue(pi_uint32{0});

    // If there are multiple memory modules on the device then we have to report
    // the value of the slowest memory.
    auto Comp = [](const ze_device_memory_properties_t &A,
                   const ze_device_memory_properties_t &B) -> bool {
      return A.maxClockRate < B.maxClockRate;
    };
    auto MinIt =
        std::min_element(Device->ZeDeviceMemoryProperties->begin(),
                         Device->ZeDeviceMemoryProperties->end(), Comp);
    return ReturnValue(pi_uint32{MinIt->maxClockRate});
  }
  case PI_EXT_INTEL_DEVICE_INFO_MEMORY_BUS_WIDTH: {
    // If there are not any memory modules then return 0.
    if (Device->ZeDeviceMemoryProperties->empty())
      return ReturnValue(pi_uint32{0});

    // If there are multiple memory modules on the device then we have to report
    // the value of the slowest memory.
    auto Comp = [](const ze_device_memory_properties_t &A,
                   const ze_device_memory_properties_t &B) -> bool {
      return A.maxBusWidth < B.maxBusWidth;
    };
    auto MinIt =
        std::min_element(Device->ZeDeviceMemoryProperties->begin(),
                         Device->ZeDeviceMemoryProperties->end(), Comp);
    return ReturnValue(pi_uint32{MinIt->maxBusWidth});
  }
  case PI_EXT_INTEL_DEVICE_INFO_MAX_COMPUTE_QUEUE_INDICES: {
    if (Device->QueueGroup[_pi_queue::queue_type::Compute].ZeIndex >= 0)
      // Sub-sub-device represents a particular compute index already.
      return ReturnValue(pi_int32{1});

    auto ZeDeviceNumIndices = Device->QueueGroup[_pi_queue::queue_type::Compute]
                                  .ZeProperties.numQueues;
    return ReturnValue(pi_cast<pi_int32>(ZeDeviceNumIndices));
  }
  case PI_DEVICE_INFO_GPU_EU_COUNT: {
    pi_uint32 count = Device->ZeDeviceProperties->numEUsPerSubslice *
                      Device->ZeDeviceProperties->numSubslicesPerSlice *
                      Device->ZeDeviceProperties->numSlices;
    return ReturnValue(pi_uint32{count});
  }
  case PI_DEVICE_INFO_GPU_EU_SIMD_WIDTH:
    return ReturnValue(
        pi_uint32{Device->ZeDeviceProperties->physicalEUSimdWidth});
  case PI_DEVICE_INFO_GPU_SLICES:
    return ReturnValue(pi_uint32{Device->ZeDeviceProperties->numSlices});
  case PI_DEVICE_INFO_GPU_SUBSLICES_PER_SLICE:
    return ReturnValue(
        pi_uint32{Device->ZeDeviceProperties->numSubslicesPerSlice});
  case PI_DEVICE_INFO_GPU_EU_COUNT_PER_SUBSLICE:
    return ReturnValue(
        pi_uint32{Device->ZeDeviceProperties->numEUsPerSubslice});
  case PI_DEVICE_INFO_GPU_HW_THREADS_PER_EU:
    return ReturnValue(pi_uint32{Device->ZeDeviceProperties->numThreadsPerEU});
  case PI_DEVICE_INFO_MAX_MEM_BANDWIDTH:
    // currently not supported in level zero runtime
    return PI_ERROR_INVALID_VALUE;
  case PI_EXT_ONEAPI_DEVICE_INFO_BFLOAT16_MATH_FUNCTIONS: {
    // bfloat16 math functions are not yet supported on Intel GPUs.
    return ReturnValue(bool{false});
  }

  // TODO: Implement.
  case PI_DEVICE_INFO_ATOMIC_MEMORY_SCOPE_CAPABILITIES:
  default:
    zePrint("Unsupported ParamName in piGetDeviceInfo\n");
    zePrint("ParamName=%d(0x%x)\n", ParamName, ParamName);
    return PI_ERROR_INVALID_VALUE;
  }

  return PI_SUCCESS;
}

pi_result piDevicePartition(pi_device Device,
                            const pi_device_partition_property *Properties,
                            pi_uint32 NumDevices, pi_device *OutDevices,
                            pi_uint32 *OutNumDevices) {
  PI_ASSERT(Device, PI_ERROR_INVALID_DEVICE);
  // Other partitioning ways are not supported by Level Zero
  if (Properties[0] == PI_DEVICE_PARTITION_BY_AFFINITY_DOMAIN) {
    if ((Properties[1] != PI_DEVICE_AFFINITY_DOMAIN_NEXT_PARTITIONABLE &&
         Properties[1] != PI_DEVICE_AFFINITY_DOMAIN_NUMA))
      return PI_ERROR_INVALID_VALUE;
  } else if (Properties[0] == PI_EXT_INTEL_DEVICE_PARTITION_BY_CSLICE) {
    if (Properties[1] != 0)
      return PI_ERROR_INVALID_VALUE;
  } else {
    return PI_ERROR_INVALID_VALUE;
  }

  // Devices cache is normally created in piDevicesGet but still make
  // sure that cache is populated.
  //
  pi_result Res = Device->Platform->populateDeviceCacheIfNeeded();
  if (Res != PI_SUCCESS) {
    return Res;
  }

  auto EffectiveNumDevices = [&]() -> decltype(Device->SubDevices.size()) {
    if (Device->SubDevices.size() == 0)
      return 0;

    // Sub-Sub-Devices are partitioned by CSlices, not by affinity domain.
    // However, if
    // SYCL_PI_LEVEL_ZERO_EXPOSE_CSLICE_IN_AFFINITY_PARTITIONING overrides that
    // still expose CSlices in partitioning by affinity domain for compatibility
    // reasons.
    if (Properties[0] == PI_DEVICE_PARTITION_BY_AFFINITY_DOMAIN &&
        !ExposeCSliceInAffinityPartitioning) {
      if (Device->isSubDevice())
        return 0;
    }
    if (Properties[0] == PI_EXT_INTEL_DEVICE_PARTITION_BY_CSLICE) {
      // Not a CSlice-based partitioning.
      if (!Device->SubDevices[0]->isCCS())
        return 0;
    }

    return Device->SubDevices.size();
  }();

  if (OutNumDevices) {
    *OutNumDevices = EffectiveNumDevices;
  }

  if (OutDevices) {
    // TODO: Consider support for partitioning to <= total sub-devices.
    // Currently supported partitioning (by affinity domain/numa) would always
    // partition to all sub-devices.
    //
    PI_ASSERT(NumDevices == EffectiveNumDevices, PI_ERROR_INVALID_VALUE);

    for (uint32_t I = 0; I < NumDevices; I++) {
      OutDevices[I] = Device->SubDevices[I];
      // reusing the same pi_device needs to increment the reference count
      PI_CALL(piDeviceRetain(OutDevices[I]));
    }
  }
  return PI_SUCCESS;
}

pi_result
piextDeviceSelectBinary(pi_device Device, // TODO: does this need to be context?
                        pi_device_binary *Binaries, pi_uint32 NumBinaries,
                        pi_uint32 *SelectedBinaryInd) {

  PI_ASSERT(Device, PI_ERROR_INVALID_DEVICE);
  PI_ASSERT(SelectedBinaryInd, PI_ERROR_INVALID_VALUE);
  PI_ASSERT(NumBinaries == 0 || Binaries, PI_ERROR_INVALID_VALUE);

  // TODO: this is a bare-bones implementation for choosing a device image
  // that would be compatible with the targeted device. An AOT-compiled
  // image is preferred over SPIR-V for known devices (i.e. Intel devices)
  // The implementation makes no effort to differentiate between multiple images
  // for the given device, and simply picks the first one compatible.
  //
  // Real implementation will use the same mechanism OpenCL ICD dispatcher
  // uses. Something like:
  //   PI_VALIDATE_HANDLE_RETURN_HANDLE(ctx, PI_ERROR_INVALID_CONTEXT);
  //     return context->dispatch->piextDeviceSelectIR(
  //       ctx, images, num_images, selected_image);
  // where context->dispatch is set to the dispatch table provided by PI
  // plugin for platform/device the ctx was created for.

  // Look for GEN binary, which we known can only be handled by Level-Zero now.
  const char *BinaryTarget = __SYCL_PI_DEVICE_BINARY_TARGET_SPIRV64_GEN;

  // Find the appropriate device image, fallback to spirv if not found
  constexpr pi_uint32 InvalidInd = (std::numeric_limits<pi_uint32>::max)();
  pi_uint32 Spirv = InvalidInd;

  for (pi_uint32 i = 0; i < NumBinaries; ++i) {
    if (strcmp(Binaries[i]->DeviceTargetSpec, BinaryTarget) == 0) {
      *SelectedBinaryInd = i;
      return PI_SUCCESS;
    }
    if (strcmp(Binaries[i]->DeviceTargetSpec,
               __SYCL_PI_DEVICE_BINARY_TARGET_SPIRV64) == 0)
      Spirv = i;
  }
  // Points to a spirv image, if such indeed was found
  if ((*SelectedBinaryInd = Spirv) != InvalidInd)
    return PI_SUCCESS;

  // No image can be loaded for the given device
  return PI_ERROR_INVALID_BINARY;
}

pi_result piextDeviceGetNativeHandle(pi_device Device,
                                     pi_native_handle *NativeHandle) {
  PI_ASSERT(Device, PI_ERROR_INVALID_DEVICE);
  PI_ASSERT(NativeHandle, PI_ERROR_INVALID_VALUE);

  auto ZeDevice = pi_cast<ze_device_handle_t *>(NativeHandle);
  // Extract the Level Zero module handle from the given PI device
  *ZeDevice = Device->ZeDevice;
  return PI_SUCCESS;
}

pi_result piextDeviceCreateWithNativeHandle(pi_native_handle NativeHandle,
                                            pi_platform Platform,
                                            pi_device *Device) {
  PI_ASSERT(Device, PI_ERROR_INVALID_DEVICE);
  PI_ASSERT(NativeHandle, PI_ERROR_INVALID_VALUE);

  auto ZeDevice = pi_cast<ze_device_handle_t>(NativeHandle);

  // The SYCL spec requires that the set of devices must remain fixed for the
  // duration of the application's execution. We assume that we found all of the
  // Level Zero devices when we initialized the platforms/devices cache, so the
  // "NativeHandle" must already be in the cache. If it is not, this must not be
  // a valid Level Zero device.
  //
  // TODO: maybe we should populate cache of platforms if it wasn't already.
  // For now assert that is was populated.
  PI_ASSERT(PiPlatformCachePopulated, PI_ERROR_INVALID_VALUE);
  const std::lock_guard<sycl::detail::SpinLock> Lock{*PiPlatformsCacheMutex};

  pi_device Dev = nullptr;
  for (auto &ThePlatform : *PiPlatformsCache) {
    Dev = ThePlatform->getDeviceFromNativeHandle(ZeDevice);
    if (Dev) {
      // Check that the input Platform, if was given, matches the found one.
      PI_ASSERT(!Platform || Platform == ThePlatform,
                PI_ERROR_INVALID_PLATFORM);
      break;
    }
  }

  if (Dev == nullptr)
    return PI_ERROR_INVALID_VALUE;

  *Device = Dev;
  return PI_SUCCESS;
}

pi_result piContextCreate(const pi_context_properties *Properties,
                          pi_uint32 NumDevices, const pi_device *Devices,
                          void (*PFnNotify)(const char *ErrInfo,
                                            const void *PrivateInfo, size_t CB,
                                            void *UserData),
                          void *UserData, pi_context *RetContext) {
  (void)Properties;
  (void)PFnNotify;
  (void)UserData;
  PI_ASSERT(NumDevices, PI_ERROR_INVALID_VALUE);
  PI_ASSERT(Devices, PI_ERROR_INVALID_DEVICE);
  PI_ASSERT(RetContext, PI_ERROR_INVALID_VALUE);

  pi_platform Platform = (*Devices)->Platform;
  ZeStruct<ze_context_desc_t> ContextDesc;
  ContextDesc.flags = 0;

  ze_context_handle_t ZeContext;
  ZE_CALL(zeContextCreate, (Platform->ZeDriver, &ContextDesc, &ZeContext));
  try {
    *RetContext = new _pi_context(ZeContext, NumDevices, Devices, true);
    (*RetContext)->initialize();
    if (IndirectAccessTrackingEnabled) {
      std::scoped_lock<pi_shared_mutex> Lock(Platform->ContextsMutex);
      Platform->Contexts.push_back(*RetContext);
    }
  } catch (const std::bad_alloc &) {
    return PI_ERROR_OUT_OF_HOST_MEMORY;
  } catch (...) {
    return PI_ERROR_UNKNOWN;
  }

  return PI_SUCCESS;
}

pi_result piContextGetInfo(pi_context Context, pi_context_info ParamName,
                           size_t ParamValueSize, void *ParamValue,
                           size_t *ParamValueSizeRet) {

  PI_ASSERT(Context, PI_ERROR_INVALID_CONTEXT);

  std::shared_lock<pi_shared_mutex> Lock(Context->Mutex);
  ReturnHelper ReturnValue(ParamValueSize, ParamValue, ParamValueSizeRet);
  switch (ParamName) {
  case PI_CONTEXT_INFO_DEVICES:
    return getInfoArray(Context->Devices.size(), ParamValueSize, ParamValue,
                        ParamValueSizeRet, &Context->Devices[0]);
  case PI_CONTEXT_INFO_NUM_DEVICES:
    return ReturnValue(pi_uint32(Context->Devices.size()));
  case PI_CONTEXT_INFO_REFERENCE_COUNT:
    return ReturnValue(pi_uint32{Context->RefCount.load()});
  case PI_EXT_ONEAPI_CONTEXT_INFO_USM_MEMCPY2D_SUPPORT:
    // 2D USM memcpy is supported.
    return ReturnValue(pi_bool{true});
  case PI_EXT_ONEAPI_CONTEXT_INFO_USM_FILL2D_SUPPORT:
  case PI_EXT_ONEAPI_CONTEXT_INFO_USM_MEMSET2D_SUPPORT:
    // 2D USM fill and memset is not supported.
    return ReturnValue(pi_bool{false});
  case PI_CONTEXT_INFO_ATOMIC_MEMORY_SCOPE_CAPABILITIES:
  default:
    // TODO: implement other parameters
    die("piGetContextInfo: unsuppported ParamName.");
  }

  return PI_SUCCESS;
}

// FIXME: Dummy implementation to prevent link fail
pi_result piextContextSetExtendedDeleter(pi_context Context,
                                         pi_context_extended_deleter Function,
                                         void *UserData) {
  (void)Context;
  (void)Function;
  (void)UserData;
  die("piextContextSetExtendedDeleter: not supported");
  return PI_SUCCESS;
}

pi_result piextContextGetNativeHandle(pi_context Context,
                                      pi_native_handle *NativeHandle) {
  PI_ASSERT(Context, PI_ERROR_INVALID_CONTEXT);
  PI_ASSERT(NativeHandle, PI_ERROR_INVALID_VALUE);

  auto ZeContext = pi_cast<ze_context_handle_t *>(NativeHandle);
  // Extract the Level Zero queue handle from the given PI queue
  *ZeContext = Context->ZeContext;
  return PI_SUCCESS;
}

pi_result piextContextCreateWithNativeHandle(pi_native_handle NativeHandle,
                                             pi_uint32 NumDevices,
                                             const pi_device *Devices,
                                             bool OwnNativeHandle,
                                             pi_context *RetContext) {
  PI_ASSERT(NativeHandle, PI_ERROR_INVALID_VALUE);
  PI_ASSERT(Devices, PI_ERROR_INVALID_DEVICE);
  PI_ASSERT(RetContext, PI_ERROR_INVALID_VALUE);
  PI_ASSERT(NumDevices, PI_ERROR_INVALID_VALUE);

  try {
    *RetContext = new _pi_context(pi_cast<ze_context_handle_t>(NativeHandle),
                                  NumDevices, Devices, OwnNativeHandle);
    (*RetContext)->initialize();
  } catch (const std::bad_alloc &) {
    return PI_ERROR_OUT_OF_HOST_MEMORY;
  } catch (...) {
    return PI_ERROR_UNKNOWN;
  }

  return PI_SUCCESS;
}

pi_result piContextRetain(pi_context Context) {

  PI_ASSERT(Context, PI_ERROR_INVALID_CONTEXT);

  Context->RefCount.increment();
  return PI_SUCCESS;
}

// Helper function to release the context, a caller must lock the platform-level
// mutex guarding the container with contexts because the context can be removed
// from the list of tracked contexts.
pi_result ContextReleaseHelper(pi_context Context) {

  PI_ASSERT(Context, PI_ERROR_INVALID_CONTEXT);

  if (!Context->RefCount.decrementAndTest())
    return PI_SUCCESS;

  if (IndirectAccessTrackingEnabled) {
    pi_platform Plt = Context->getPlatform();
    auto &Contexts = Plt->Contexts;
    auto It = std::find(Contexts.begin(), Contexts.end(), Context);
    if (It != Contexts.end())
      Contexts.erase(It);
  }
  ze_context_handle_t DestoryZeContext =
      Context->OwnZeContext ? Context->ZeContext : nullptr;

  // Clean up any live memory associated with Context
  pi_result Result = Context->finalize();

  // We must delete Context first and then destroy zeContext because
  // Context deallocation requires ZeContext in some member deallocation of
  // pi_context.
  delete Context;

  // Destruction of some members of pi_context uses L0 context
  // and therefore it must be valid at that point.
  // Technically it should be placed to the destructor of pi_context
  // but this makes API error handling more complex.
  if (DestoryZeContext)
    ZE_CALL(zeContextDestroy, (DestoryZeContext));

  return Result;
}

pi_result piContextRelease(pi_context Context) {
  pi_platform Plt = Context->getPlatform();
  std::unique_lock<pi_shared_mutex> ContextsLock(Plt->ContextsMutex,
                                                 std::defer_lock);
  if (IndirectAccessTrackingEnabled)
    ContextsLock.lock();

  return ContextReleaseHelper(Context);
}

pi_result piQueueCreate(pi_context Context, pi_device Device,
                        pi_queue_properties Flags, pi_queue *Queue) {
  pi_queue_properties Properties[] = {PI_QUEUE_FLAGS, Flags, 0};
  return piextQueueCreate(Context, Device, Properties, Queue);
}
pi_result piextQueueCreate(pi_context Context, pi_device Device,
                           pi_queue_properties *Properties, pi_queue *Queue) {
  PI_ASSERT(Properties, PI_ERROR_INVALID_VALUE);
  // Expect flags mask to be passed first.
  PI_ASSERT(Properties[0] == PI_QUEUE_FLAGS, PI_ERROR_INVALID_VALUE);
  pi_queue_properties Flags = Properties[1];

  PI_ASSERT(Properties[2] == 0 ||
                (Properties[2] == PI_QUEUE_COMPUTE_INDEX && Properties[4] == 0),
            PI_ERROR_INVALID_VALUE);
  auto ForceComputeIndex = Properties[2] == PI_QUEUE_COMPUTE_INDEX
                               ? static_cast<int>(Properties[3])
                               : -1; // Use default/round-robin.

  // Check that unexpected bits are not set.
  PI_ASSERT(
      !(Flags & ~(PI_QUEUE_FLAG_OUT_OF_ORDER_EXEC_MODE_ENABLE |
                  PI_QUEUE_FLAG_PROFILING_ENABLE | PI_QUEUE_FLAG_ON_DEVICE |
                  PI_QUEUE_FLAG_ON_DEVICE_DEFAULT |
                  PI_EXT_ONEAPI_QUEUE_FLAG_DISCARD_EVENTS |
                  PI_EXT_ONEAPI_QUEUE_FLAG_PRIORITY_LOW |
                  PI_EXT_ONEAPI_QUEUE_FLAG_PRIORITY_HIGH)),
      PI_ERROR_INVALID_VALUE);

  PI_ASSERT(Context, PI_ERROR_INVALID_CONTEXT);
  PI_ASSERT(Queue, PI_ERROR_INVALID_QUEUE);
  PI_ASSERT(Device, PI_ERROR_INVALID_DEVICE);
  PI_ASSERT(Context->isValidDevice(Device), PI_ERROR_INVALID_DEVICE);

  // Create placeholder queues in the compute queue group.
  // Actual L0 queues will be created at first use.
  std::vector<ze_command_queue_handle_t> ZeComputeCommandQueues(
      Device->QueueGroup[_pi_queue::queue_type::Compute].ZeProperties.numQueues,
      nullptr);

  // Create placeholder queues in the copy queue group (main and link
  // native groups are combined into one group).
  // Actual L0 queues will be created at first use.
  size_t NumCopyGroups = 0;
  if (Device->hasMainCopyEngine()) {
    NumCopyGroups += Device->QueueGroup[_pi_queue::queue_type::MainCopy]
                         .ZeProperties.numQueues;
  }
  if (Device->hasLinkCopyEngine()) {
    NumCopyGroups += Device->QueueGroup[_pi_queue::queue_type::LinkCopy]
                         .ZeProperties.numQueues;
  }
  std::vector<ze_command_queue_handle_t> ZeCopyCommandQueues(NumCopyGroups,
                                                             nullptr);

  try {
    *Queue = new _pi_queue(ZeComputeCommandQueues, ZeCopyCommandQueues, Context,
                           Device, true, Flags, ForceComputeIndex);
  } catch (const std::bad_alloc &) {
    return PI_ERROR_OUT_OF_HOST_MEMORY;
  } catch (...) {
    return PI_ERROR_UNKNOWN;
  }

  // Do eager initialization of Level Zero handles on request.
  if (doEagerInit) {
    pi_queue Q = *Queue;
    // Creates said number of command-lists.
    auto warmupQueueGroup = [Q](bool UseCopyEngine,
                                uint32_t RepeatCount) -> pi_result {
      pi_command_list_ptr_t CommandList;
      while (RepeatCount--) {
        if (Q->Device->useImmediateCommandLists()) {
          CommandList = Q->getQueueGroup(UseCopyEngine).getImmCmdList();
        } else {
          // Heuristically create some number of regular command-list to reuse.
          for (int I = 0; I < 10; ++I) {
            PI_CALL(Q->createCommandList(UseCopyEngine, CommandList));
            // Immediately return them to the cache of available command-lists.
            std::vector<pi_event> EventsUnused;
            PI_CALL(Q->resetCommandList(CommandList, true /* MakeAvailable */,
                                        EventsUnused));
          }
        }
      }
      return PI_SUCCESS;
    };
    // Create as many command-lists as there are queues in the group.
    // With this the underlying round-robin logic would initialize all
    // native queues, and create command-lists and their fences.
    PI_CALL(warmupQueueGroup(false, Q->ComputeQueueGroup.UpperIndex -
                                        Q->ComputeQueueGroup.LowerIndex + 1));
    if (Q->useCopyEngine()) {
      PI_CALL(warmupQueueGroup(true, Q->CopyQueueGroup.UpperIndex -
                                         Q->CopyQueueGroup.LowerIndex + 1));
    }
    // TODO: warmup event pools. Both host-visible and device-only.
  }
  return PI_SUCCESS;
}

pi_result piQueueGetInfo(pi_queue Queue, pi_queue_info ParamName,
                         size_t ParamValueSize, void *ParamValue,
                         size_t *ParamValueSizeRet) {

  PI_ASSERT(Queue, PI_ERROR_INVALID_QUEUE);

  std::shared_lock<pi_shared_mutex> Lock(Queue->Mutex);
  ReturnHelper ReturnValue(ParamValueSize, ParamValue, ParamValueSizeRet);
  // TODO: consider support for queue properties and size
  switch (ParamName) {
  case PI_QUEUE_INFO_CONTEXT:
    return ReturnValue(Queue->Context);
  case PI_QUEUE_INFO_DEVICE:
    return ReturnValue(Queue->Device);
  case PI_QUEUE_INFO_REFERENCE_COUNT:
    return ReturnValue(pi_uint32{Queue->RefCount.load()});
  case PI_QUEUE_INFO_PROPERTIES:
    die("PI_QUEUE_INFO_PROPERTIES in piQueueGetInfo not implemented\n");
    break;
  case PI_QUEUE_INFO_SIZE:
    die("PI_QUEUE_INFO_SIZE in piQueueGetInfo not implemented\n");
    break;
  case PI_QUEUE_INFO_DEVICE_DEFAULT:
    die("PI_QUEUE_INFO_DEVICE_DEFAULT in piQueueGetInfo not implemented\n");
    break;
  case PI_EXT_ONEAPI_QUEUE_INFO_EMPTY: {
    // We can exit early if we have in-order queue.
    if (Queue->isInOrderQueue()) {
      if (!Queue->LastCommandEvent)
        return ReturnValue(pi_bool{true});

      // We can check status of the event only if it isn't discarded otherwise
      // it may be reset (because we are free to reuse such events) and
      // zeEventQueryStatus will hang.
      // TODO: use more robust way to check that ZeEvent is not owned by
      // LastCommandEvent.
      if (!Queue->LastCommandEvent->IsDiscarded) {
        ze_result_t ZeResult = ZE_CALL_NOCHECK(
            zeEventQueryStatus, (Queue->LastCommandEvent->ZeEvent));
        if (ZeResult == ZE_RESULT_NOT_READY) {
          return ReturnValue(pi_bool{false});
        } else if (ZeResult != ZE_RESULT_SUCCESS) {
          return mapError(ZeResult);
        }
        return ReturnValue(pi_bool{true});
      }
      // For immediate command lists we have to check status of the event
      // because immediate command lists are not associated with level zero
      // queue. Conservatively return false in this case because last event is
      // discarded and we can't check its status.
      if (Queue->Device->useImmediateCommandLists())
        return ReturnValue(pi_bool{false});
    }

    // If we have any open command list which is not empty then return false
    // because it means that there are commands which are not even submitted for
    // execution yet.
    using IsCopy = bool;
    if (Queue->hasOpenCommandList(IsCopy{true}) ||
        Queue->hasOpenCommandList(IsCopy{false}))
      return ReturnValue(pi_bool{false});

    for (const auto &QueueGroup :
         {Queue->ComputeQueueGroup, Queue->CopyQueueGroup}) {
      if (Queue->Device->useImmediateCommandLists()) {
        // Immediate command lists are not associated with any Level Zero queue,
        // that's why we have to check status of events in each immediate
        // command list. Start checking from the end and exit early if some
        // event is not completed.
        for (const auto &ImmCmdList : QueueGroup.ImmCmdLists) {
          if (ImmCmdList == Queue->CommandListMap.end())
            continue;

          auto EventList = ImmCmdList->second.EventList;
          for (auto It = EventList.crbegin(); It != EventList.crend(); It++) {
            ze_result_t ZeResult =
                ZE_CALL_NOCHECK(zeEventQueryStatus, ((*It)->ZeEvent));
            if (ZeResult == ZE_RESULT_NOT_READY) {
              return ReturnValue(pi_bool{false});
            } else if (ZeResult != ZE_RESULT_SUCCESS) {
              return mapError(ZeResult);
            }
          }
        }
      } else {
        for (const auto &ZeQueue : QueueGroup.ZeQueues) {
          if (!ZeQueue)
            continue;
          // Provide 0 as the timeout parameter to immediately get the status of
          // the Level Zero queue.
          ze_result_t ZeResult = ZE_CALL_NOCHECK(zeCommandQueueSynchronize,
                                                 (ZeQueue, /* timeout */ 0));
          if (ZeResult == ZE_RESULT_NOT_READY) {
            return ReturnValue(pi_bool{false});
          } else if (ZeResult != ZE_RESULT_SUCCESS) {
            return mapError(ZeResult);
          }
        }
      }
    }
    return ReturnValue(pi_bool{true});
  }
  default:
    zePrint("Unsupported ParamName in piQueueGetInfo: ParamName=%d(0x%x)\n",
            ParamName, ParamName);
    return PI_ERROR_INVALID_VALUE;
  }

  return PI_SUCCESS;
}

pi_result piQueueRetain(pi_queue Queue) {
  {
    std::scoped_lock<pi_shared_mutex> Lock(Queue->Mutex);
    Queue->RefCountExternal++;
  }
  Queue->RefCount.increment();
  return PI_SUCCESS;
}

pi_result piQueueRelease(pi_queue Queue) {
  PI_ASSERT(Queue, PI_ERROR_INVALID_QUEUE);
  std::vector<pi_event> EventListToCleanup;

  {
    std::scoped_lock<pi_shared_mutex> Lock(Queue->Mutex);

    if ((--Queue->RefCountExternal) != 0)
      return PI_SUCCESS;

    // When external reference count goes to zero it is still possible
    // that internal references still exists, e.g. command-lists that
    // are not yet completed. So do full queue synchronization here
    // and perform proper cleanup.
    //
    // It is possible to get to here and still have an open command list
    // if no wait or finish ever occurred for this queue.
    if (auto Res = Queue->executeAllOpenCommandLists())
      return Res;

    // Make sure all commands get executed.
    Queue->synchronize();

    // Destroy all the fences created associated with this queue.
    for (auto it = Queue->CommandListMap.begin();
         it != Queue->CommandListMap.end(); ++it) {
      // This fence wasn't yet signalled when we polled it for recycling
      // the command-list, so need to release the command-list too.
      // For immediate commandlists we don't need to do an L0 reset of the
      // commandlist but do need to do event cleanup which is also in the
      // resetCommandList function.
      // If the fence is a nullptr we are using immediate commandlists,
      // otherwise regular commandlists which use a fence.
      if (it->second.ZeFence == nullptr || it->second.ZeFenceInUse) {
        Queue->resetCommandList(it, true, EventListToCleanup);
      }
      // TODO: remove "if" when the problem is fixed in the level zero
      // runtime. Destroy only if a queue is healthy. Destroying a fence may
      // cause a hang otherwise.
      // If the fence is a nullptr we are using immediate commandlists.
      if (Queue->Healthy && it->second.ZeFence != nullptr)
        ZE_CALL(zeFenceDestroy, (it->second.ZeFence));
    }
    Queue->CommandListMap.clear();
  }

  for (auto Event : EventListToCleanup) {
    // We don't need to synchronize the events since the queue
    // synchronized above already does that.
    {
      std::scoped_lock<pi_shared_mutex> EventLock(Event->Mutex);
      Event->Completed = true;
    }
    PI_CALL(CleanupCompletedEvent(Event));
    // This event was removed from the command list, so decrement ref count
    // (it was incremented when they were added to the command list).
    PI_CALL(piEventReleaseInternal(Event));
  }
  PI_CALL(piQueueReleaseInternal(Queue));
  return PI_SUCCESS;
}

static pi_result piQueueReleaseInternal(pi_queue Queue) {
  PI_ASSERT(Queue, PI_ERROR_INVALID_QUEUE);

  if (!Queue->RefCount.decrementAndTest())
    return PI_SUCCESS;

  for (auto Cache : Queue->EventCaches)
    for (auto Event : Cache)
      PI_CALL(piEventReleaseInternal(Event));

  if (Queue->OwnZeCommandQueue) {
    for (auto &ZeQueue : Queue->ComputeQueueGroup.ZeQueues) {
      if (ZeQueue)
        ZE_CALL(zeCommandQueueDestroy, (ZeQueue));
    }
    for (auto &ZeQueue : Queue->CopyQueueGroup.ZeQueues) {
      if (ZeQueue)
        ZE_CALL(zeCommandQueueDestroy, (ZeQueue));
    }
  }

  zePrint("piQueueRelease(compute) NumTimesClosedFull %d, "
          "NumTimesClosedEarly %d\n",
          Queue->ComputeCommandBatch.NumTimesClosedFull,
          Queue->ComputeCommandBatch.NumTimesClosedEarly);
  zePrint("piQueueRelease(copy) NumTimesClosedFull %d, NumTimesClosedEarly "
          "%d\n",
          Queue->CopyCommandBatch.NumTimesClosedFull,
          Queue->CopyCommandBatch.NumTimesClosedEarly);

  delete Queue;

  return PI_SUCCESS;
}

pi_result piQueueFinish(pi_queue Queue) {
  // Wait until command lists attached to the command queue are executed.
  PI_ASSERT(Queue, PI_ERROR_INVALID_QUEUE);

  if (Queue->Device->useImmediateCommandLists()) {
    // Lock automatically releases when this goes out of scope.
    std::scoped_lock<pi_shared_mutex> Lock(Queue->Mutex);

    Queue->synchronize();
  } else {
    std::unique_lock<pi_shared_mutex> Lock(Queue->Mutex);
    std::vector<ze_command_queue_handle_t> ZeQueues;

    // execute any command list that may still be open.
    if (auto Res = Queue->executeAllOpenCommandLists())
      return Res;

    // Make a copy of queues to sync and release the lock.
    ZeQueues = Queue->CopyQueueGroup.ZeQueues;
    std::copy(Queue->ComputeQueueGroup.ZeQueues.begin(),
              Queue->ComputeQueueGroup.ZeQueues.end(),
              std::back_inserter(ZeQueues));

    // Remember the last command's event.
    auto LastCommandEvent = Queue->LastCommandEvent;

    // Don't hold a lock to the queue's mutex while waiting.
    // This allows continue working with the queue from other threads.
    // TODO: this currently exhibits some issues in the driver, so
    // we control this with an env var. Remove this control when
    // we settle one way or the other.
    static bool HoldLock =
        std::getenv("SYCL_PI_LEVEL_ZERO_QUEUE_FINISH_HOLD_LOCK") != nullptr;
    if (!HoldLock) {
      Lock.unlock();
    }

    for (auto ZeQueue : ZeQueues) {
      if (ZeQueue)
        ZE_CALL(zeHostSynchronize, (ZeQueue));
    }

    // Prevent unneeded already finished events to show up in the wait list.
    // We can only do so if nothing else was submitted to the queue
    // while we were synchronizing it.
    if (!HoldLock) {
      std::scoped_lock<pi_shared_mutex> Lock(Queue->Mutex);
      if (LastCommandEvent == Queue->LastCommandEvent) {
        Queue->LastCommandEvent = nullptr;
      }
    } else {
      Queue->LastCommandEvent = nullptr;
    }
  }
  // Reset signalled command lists and return them back to the cache of
  // available command lists. Events in the immediate command lists are cleaned
  // up in synchronize().
  if (!Queue->Device->useImmediateCommandLists())
    resetCommandLists(Queue);
  return PI_SUCCESS;
}

// Flushing cross-queue dependencies is covered by createAndRetainPiZeEventList,
// so this can be left as a no-op.
pi_result piQueueFlush(pi_queue Queue) {
  (void)Queue;
  return PI_SUCCESS;
}

pi_result piextQueueGetNativeHandle(pi_queue Queue,
                                    pi_native_handle *NativeHandle) {
  PI_ASSERT(Queue, PI_ERROR_INVALID_QUEUE);
  PI_ASSERT(NativeHandle, PI_ERROR_INVALID_VALUE);

  // Lock automatically releases when this goes out of scope.
  std::shared_lock<pi_shared_mutex> lock(Queue->Mutex);

  auto ZeQueue = pi_cast<ze_command_queue_handle_t *>(NativeHandle);

  // Extract a Level Zero compute queue handle from the given PI queue
  uint32_t QueueGroupOrdinalUnused;
  *ZeQueue = Queue->ComputeQueueGroup.getZeQueue(&QueueGroupOrdinalUnused);
  return PI_SUCCESS;
}

pi_result piextQueueCreateWithNativeHandle(pi_native_handle NativeHandle,
                                           pi_context Context, pi_device Device,
                                           bool OwnNativeHandle,
                                           pi_queue *Queue) {
  PI_ASSERT(Context, PI_ERROR_INVALID_CONTEXT);
  PI_ASSERT(NativeHandle, PI_ERROR_INVALID_VALUE);
  PI_ASSERT(Queue, PI_ERROR_INVALID_QUEUE);
  PI_ASSERT(Device, PI_ERROR_INVALID_DEVICE);

  auto ZeQueue = pi_cast<ze_command_queue_handle_t>(NativeHandle);
  // Assume this is the "0" index queue in the compute command-group.
  std::vector<ze_command_queue_handle_t> ZeQueues{ZeQueue};

  // TODO: see what we can do to correctly initialize PI queue for
  // compute vs. copy Level-Zero queue. Currently we will send
  // all commands to the "ZeQueue".
  std::vector<ze_command_queue_handle_t> ZeroCopyQueues;
  *Queue =
      new _pi_queue(ZeQueues, ZeroCopyQueues, Context, Device, OwnNativeHandle);
  return PI_SUCCESS;
}

// If indirect access tracking is enabled then performs reference counting,
// otherwise just calls zeMemAllocDevice.
static pi_result ZeDeviceMemAllocHelper(void **ResultPtr, pi_context Context,
                                        pi_device Device, size_t Size) {
  pi_platform Plt = Device->Platform;
  std::unique_lock<pi_shared_mutex> ContextsLock(Plt->ContextsMutex,
                                                 std::defer_lock);
  if (IndirectAccessTrackingEnabled) {
    // Lock the mutex which is guarding contexts container in the platform.
    // This prevents new kernels from being submitted in any context while
    // we are in the process of allocating a memory, this is needed to
    // properly capture allocations by kernels with indirect access.
    ContextsLock.lock();
    // We are going to defer memory release if there are kernels with
    // indirect access, that is why explicitly retain context to be sure
    // that it is released after all memory allocations in this context are
    // released.
    PI_CALL(piContextRetain(Context));
  }

  ze_device_mem_alloc_desc_t ZeDesc = {};
  ZeDesc.flags = 0;
  ZeDesc.ordinal = 0;
  ZE_CALL(zeMemAllocDevice,
          (Context->ZeContext, &ZeDesc, Size, 1, Device->ZeDevice, ResultPtr));

  if (IndirectAccessTrackingEnabled) {
    // Keep track of all memory allocations in the context
    Context->MemAllocs.emplace(std::piecewise_construct,
                               std::forward_as_tuple(*ResultPtr),
                               std::forward_as_tuple(Context));
  }
  return PI_SUCCESS;
}

// If indirect access tracking is enabled then performs reference counting,
// otherwise just calls zeMemAllocHost.
static pi_result ZeHostMemAllocHelper(void **ResultPtr, pi_context Context,
                                      size_t Size) {
  pi_platform Plt = Context->getPlatform();
  std::unique_lock<pi_shared_mutex> ContextsLock(Plt->ContextsMutex,
                                                 std::defer_lock);
  if (IndirectAccessTrackingEnabled) {
    // Lock the mutex which is guarding contexts container in the platform.
    // This prevents new kernels from being submitted in any context while
    // we are in the process of allocating a memory, this is needed to
    // properly capture allocations by kernels with indirect access.
    ContextsLock.lock();
    // We are going to defer memory release if there are kernels with
    // indirect access, that is why explicitly retain context to be sure
    // that it is released after all memory allocations in this context are
    // released.
    PI_CALL(piContextRetain(Context));
  }

  ZeStruct<ze_host_mem_alloc_desc_t> ZeDesc;
  ZeDesc.flags = 0;
  ZE_CALL(zeMemAllocHost, (Context->ZeContext, &ZeDesc, Size, 1, ResultPtr));

  if (IndirectAccessTrackingEnabled) {
    // Keep track of all memory allocations in the context
    Context->MemAllocs.emplace(std::piecewise_construct,
                               std::forward_as_tuple(*ResultPtr),
                               std::forward_as_tuple(Context));
  }
  return PI_SUCCESS;
}

pi_result piMemBufferCreate(pi_context Context, pi_mem_flags Flags, size_t Size,
                            void *HostPtr, pi_mem *RetMem,
                            const pi_mem_properties *properties) {

  // TODO: implement support for more access modes
  if (!((Flags & PI_MEM_FLAGS_ACCESS_RW) ||
        (Flags & PI_MEM_ACCESS_READ_ONLY))) {
    die("piMemBufferCreate: Level-Zero supports read-write and read-only "
        "buffer,"
        "but not other accesses (such as write-only) yet.");
  }

  PI_ASSERT(Context, PI_ERROR_INVALID_CONTEXT);
  PI_ASSERT(RetMem, PI_ERROR_INVALID_VALUE);

  if (properties != nullptr) {
    die("piMemBufferCreate: no mem properties goes to Level-Zero RT yet");
  }

  if (Flags & PI_MEM_FLAGS_HOST_PTR_ALLOC) {
    // Having PI_MEM_FLAGS_HOST_PTR_ALLOC for buffer requires allocation of
    // pinned host memory, see:
    // sycl/doc/extensions/supported/sycl_ext_oneapi_use_pinned_host_memory_property.asciidoc
    // We are however missing such functionality in Level Zero, so we just
    // ignore the flag for now.
    //
  }

  // If USM Import feature is enabled and hostptr is supplied,
  // import the hostptr if not already imported into USM.
  // Data transfer rate is maximized when both source and destination
  // are USM pointers. Promotion of the host pointer to USM thus
  // optimizes data transfer performance.
  bool HostPtrImported = false;
  if (ZeUSMImport.Enabled && HostPtr != nullptr &&
      (Flags & PI_MEM_FLAGS_HOST_PTR_USE) != 0) {
    // Query memory type of the host pointer
    ze_device_handle_t ZeDeviceHandle;
    ZeStruct<ze_memory_allocation_properties_t> ZeMemoryAllocationProperties;
    ZE_CALL(zeMemGetAllocProperties,
            (Context->ZeContext, HostPtr, &ZeMemoryAllocationProperties,
             &ZeDeviceHandle));

    // If not shared of any type, we can import the ptr
    if (ZeMemoryAllocationProperties.type == ZE_MEMORY_TYPE_UNKNOWN) {
      // Promote the host ptr to USM host memory
      ze_driver_handle_t driverHandle = Context->getPlatform()->ZeDriver;
      ZeUSMImport.doZeUSMImport(driverHandle, HostPtr, Size);
      HostPtrImported = true;
    }
  }

  pi_buffer Buffer = nullptr;
  auto HostPtrOrNull =
      (Flags & PI_MEM_FLAGS_HOST_PTR_USE) ? pi_cast<char *>(HostPtr) : nullptr;
  try {
    Buffer = new _pi_buffer(Context, Size, HostPtrOrNull, HostPtrImported);
  } catch (const std::bad_alloc &) {
    return PI_ERROR_OUT_OF_HOST_MEMORY;
  } catch (...) {
    return PI_ERROR_UNKNOWN;
  }

  // Initialize the buffer with user data
  if (HostPtr) {
    if ((Flags & PI_MEM_FLAGS_HOST_PTR_USE) != 0 ||
        (Flags & PI_MEM_FLAGS_HOST_PTR_COPY) != 0) {

      // We don't yet know which device needs this buffer, so make the first
      // device in the context be the master, and hold the initial valid
      // allocation.
      char *ZeHandleDst;
      PI_CALL(Buffer->getZeHandle(ZeHandleDst, _pi_mem::write_only,
                                  Context->Devices[0]));
      if (Buffer->OnHost) {
        // Do a host to host copy.
        // For an imported HostPtr the copy is unneeded.
        if (!HostPtrImported)
          memcpy(ZeHandleDst, HostPtr, Size);
      } else {
        // Initialize the buffer synchronously with immediate offload
        // zeCommandListAppendMemoryCopy must not be called from simultaneous
        // threads with the same command list handle, so we need exclusive lock.
        std::scoped_lock<pi_mutex> Lock(Context->ImmediateCommandListMutex);
        ZE_CALL(zeCommandListAppendMemoryCopy,
                (Context->ZeCommandListInit, ZeHandleDst, HostPtr, Size,
                 nullptr, 0, nullptr));
      }
    } else if (Flags == 0 || (Flags == PI_MEM_FLAGS_ACCESS_RW)) {
      // Nothing more to do.
    } else {
      die("piMemBufferCreate: not implemented");
    }
  }

  *RetMem = Buffer;
  return PI_SUCCESS;
}

pi_result piMemGetInfo(pi_mem Mem, pi_mem_info ParamName, size_t ParamValueSize,
                       void *ParamValue, size_t *ParamValueSizeRet) {
  PI_ASSERT(Mem, PI_ERROR_INVALID_VALUE);
  // piMemImageGetInfo must be used for images
  PI_ASSERT(!Mem->isImage(), PI_ERROR_INVALID_VALUE);

  std::shared_lock<pi_shared_mutex> Lock(Mem->Mutex);
  ReturnHelper ReturnValue(ParamValueSize, ParamValue, ParamValueSizeRet);

  switch (ParamName) {
  case PI_MEM_CONTEXT:
    return ReturnValue(Mem->Context);
  case PI_MEM_SIZE: {
    // Get size of the allocation
    auto Buffer = pi_cast<pi_buffer>(Mem);
    return ReturnValue(size_t{Buffer->Size});
  }
  default:
    die("piMemGetInfo: Parameter is not implemented");
  }

  return {};
}

pi_result piMemRetain(pi_mem Mem) {
  PI_ASSERT(Mem, PI_ERROR_INVALID_MEM_OBJECT);

  Mem->RefCount.increment();
  return PI_SUCCESS;
}

// If indirect access tracking is not enabled then this functions just performs
// zeMemFree. If indirect access tracking is enabled then reference counting is
// performed.
static pi_result ZeMemFreeHelper(pi_context Context, void *Ptr,
                                 bool OwnZeMemHandle = true) {
  pi_platform Plt = Context->getPlatform();
  std::unique_lock<pi_shared_mutex> ContextsLock(Plt->ContextsMutex,
                                                 std::defer_lock);
  if (IndirectAccessTrackingEnabled) {
    ContextsLock.lock();
    auto It = Context->MemAllocs.find(Ptr);
    if (It == std::end(Context->MemAllocs)) {
      die("All memory allocations must be tracked!");
    }
    if (!It->second.RefCount.decrementAndTest()) {
      // Memory can't be deallocated yet.
      return PI_SUCCESS;
    }

    // Reference count is zero, it is ok to free memory.
    // We don't need to track this allocation anymore.
    Context->MemAllocs.erase(It);
  }

  if (OwnZeMemHandle)
    ZE_CALL(zeMemFree, (Context->ZeContext, Ptr));

  if (IndirectAccessTrackingEnabled)
    PI_CALL(ContextReleaseHelper(Context));

  return PI_SUCCESS;
}

static pi_result USMFreeHelper(pi_context Context, void *Ptr,
                               bool OwnZeMemHandle);

pi_result piMemRelease(pi_mem Mem) {
  PI_ASSERT(Mem, PI_ERROR_INVALID_MEM_OBJECT);

  if (!Mem->RefCount.decrementAndTest())
    return PI_SUCCESS;

  if (Mem->isImage()) {
    char *ZeHandleImage;
    PI_CALL(Mem->getZeHandle(ZeHandleImage, _pi_mem::write_only));
    ZE_CALL(zeImageDestroy, (pi_cast<ze_image_handle_t>(ZeHandleImage)));
  } else {
    auto Buffer = static_cast<pi_buffer>(Mem);
    Buffer->free();
  }
  delete Mem;

  return PI_SUCCESS;
}

pi_result piMemImageCreate(pi_context Context, pi_mem_flags Flags,
                           const pi_image_format *ImageFormat,
                           const pi_image_desc *ImageDesc, void *HostPtr,
                           pi_mem *RetImage) {

  // TODO: implement read-only, write-only
  if ((Flags & PI_MEM_FLAGS_ACCESS_RW) == 0) {
    die("piMemImageCreate: Level-Zero implements only read-write buffer,"
        "no read-only or write-only yet.");
  }
  PI_ASSERT(Context, PI_ERROR_INVALID_CONTEXT);
  PI_ASSERT(RetImage, PI_ERROR_INVALID_VALUE);
  PI_ASSERT(ImageFormat, PI_ERROR_INVALID_IMAGE_FORMAT_DESCRIPTOR);

  ze_image_format_type_t ZeImageFormatType;
  size_t ZeImageFormatTypeSize;
  switch (ImageFormat->image_channel_data_type) {
  case PI_IMAGE_CHANNEL_TYPE_FLOAT:
    ZeImageFormatType = ZE_IMAGE_FORMAT_TYPE_FLOAT;
    ZeImageFormatTypeSize = 32;
    break;
  case PI_IMAGE_CHANNEL_TYPE_HALF_FLOAT:
    ZeImageFormatType = ZE_IMAGE_FORMAT_TYPE_FLOAT;
    ZeImageFormatTypeSize = 16;
    break;
  case PI_IMAGE_CHANNEL_TYPE_UNSIGNED_INT32:
    ZeImageFormatType = ZE_IMAGE_FORMAT_TYPE_UINT;
    ZeImageFormatTypeSize = 32;
    break;
  case PI_IMAGE_CHANNEL_TYPE_UNSIGNED_INT16:
    ZeImageFormatType = ZE_IMAGE_FORMAT_TYPE_UINT;
    ZeImageFormatTypeSize = 16;
    break;
  case PI_IMAGE_CHANNEL_TYPE_UNSIGNED_INT8:
    ZeImageFormatType = ZE_IMAGE_FORMAT_TYPE_UINT;
    ZeImageFormatTypeSize = 8;
    break;
  case PI_IMAGE_CHANNEL_TYPE_UNORM_INT16:
    ZeImageFormatType = ZE_IMAGE_FORMAT_TYPE_UNORM;
    ZeImageFormatTypeSize = 16;
    break;
  case PI_IMAGE_CHANNEL_TYPE_UNORM_INT8:
    ZeImageFormatType = ZE_IMAGE_FORMAT_TYPE_UNORM;
    ZeImageFormatTypeSize = 8;
    break;
  case PI_IMAGE_CHANNEL_TYPE_SIGNED_INT32:
    ZeImageFormatType = ZE_IMAGE_FORMAT_TYPE_SINT;
    ZeImageFormatTypeSize = 32;
    break;
  case PI_IMAGE_CHANNEL_TYPE_SIGNED_INT16:
    ZeImageFormatType = ZE_IMAGE_FORMAT_TYPE_SINT;
    ZeImageFormatTypeSize = 16;
    break;
  case PI_IMAGE_CHANNEL_TYPE_SIGNED_INT8:
    ZeImageFormatType = ZE_IMAGE_FORMAT_TYPE_SINT;
    ZeImageFormatTypeSize = 8;
    break;
  case PI_IMAGE_CHANNEL_TYPE_SNORM_INT16:
    ZeImageFormatType = ZE_IMAGE_FORMAT_TYPE_SNORM;
    ZeImageFormatTypeSize = 16;
    break;
  case PI_IMAGE_CHANNEL_TYPE_SNORM_INT8:
    ZeImageFormatType = ZE_IMAGE_FORMAT_TYPE_SNORM;
    ZeImageFormatTypeSize = 8;
    break;
  default:
    zePrint("piMemImageCreate: unsupported image data type: data type = %d\n",
            ImageFormat->image_channel_data_type);
    return PI_ERROR_INVALID_VALUE;
  }

  // TODO: populate the layout mapping
  ze_image_format_layout_t ZeImageFormatLayout;
  switch (ImageFormat->image_channel_order) {
  case PI_IMAGE_CHANNEL_ORDER_RGBA:
    switch (ZeImageFormatTypeSize) {
    case 8:
      ZeImageFormatLayout = ZE_IMAGE_FORMAT_LAYOUT_8_8_8_8;
      break;
    case 16:
      ZeImageFormatLayout = ZE_IMAGE_FORMAT_LAYOUT_16_16_16_16;
      break;
    case 32:
      ZeImageFormatLayout = ZE_IMAGE_FORMAT_LAYOUT_32_32_32_32;
      break;
    default:
      zePrint("piMemImageCreate: unexpected data type Size\n");
      return PI_ERROR_INVALID_VALUE;
    }
    break;
  default:
    zePrint("format layout = %d\n", ImageFormat->image_channel_order);
    die("piMemImageCreate: unsupported image format layout\n");
    break;
  }

  ze_image_format_t ZeFormatDesc = {
      ZeImageFormatLayout, ZeImageFormatType,
      // TODO: are swizzles deducted from image_format->image_channel_order?
      ZE_IMAGE_FORMAT_SWIZZLE_R, ZE_IMAGE_FORMAT_SWIZZLE_G,
      ZE_IMAGE_FORMAT_SWIZZLE_B, ZE_IMAGE_FORMAT_SWIZZLE_A};

  ze_image_type_t ZeImageType;
  switch (ImageDesc->image_type) {
  case PI_MEM_TYPE_IMAGE1D:
    ZeImageType = ZE_IMAGE_TYPE_1D;
    break;
  case PI_MEM_TYPE_IMAGE2D:
    ZeImageType = ZE_IMAGE_TYPE_2D;
    break;
  case PI_MEM_TYPE_IMAGE3D:
    ZeImageType = ZE_IMAGE_TYPE_3D;
    break;
  case PI_MEM_TYPE_IMAGE1D_ARRAY:
    ZeImageType = ZE_IMAGE_TYPE_1DARRAY;
    break;
  case PI_MEM_TYPE_IMAGE2D_ARRAY:
    ZeImageType = ZE_IMAGE_TYPE_2DARRAY;
    break;
  default:
    zePrint("piMemImageCreate: unsupported image type\n");
    return PI_ERROR_INVALID_VALUE;
  }

  ZeStruct<ze_image_desc_t> ZeImageDesc;
  ZeImageDesc.arraylevels = ZeImageDesc.flags = 0;
  ZeImageDesc.type = ZeImageType;
  ZeImageDesc.format = ZeFormatDesc;
  ZeImageDesc.width = pi_cast<uint32_t>(ImageDesc->image_width);
  ZeImageDesc.height = pi_cast<uint32_t>(ImageDesc->image_height);
  ZeImageDesc.depth = pi_cast<uint32_t>(ImageDesc->image_depth);
  ZeImageDesc.arraylevels = pi_cast<uint32_t>(ImageDesc->image_array_size);
  ZeImageDesc.miplevels = ImageDesc->num_mip_levels;

  std::shared_lock<pi_shared_mutex> Lock(Context->Mutex);

  // Currently we have the "0" device in context with mutliple root devices to
  // own the image.
  // TODO: Implement explicit copying for acessing the image from other devices
  // in the context.
  pi_device Device = Context->SingleRootDevice ? Context->SingleRootDevice
                                               : Context->Devices[0];
  ze_image_handle_t ZeHImage;
  ZE_CALL(zeImageCreate,
          (Context->ZeContext, Device->ZeDevice, &ZeImageDesc, &ZeHImage));

  try {
    auto ZePIImage = new _pi_image(Context, ZeHImage);
    *RetImage = ZePIImage;

#ifndef NDEBUG
    ZePIImage->ZeImageDesc = ZeImageDesc;
#endif // !NDEBUG

    if ((Flags & PI_MEM_FLAGS_HOST_PTR_USE) != 0 ||
        (Flags & PI_MEM_FLAGS_HOST_PTR_COPY) != 0) {
      // Initialize image synchronously with immediate offload.
      // zeCommandListAppendImageCopyFromMemory must not be called from
      // simultaneous threads with the same command list handle, so we need
      // exclusive lock.
      std::scoped_lock<pi_mutex> Lock(Context->ImmediateCommandListMutex);
      ZE_CALL(zeCommandListAppendImageCopyFromMemory,
              (Context->ZeCommandListInit, ZeHImage, HostPtr, nullptr, nullptr,
               0, nullptr));
    }
  } catch (const std::bad_alloc &) {
    return PI_ERROR_OUT_OF_HOST_MEMORY;
  } catch (...) {
    return PI_ERROR_UNKNOWN;
  }
  return PI_SUCCESS;
}

pi_result piextMemGetNativeHandle(pi_mem Mem, pi_native_handle *NativeHandle) {
  PI_ASSERT(Mem, PI_ERROR_INVALID_MEM_OBJECT);
  std::shared_lock<pi_shared_mutex> Guard(Mem->Mutex);
  char *ZeHandle;
  PI_CALL(Mem->getZeHandle(ZeHandle, _pi_mem::read_write));
  *NativeHandle = pi_cast<pi_native_handle>(ZeHandle);
  return PI_SUCCESS;
}

pi_result piextMemCreateWithNativeHandle(pi_native_handle NativeHandle,
                                         pi_context Context,
                                         bool ownNativeHandle, pi_mem *Mem) {
  PI_ASSERT(Mem, PI_ERROR_INVALID_VALUE);
  PI_ASSERT(NativeHandle, PI_ERROR_INVALID_VALUE);
  PI_ASSERT(Context, PI_ERROR_INVALID_CONTEXT);

  std::shared_lock<pi_shared_mutex> Lock(Context->Mutex);

  // Get base of the allocation
  void *Base;
  size_t Size;
  void *Ptr = pi_cast<void *>(NativeHandle);
  ZE_CALL(zeMemGetAddressRange, (Context->ZeContext, Ptr, &Base, &Size));
  PI_ASSERT(Ptr == Base, PI_ERROR_INVALID_VALUE);

  ZeStruct<ze_memory_allocation_properties_t> ZeMemProps;
  ze_device_handle_t ZeDevice = nullptr;
  ZE_CALL(zeMemGetAllocProperties,
          (Context->ZeContext, Ptr, &ZeMemProps, &ZeDevice));

  // Check type of the allocation
  switch (ZeMemProps.type) {
  case ZE_MEMORY_TYPE_HOST:
  case ZE_MEMORY_TYPE_SHARED:
  case ZE_MEMORY_TYPE_DEVICE:
    break;
  case ZE_MEMORY_TYPE_UNKNOWN:
    // Memory allocation is unrelated to the context
    return PI_ERROR_INVALID_CONTEXT;
  default:
    die("Unexpected memory type");
  }

  pi_device Device = nullptr;
  if (ZeDevice) {
    Device = Context->getPlatform()->getDeviceFromNativeHandle(ZeDevice);
    PI_ASSERT(Context->isValidDevice(Device), PI_ERROR_INVALID_CONTEXT);
  }

  try {
    *Mem = new _pi_buffer(Context, Size, Device, pi_cast<char *>(NativeHandle),
                          ownNativeHandle);

    pi_platform Plt = Context->getPlatform();
    std::unique_lock<pi_shared_mutex> ContextsLock(Plt->ContextsMutex,
                                                   std::defer_lock);
    if (IndirectAccessTrackingEnabled) {
      // We need to keep track of all memory allocations in the context
      ContextsLock.lock();
      // Retain context to be sure that it is released after all memory
      // allocations in this context are released.
      PI_CALL(piContextRetain(Context));

      Context->MemAllocs.emplace(
          std::piecewise_construct, std::forward_as_tuple(Ptr),
          std::forward_as_tuple(Context, ownNativeHandle));
    }
  } catch (const std::bad_alloc &) {
    return PI_ERROR_OUT_OF_HOST_MEMORY;
  } catch (...) {
    return PI_ERROR_UNKNOWN;
  }

  // Initialize the buffer as necessary
  auto Buffer = pi_cast<pi_buffer>(*Mem);
  if (Device) {
    // If this allocation is on a device, then we re-use it for the buffer.
    // Nothing to do.
  } else if (Buffer->OnHost) {
    // If this is host allocation and buffer always stays on host there
    // nothing more to do.
  } else {
    // In all other cases (shared allocation, or host allocation that cannot
    // represent the buffer in this context) copy the data to a newly
    // created device allocation.
    char *ZeHandleDst;
    PI_CALL(Buffer->getZeHandle(ZeHandleDst, _pi_mem::write_only, Device));

    // zeCommandListAppendMemoryCopy must not be called from simultaneous
    // threads with the same command list handle, so we need exclusive lock.
    std::scoped_lock<pi_mutex> Lock(Context->ImmediateCommandListMutex);
    ZE_CALL(zeCommandListAppendMemoryCopy,
            (Context->ZeCommandListInit, ZeHandleDst, Ptr, Size, nullptr, 0,
             nullptr));
  }

  return PI_SUCCESS;
}

pi_result piProgramCreate(pi_context Context, const void *ILBytes,
                          size_t Length, pi_program *Program) {

  PI_ASSERT(Context, PI_ERROR_INVALID_CONTEXT);
  PI_ASSERT(ILBytes && Length, PI_ERROR_INVALID_VALUE);
  PI_ASSERT(Program, PI_ERROR_INVALID_PROGRAM);

  // NOTE: the Level Zero module creation is also building the program, so we
  // are deferring it until the program is ready to be built.

  try {
    *Program = new _pi_program(_pi_program::IL, Context, ILBytes, Length);
  } catch (const std::bad_alloc &) {
    return PI_ERROR_OUT_OF_HOST_MEMORY;
  } catch (...) {
    return PI_ERROR_UNKNOWN;
  }
  return PI_SUCCESS;
}

pi_result piProgramCreateWithBinary(
    pi_context Context, pi_uint32 NumDevices, const pi_device *DeviceList,
    const size_t *Lengths, const unsigned char **Binaries,
    size_t NumMetadataEntries, const pi_device_binary_property *Metadata,
    pi_int32 *BinaryStatus, pi_program *Program) {
  (void)Metadata;
  (void)NumMetadataEntries;

  PI_ASSERT(Context, PI_ERROR_INVALID_CONTEXT);
  PI_ASSERT(DeviceList && NumDevices, PI_ERROR_INVALID_VALUE);
  PI_ASSERT(Binaries && Lengths, PI_ERROR_INVALID_VALUE);
  PI_ASSERT(Program, PI_ERROR_INVALID_PROGRAM);

  // For now we support only one device.
  if (NumDevices != 1) {
    zePrint("piProgramCreateWithBinary: level_zero supports only one device.");
    return PI_ERROR_INVALID_VALUE;
  }
  if (!Binaries[0] || !Lengths[0]) {
    if (BinaryStatus)
      *BinaryStatus = PI_ERROR_INVALID_VALUE;
    return PI_ERROR_INVALID_VALUE;
  }

  size_t Length = Lengths[0];
  auto Binary = Binaries[0];

  // In OpenCL, clCreateProgramWithBinary() can be used to load any of the
  // following: "program executable", "compiled program", or "library of
  // compiled programs".  In addition, the loaded program can be either
  // IL (SPIR-v) or native device code.  For now, we assume that
  // piProgramCreateWithBinary() is only used to load a "program executable"
  // as native device code.
  // If we wanted to support all the same cases as OpenCL, we would need to
  // somehow examine the binary image to distinguish the cases.  Alternatively,
  // we could change the PI interface and have the caller pass additional
  // information to distinguish the cases.

  try {
    *Program = new _pi_program(_pi_program::Native, Context, Binary, Length);
  } catch (const std::bad_alloc &) {
    return PI_ERROR_OUT_OF_HOST_MEMORY;
  } catch (...) {
    return PI_ERROR_UNKNOWN;
  }

  if (BinaryStatus)
    *BinaryStatus = PI_SUCCESS;
  return PI_SUCCESS;
}

pi_result piclProgramCreateWithSource(pi_context Context, pi_uint32 Count,
                                      const char **Strings,
                                      const size_t *Lengths,
                                      pi_program *RetProgram) {

  (void)Context;
  (void)Count;
  (void)Strings;
  (void)Lengths;
  (void)RetProgram;
  zePrint("piclProgramCreateWithSource: not supported in Level Zero\n");
  return PI_ERROR_INVALID_OPERATION;
}

pi_result piProgramGetInfo(pi_program Program, pi_program_info ParamName,
                           size_t ParamValueSize, void *ParamValue,
                           size_t *ParamValueSizeRet) {

  PI_ASSERT(Program, PI_ERROR_INVALID_PROGRAM);

  ReturnHelper ReturnValue(ParamValueSize, ParamValue, ParamValueSizeRet);
  switch (ParamName) {
  case PI_PROGRAM_INFO_REFERENCE_COUNT:
    return ReturnValue(pi_uint32{Program->RefCount.load()});
  case PI_PROGRAM_INFO_NUM_DEVICES:
    // TODO: return true number of devices this program exists for.
    return ReturnValue(pi_uint32{1});
  case PI_PROGRAM_INFO_DEVICES:
    // TODO: return all devices this program exists for.
    return ReturnValue(Program->Context->Devices[0]);
  case PI_PROGRAM_INFO_BINARY_SIZES: {
    std::shared_lock<pi_shared_mutex> Guard(Program->Mutex);
    size_t SzBinary;
    if (Program->State == _pi_program::IL ||
        Program->State == _pi_program::Native ||
        Program->State == _pi_program::Object) {
      SzBinary = Program->CodeLength;
    } else if (Program->State == _pi_program::Exe) {
      ZE_CALL(zeModuleGetNativeBinary, (Program->ZeModule, &SzBinary, nullptr));
    } else {
      return PI_ERROR_INVALID_PROGRAM;
    }
    // This is an array of 1 element, initialized as if it were scalar.
    return ReturnValue(size_t{SzBinary});
  }
  case PI_PROGRAM_INFO_BINARIES: {
    // The caller sets "ParamValue" to an array of pointers, one for each
    // device.  Since Level Zero supports only one device, there is only one
    // pointer.  If the pointer is NULL, we don't do anything.  Otherwise, we
    // copy the program's binary image to the buffer at that pointer.
    uint8_t **PBinary = pi_cast<uint8_t **>(ParamValue);
    if (!PBinary[0])
      break;

    std::shared_lock<pi_shared_mutex> Guard(Program->Mutex);
    if (Program->State == _pi_program::IL ||
        Program->State == _pi_program::Native ||
        Program->State == _pi_program::Object) {
      std::memcpy(PBinary[0], Program->Code.get(), Program->CodeLength);
    } else if (Program->State == _pi_program::Exe) {
      size_t SzBinary = 0;
      ZE_CALL(zeModuleGetNativeBinary,
              (Program->ZeModule, &SzBinary, PBinary[0]));
    } else {
      return PI_ERROR_INVALID_PROGRAM;
    }
    break;
  }
  case PI_PROGRAM_INFO_NUM_KERNELS: {
    std::shared_lock<pi_shared_mutex> Guard(Program->Mutex);
    uint32_t NumKernels;
    if (Program->State == _pi_program::IL ||
        Program->State == _pi_program::Native ||
        Program->State == _pi_program::Object) {
      return PI_ERROR_INVALID_PROGRAM_EXECUTABLE;
    } else if (Program->State == _pi_program::Exe) {
      NumKernels = 0;
      ZE_CALL(zeModuleGetKernelNames,
              (Program->ZeModule, &NumKernels, nullptr));
    } else {
      return PI_ERROR_INVALID_PROGRAM;
    }
    return ReturnValue(size_t{NumKernels});
  }
  case PI_PROGRAM_INFO_KERNEL_NAMES:
    try {
      std::shared_lock<pi_shared_mutex> Guard(Program->Mutex);
      std::string PINames{""};
      if (Program->State == _pi_program::IL ||
          Program->State == _pi_program::Native ||
          Program->State == _pi_program::Object) {
        return PI_ERROR_INVALID_PROGRAM_EXECUTABLE;
      } else if (Program->State == _pi_program::Exe) {
        uint32_t Count = 0;
        ZE_CALL(zeModuleGetKernelNames, (Program->ZeModule, &Count, nullptr));
        std::unique_ptr<const char *[]> PNames(new const char *[Count]);
        ZE_CALL(zeModuleGetKernelNames,
                (Program->ZeModule, &Count, PNames.get()));
        for (uint32_t I = 0; I < Count; ++I) {
          PINames += (I > 0 ? ";" : "");
          PINames += PNames[I];
        }
      } else {
        return PI_ERROR_INVALID_PROGRAM;
      }
      return ReturnValue(PINames.c_str());
    } catch (const std::bad_alloc &) {
      return PI_ERROR_OUT_OF_HOST_MEMORY;
    } catch (...) {
      return PI_ERROR_UNKNOWN;
    }
  default:
    die("piProgramGetInfo: not implemented");
  }

  return PI_SUCCESS;
}

pi_result piProgramLink(pi_context Context, pi_uint32 NumDevices,
                        const pi_device *DeviceList, const char *Options,
                        pi_uint32 NumInputPrograms,
                        const pi_program *InputPrograms,
                        void (*PFnNotify)(pi_program Program, void *UserData),
                        void *UserData, pi_program *RetProgram) {
  // We only support one device with Level Zero currently.
  if (NumDevices != 1) {
    zePrint("piProgramLink: level_zero supports only one device.");
    return PI_ERROR_INVALID_VALUE;
  }

  // We do not support any link flags at this time because the Level Zero API
  // does not have any way to pass flags that are specific to linking.
  if (Options && *Options != '\0') {
    std::string ErrorMessage(
        "Level Zero does not support kernel link flags: \"");
    ErrorMessage.append(Options);
    ErrorMessage.push_back('\"');
    pi_program Program =
        new _pi_program(_pi_program::Invalid, Context, ErrorMessage);
    *RetProgram = Program;
    return PI_ERROR_LINK_PROGRAM_FAILURE;
  }

  // Validate input parameters.
  PI_ASSERT(DeviceList, PI_ERROR_INVALID_DEVICE);
  PI_ASSERT(Context->isValidDevice(DeviceList[0]), PI_ERROR_INVALID_DEVICE);
  PI_ASSERT(!PFnNotify && !UserData, PI_ERROR_INVALID_VALUE);
  if (NumInputPrograms == 0 || InputPrograms == nullptr)
    return PI_ERROR_INVALID_VALUE;

  pi_result PiResult = PI_SUCCESS;
  try {
    // Acquire a "shared" lock on each of the input programs, and also validate
    // that they are all in Object state.
    //
    // There is no danger of deadlock here even if two threads call
    // piProgramLink simultaneously with the same input programs in a different
    // order.  If we were acquiring these with "exclusive" access, this could
    // lead to a classic lock ordering deadlock.  However, there is no such
    // deadlock potential with "shared" access.  There could also be a deadlock
    // potential if there was some other code that holds more than one of these
    // locks simultaneously with "exclusive" access.  However, there is no such
    // code like that, so this is also not a danger.
    std::vector<std::shared_lock<pi_shared_mutex>> Guards(NumInputPrograms);
    for (pi_uint32 I = 0; I < NumInputPrograms; I++) {
      std::shared_lock<pi_shared_mutex> Guard(InputPrograms[I]->Mutex);
      Guards[I].swap(Guard);
      if (InputPrograms[I]->State != _pi_program::Object) {
        return PI_ERROR_INVALID_OPERATION;
      }
    }

    // Previous calls to piProgramCompile did not actually compile the SPIR-V.
    // Instead, we postpone compilation until this point, when all the modules
    // are linked together.  By doing compilation and linking together, the JIT
    // compiler is able see all modules and do cross-module optimizations.
    //
    // Construct a ze_module_program_exp_desc_t which contains information about
    // all of the modules that will be linked together.
    ZeStruct<ze_module_program_exp_desc_t> ZeExtModuleDesc;
    std::vector<size_t> CodeSizes(NumInputPrograms);
    std::vector<const uint8_t *> CodeBufs(NumInputPrograms);
    std::vector<const char *> BuildFlagPtrs(NumInputPrograms);
    std::vector<const ze_module_constants_t *> SpecConstPtrs(NumInputPrograms);
    std::vector<_pi_program::SpecConstantShim> SpecConstShims;
    SpecConstShims.reserve(NumInputPrograms);

    for (pi_uint32 I = 0; I < NumInputPrograms; I++) {
      pi_program Program = InputPrograms[I];
      CodeSizes[I] = Program->CodeLength;
      CodeBufs[I] = Program->Code.get();
      BuildFlagPtrs[I] = Program->BuildFlags.c_str();
      SpecConstShims.emplace_back(Program);
      SpecConstPtrs[I] = SpecConstShims[I].ze();
    }

    ZeExtModuleDesc.count = NumInputPrograms;
    ZeExtModuleDesc.inputSizes = CodeSizes.data();
    ZeExtModuleDesc.pInputModules = CodeBufs.data();
    ZeExtModuleDesc.pBuildFlags = BuildFlagPtrs.data();
    ZeExtModuleDesc.pConstants = SpecConstPtrs.data();

    ZeStruct<ze_module_desc_t> ZeModuleDesc;
    ZeModuleDesc.pNext = &ZeExtModuleDesc;
    ZeModuleDesc.format = ZE_MODULE_FORMAT_IL_SPIRV;

    // This works around a bug in the Level Zero driver.  When "ZE_DEBUG=-1",
    // the driver does validation of the API calls, and it expects
    // "pInputModule" to be non-NULL and "inputSize" to be non-zero.  This
    // validation is wrong when using the "ze_module_program_exp_desc_t"
    // extension because those fields are supposed to be ignored.  As a
    // workaround, set both fields to 1.
    //
    // TODO: Remove this workaround when the driver is fixed.
    ZeModuleDesc.pInputModule = reinterpret_cast<const uint8_t *>(1);
    ZeModuleDesc.inputSize = 1;

    // We need a Level Zero extension to compile multiple programs together into
    // a single Level Zero module.  However, we don't need that extension if
    // there happens to be only one input program.
    //
    // The "|| (NumInputPrograms == 1)" term is a workaround for a bug in the
    // Level Zero driver.  The driver's "ze_module_program_exp_desc_t"
    // extension should work even in the case when there is just one input
    // module.  However, there is currently a bug in the driver that leads to a
    // crash.  As a workaround, do not use the extension when there is one
    // input module.
    //
    // TODO: Remove this workaround when the driver is fixed.
    if (!DeviceList[0]->Platform->ZeDriverModuleProgramExtensionFound ||
        (NumInputPrograms == 1)) {
      if (NumInputPrograms == 1) {
        ZeModuleDesc.pNext = nullptr;
        ZeModuleDesc.inputSize = ZeExtModuleDesc.inputSizes[0];
        ZeModuleDesc.pInputModule = ZeExtModuleDesc.pInputModules[0];
        ZeModuleDesc.pBuildFlags = ZeExtModuleDesc.pBuildFlags[0];
        ZeModuleDesc.pConstants = ZeExtModuleDesc.pConstants[0];
      } else {
        zePrint("piProgramLink: level_zero driver does not have static linking "
                "support.");
        return PI_ERROR_INVALID_VALUE;
      }
    }

    // Call the Level Zero API to compile, link, and create the module.
    ze_device_handle_t ZeDevice = DeviceList[0]->ZeDevice;
    ze_context_handle_t ZeContext = Context->ZeContext;
    ze_module_handle_t ZeModule = nullptr;
    ze_module_build_log_handle_t ZeBuildLog = nullptr;
    ze_result_t ZeResult =
        ZE_CALL_NOCHECK(zeModuleCreate, (ZeContext, ZeDevice, &ZeModuleDesc,
                                         &ZeModule, &ZeBuildLog));

    // We still create a _pi_program object even if there is a BUILD_FAILURE
    // because we need the object to hold the ZeBuildLog.  There is no build
    // log created for other errors, so we don't create an object.
    PiResult = mapError(ZeResult);
    if (ZeResult != ZE_RESULT_SUCCESS &&
        ZeResult != ZE_RESULT_ERROR_MODULE_BUILD_FAILURE) {
      return PiResult;
    }

    // The call to zeModuleCreate does not report an error if there are
    // unresolved symbols because it thinks these could be resolved later via a
    // call to zeModuleDynamicLink.  However, modules created with piProgramLink
    // are supposed to be fully linked and ready to use.  Therefore, do an extra
    // check now for unresolved symbols.  Note that we still create a
    // _pi_program if there are unresolved symbols because the ZeBuildLog tells
    // which symbols are unresolved.
    if (ZeResult == ZE_RESULT_SUCCESS) {
      ZeResult = checkUnresolvedSymbols(ZeModule, &ZeBuildLog);
      if (ZeResult == ZE_RESULT_ERROR_MODULE_LINK_FAILURE) {
        PiResult = PI_ERROR_LINK_PROGRAM_FAILURE;
      } else if (ZeResult != ZE_RESULT_SUCCESS) {
        return mapError(ZeResult);
      }
    }

    _pi_program::state State =
        (PiResult == PI_SUCCESS) ? _pi_program::Exe : _pi_program::Invalid;
    *RetProgram = new _pi_program(State, Context, ZeModule, ZeBuildLog);
  } catch (const std::bad_alloc &) {
    return PI_ERROR_OUT_OF_HOST_MEMORY;
  } catch (...) {
    return PI_ERROR_UNKNOWN;
  }
  return PiResult;
}

pi_result piProgramCompile(
    pi_program Program, pi_uint32 NumDevices, const pi_device *DeviceList,
    const char *Options, pi_uint32 NumInputHeaders,
    const pi_program *InputHeaders, const char **HeaderIncludeNames,
    void (*PFnNotify)(pi_program Program, void *UserData), void *UserData) {
  (void)NumInputHeaders;
  (void)InputHeaders;
  (void)HeaderIncludeNames;

  PI_ASSERT(Program, PI_ERROR_INVALID_PROGRAM);

  if ((NumDevices && !DeviceList) || (!NumDevices && DeviceList))
    return PI_ERROR_INVALID_VALUE;

  // These aren't supported.
  PI_ASSERT(!PFnNotify && !UserData, PI_ERROR_INVALID_VALUE);

  std::scoped_lock<pi_shared_mutex> Guard(Program->Mutex);

  // It's only valid to compile a program created from IL (we don't support
  // programs created from source code).
  //
  // The OpenCL spec says that the header parameters are ignored when compiling
  // IL programs, so we don't validate them.
  if (Program->State != _pi_program::IL)
    return PI_ERROR_INVALID_OPERATION;

  // We don't compile anything now.  Instead, we delay compilation until
  // piProgramLink, where we do both compilation and linking as a single step.
  // This produces better code because the driver can do cross-module
  // optimizations.  Therefore, we just remember the compilation flags, so we
  // can use them later.
  if (Options)
    Program->BuildFlags = Options;
  Program->State = _pi_program::Object;

  return PI_SUCCESS;
}

pi_result piProgramBuild(pi_program Program, pi_uint32 NumDevices,
                         const pi_device *DeviceList, const char *Options,
                         void (*PFnNotify)(pi_program Program, void *UserData),
                         void *UserData) {

  PI_ASSERT(Program, PI_ERROR_INVALID_PROGRAM);
  if ((NumDevices && !DeviceList) || (!NumDevices && DeviceList))
    return PI_ERROR_INVALID_VALUE;

  // We only support build to one device with Level Zero now.
  // TODO: we should eventually build to the possibly multiple root
  // devices in the context.
  if (NumDevices != 1) {
    zePrint("piProgramBuild: level_zero supports only one device.");
    return PI_ERROR_INVALID_VALUE;
  }

  // These aren't supported.
  PI_ASSERT(!PFnNotify && !UserData, PI_ERROR_INVALID_VALUE);

  std::scoped_lock<pi_shared_mutex> Guard(Program->Mutex);
  // Check if device belongs to associated context.
  PI_ASSERT(Program->Context, PI_ERROR_INVALID_PROGRAM);
  PI_ASSERT(Program->Context->isValidDevice(DeviceList[0]),
            PI_ERROR_INVALID_VALUE);

  // It is legal to build a program created from either IL or from native
  // device code.
  if (Program->State != _pi_program::IL &&
      Program->State != _pi_program::Native)
    return PI_ERROR_INVALID_OPERATION;

  // We should have either IL or native device code.
  PI_ASSERT(Program->Code, PI_ERROR_INVALID_PROGRAM);

  // Ask Level Zero to build and load the native code onto the device.
  ZeStruct<ze_module_desc_t> ZeModuleDesc;
  _pi_program::SpecConstantShim Shim(Program);
  ZeModuleDesc.format = (Program->State == _pi_program::IL)
                            ? ZE_MODULE_FORMAT_IL_SPIRV
                            : ZE_MODULE_FORMAT_NATIVE;
  ZeModuleDesc.inputSize = Program->CodeLength;
  ZeModuleDesc.pInputModule = Program->Code.get();
  ZeModuleDesc.pBuildFlags = Options;
  ZeModuleDesc.pConstants = Shim.ze();

  ze_device_handle_t ZeDevice = DeviceList[0]->ZeDevice;
  ze_context_handle_t ZeContext = Program->Context->ZeContext;
  ze_module_handle_t ZeModule = nullptr;

  pi_result Result = PI_SUCCESS;
  Program->State = _pi_program::Exe;
  ze_result_t ZeResult =
      ZE_CALL_NOCHECK(zeModuleCreate, (ZeContext, ZeDevice, &ZeModuleDesc,
                                       &ZeModule, &Program->ZeBuildLog));
  if (ZeResult != ZE_RESULT_SUCCESS) {
    // We adjust pi_program below to avoid attempting to release zeModule when
    // RT calls piProgramRelease().
    ZeModule = nullptr;
    Program->State = _pi_program::Invalid;
    Result = mapError(ZeResult);
  } else {
    // The call to zeModuleCreate does not report an error if there are
    // unresolved symbols because it thinks these could be resolved later via a
    // call to zeModuleDynamicLink.  However, modules created with
    // piProgramBuild are supposed to be fully linked and ready to use.
    // Therefore, do an extra check now for unresolved symbols.
    ZeResult = checkUnresolvedSymbols(ZeModule, &Program->ZeBuildLog);
    if (ZeResult != ZE_RESULT_SUCCESS) {
      Program->State = _pi_program::Invalid;
      Result = (ZeResult == ZE_RESULT_ERROR_MODULE_LINK_FAILURE)
                   ? PI_ERROR_BUILD_PROGRAM_FAILURE
                   : mapError(ZeResult);
    }
  }

  // We no longer need the IL / native code.
  Program->Code.reset();
  Program->ZeModule = ZeModule;
  return Result;
}

pi_result piProgramGetBuildInfo(pi_program Program, pi_device Device,
                                pi_program_build_info ParamName,
                                size_t ParamValueSize, void *ParamValue,
                                size_t *ParamValueSizeRet) {
  (void)Device;

  std::shared_lock<pi_shared_mutex> Guard(Program->Mutex);
  ReturnHelper ReturnValue(ParamValueSize, ParamValue, ParamValueSizeRet);
  if (ParamName == PI_PROGRAM_BUILD_INFO_BINARY_TYPE) {
    pi_program_binary_type Type = PI_PROGRAM_BINARY_TYPE_NONE;
    if (Program->State == _pi_program::Object) {
      Type = PI_PROGRAM_BINARY_TYPE_COMPILED_OBJECT;
    } else if (Program->State == _pi_program::Exe) {
      Type = PI_PROGRAM_BINARY_TYPE_EXECUTABLE;
    }
    return ReturnValue(pi_program_binary_type{Type});
  }
  if (ParamName == PI_PROGRAM_BUILD_INFO_OPTIONS) {
    // TODO: how to get module build options out of Level Zero?
    // For the programs that we compiled we can remember the options
    // passed with piProgramCompile/piProgramBuild, but what can we
    // return for programs that were built outside and registered
    // with piProgramRegister?
    return ReturnValue("");
  } else if (ParamName == PI_PROGRAM_BUILD_INFO_LOG) {
    // Check first to see if the plugin code recorded an error message.
    if (!Program->ErrorMessage.empty()) {
      return ReturnValue(Program->ErrorMessage.c_str());
    }

    // Next check if there is a Level Zero build log.
    if (Program->ZeBuildLog) {
      size_t LogSize = ParamValueSize;
      ZE_CALL(zeModuleBuildLogGetString,
              (Program->ZeBuildLog, &LogSize, pi_cast<char *>(ParamValue)));
      if (ParamValueSizeRet) {
        *ParamValueSizeRet = LogSize;
      }
      return PI_SUCCESS;
    }

    // Otherwise, there is no error.  The OpenCL spec says to return an empty
    // string if there ws no previous attempt to compile, build, or link the
    // program.
    return ReturnValue("");
  } else {
    zePrint("piProgramGetBuildInfo: unsupported ParamName\n");
    return PI_ERROR_INVALID_VALUE;
  }
  return PI_SUCCESS;
}

pi_result piProgramRetain(pi_program Program) {
  PI_ASSERT(Program, PI_ERROR_INVALID_PROGRAM);
  Program->RefCount.increment();
  return PI_SUCCESS;
}

pi_result piProgramRelease(pi_program Program) {
  PI_ASSERT(Program, PI_ERROR_INVALID_PROGRAM);

  if (!Program->RefCount.decrementAndTest())
    return PI_SUCCESS;

  delete Program;

  return PI_SUCCESS;
}

pi_result piextProgramGetNativeHandle(pi_program Program,
                                      pi_native_handle *NativeHandle) {
  PI_ASSERT(Program, PI_ERROR_INVALID_PROGRAM);
  PI_ASSERT(NativeHandle, PI_ERROR_INVALID_VALUE);

  auto ZeModule = pi_cast<ze_module_handle_t *>(NativeHandle);

  std::shared_lock<pi_shared_mutex> Guard(Program->Mutex);
  switch (Program->State) {
  case _pi_program::Exe: {
    *ZeModule = Program->ZeModule;
    break;
  }

  default:
    return PI_ERROR_INVALID_OPERATION;
  }

  return PI_SUCCESS;
}

pi_result piextProgramCreateWithNativeHandle(pi_native_handle NativeHandle,
                                             pi_context Context,
                                             bool ownNativeHandle,
                                             pi_program *Program) {
  PI_ASSERT(Program, PI_ERROR_INVALID_PROGRAM);
  PI_ASSERT(NativeHandle, PI_ERROR_INVALID_VALUE);
  PI_ASSERT(Context, PI_ERROR_INVALID_CONTEXT);

  auto ZeModule = pi_cast<ze_module_handle_t>(NativeHandle);

  // We assume here that programs created from a native handle always
  // represent a fully linked executable (state Exe) and not an unlinked
  // executable (state Object).

  try {
    *Program =
        new _pi_program(_pi_program::Exe, Context, ZeModule, ownNativeHandle);
  } catch (const std::bad_alloc &) {
    return PI_ERROR_OUT_OF_HOST_MEMORY;
  } catch (...) {
    return PI_ERROR_UNKNOWN;
  }
  return PI_SUCCESS;
}

_pi_program::~_pi_program() {
  // According to Level Zero Specification, all kernels and build logs
  // must be destroyed before the Module can be destroyed.  So, be sure
  // to destroy build log before destroying the module.
  if (ZeBuildLog) {
    ZE_CALL_NOCHECK(zeModuleBuildLogDestroy, (ZeBuildLog));
  }

  if (ZeModule && OwnZeModule) {
    ZE_CALL_NOCHECK(zeModuleDestroy, (ZeModule));
  }
}

// Check to see if a Level Zero module has any unresolved symbols.
//
// @param ZeModule    The module handle to check.
// @param ZeBuildLog  If there are unresolved symbols, this build log handle is
//                     modified to receive information telling which symbols
//                     are unresolved.
//
// @return ZE_RESULT_ERROR_MODULE_LINK_FAILURE indicates there are unresolved
//  symbols.  ZE_RESULT_SUCCESS indicates all symbols are resolved.  Any other
//  value indicates there was an error and we cannot tell if symbols are
//  resolved.
static ze_result_t
checkUnresolvedSymbols(ze_module_handle_t ZeModule,
                       ze_module_build_log_handle_t *ZeBuildLog) {

  // First check to see if the module has any imported symbols.  If there are
  // no imported symbols, it's not possible to have any unresolved symbols.  We
  // do this check first because we assume it's faster than the call to
  // zeModuleDynamicLink below.
  ZeStruct<ze_module_properties_t> ZeModuleProps;
  ze_result_t ZeResult =
      ZE_CALL_NOCHECK(zeModuleGetProperties, (ZeModule, &ZeModuleProps));
  if (ZeResult != ZE_RESULT_SUCCESS)
    return ZeResult;

  // If there are imported symbols, attempt to "link" the module with itself.
  // As a side effect, this will return the error
  // ZE_RESULT_ERROR_MODULE_LINK_FAILURE if there are any unresolved symbols.
  if (ZeModuleProps.flags & ZE_MODULE_PROPERTY_FLAG_IMPORTS) {
    return ZE_CALL_NOCHECK(zeModuleDynamicLink, (1, &ZeModule, ZeBuildLog));
  }
  return ZE_RESULT_SUCCESS;
}

pi_result piKernelCreate(pi_program Program, const char *KernelName,
                         pi_kernel *RetKernel) {

  PI_ASSERT(Program, PI_ERROR_INVALID_PROGRAM);
  PI_ASSERT(RetKernel, PI_ERROR_INVALID_VALUE);
  PI_ASSERT(KernelName, PI_ERROR_INVALID_VALUE);

  std::shared_lock<pi_shared_mutex> Guard(Program->Mutex);
  if (Program->State != _pi_program::Exe) {
    return PI_ERROR_INVALID_PROGRAM_EXECUTABLE;
  }

  ZeStruct<ze_kernel_desc_t> ZeKernelDesc;
  ZeKernelDesc.flags = 0;
  ZeKernelDesc.pKernelName = KernelName;

  ze_kernel_handle_t ZeKernel;
  ZE_CALL(zeKernelCreate, (Program->ZeModule, &ZeKernelDesc, &ZeKernel));

  try {
    *RetKernel = new _pi_kernel(ZeKernel, true, Program);
  } catch (const std::bad_alloc &) {
    return PI_ERROR_OUT_OF_HOST_MEMORY;
  } catch (...) {
    return PI_ERROR_UNKNOWN;
  }

  PI_CALL((*RetKernel)->initialize());
  return PI_SUCCESS;
}

pi_result _pi_kernel::initialize() {
  // Retain the program and context to show it's used by this kernel.
  PI_CALL(piProgramRetain(Program));
  if (IndirectAccessTrackingEnabled)
    // TODO: do piContextRetain without the guard
    PI_CALL(piContextRetain(Program->Context));

  // Set up how to obtain kernel properties when needed.
  ZeKernelProperties.Compute = [this](ze_kernel_properties_t &Properties) {
    ZE_CALL_NOCHECK(zeKernelGetProperties, (ZeKernel, &Properties));
  };

  // Cache kernel name.
  ZeKernelName.Compute = [this](std::string &Name) {
    size_t Size = 0;
    ZE_CALL_NOCHECK(zeKernelGetName, (ZeKernel, &Size, nullptr));
    char *KernelName = new char[Size];
    ZE_CALL_NOCHECK(zeKernelGetName, (ZeKernel, &Size, KernelName));
    Name = KernelName;
    delete[] KernelName;
  };

  return PI_SUCCESS;
}

pi_result piKernelSetArg(pi_kernel Kernel, pi_uint32 ArgIndex, size_t ArgSize,
                         const void *ArgValue) {

  // OpenCL: "the arg_value pointer can be NULL or point to a NULL value
  // in which case a NULL value will be used as the value for the argument
  // declared as a pointer to global or constant memory in the kernel"
  //
  // We don't know the type of the argument but it seems that the only time
  // SYCL RT would send a pointer to NULL in 'arg_value' is when the argument
  // is a NULL pointer. Treat a pointer to NULL in 'arg_value' as a NULL.
  if (ArgSize == sizeof(void *) && ArgValue &&
      *(void **)(const_cast<void *>(ArgValue)) == nullptr) {
    ArgValue = nullptr;
  }

  PI_ASSERT(Kernel, PI_ERROR_INVALID_KERNEL);

  std::scoped_lock<pi_shared_mutex> Guard(Kernel->Mutex);
  ZE_CALL(zeKernelSetArgumentValue,
          (pi_cast<ze_kernel_handle_t>(Kernel->ZeKernel),
           pi_cast<uint32_t>(ArgIndex), pi_cast<size_t>(ArgSize),
           pi_cast<const void *>(ArgValue)));

  return PI_SUCCESS;
}

// Special version of piKernelSetArg to accept pi_mem.
pi_result piextKernelSetArgMemObj(pi_kernel Kernel, pi_uint32 ArgIndex,
                                  const pi_mem *ArgValue) {
  // TODO: the better way would probably be to add a new PI API for
  // extracting native PI object from PI handle, and have SYCL
  // RT pass that directly to the regular piKernelSetArg (and
  // then remove this piextKernelSetArgMemObj).

  PI_ASSERT(Kernel, PI_ERROR_INVALID_KERNEL);

  // We don't yet know the device where this kernel will next be run on.
  // Thus we can't know the actual memory allocation that needs to be used.
  // Remember the memory object being used as an argument for this kernel
  // to process it later when the device is known (at the kernel enqueue).
  //
  // TODO: for now we have to conservatively assume the access as read-write.
  //       Improve that by passing SYCL buffer accessor type into
  //       piextKernelSetArgMemObj.
  //
  std::scoped_lock<pi_shared_mutex> Guard(Kernel->Mutex);
  // The ArgValue may be a NULL pointer in which case a NULL value is used for
  // the kernel argument declared as a pointer to global or constant memory.
  auto Arg = ArgValue ? *ArgValue : nullptr;
  Kernel->PendingArguments.push_back(
      {ArgIndex, sizeof(void *), Arg, _pi_mem::read_write});

  return PI_SUCCESS;
}

// Special version of piKernelSetArg to accept pi_sampler.
pi_result piextKernelSetArgSampler(pi_kernel Kernel, pi_uint32 ArgIndex,
                                   const pi_sampler *ArgValue) {
  PI_ASSERT(Kernel, PI_ERROR_INVALID_KERNEL);

  std::scoped_lock<pi_shared_mutex> Guard(Kernel->Mutex);
  ZE_CALL(zeKernelSetArgumentValue,
          (pi_cast<ze_kernel_handle_t>(Kernel->ZeKernel),
           pi_cast<uint32_t>(ArgIndex), sizeof(void *),
           &(*ArgValue)->ZeSampler));

  return PI_SUCCESS;
}

pi_result piKernelGetInfo(pi_kernel Kernel, pi_kernel_info ParamName,
                          size_t ParamValueSize, void *ParamValue,
                          size_t *ParamValueSizeRet) {
  PI_ASSERT(Kernel, PI_ERROR_INVALID_KERNEL);

  ReturnHelper ReturnValue(ParamValueSize, ParamValue, ParamValueSizeRet);

  std::shared_lock<pi_shared_mutex> Guard(Kernel->Mutex);
  switch (ParamName) {
  case PI_KERNEL_INFO_CONTEXT:
    return ReturnValue(pi_context{Kernel->Program->Context});
  case PI_KERNEL_INFO_PROGRAM:
    return ReturnValue(pi_program{Kernel->Program});
  case PI_KERNEL_INFO_FUNCTION_NAME:
    try {
      std::string &KernelName = *Kernel->ZeKernelName.operator->();
      return ReturnValue(static_cast<const char *>(KernelName.c_str()));
    } catch (const std::bad_alloc &) {
      return PI_ERROR_OUT_OF_HOST_MEMORY;
    } catch (...) {
      return PI_ERROR_UNKNOWN;
    }
  case PI_KERNEL_INFO_NUM_ARGS:
    return ReturnValue(pi_uint32{Kernel->ZeKernelProperties->numKernelArgs});
  case PI_KERNEL_INFO_REFERENCE_COUNT:
    return ReturnValue(pi_uint32{Kernel->RefCount.load()});
  case PI_KERNEL_INFO_ATTRIBUTES:
    try {
      uint32_t Size;
      ZE_CALL(zeKernelGetSourceAttributes, (Kernel->ZeKernel, &Size, nullptr));
      char *attributes = new char[Size];
      ZE_CALL(zeKernelGetSourceAttributes,
              (Kernel->ZeKernel, &Size, &attributes));
      auto Res = ReturnValue(attributes);
      delete[] attributes;
      return Res;
    } catch (const std::bad_alloc &) {
      return PI_ERROR_OUT_OF_HOST_MEMORY;
    } catch (...) {
      return PI_ERROR_UNKNOWN;
    }
  default:
    zePrint("Unsupported ParamName in piKernelGetInfo: ParamName=%d(0x%x)\n",
            ParamName, ParamName);
    return PI_ERROR_INVALID_VALUE;
  }

  return PI_SUCCESS;
}

pi_result piKernelGetGroupInfo(pi_kernel Kernel, pi_device Device,
                               pi_kernel_group_info ParamName,
                               size_t ParamValueSize, void *ParamValue,
                               size_t *ParamValueSizeRet) {
  PI_ASSERT(Kernel, PI_ERROR_INVALID_KERNEL);
  PI_ASSERT(Device, PI_ERROR_INVALID_DEVICE);

  ReturnHelper ReturnValue(ParamValueSize, ParamValue, ParamValueSizeRet);

  std::shared_lock<pi_shared_mutex> Guard(Kernel->Mutex);
  switch (ParamName) {
  case PI_KERNEL_GROUP_INFO_GLOBAL_WORK_SIZE: {
    // TODO: To revisit after level_zero/issues/262 is resolved
    struct {
      size_t Arr[3];
    } WorkSize = {{Device->ZeDeviceComputeProperties->maxGroupSizeX,
                   Device->ZeDeviceComputeProperties->maxGroupSizeY,
                   Device->ZeDeviceComputeProperties->maxGroupSizeZ}};
    return ReturnValue(WorkSize);
  }
  case PI_KERNEL_GROUP_INFO_WORK_GROUP_SIZE: {
    uint32_t X, Y, Z;
    ZE_CALL(zeKernelSuggestGroupSize,
            (Kernel->ZeKernel, 10000, 10000, 10000, &X, &Y, &Z));
    return ReturnValue(size_t{X * Y * Z});
  }
  case PI_KERNEL_GROUP_INFO_COMPILE_WORK_GROUP_SIZE: {
    struct {
      size_t Arr[3];
    } WgSize = {{Kernel->ZeKernelProperties->requiredGroupSizeX,
                 Kernel->ZeKernelProperties->requiredGroupSizeY,
                 Kernel->ZeKernelProperties->requiredGroupSizeZ}};
    return ReturnValue(WgSize);
  }
  case PI_KERNEL_GROUP_INFO_LOCAL_MEM_SIZE:
    return ReturnValue(pi_uint32{Kernel->ZeKernelProperties->localMemSize});
  case PI_KERNEL_GROUP_INFO_PREFERRED_WORK_GROUP_SIZE_MULTIPLE: {
    return ReturnValue(size_t{Device->ZeDeviceProperties->physicalEUSimdWidth});
  }
  case PI_KERNEL_GROUP_INFO_PRIVATE_MEM_SIZE:
    return ReturnValue(pi_uint32{Kernel->ZeKernelProperties->privateMemSize});
  case PI_KERNEL_GROUP_INFO_NUM_REGS: {
    die("PI_KERNEL_GROUP_INFO_NUM_REGS in piKernelGetGroupInfo not "
        "implemented\n");
    break;
  }
  default:
    zePrint("Unknown ParamName in piKernelGetGroupInfo: ParamName=%d(0x%x)\n",
            ParamName, ParamName);
    return PI_ERROR_INVALID_VALUE;
  }
  return PI_SUCCESS;
}

pi_result piKernelGetSubGroupInfo(pi_kernel Kernel, pi_device Device,
                                  pi_kernel_sub_group_info ParamName,
                                  size_t InputValueSize, const void *InputValue,
                                  size_t ParamValueSize, void *ParamValue,
                                  size_t *ParamValueSizeRet) {
  (void)Device;
  (void)InputValueSize;
  (void)InputValue;

  ReturnHelper ReturnValue(ParamValueSize, ParamValue, ParamValueSizeRet);

  std::shared_lock<pi_shared_mutex> Guard(Kernel->Mutex);
  if (ParamName == PI_KERNEL_MAX_SUB_GROUP_SIZE) {
    ReturnValue(uint32_t{Kernel->ZeKernelProperties->maxSubgroupSize});
  } else if (ParamName == PI_KERNEL_MAX_NUM_SUB_GROUPS) {
    ReturnValue(uint32_t{Kernel->ZeKernelProperties->maxNumSubgroups});
  } else if (ParamName == PI_KERNEL_COMPILE_NUM_SUB_GROUPS) {
    ReturnValue(uint32_t{Kernel->ZeKernelProperties->requiredNumSubGroups});
  } else if (ParamName == PI_KERNEL_COMPILE_SUB_GROUP_SIZE_INTEL) {
    ReturnValue(uint32_t{Kernel->ZeKernelProperties->requiredSubgroupSize});
  } else {
    die("piKernelGetSubGroupInfo: parameter not implemented");
    return {};
  }
  return PI_SUCCESS;
}

pi_result piKernelRetain(pi_kernel Kernel) {

  PI_ASSERT(Kernel, PI_ERROR_INVALID_KERNEL);

  Kernel->RefCount.increment();
  return PI_SUCCESS;
}

pi_result piKernelRelease(pi_kernel Kernel) {
  PI_ASSERT(Kernel, PI_ERROR_INVALID_KERNEL);

  if (!Kernel->RefCount.decrementAndTest())
    return PI_SUCCESS;

  auto KernelProgram = Kernel->Program;
  if (Kernel->OwnZeKernel)
    ZE_CALL(zeKernelDestroy, (Kernel->ZeKernel));
  if (IndirectAccessTrackingEnabled) {
    PI_CALL(piContextRelease(KernelProgram->Context));
  }
  // do a release on the program this kernel was part of
  PI_CALL(piProgramRelease(KernelProgram));
  delete Kernel;

  return PI_SUCCESS;
}

pi_result
piEnqueueKernelLaunch(pi_queue Queue, pi_kernel Kernel, pi_uint32 WorkDim,
                      const size_t *GlobalWorkOffset,
                      const size_t *GlobalWorkSize, const size_t *LocalWorkSize,
                      pi_uint32 NumEventsInWaitList,
                      const pi_event *EventWaitList, pi_event *OutEvent) {
  PI_ASSERT(Kernel, PI_ERROR_INVALID_KERNEL);
  PI_ASSERT(Queue, PI_ERROR_INVALID_QUEUE);
  PI_ASSERT((WorkDim > 0) && (WorkDim < 4), PI_ERROR_INVALID_WORK_DIMENSION);

  // Lock automatically releases when this goes out of scope.
  std::scoped_lock<pi_shared_mutex, pi_shared_mutex, pi_shared_mutex> Lock(
      Queue->Mutex, Kernel->Mutex, Kernel->Program->Mutex);
  if (GlobalWorkOffset != NULL) {
    if (!Queue->Device->Platform->ZeDriverGlobalOffsetExtensionFound) {
      zePrint("No global offset extension found on this driver\n");
      return PI_ERROR_INVALID_VALUE;
    }

    ZE_CALL(zeKernelSetGlobalOffsetExp,
            (Kernel->ZeKernel, GlobalWorkOffset[0], GlobalWorkOffset[1],
             GlobalWorkOffset[2]));
  }

  // If there are any pending arguments set them now.
  for (auto &Arg : Kernel->PendingArguments) {
    // The ArgValue may be a NULL pointer in which case a NULL value is used for
    // the kernel argument declared as a pointer to global or constant memory.
    char **ZeHandlePtr = nullptr;
    if (Arg.Value) {
      PI_CALL(Arg.Value->getZeHandlePtr(ZeHandlePtr, Arg.AccessMode,
                                        Queue->Device));
    }
    ZE_CALL(zeKernelSetArgumentValue,
            (Kernel->ZeKernel, Arg.Index, Arg.Size, ZeHandlePtr));
  }
  Kernel->PendingArguments.clear();

  ze_group_count_t ZeThreadGroupDimensions{1, 1, 1};
  uint32_t WG[3];

  // global_work_size of unused dimensions must be set to 1
  PI_ASSERT(WorkDim == 3 || GlobalWorkSize[2] == 1, PI_ERROR_INVALID_VALUE);
  PI_ASSERT(WorkDim >= 2 || GlobalWorkSize[1] == 1, PI_ERROR_INVALID_VALUE);

  if (LocalWorkSize) {
    WG[0] = pi_cast<uint32_t>(LocalWorkSize[0]);
    WG[1] = pi_cast<uint32_t>(LocalWorkSize[1]);
    WG[2] = pi_cast<uint32_t>(LocalWorkSize[2]);
  } else {
    // We can't call to zeKernelSuggestGroupSize if 64-bit GlobalWorkSize
    // values do not fit to 32-bit that the API only supports currently.
    bool SuggestGroupSize = true;
    for (int I : {0, 1, 2}) {
      if (GlobalWorkSize[I] > UINT32_MAX) {
        SuggestGroupSize = false;
      }
    }
    if (SuggestGroupSize) {
      ZE_CALL(zeKernelSuggestGroupSize,
              (Kernel->ZeKernel, GlobalWorkSize[0], GlobalWorkSize[1],
               GlobalWorkSize[2], &WG[0], &WG[1], &WG[2]));
    } else {
      for (int I : {0, 1, 2}) {
        // Try to find a I-dimension WG size that the GlobalWorkSize[I] is
        // fully divisable with. Start with the max possible size in
        // each dimension.
        uint32_t GroupSize[] = {
            Queue->Device->ZeDeviceComputeProperties->maxGroupSizeX,
            Queue->Device->ZeDeviceComputeProperties->maxGroupSizeY,
            Queue->Device->ZeDeviceComputeProperties->maxGroupSizeZ};
        GroupSize[I] = std::min(size_t(GroupSize[I]), GlobalWorkSize[I]);
        while (GlobalWorkSize[I] % GroupSize[I]) {
          --GroupSize[I];
        }
        if (GlobalWorkSize[I] / GroupSize[I] > UINT32_MAX) {
          zePrint("piEnqueueKernelLaunch: can't find a WG size "
                  "suitable for global work size > UINT32_MAX\n");
          return PI_ERROR_INVALID_WORK_GROUP_SIZE;
        }
        WG[I] = GroupSize[I];
      }
      zePrint("piEnqueueKernelLaunch: using computed WG size = {%d, %d, %d}\n",
              WG[0], WG[1], WG[2]);
    }
  }

  // TODO: assert if sizes do not fit into 32-bit?
  switch (WorkDim) {
  case 3:
    ZeThreadGroupDimensions.groupCountX =
        pi_cast<uint32_t>(GlobalWorkSize[0] / WG[0]);
    ZeThreadGroupDimensions.groupCountY =
        pi_cast<uint32_t>(GlobalWorkSize[1] / WG[1]);
    ZeThreadGroupDimensions.groupCountZ =
        pi_cast<uint32_t>(GlobalWorkSize[2] / WG[2]);
    break;
  case 2:
    ZeThreadGroupDimensions.groupCountX =
        pi_cast<uint32_t>(GlobalWorkSize[0] / WG[0]);
    ZeThreadGroupDimensions.groupCountY =
        pi_cast<uint32_t>(GlobalWorkSize[1] / WG[1]);
    WG[2] = 1;
    break;
  case 1:
    ZeThreadGroupDimensions.groupCountX =
        pi_cast<uint32_t>(GlobalWorkSize[0] / WG[0]);
    WG[1] = WG[2] = 1;
    break;

  default:
    zePrint("piEnqueueKernelLaunch: unsupported work_dim\n");
    return PI_ERROR_INVALID_VALUE;
  }

  // Error handling for non-uniform group size case
  if (GlobalWorkSize[0] !=
      size_t(ZeThreadGroupDimensions.groupCountX) * WG[0]) {
    zePrint("piEnqueueKernelLaunch: invalid work_dim. The range is not a "
            "multiple of the group size in the 1st dimension\n");
    return PI_ERROR_INVALID_WORK_GROUP_SIZE;
  }
  if (GlobalWorkSize[1] !=
      size_t(ZeThreadGroupDimensions.groupCountY) * WG[1]) {
    zePrint("piEnqueueKernelLaunch: invalid work_dim. The range is not a "
            "multiple of the group size in the 2nd dimension\n");
    return PI_ERROR_INVALID_WORK_GROUP_SIZE;
  }
  if (GlobalWorkSize[2] !=
      size_t(ZeThreadGroupDimensions.groupCountZ) * WG[2]) {
    zePrint("piEnqueueKernelLaunch: invalid work_dim. The range is not a "
            "multiple of the group size in the 3rd dimension\n");
    return PI_ERROR_INVALID_WORK_GROUP_SIZE;
  }

  ZE_CALL(zeKernelSetGroupSize, (Kernel->ZeKernel, WG[0], WG[1], WG[2]));

  bool UseCopyEngine = false;
  _pi_ze_event_list_t TmpWaitList;
  if (auto Res = TmpWaitList.createAndRetainPiZeEventList(
          NumEventsInWaitList, EventWaitList, Queue, UseCopyEngine))
    return Res;

  // Get a new command list to be used on this call
  pi_command_list_ptr_t CommandList{};
  if (auto Res = Queue->Context->getAvailableCommandList(
          Queue, CommandList, UseCopyEngine, true /* AllowBatching */))
    return Res;

  ze_event_handle_t ZeEvent = nullptr;
  pi_event InternalEvent;
  bool IsInternal = OutEvent == nullptr;
  pi_event *Event = OutEvent ? OutEvent : &InternalEvent;
  pi_result Res = createEventAndAssociateQueue(
      Queue, Event, PI_COMMAND_TYPE_NDRANGE_KERNEL, CommandList, IsInternal);
  if (Res != PI_SUCCESS)
    return Res;
  ZeEvent = (*Event)->ZeEvent;
  (*Event)->WaitList = TmpWaitList;

  // Save the kernel in the event, so that when the event is signalled
  // the code can do a piKernelRelease on this kernel.
  (*Event)->CommandData = (void *)Kernel;

  // Increment the reference count of the Kernel and indicate that the Kernel is
  // in use. Once the event has been signalled, the code in
  // CleanupCompletedEvent(Event) will do a piReleaseKernel to update the
  // reference count on the kernel, using the kernel saved in CommandData.
  PI_CALL(piKernelRetain(Kernel));

  // Add to list of kernels to be submitted
  if (IndirectAccessTrackingEnabled)
    Queue->KernelsToBeSubmitted.push_back(Kernel);

  ze_result_t ZeResult = ZE_RESULT_SUCCESS;
  if (Queue->Device->useImmediateCommandLists() &&
      IndirectAccessTrackingEnabled) {
    // If using immediate commandlists then gathering of indirect
    // references and appending to the queue (which means submission)
    // must be done together.
    std::unique_lock<pi_shared_mutex> ContextsLock(
        Queue->Device->Platform->ContextsMutex, std::defer_lock);
    // We are going to submit kernels for execution. If indirect access flag is
    // set for a kernel then we need to make a snapshot of existing memory
    // allocations in all contexts in the platform. We need to lock the mutex
    // guarding the list of contexts in the platform to prevent creation of new
    // memory alocations in any context before we submit the kernel for
    // execution.
    ContextsLock.lock();
    Queue->CaptureIndirectAccesses();
    // Add the command to the command list, which implies submission.
    ZeResult = ZE_CALL_NOCHECK(
        zeCommandListAppendLaunchKernel,
        (CommandList->first, Kernel->ZeKernel, &ZeThreadGroupDimensions,
         ZeEvent, (*Event)->WaitList.Length, (*Event)->WaitList.ZeEventList));
  } else {
    // Add the command to the command list for later submission.
    // No lock is needed here, unlike the immediate commandlist case above,
    // because the kernels are not actually submitted yet. Kernels will be
    // submitted only when the comamndlist is closed. Then, a lock is held.
    ZeResult = ZE_CALL_NOCHECK(
        zeCommandListAppendLaunchKernel,
        (CommandList->first, Kernel->ZeKernel, &ZeThreadGroupDimensions,
         ZeEvent, (*Event)->WaitList.Length, (*Event)->WaitList.ZeEventList));
  }

  if (ZeResult != ZE_RESULT_SUCCESS) {
    if (ZeResult == ZE_RESULT_ERROR_INVALID_ARGUMENT) {
      uint32_t SourceAttributesLength = 0U;
      ZE_CALL(zeKernelGetSourceAttributes,
              (Kernel->ZeKernel, &SourceAttributesLength, nullptr));
      char *SourceAttributes = new char[SourceAttributesLength];
      ZE_CALL(zeKernelGetSourceAttributes,
              (Kernel->ZeKernel, &SourceAttributesLength, &SourceAttributes));
      const std::string AttributesString(
          SourceAttributes, SourceAttributes + SourceAttributesLength);
      delete[] SourceAttributes;

      const std::regex InvalidKernelAttributeRegex("invalid_kernel\\(.*\\)");
      std::smatch InvalidKernelAttributeMatch;
      if (std::regex_search(AttributesString, InvalidKernelAttributeMatch,
                            InvalidKernelAttributeRegex)) {
        setErrorMessage(InvalidKernelAttributeMatch.str().c_str(),
                        PI_ERROR_PLUGIN_SPECIFIC_ERROR);
        return PI_ERROR_PLUGIN_SPECIFIC_ERROR;
      }
    }
    return mapError(ZeResult);
  }

  zePrint("calling zeCommandListAppendLaunchKernel() with"
          "  ZeEvent %#lx\n",
          pi_cast<std::uintptr_t>(ZeEvent));
  printZeEventList((*Event)->WaitList);

  // Execute command list asynchronously, as the event will be used
  // to track down its completion.
  if (auto Res = Queue->executeCommandList(CommandList, false, true))
    return Res;

  return PI_SUCCESS;
}

pi_result piextKernelCreateWithNativeHandle(pi_native_handle NativeHandle,
                                            pi_context Context,
                                            pi_program Program,
                                            bool OwnNativeHandle,
                                            pi_kernel *Kernel) {
  PI_ASSERT(Context, PI_ERROR_INVALID_CONTEXT);
  PI_ASSERT(Program, PI_ERROR_INVALID_PROGRAM);
  PI_ASSERT(NativeHandle, PI_ERROR_INVALID_VALUE);
  PI_ASSERT(Kernel, PI_ERROR_INVALID_KERNEL);

  auto ZeKernel = pi_cast<ze_kernel_handle_t>(NativeHandle);
  *Kernel = new _pi_kernel(ZeKernel, OwnNativeHandle, Program);
  PI_CALL((*Kernel)->initialize());
  return PI_SUCCESS;
}

pi_result piextKernelGetNativeHandle(pi_kernel Kernel,
                                     pi_native_handle *NativeHandle) {
  PI_ASSERT(Kernel, PI_ERROR_INVALID_KERNEL);
  PI_ASSERT(NativeHandle, PI_ERROR_INVALID_VALUE);

  std::shared_lock<pi_shared_mutex> Guard(Kernel->Mutex);
  auto *ZeKernel = pi_cast<ze_kernel_handle_t *>(NativeHandle);
  *ZeKernel = Kernel->ZeKernel;
  return PI_SUCCESS;
}

//
// Events
//
pi_result
_pi_event::getOrCreateHostVisibleEvent(ze_event_handle_t &ZeHostVisibleEvent) {
  PI_ASSERT(Queue, PI_ERROR_INVALID_EVENT);

  std::scoped_lock<pi_shared_mutex, pi_shared_mutex> Lock(Queue->Mutex,
                                                          this->Mutex);

  if (!HostVisibleEvent) {
    if (DeviceEventsSetting != OnDemandHostVisibleProxy)
      die("getOrCreateHostVisibleEvent: missing host-visible event");

    // Submit the command(s) signalling the proxy event to the queue.
    // We have to first submit a wait for the device-only event for which this
    // proxy is created.
    //
    // Get a new command list to be used on this call

    // We want to batch these commands to avoid extra submissions (costly)
    bool OkToBatch = true;

    pi_command_list_ptr_t CommandList{};
    if (auto Res = Queue->Context->getAvailableCommandList(
            Queue, CommandList, false /* UseCopyEngine */, OkToBatch))
      return Res;

    // Create a "proxy" host-visible event.
    auto Res = createEventAndAssociateQueue(
        Queue, &HostVisibleEvent, PI_COMMAND_TYPE_USER, CommandList,
        /* IsInternal */ false, /* ForceHostVisible */ true);
    if (Res != PI_SUCCESS)
      return Res;

    ZE_CALL(zeCommandListAppendWaitOnEvents, (CommandList->first, 1, &ZeEvent));
    ZE_CALL(zeCommandListAppendSignalEvent,
            (CommandList->first, HostVisibleEvent->ZeEvent));

    if (auto Res = Queue->executeCommandList(CommandList, false, OkToBatch))
      return Res;
  }

  ZeHostVisibleEvent = HostVisibleEvent->ZeEvent;
  return PI_SUCCESS;
}

pi_result _pi_event::reset() {
  Queue = nullptr;
  CleanedUp = false;
  Completed = false;
  CommandData = nullptr;
  CommandType = PI_COMMAND_TYPE_USER;
  WaitList = {};
  RefCountExternal = 0;
  RefCount.reset();
  CommandList = std::nullopt;

  if (!isHostVisible())
    HostVisibleEvent = nullptr;

  ZE_CALL(zeEventHostReset, (ZeEvent));
  return PI_SUCCESS;
}

pi_event _pi_context::getEventFromContextCache(bool HostVisible,
                                               bool WithProfiling) {
  std::scoped_lock<pi_mutex> Lock(EventCacheMutex);
  auto Cache = getEventCache(HostVisible, WithProfiling);
  if (Cache->empty())
    return nullptr;

  auto It = Cache->begin();
  pi_event Event = *It;
  Cache->erase(It);
  // We have to reset event before using it.
  Event->reset();
  return Event;
}

void _pi_context::addEventToContextCache(pi_event Event) {
  std::scoped_lock<pi_mutex> Lock(EventCacheMutex);
  auto Cache =
      getEventCache(Event->isHostVisible(), Event->isProfilingEnabled());
  Cache->emplace_back(Event);
}

// Helper function for creating a PI event.
// The "Queue" argument specifies the PI queue where a command is submitted.
// The "HostVisible" argument specifies if event needs to be allocated from
// a host-visible pool.
//
static pi_result EventCreate(pi_context Context, pi_queue Queue,
                             bool HostVisible, pi_event *RetEvent) {
  bool ProfilingEnabled =
      !Queue || (Queue->Properties & PI_QUEUE_FLAG_PROFILING_ENABLE) != 0;

  if (auto CachedEvent =
          Context->getEventFromContextCache(HostVisible, ProfilingEnabled)) {
    *RetEvent = CachedEvent;
    return PI_SUCCESS;
  }

  ze_event_handle_t ZeEvent;
  ze_event_pool_handle_t ZeEventPool = {};

  size_t Index = 0;

  if (auto Res = Context->getFreeSlotInExistingOrNewPool(
          ZeEventPool, Index, HostVisible, ProfilingEnabled))
    return Res;

  ZeStruct<ze_event_desc_t> ZeEventDesc;
  ZeEventDesc.index = Index;
  ZeEventDesc.wait = 0;

  if (HostVisible) {
    ZeEventDesc.signal = ZE_EVENT_SCOPE_FLAG_HOST;
  } else {
    //
    // Set the scope to "device" for every event. This is sufficient for
    // global device access and peer device access. If needed to be seen on
    // the host we are doing special handling, see EventsScope options.
    //
    // TODO: see if "sub-device" (ZE_EVENT_SCOPE_FLAG_SUBDEVICE) can better be
    //       used in some circumstances.
    //
    ZeEventDesc.signal = 0;
  }

  ZE_CALL(zeEventCreate, (ZeEventPool, &ZeEventDesc, &ZeEvent));

  try {
    PI_ASSERT(RetEvent, PI_ERROR_INVALID_VALUE);

    *RetEvent = new _pi_event(ZeEvent, ZeEventPool, Context,
                              PI_COMMAND_TYPE_USER, true);
  } catch (const std::bad_alloc &) {
    return PI_ERROR_OUT_OF_HOST_MEMORY;
  } catch (...) {
    return PI_ERROR_UNKNOWN;
  }

  if (HostVisible)
    (*RetEvent)->HostVisibleEvent = *RetEvent;

  return PI_SUCCESS;
}

// External PI API entry
pi_result piEventCreate(pi_context Context, pi_event *RetEvent) {
  pi_result Result = EventCreate(Context, nullptr, true, RetEvent);
  (*RetEvent)->RefCountExternal++;
  if (Result != PI_SUCCESS)
    return Result;
  ZE_CALL(zeEventHostSignal, ((*RetEvent)->ZeEvent));
  return PI_SUCCESS;
}

pi_result piEventGetInfo(pi_event Event, pi_event_info ParamName,
                         size_t ParamValueSize, void *ParamValue,
                         size_t *ParamValueSizeRet) {

  PI_ASSERT(Event, PI_ERROR_INVALID_EVENT);

  ReturnHelper ReturnValue(ParamValueSize, ParamValue, ParamValueSizeRet);
  switch (ParamName) {
  case PI_EVENT_INFO_COMMAND_QUEUE: {
    std::shared_lock<pi_shared_mutex> EventLock(Event->Mutex);
    return ReturnValue(pi_queue{Event->Queue});
  }
  case PI_EVENT_INFO_CONTEXT: {
    std::shared_lock<pi_shared_mutex> EventLock(Event->Mutex);
    return ReturnValue(pi_context{Event->Context});
  }
  case PI_EVENT_INFO_COMMAND_TYPE: {
    std::shared_lock<pi_shared_mutex> EventLock(Event->Mutex);
    return ReturnValue(pi_cast<pi_uint64>(Event->CommandType));
  }
  case PI_EVENT_INFO_COMMAND_EXECUTION_STATUS: {
    // Check to see if the event's Queue has an open command list due to
    // batching. If so, go ahead and close and submit it, because it is
    // possible that this is trying to query some event's status that
    // is part of the batch.  This isn't strictly required, but it seems
    // like a reasonable thing to do.
    auto Queue = Event->Queue;
    if (Queue) {
      // Lock automatically releases when this goes out of scope.
      std::scoped_lock<pi_shared_mutex> lock(Queue->Mutex);
      const auto &OpenCommandList = Queue->eventOpenCommandList(Event);
      if (OpenCommandList != Queue->CommandListMap.end()) {
        if (auto Res = Queue->executeOpenCommandList(
                OpenCommandList->second.isCopy(Queue)))
          return Res;
      }
    }

    // Level Zero has a much more explicit notion of command submission than
    // OpenCL. It doesn't happen unless the user submits a command list. We've
    // done it just above so the status is at least PI_EVENT_RUNNING.
    pi_int32 Result = PI_EVENT_RUNNING;

    // Make sure that we query a host-visible event only.
    // If one wasn't yet created then don't create it here as well, and
    // just conservatively return that event is not yet completed.
    std::shared_lock<pi_shared_mutex> EventLock(Event->Mutex);
    auto HostVisibleEvent = Event->HostVisibleEvent;
    if (Event->Completed) {
      Result = PI_EVENT_COMPLETE;
    } else if (HostVisibleEvent) {
      ze_result_t ZeResult;
      ZeResult =
          ZE_CALL_NOCHECK(zeEventQueryStatus, (HostVisibleEvent->ZeEvent));
      if (ZeResult == ZE_RESULT_SUCCESS) {
        Result = PI_EVENT_COMPLETE;
      }
    }
    return ReturnValue(pi_cast<pi_int32>(Result));
  }
  case PI_EVENT_INFO_REFERENCE_COUNT:
    return ReturnValue(pi_uint32{Event->RefCount.load()});
  default:
    zePrint("Unsupported ParamName in piEventGetInfo: ParamName=%d(%x)\n",
            ParamName, ParamName);
    return PI_ERROR_INVALID_VALUE;
  }

  return PI_SUCCESS;
}

pi_result piEventGetProfilingInfo(pi_event Event, pi_profiling_info ParamName,
                                  size_t ParamValueSize, void *ParamValue,
                                  size_t *ParamValueSizeRet) {

  PI_ASSERT(Event, PI_ERROR_INVALID_EVENT);

  std::shared_lock<pi_shared_mutex> EventLock(Event->Mutex);
  if (Event->Queue &&
      (Event->Queue->Properties & PI_QUEUE_FLAG_PROFILING_ENABLE) == 0) {
    return PI_ERROR_PROFILING_INFO_NOT_AVAILABLE;
  }

  pi_device Device =
      Event->Queue ? Event->Queue->Device : Event->Context->Devices[0];

  uint64_t ZeTimerResolution = Device->ZeDeviceProperties->timerResolution;
  const uint64_t TimestampMaxValue =
      ((1ULL << Device->ZeDeviceProperties->kernelTimestampValidBits) - 1ULL);

  ReturnHelper ReturnValue(ParamValueSize, ParamValue, ParamValueSizeRet);

  ze_kernel_timestamp_result_t tsResult;

  switch (ParamName) {
  case PI_PROFILING_INFO_COMMAND_START: {
    ZE_CALL(zeEventQueryKernelTimestamp, (Event->ZeEvent, &tsResult));
    uint64_t ContextStartTime =
        (tsResult.global.kernelStart & TimestampMaxValue) * ZeTimerResolution;
    return ReturnValue(ContextStartTime);
  }
  case PI_PROFILING_INFO_COMMAND_END: {
    ZE_CALL(zeEventQueryKernelTimestamp, (Event->ZeEvent, &tsResult));

    uint64_t ContextStartTime =
        (tsResult.global.kernelStart & TimestampMaxValue);
    uint64_t ContextEndTime = (tsResult.global.kernelEnd & TimestampMaxValue);

    //
    // Handle a possible wrap-around (the underlying HW counter is < 64-bit).
    // Note, it will not report correct time if there were multiple wrap
    // arounds, and the longer term plan is to enlarge the capacity of the
    // HW timestamps.
    //
    if (ContextEndTime <= ContextStartTime) {
      ContextEndTime += TimestampMaxValue;
    }
    ContextEndTime *= ZeTimerResolution;
    return ReturnValue(ContextEndTime);
  }
  case PI_PROFILING_INFO_COMMAND_QUEUED:
  case PI_PROFILING_INFO_COMMAND_SUBMIT:
    // TODO: Support these when Level Zero supported is added.
    return ReturnValue(uint64_t{0});
  default:
    zePrint("piEventGetProfilingInfo: not supported ParamName\n");
    return PI_ERROR_INVALID_VALUE;
  }

  return PI_SUCCESS;
}

} // extern "C"

// Perform any necessary cleanup after an event has been signalled.
// This currently makes sure to release any kernel that may have been used by
// the event, updates the last command event in the queue and cleans up all dep
// events of the event.
// If the caller locks queue mutex then it must pass 'true' to QueueLocked.
static pi_result CleanupCompletedEvent(pi_event Event, bool QueueLocked) {
  pi_kernel AssociatedKernel = nullptr;
  // List of dependent events.
  std::list<pi_event> EventsToBeReleased;
  pi_queue AssociatedQueue = nullptr;
  {
    std::scoped_lock<pi_shared_mutex> EventLock(Event->Mutex);
    // Exit early of event was already cleanedup.
    if (Event->CleanedUp)
      return PI_SUCCESS;

    AssociatedQueue = Event->Queue;

    // Remember the kernel associated with this event if there is one. We are
    // going to release it later.
    if (Event->CommandType == PI_COMMAND_TYPE_NDRANGE_KERNEL &&
        Event->CommandData) {
      AssociatedKernel = pi_cast<pi_kernel>(Event->CommandData);
      Event->CommandData = nullptr;
    }

    // Make a list of all the dependent events that must have signalled
    // because this event was dependent on them.
    Event->WaitList.collectEventsForReleaseAndDestroyPiZeEventList(
        EventsToBeReleased);

    Event->CleanedUp = true;
  }

  auto ReleaseIndirectMem = [](pi_kernel Kernel) {
    if (IndirectAccessTrackingEnabled) {
      // piKernelRelease is called by CleanupCompletedEvent(Event) as soon as
      // kernel execution has finished. This is the place where we need to
      // release memory allocations. If kernel is not in use (not submitted by
      // some other thread) then release referenced memory allocations. As a
      // result, memory can be deallocated and context can be removed from
      // container in the platform. That's why we need to lock a mutex here.
      pi_platform Plt = Kernel->Program->Context->getPlatform();
      std::scoped_lock<pi_shared_mutex> ContextsLock(Plt->ContextsMutex);

      if (--Kernel->SubmissionsCount == 0) {
        // Kernel is not submitted for execution, release referenced memory
        // allocations.
        for (auto &MemAlloc : Kernel->MemAllocs) {
          // std::pair<void *const, MemAllocRecord> *, Hash
          USMFreeHelper(MemAlloc->second.Context, MemAlloc->first,
                        MemAlloc->second.OwnZeMemHandle);
        }
        Kernel->MemAllocs.clear();
      }
    }
  };

  // We've reset event data members above, now cleanup resources.
  if (AssociatedKernel) {
    ReleaseIndirectMem(AssociatedKernel);
    PI_CALL(piKernelRelease(AssociatedKernel));
  }

  if (AssociatedQueue) {
    {
      // Lock automatically releases when this goes out of scope.
      std::unique_lock<pi_shared_mutex> QueueLock(AssociatedQueue->Mutex,
                                                  std::defer_lock);
      if (!QueueLocked)
        QueueLock.lock();

      // If this event was the LastCommandEvent in the queue, being used
      // to make sure that commands were executed in-order, remove this.
      // If we don't do this, the event can get released and freed leaving
      // a dangling pointer to this event.  It could also cause unneeded
      // already finished events to show up in the wait list.
      if (AssociatedQueue->LastCommandEvent == Event) {
        AssociatedQueue->LastCommandEvent = nullptr;
      }
    }

    // Release this event since we explicitly retained it on creation and
    // association with queue. Events which don't have associated queue doesn't
    // require this release because it means that they are not created using
    // createEventAndAssociateQueue, i.e. additional retain was not made.
    PI_CALL(piEventReleaseInternal(Event));
  }

  // The list of dependent events will be appended to as we walk it so that this
  // algorithm doesn't go recursive due to dependent events themselves being
  // dependent on other events forming a potentially very deep tree, and deep
  // recursion.  That turned out to be a significant problem with the recursive
  // code that preceded this implementation.
  while (!EventsToBeReleased.empty()) {
    pi_event DepEvent = EventsToBeReleased.front();
    DepEvent->Completed = true;
    EventsToBeReleased.pop_front();

    pi_kernel DepEventKernel = nullptr;
    {
      std::scoped_lock<pi_shared_mutex> DepEventLock(DepEvent->Mutex);
      DepEvent->WaitList.collectEventsForReleaseAndDestroyPiZeEventList(
          EventsToBeReleased);
      if (IndirectAccessTrackingEnabled) {
        // DepEvent has finished, we can release the associated kernel if there
        // is one. This is the earliest place we can do this and it can't be
        // done twice, so it is safe. Lock automatically releases when this goes
        // out of scope.
        // TODO: this code needs to be moved out of the guard.
        if (DepEvent->CommandType == PI_COMMAND_TYPE_NDRANGE_KERNEL &&
            DepEvent->CommandData) {
          DepEventKernel = pi_cast<pi_kernel>(DepEvent->CommandData);
          DepEvent->CommandData = nullptr;
        }
      }
    }
    if (DepEventKernel) {
      ReleaseIndirectMem(DepEventKernel);
      PI_CALL(piKernelRelease(DepEventKernel));
    }
    PI_CALL(piEventReleaseInternal(DepEvent));
  }

  return PI_SUCCESS;
}

extern "C" {

pi_result piEventsWait(pi_uint32 NumEvents, const pi_event *EventList) {

  if (NumEvents && !EventList) {
    return PI_ERROR_INVALID_EVENT;
  }
  for (uint32_t I = 0; I < NumEvents; I++) {
    if (DeviceEventsSetting == OnDemandHostVisibleProxy) {
      // Make sure to add all host-visible "proxy" event signals if needed.
      // This ensures that all signalling commands are submitted below and
      // thus proxy events can be waited without a deadlock.
      //
      if (!EventList[I]->hasExternalRefs())
        die("piEventsWait must not be called for an internal event");

      ze_event_handle_t ZeHostVisibleEvent;
      if (auto Res =
              EventList[I]->getOrCreateHostVisibleEvent(ZeHostVisibleEvent))
        return Res;
    }
  }
  // Submit dependent open command lists for execution, if any
  for (uint32_t I = 0; I < NumEvents; I++) {
    auto Queue = EventList[I]->Queue;
    if (Queue) {
      // Lock automatically releases when this goes out of scope.
      std::scoped_lock<pi_shared_mutex> lock(Queue->Mutex);

      if (auto Res = Queue->executeAllOpenCommandLists())
        return Res;
    }
  }
  std::unordered_set<pi_queue> Queues;
  for (uint32_t I = 0; I < NumEvents; I++) {
    {
      {
        std::shared_lock<pi_shared_mutex> EventLock(EventList[I]->Mutex);
        if (!EventList[I]->hasExternalRefs())
          die("piEventsWait must not be called for an internal event");

        if (!EventList[I]->Completed) {
          auto HostVisibleEvent = EventList[I]->HostVisibleEvent;
          if (!HostVisibleEvent)
            die("The host-visible proxy event missing");

          ze_event_handle_t ZeEvent = HostVisibleEvent->ZeEvent;
          zePrint("ZeEvent = %#lx\n", pi_cast<std::uintptr_t>(ZeEvent));
          ZE_CALL(zeHostSynchronize, (ZeEvent));
          EventList[I]->Completed = true;
        }
      }
      if (auto Q = EventList[I]->Queue) {
        if (Q->Device->useImmediateCommandLists() && Q->isInOrderQueue())
          // Use information about waited event to cleanup completed events in
          // the in-order queue.
          CleanupEventsInImmCmdLists(EventList[I]->Queue,
                                     /* QueueLocked */ false,
                                     /* QueueSynced */ false, EventList[I]);
        else {
          // NOTE: we are cleaning up after the event here to free resources
          // sooner in case run-time is not calling piEventRelease soon enough.
          CleanupCompletedEvent(EventList[I]);
          // For the case when we have out-of-order queue or regular command
          // lists its more efficient to check fences so put the queue in the
          // set to cleanup later.
          Queues.insert(Q);
        }
      }
    }
  }

  // We waited some events above, check queue for signaled command lists and
  // reset them.
  for (auto Q : Queues)
    resetCommandLists(Q);

  return PI_SUCCESS;
}

pi_result piEventSetCallback(pi_event Event, pi_int32 CommandExecCallbackType,
                             void (*PFnNotify)(pi_event Event,
                                               pi_int32 EventCommandStatus,
                                               void *UserData),
                             void *UserData) {
  (void)Event;
  (void)CommandExecCallbackType;
  (void)PFnNotify;
  (void)UserData;
  die("piEventSetCallback: deprecated, to be removed");
  return PI_SUCCESS;
}

pi_result piEventSetStatus(pi_event Event, pi_int32 ExecutionStatus) {
  (void)Event;
  (void)ExecutionStatus;
  die("piEventSetStatus: deprecated, to be removed");
  return PI_SUCCESS;
}

pi_result piEventRetain(pi_event Event) {
  PI_ASSERT(Event, PI_ERROR_INVALID_EVENT);
  Event->RefCountExternal++;
  Event->RefCount.increment();
  return PI_SUCCESS;
}

pi_result piEventRelease(pi_event Event) {
  PI_ASSERT(Event, PI_ERROR_INVALID_EVENT);
  Event->RefCountExternal--;
  PI_CALL(piEventReleaseInternal(Event));
  return PI_SUCCESS;
}

static pi_result piEventReleaseInternal(pi_event Event) {
  PI_ASSERT(Event, PI_ERROR_INVALID_EVENT);

  if (!Event->RefCount.decrementAndTest())
    return PI_SUCCESS;

  if (Event->CommandType == PI_COMMAND_TYPE_MEM_BUFFER_UNMAP &&
      Event->CommandData) {
    // Free the memory allocated in the piEnqueueMemBufferMap.
    if (auto Res = ZeMemFreeHelper(Event->Context, Event->CommandData))
      return Res;
    Event->CommandData = nullptr;
  }
  if (Event->OwnZeEvent) {
    if (DisableEventsCaching) {
      ZE_CALL(zeEventDestroy, (Event->ZeEvent));
      auto Context = Event->Context;
      if (auto Res = Context->decrementUnreleasedEventsInPool(Event))
        return Res;
    }
  }
  // It is possible that host-visible event was never created.
  // In case it was check if that's different from this same event
  // and release a reference to it.
  if (Event->HostVisibleEvent && Event->HostVisibleEvent != Event) {
    // Decrement ref-count of the host-visible proxy event.
    PI_CALL(piEventReleaseInternal(Event->HostVisibleEvent));
  }

  // Save pointer to the queue before deleting/resetting event.
  // When we add an event to the cache we need to check whether profiling is
  // enabled or not, so we access properties of the queue and that's why queue
  // must released later.
  auto Queue = Event->Queue;
  if (DisableEventsCaching || !Event->OwnZeEvent) {
    delete Event;
  } else {
    Event->Context->addEventToContextCache(Event);
  }

  // We intentionally incremented the reference counter when an event is
  // created so that we can avoid pi_queue is released before the associated
  // pi_event is released. Here we have to decrement it so pi_queue
  // can be released successfully.
  if (Queue) {
    PI_CALL(piQueueReleaseInternal(Queue));
  }

  return PI_SUCCESS;
}

pi_result piextEventGetNativeHandle(pi_event Event,
                                    pi_native_handle *NativeHandle) {
  PI_ASSERT(Event, PI_ERROR_INVALID_EVENT);
  PI_ASSERT(NativeHandle, PI_ERROR_INVALID_VALUE);

  {
    std::shared_lock<pi_shared_mutex> Lock(Event->Mutex);
    auto *ZeEvent = pi_cast<ze_event_handle_t *>(NativeHandle);
    *ZeEvent = Event->ZeEvent;
  }
  // Event can potentially be in an open command-list, make sure that
  // it is submitted for execution to avoid potential deadlock if
  // interop app is going to wait for it.
  auto Queue = Event->Queue;
  if (Queue) {
    std::scoped_lock<pi_shared_mutex> lock(Queue->Mutex);
    const auto &OpenCommandList = Queue->eventOpenCommandList(Event);
    if (OpenCommandList != Queue->CommandListMap.end()) {
      if (auto Res = Queue->executeOpenCommandList(
              OpenCommandList->second.isCopy(Queue)))
        return Res;
    }
  }
  return PI_SUCCESS;
}

pi_result piextEventCreateWithNativeHandle(pi_native_handle NativeHandle,
                                           pi_context Context,
                                           bool OwnNativeHandle,
                                           pi_event *Event) {
  PI_ASSERT(Context, PI_ERROR_INVALID_CONTEXT);
  PI_ASSERT(Event, PI_ERROR_INVALID_EVENT);
  PI_ASSERT(NativeHandle, PI_ERROR_INVALID_VALUE);

  auto ZeEvent = pi_cast<ze_event_handle_t>(NativeHandle);
  *Event = new _pi_event(ZeEvent, nullptr /* ZeEventPool */, Context,
                         PI_COMMAND_TYPE_USER, OwnNativeHandle);

  // Assume native event is host-visible, or otherwise we'd
  // need to create a host-visible proxy for it.
  (*Event)->HostVisibleEvent = *Event;

  // Unlike regular events managed by SYCL RT we don't have to wait for interop
  // events completion, and not need to do the their `cleanup()`. This in
  // particular guarantees that the extra `piEventRelease` is not called on
  // them. That release is needed to match the `piEventRetain` of regular events
  // made for waiting for event completion, but not this interop event.
  (*Event)->CleanedUp = true;

  return PI_SUCCESS;
}

//
// Sampler
//
pi_result piSamplerCreate(pi_context Context,
                          const pi_sampler_properties *SamplerProperties,
                          pi_sampler *RetSampler) {

  PI_ASSERT(Context, PI_ERROR_INVALID_CONTEXT);
  PI_ASSERT(RetSampler, PI_ERROR_INVALID_VALUE);

  std::shared_lock<pi_shared_mutex> Lock(Context->Mutex);

  // Have the "0" device in context to own the sampler. Rely on Level-Zero
  // drivers to perform migration as necessary for sharing it across multiple
  // devices in the context.
  //
  // TODO: figure out if we instead need explicit copying for acessing
  // the sampler from other devices in the context.
  //
  pi_device Device = Context->Devices[0];

  ze_sampler_handle_t ZeSampler;
  ZeStruct<ze_sampler_desc_t> ZeSamplerDesc;

  // Set the default values for the ZeSamplerDesc.
  ZeSamplerDesc.isNormalized = PI_TRUE;
  ZeSamplerDesc.addressMode = ZE_SAMPLER_ADDRESS_MODE_CLAMP;
  ZeSamplerDesc.filterMode = ZE_SAMPLER_FILTER_MODE_NEAREST;

  // Update the values of the ZeSamplerDesc from the pi_sampler_properties list.
  // Default values will be used if any of the following is true:
  //   a) SamplerProperties list is NULL
  //   b) SamplerProperties list is missing any properties

  if (SamplerProperties) {
    const pi_sampler_properties *CurProperty = SamplerProperties;

    while (*CurProperty != 0) {
      switch (*CurProperty) {
      case PI_SAMPLER_PROPERTIES_NORMALIZED_COORDS: {
        pi_bool CurValueBool = pi_cast<pi_bool>(*(++CurProperty));

        if (CurValueBool == PI_TRUE)
          ZeSamplerDesc.isNormalized = PI_TRUE;
        else if (CurValueBool == PI_FALSE)
          ZeSamplerDesc.isNormalized = PI_FALSE;
        else {
          zePrint("piSamplerCreate: unsupported "
                  "PI_SAMPLER_NORMALIZED_COORDS value\n");
          return PI_ERROR_INVALID_VALUE;
        }
      } break;

      case PI_SAMPLER_PROPERTIES_ADDRESSING_MODE: {
        pi_sampler_addressing_mode CurValueAddressingMode =
            pi_cast<pi_sampler_addressing_mode>(
                pi_cast<pi_uint32>(*(++CurProperty)));

        // Level Zero runtime with API version 1.2 and lower has a bug:
        // ZE_SAMPLER_ADDRESS_MODE_CLAMP_TO_BORDER is implemented as "clamp to
        // edge" and ZE_SAMPLER_ADDRESS_MODE_CLAMP is implemented as "clamp to
        // border", i.e. logic is flipped. Starting from API version 1.3 this
        // problem is going to be fixed. That's why check for API version to set
        // an address mode.
        ze_api_version_t ZeApiVersion = Context->getPlatform()->ZeApiVersion;
        // TODO: add support for PI_SAMPLER_ADDRESSING_MODE_CLAMP_TO_EDGE
        switch (CurValueAddressingMode) {
        case PI_SAMPLER_ADDRESSING_MODE_NONE:
          ZeSamplerDesc.addressMode = ZE_SAMPLER_ADDRESS_MODE_NONE;
          break;
        case PI_SAMPLER_ADDRESSING_MODE_REPEAT:
          ZeSamplerDesc.addressMode = ZE_SAMPLER_ADDRESS_MODE_REPEAT;
          break;
        case PI_SAMPLER_ADDRESSING_MODE_CLAMP:
          ZeSamplerDesc.addressMode =
              ZeApiVersion < ZE_MAKE_VERSION(1, 3)
                  ? ZE_SAMPLER_ADDRESS_MODE_CLAMP
                  : ZE_SAMPLER_ADDRESS_MODE_CLAMP_TO_BORDER;
          break;
        case PI_SAMPLER_ADDRESSING_MODE_CLAMP_TO_EDGE:
          ZeSamplerDesc.addressMode =
              ZeApiVersion < ZE_MAKE_VERSION(1, 3)
                  ? ZE_SAMPLER_ADDRESS_MODE_CLAMP_TO_BORDER
                  : ZE_SAMPLER_ADDRESS_MODE_CLAMP;
          break;
        case PI_SAMPLER_ADDRESSING_MODE_MIRRORED_REPEAT:
          ZeSamplerDesc.addressMode = ZE_SAMPLER_ADDRESS_MODE_MIRROR;
          break;
        default:
          zePrint("piSamplerCreate: unsupported PI_SAMPLER_ADDRESSING_MODE "
                  "value\n");
          zePrint("PI_SAMPLER_ADDRESSING_MODE=%d\n", CurValueAddressingMode);
          return PI_ERROR_INVALID_VALUE;
        }
      } break;

      case PI_SAMPLER_PROPERTIES_FILTER_MODE: {
        pi_sampler_filter_mode CurValueFilterMode =
            pi_cast<pi_sampler_filter_mode>(
                pi_cast<pi_uint32>(*(++CurProperty)));

        if (CurValueFilterMode == PI_SAMPLER_FILTER_MODE_NEAREST)
          ZeSamplerDesc.filterMode = ZE_SAMPLER_FILTER_MODE_NEAREST;
        else if (CurValueFilterMode == PI_SAMPLER_FILTER_MODE_LINEAR)
          ZeSamplerDesc.filterMode = ZE_SAMPLER_FILTER_MODE_LINEAR;
        else {
          zePrint("PI_SAMPLER_FILTER_MODE=%d\n", CurValueFilterMode);
          zePrint(
              "piSamplerCreate: unsupported PI_SAMPLER_FILTER_MODE value\n");
          return PI_ERROR_INVALID_VALUE;
        }
      } break;

      default:
        break;
      }
      CurProperty++;
    }
  }

  ZE_CALL(zeSamplerCreate, (Context->ZeContext, Device->ZeDevice,
                            &ZeSamplerDesc, // TODO: translate properties
                            &ZeSampler));

  try {
    *RetSampler = new _pi_sampler(ZeSampler);
  } catch (const std::bad_alloc &) {
    return PI_ERROR_OUT_OF_HOST_MEMORY;
  } catch (...) {
    return PI_ERROR_UNKNOWN;
  }
  return PI_SUCCESS;
}

pi_result piSamplerGetInfo(pi_sampler Sampler, pi_sampler_info ParamName,
                           size_t ParamValueSize, void *ParamValue,
                           size_t *ParamValueSizeRet) {
  (void)Sampler;
  (void)ParamName;
  (void)ParamValueSize;
  (void)ParamValue;
  (void)ParamValueSizeRet;

  die("piSamplerGetInfo: not implemented");
  return {};
}

pi_result piSamplerRetain(pi_sampler Sampler) {
  PI_ASSERT(Sampler, PI_ERROR_INVALID_SAMPLER);

  Sampler->RefCount.increment();
  return PI_SUCCESS;
}

pi_result piSamplerRelease(pi_sampler Sampler) {
  PI_ASSERT(Sampler, PI_ERROR_INVALID_SAMPLER);

  if (!Sampler->RefCount.decrementAndTest())
    return PI_SUCCESS;

  ZE_CALL(zeSamplerDestroy, (Sampler->ZeSampler));
  delete Sampler;

  return PI_SUCCESS;
}

//
// Queue Commands
//
pi_result piEnqueueEventsWait(pi_queue Queue, pi_uint32 NumEventsInWaitList,
                              const pi_event *EventWaitList,
                              pi_event *OutEvent) {

  PI_ASSERT(Queue, PI_ERROR_INVALID_QUEUE);

  if (EventWaitList) {
    PI_ASSERT(NumEventsInWaitList > 0, PI_ERROR_INVALID_VALUE);

    bool UseCopyEngine = false;

    // Lock automatically releases when this goes out of scope.
    std::scoped_lock<pi_shared_mutex> lock(Queue->Mutex);

    _pi_ze_event_list_t TmpWaitList = {};
    if (auto Res = TmpWaitList.createAndRetainPiZeEventList(
            NumEventsInWaitList, EventWaitList, Queue, UseCopyEngine))
      return Res;

    // Get a new command list to be used on this call
    pi_command_list_ptr_t CommandList{};
    if (auto Res = Queue->Context->getAvailableCommandList(Queue, CommandList,
                                                           UseCopyEngine))
      return Res;

    ze_event_handle_t ZeEvent = nullptr;
    pi_event InternalEvent;
    bool IsInternal = OutEvent == nullptr;
    pi_event *Event = OutEvent ? OutEvent : &InternalEvent;
    auto Res = createEventAndAssociateQueue(Queue, Event, PI_COMMAND_TYPE_USER,
                                            CommandList, IsInternal);
    if (Res != PI_SUCCESS)
      return Res;

    ZeEvent = (*Event)->ZeEvent;
    (*Event)->WaitList = TmpWaitList;

    const auto &WaitList = (*Event)->WaitList;
    auto ZeCommandList = CommandList->first;
    ZE_CALL(zeCommandListAppendWaitOnEvents,
            (ZeCommandList, WaitList.Length, WaitList.ZeEventList));

    ZE_CALL(zeCommandListAppendSignalEvent, (ZeCommandList, ZeEvent));

    // Execute command list asynchronously as the event will be used
    // to track down its completion.
    return Queue->executeCommandList(CommandList);
  }

  {
    // If wait-list is empty, then this particular command should wait until
    // all previous enqueued commands to the command-queue have completed.
    //
    // TODO: find a way to do that without blocking the host.

    // Lock automatically releases when this goes out of scope.
    std::scoped_lock<pi_shared_mutex> lock(Queue->Mutex);

    if (OutEvent) {
      auto Res = createEventAndAssociateQueue(
          Queue, OutEvent, PI_COMMAND_TYPE_USER, Queue->CommandListMap.end());
      if (Res != PI_SUCCESS)
        return Res;
    }

    Queue->synchronize();

    if (OutEvent) {
      Queue->LastCommandEvent = *OutEvent;

      ZE_CALL(zeEventHostSignal, ((*OutEvent)->ZeEvent));
      (*OutEvent)->Completed = true;
    }
  }

  if (!Queue->Device->useImmediateCommandLists())
    resetCommandLists(Queue);

  return PI_SUCCESS;
}

pi_result piEnqueueEventsWaitWithBarrier(pi_queue Queue,
                                         pi_uint32 NumEventsInWaitList,
                                         const pi_event *EventWaitList,
                                         pi_event *OutEvent) {
  PI_ASSERT(Queue, PI_ERROR_INVALID_QUEUE);

  // Lock automatically releases when this goes out of scope.
  std::scoped_lock<pi_shared_mutex> lock(Queue->Mutex);

  // Helper function for appending a barrier to a command list.
  auto insertBarrierIntoCmdList =
      [&Queue](pi_command_list_ptr_t CmdList,
               const _pi_ze_event_list_t &EventWaitList, pi_event &Event,
               bool IsInternal) {
        if (auto Res = createEventAndAssociateQueue(
                Queue, &Event, PI_COMMAND_TYPE_USER, CmdList, IsInternal))
          return Res;
        Event->WaitList = EventWaitList;
        ZE_CALL(zeCommandListAppendBarrier,
                (CmdList->first, Event->ZeEvent, EventWaitList.Length,
                 EventWaitList.ZeEventList));
        return PI_SUCCESS;
      };

  pi_event InternalEvent;
  bool IsInternal = OutEvent == nullptr;
  pi_event *Event = OutEvent ? OutEvent : &InternalEvent;

  // Indicator for whether batching is allowed. This may be changed later in
  // this function, but allow it by default.
  bool OkToBatch = true;

  // If we have a list of events to make the barrier from, then we can create a
  // barrier on these and use the resulting event as our future barrier.
  // We use the same approach if
  // SYCL_PI_LEVEL_ZERO_USE_MULTIPLE_COMMANDLIST_BARRIERS is not set to a
  // positive value.
  // We use the same approach if we have in-order queue because every command
  // depends on previous one, so we don't need to insert barrier to multiple
  // command lists.
  if (NumEventsInWaitList || !UseMultipleCmdlistBarriers ||
      Queue->isInOrderQueue()) {
    // Retain the events as they will be owned by the result event.
    _pi_ze_event_list_t TmpWaitList;
    if (auto Res = TmpWaitList.createAndRetainPiZeEventList(
            NumEventsInWaitList, EventWaitList, Queue,
            /*UseCopyEngine=*/false))
      return Res;

    // Get an arbitrary command-list in the queue.
    pi_command_list_ptr_t CmdList;
    if (auto Res = Queue->Context->getAvailableCommandList(
            Queue, CmdList,
            /*UseCopyEngine=*/false, OkToBatch))
      return Res;

    // Insert the barrier into the command-list and execute.
    if (auto Res =
            insertBarrierIntoCmdList(CmdList, TmpWaitList, *Event, IsInternal))
      return Res;

    if (auto Res = Queue->executeCommandList(CmdList, false, OkToBatch))
      return Res;

    // Because of the dependency between commands in the in-order queue we don't
    // need to keep track of any active barriers if we have in-order queue.
    if (UseMultipleCmdlistBarriers && !Queue->isInOrderQueue()) {
      // Retain and save the resulting event for future commands.
      (*Event)->RefCount.increment();
      Queue->ActiveBarriers.push_back(*Event);
    }
    return PI_SUCCESS;
  }

  // Since there are no events to explicitly create a barrier for, we are
  // inserting a queue-wide barrier. As such, the barrier will also encapsulate
  // the active barriers, so we can release and clear the active barriers list.
  // Doing it early prevents potential additional barriers from implicitly being
  // appended.
  for (pi_event &E : Queue->ActiveBarriers)
    PI_CALL(piEventReleaseInternal(E));
  Queue->ActiveBarriers.clear();

  // Command list(s) for putting barriers.
  std::vector<pi_command_list_ptr_t> CmdLists;

  // There must be at least one L0 queue.
  PI_ASSERT(!Queue->ComputeQueueGroup.ZeQueues.empty() ||
                !Queue->CopyQueueGroup.ZeQueues.empty(),
            PI_ERROR_INVALID_QUEUE);

  if (Queue->Device->useImmediateCommandLists()) {
    // If immediate command lists are being used, each will act as their own
    // queue, so we must insert a barrier into each.
    CmdLists.reserve(Queue->CommandListMap.size());
    for (auto It = Queue->CommandListMap.begin();
         It != Queue->CommandListMap.end(); ++It)
      CmdLists.push_back(It);
  } else {
    size_t NumQueues = Queue->ComputeQueueGroup.ZeQueues.size() +
                       Queue->CopyQueueGroup.ZeQueues.size();
    // Only allow batching if there is only a single queue as otherwise the
    // following availability command list lookups will prematurely push
    // open batch command lists out.
    OkToBatch = NumQueues == 1;
    // Get an available command list tied to each command queue. We need
    // these so a queue-wide barrier can be inserted into each command
    // queue.
    CmdLists.reserve(NumQueues);
    for (auto QueueGroup : {Queue->ComputeQueueGroup, Queue->CopyQueueGroup}) {
      bool UseCopyEngine = QueueGroup.Type != _pi_queue::queue_type::Compute;
      for (ze_command_queue_handle_t ZeQueue : QueueGroup.ZeQueues) {
        if (ZeQueue) {
          pi_command_list_ptr_t CmdList;
          if (auto Res = Queue->Context->getAvailableCommandList(
                  Queue, CmdList, UseCopyEngine, OkToBatch, &ZeQueue))
            return Res;
          CmdLists.push_back(CmdList);
        }
      }
    }
  }

  // If no activity has occurred on the queue then there will be no cmdlists.
  // We need one for generating an Event, so create one.
  if (CmdLists.size() == 0) {
    // Get any available command list.
    pi_command_list_ptr_t CmdList;
    if (auto Res = Queue->Context->getAvailableCommandList(
            Queue, CmdList,
            /*UseCopyEngine=*/false, OkToBatch))
      return Res;
    CmdLists.push_back(CmdList);
  }

  if (CmdLists.size() > 1) {
    // Insert a barrier into each unique command queue using the available
    // command-lists.
    std::vector<pi_event> EventWaitVector(CmdLists.size());
    for (size_t I = 0; I < CmdLists.size(); ++I)
      if (auto Res = insertBarrierIntoCmdList(
              CmdLists[I], _pi_ze_event_list_t{}, EventWaitVector[I], false))
        return Res;

    // If there were multiple queues we need to create a "convergence" event to
    // be our active barrier. This convergence event is signalled by a barrier
    // on all the events from the barriers we have inserted into each queue.
    // Use the first command list as our convergence command list.
    pi_command_list_ptr_t &ConvergenceCmdList = CmdLists[0];

    // Create an event list. It will take ownership over all relevant events so
    // we relinquish ownership and let it keep all events it needs.
    _pi_ze_event_list_t BaseWaitList;
    if (auto Res = BaseWaitList.createAndRetainPiZeEventList(
            EventWaitVector.size(), EventWaitVector.data(), Queue,
            ConvergenceCmdList->second.isCopy(Queue)))
      return Res;
    for (pi_event &E : EventWaitVector)
      PI_CALL(piEventReleaseInternal(E));

    // Insert a barrier with the events from each command-queue into the
    // convergence command list. The resulting event signals the convergence of
    // all barriers.
    if (auto Res = insertBarrierIntoCmdList(ConvergenceCmdList, BaseWaitList,
                                            *Event, IsInternal))
      return Res;
  } else {
    // If there is only a single queue then insert a barrier and the single
    // result event can be used as our active barrier and used as the return
    // event. Take into account whether output event is discarded or not.
    if (auto Res = insertBarrierIntoCmdList(CmdLists[0], _pi_ze_event_list_t{},
                                            *Event, IsInternal))
      return Res;
  }

  // Execute each command list so the barriers can be encountered.
  for (pi_command_list_ptr_t &CmdList : CmdLists)
    if (auto Res = Queue->executeCommandList(CmdList, false, OkToBatch))
      return Res;

  // We must keep the event internally to use if new command lists are created.
  (*Event)->RefCount.increment();
  Queue->ActiveBarriers.push_back(*Event);
  return PI_SUCCESS;
}

pi_result piEnqueueMemBufferRead(pi_queue Queue, pi_mem Src,
                                 pi_bool BlockingRead, size_t Offset,
                                 size_t Size, void *Dst,
                                 pi_uint32 NumEventsInWaitList,
                                 const pi_event *EventWaitList,
                                 pi_event *Event) {
  PI_ASSERT(Src, PI_ERROR_INVALID_MEM_OBJECT);
  PI_ASSERT(Queue, PI_ERROR_INVALID_QUEUE);

  std::shared_lock<pi_shared_mutex> SrcLock(Src->Mutex, std::defer_lock);
  std::scoped_lock<std::shared_lock<pi_shared_mutex>, pi_shared_mutex> LockAll(
      SrcLock, Queue->Mutex);

  char *ZeHandleSrc;
  PI_CALL(Src->getZeHandle(ZeHandleSrc, _pi_mem::read_only, Queue->Device));
  return enqueueMemCopyHelper(PI_COMMAND_TYPE_MEM_BUFFER_READ, Queue, Dst,
                              BlockingRead, Size, ZeHandleSrc + Offset,
                              NumEventsInWaitList, EventWaitList, Event);
}

pi_result piEnqueueMemBufferReadRect(
    pi_queue Queue, pi_mem Buffer, pi_bool BlockingRead,
    pi_buff_rect_offset BufferOffset, pi_buff_rect_offset HostOffset,
    pi_buff_rect_region Region, size_t BufferRowPitch, size_t BufferSlicePitch,
    size_t HostRowPitch, size_t HostSlicePitch, void *Ptr,
    pi_uint32 NumEventsInWaitList, const pi_event *EventWaitList,
    pi_event *Event) {

  PI_ASSERT(Buffer, PI_ERROR_INVALID_MEM_OBJECT);
  PI_ASSERT(Queue, PI_ERROR_INVALID_QUEUE);

  std::shared_lock<pi_shared_mutex> SrcLock(Buffer->Mutex, std::defer_lock);
  std::scoped_lock<std::shared_lock<pi_shared_mutex>, pi_shared_mutex> LockAll(
      SrcLock, Queue->Mutex);

  char *ZeHandleSrc;
  PI_CALL(Buffer->getZeHandle(ZeHandleSrc, _pi_mem::read_only, Queue->Device));
  return enqueueMemCopyRectHelper(
      PI_COMMAND_TYPE_MEM_BUFFER_READ_RECT, Queue, ZeHandleSrc,
      static_cast<char *>(Ptr), BufferOffset, HostOffset, Region,
      BufferRowPitch, HostRowPitch, BufferSlicePitch, HostSlicePitch,
      BlockingRead, NumEventsInWaitList, EventWaitList, Event);
}

} // extern "C"

bool _pi_queue::useCopyEngine(bool PreferCopyEngine) const {
  return PreferCopyEngine && CopyQueueGroup.ZeQueues.size() > 0 &&
         (!isInOrderQueue() || UseCopyEngineForInOrderQueue);
}

// Wait on all operations in flight on this Queue.
// The caller is expected to hold a lock on the Queue.
// For standard commandlists sync the L0 queues directly.
// For immediate commandlists add barriers to all commandlists associated
// with the Queue. An alternative approach would be to wait on all Events
// associated with the in-flight operations.
// TODO: Event release in immediate commandlist mode is driven by the SYCL
// runtime. Need to investigate whether relase can be done earlier, at sync
// points such as this, to reduce total number of active Events.
pi_result _pi_queue::synchronize() {
  if (!Healthy)
    return PI_SUCCESS;

  auto syncImmCmdList = [](_pi_queue *Queue, pi_command_list_ptr_t ImmCmdList) {
    if (ImmCmdList == Queue->CommandListMap.end())
      return PI_SUCCESS;

    pi_event Event;
    pi_result Res = createEventAndAssociateQueue(
        Queue, &Event, PI_COMMAND_TYPE_USER, ImmCmdList, false);
    if (Res != PI_SUCCESS)
      return Res;
    auto zeEvent = Event->ZeEvent;
    ZE_CALL(zeCommandListAppendBarrier,
            (ImmCmdList->first, zeEvent, 0, nullptr));
    ZE_CALL(zeHostSynchronize, (zeEvent));
    Event->Completed = true;
    PI_CALL(piEventRelease(Event));

    // Cleanup all events from the synced command list.
    auto EventListToCleanup = std::move(ImmCmdList->second.EventList);
    ImmCmdList->second.EventList.clear();
    CleanupEventListFromResetCmdList(EventListToCleanup, true);
    return PI_SUCCESS;
  };

  if (Device->useImmediateCommandLists()) {
    for (auto ImmCmdList : ComputeQueueGroup.ImmCmdLists)
      syncImmCmdList(this, ImmCmdList);
    for (auto ImmCmdList : CopyQueueGroup.ImmCmdLists)
      syncImmCmdList(this, ImmCmdList);
  } else {
    for (auto &ZeQueue : ComputeQueueGroup.ZeQueues)
      if (ZeQueue)
        ZE_CALL(zeHostSynchronize, (ZeQueue));
    for (auto &ZeQueue : CopyQueueGroup.ZeQueues)
      if (ZeQueue)
        ZE_CALL(zeHostSynchronize, (ZeQueue));
  }
  LastCommandEvent = nullptr;

  // With the entire queue synchronized, the active barriers must be done so we
  // can remove them.
  for (pi_event &BarrierEvent : ActiveBarriers)
    PI_CALL(piEventReleaseInternal(BarrierEvent));
  ActiveBarriers.clear();

  return PI_SUCCESS;
}

// Shared by all memory read/write/copy PI interfaces.
// PI interfaces must have queue's and destination buffer's mutexes locked for
// exclusive use and source buffer's mutex locked for shared use on entry.
static pi_result
enqueueMemCopyHelper(pi_command_type CommandType, pi_queue Queue, void *Dst,
                     pi_bool BlockingWrite, size_t Size, const void *Src,
                     pi_uint32 NumEventsInWaitList,
                     const pi_event *EventWaitList, pi_event *OutEvent,
                     bool PreferCopyEngine) {
  PI_ASSERT(Queue, PI_ERROR_INVALID_QUEUE);

  bool UseCopyEngine = Queue->useCopyEngine(PreferCopyEngine);

  _pi_ze_event_list_t TmpWaitList;
  if (auto Res = TmpWaitList.createAndRetainPiZeEventList(
          NumEventsInWaitList, EventWaitList, Queue, UseCopyEngine))
    return Res;

  // We want to batch these commands to avoid extra submissions (costly)
  bool OkToBatch = true;

  // Get a new command list to be used on this call
  pi_command_list_ptr_t CommandList{};
  if (auto Res = Queue->Context->getAvailableCommandList(
          Queue, CommandList, UseCopyEngine, OkToBatch))
    return Res;

  ze_event_handle_t ZeEvent = nullptr;
  pi_event InternalEvent;
  bool IsInternal = OutEvent == nullptr;
  pi_event *Event = OutEvent ? OutEvent : &InternalEvent;
  auto Res = createEventAndAssociateQueue(Queue, Event, CommandType,
                                          CommandList, IsInternal);
  if (Res != PI_SUCCESS)
    return Res;
  ZeEvent = (*Event)->ZeEvent;
  (*Event)->WaitList = TmpWaitList;

  const auto &ZeCommandList = CommandList->first;
  const auto &WaitList = (*Event)->WaitList;
  if (WaitList.Length) {

    ZE_CALL(zeCommandListAppendWaitOnEvents,
            (ZeCommandList, WaitList.Length, WaitList.ZeEventList));
  }

  zePrint("calling zeCommandListAppendMemoryCopy() with\n"
          "  ZeEvent %#lx\n",
          pi_cast<std::uintptr_t>(ZeEvent));
  printZeEventList(WaitList);

  ZE_CALL(zeCommandListAppendMemoryCopy,
          (ZeCommandList, Dst, Src, Size, ZeEvent, 0, nullptr));

  if (auto Res =
          Queue->executeCommandList(CommandList, BlockingWrite, OkToBatch))
    return Res;

  return PI_SUCCESS;
}

// Shared by all memory read/write/copy rect PI interfaces.
// PI interfaces must have queue's and destination buffer's mutexes locked for
// exclusive use and source buffer's mutex locked for shared use on entry.
static pi_result enqueueMemCopyRectHelper(
    pi_command_type CommandType, pi_queue Queue, const void *SrcBuffer,
    void *DstBuffer, pi_buff_rect_offset SrcOrigin,
    pi_buff_rect_offset DstOrigin, pi_buff_rect_region Region,
    size_t SrcRowPitch, size_t DstRowPitch, size_t SrcSlicePitch,
    size_t DstSlicePitch, pi_bool Blocking, pi_uint32 NumEventsInWaitList,
    const pi_event *EventWaitList, pi_event *OutEvent, bool PreferCopyEngine) {

  PI_ASSERT(Region && SrcOrigin && DstOrigin && Queue, PI_ERROR_INVALID_VALUE);

  bool UseCopyEngine = Queue->useCopyEngine(PreferCopyEngine);

  _pi_ze_event_list_t TmpWaitList;
  if (auto Res = TmpWaitList.createAndRetainPiZeEventList(
          NumEventsInWaitList, EventWaitList, Queue, UseCopyEngine))
    return Res;

  // We want to batch these commands to avoid extra submissions (costly)
  bool OkToBatch = true;

  // Get a new command list to be used on this call
  pi_command_list_ptr_t CommandList{};
  if (auto Res = Queue->Context->getAvailableCommandList(
          Queue, CommandList, UseCopyEngine, OkToBatch))
    return Res;

  ze_event_handle_t ZeEvent = nullptr;
  pi_event InternalEvent;
  bool IsInternal = OutEvent == nullptr;
  pi_event *Event = OutEvent ? OutEvent : &InternalEvent;
  auto Res = createEventAndAssociateQueue(Queue, Event, CommandType,
                                          CommandList, IsInternal);
  if (Res != PI_SUCCESS)
    return Res;
  ZeEvent = (*Event)->ZeEvent;
  (*Event)->WaitList = TmpWaitList;

  const auto &ZeCommandList = CommandList->first;
  const auto &WaitList = (*Event)->WaitList;

  if (WaitList.Length) {
    ZE_CALL(zeCommandListAppendWaitOnEvents,
            (ZeCommandList, WaitList.Length, WaitList.ZeEventList));
  }
  zePrint("calling zeCommandListAppendMemoryCopy() with\n"
          "  ZeEvent %#lx\n",
          pi_cast<std::uintptr_t>(ZeEvent));
  printZeEventList(WaitList);

  uint32_t SrcOriginX = pi_cast<uint32_t>(SrcOrigin->x_bytes);
  uint32_t SrcOriginY = pi_cast<uint32_t>(SrcOrigin->y_scalar);
  uint32_t SrcOriginZ = pi_cast<uint32_t>(SrcOrigin->z_scalar);

  uint32_t SrcPitch = SrcRowPitch;
  if (SrcPitch == 0)
    SrcPitch = pi_cast<uint32_t>(Region->width_bytes);

  if (SrcSlicePitch == 0)
    SrcSlicePitch = pi_cast<uint32_t>(Region->height_scalar) * SrcPitch;

  uint32_t DstOriginX = pi_cast<uint32_t>(DstOrigin->x_bytes);
  uint32_t DstOriginY = pi_cast<uint32_t>(DstOrigin->y_scalar);
  uint32_t DstOriginZ = pi_cast<uint32_t>(DstOrigin->z_scalar);

  uint32_t DstPitch = DstRowPitch;
  if (DstPitch == 0)
    DstPitch = pi_cast<uint32_t>(Region->width_bytes);

  if (DstSlicePitch == 0)
    DstSlicePitch = pi_cast<uint32_t>(Region->height_scalar) * DstPitch;

  uint32_t Width = pi_cast<uint32_t>(Region->width_bytes);
  uint32_t Height = pi_cast<uint32_t>(Region->height_scalar);
  uint32_t Depth = pi_cast<uint32_t>(Region->depth_scalar);

  const ze_copy_region_t ZeSrcRegion = {SrcOriginX, SrcOriginY, SrcOriginZ,
                                        Width,      Height,     Depth};
  const ze_copy_region_t ZeDstRegion = {DstOriginX, DstOriginY, DstOriginZ,
                                        Width,      Height,     Depth};

  ZE_CALL(zeCommandListAppendMemoryCopyRegion,
          (ZeCommandList, DstBuffer, &ZeDstRegion, DstPitch, DstSlicePitch,
           SrcBuffer, &ZeSrcRegion, SrcPitch, SrcSlicePitch, nullptr, 0,
           nullptr));

  zePrint("calling zeCommandListAppendMemoryCopyRegion()\n");

  ZE_CALL(zeCommandListAppendBarrier, (ZeCommandList, ZeEvent, 0, nullptr));

  zePrint("calling zeCommandListAppendBarrier() with Event %#lx\n",
          pi_cast<std::uintptr_t>(ZeEvent));

  if (auto Res = Queue->executeCommandList(CommandList, Blocking, OkToBatch))
    return Res;

  return PI_SUCCESS;
}

extern "C" {

pi_result piEnqueueMemBufferWrite(pi_queue Queue, pi_mem Buffer,
                                  pi_bool BlockingWrite, size_t Offset,
                                  size_t Size, const void *Ptr,
                                  pi_uint32 NumEventsInWaitList,
                                  const pi_event *EventWaitList,
                                  pi_event *Event) {

  PI_ASSERT(Buffer, PI_ERROR_INVALID_MEM_OBJECT);
  PI_ASSERT(Queue, PI_ERROR_INVALID_QUEUE);

  std::scoped_lock<pi_shared_mutex, pi_shared_mutex> Lock(Queue->Mutex,
                                                          Buffer->Mutex);

  char *ZeHandleDst;
  PI_CALL(Buffer->getZeHandle(ZeHandleDst, _pi_mem::write_only, Queue->Device));
  return enqueueMemCopyHelper(PI_COMMAND_TYPE_MEM_BUFFER_WRITE, Queue,
                              ZeHandleDst + Offset, // dst
                              BlockingWrite, Size,
                              Ptr, // src
                              NumEventsInWaitList, EventWaitList, Event);
}

pi_result piEnqueueMemBufferWriteRect(
    pi_queue Queue, pi_mem Buffer, pi_bool BlockingWrite,
    pi_buff_rect_offset BufferOffset, pi_buff_rect_offset HostOffset,
    pi_buff_rect_region Region, size_t BufferRowPitch, size_t BufferSlicePitch,
    size_t HostRowPitch, size_t HostSlicePitch, const void *Ptr,
    pi_uint32 NumEventsInWaitList, const pi_event *EventWaitList,
    pi_event *Event) {

  PI_ASSERT(Buffer, PI_ERROR_INVALID_MEM_OBJECT);
  PI_ASSERT(Queue, PI_ERROR_INVALID_QUEUE);

  std::scoped_lock<pi_shared_mutex, pi_shared_mutex> Lock(Queue->Mutex,
                                                          Buffer->Mutex);

  char *ZeHandleDst;
  PI_CALL(Buffer->getZeHandle(ZeHandleDst, _pi_mem::write_only, Queue->Device));
  return enqueueMemCopyRectHelper(
      PI_COMMAND_TYPE_MEM_BUFFER_WRITE_RECT, Queue,
      const_cast<char *>(static_cast<const char *>(Ptr)), ZeHandleDst,
      HostOffset, BufferOffset, Region, HostRowPitch, BufferRowPitch,
      HostSlicePitch, BufferSlicePitch, BlockingWrite, NumEventsInWaitList,
      EventWaitList, Event);
}

pi_result piEnqueueMemBufferCopy(pi_queue Queue, pi_mem SrcMem, pi_mem DstMem,
                                 size_t SrcOffset, size_t DstOffset,
                                 size_t Size, pi_uint32 NumEventsInWaitList,
                                 const pi_event *EventWaitList,
                                 pi_event *Event) {
  PI_ASSERT(SrcMem && DstMem, PI_ERROR_INVALID_MEM_OBJECT);
  PI_ASSERT(Queue, PI_ERROR_INVALID_QUEUE);

  PI_ASSERT(!SrcMem->isImage(), PI_ERROR_INVALID_MEM_OBJECT);
  PI_ASSERT(!DstMem->isImage(), PI_ERROR_INVALID_MEM_OBJECT);
  auto SrcBuffer = pi_cast<pi_buffer>(SrcMem);
  auto DstBuffer = pi_cast<pi_buffer>(DstMem);

  std::shared_lock<pi_shared_mutex> SrcLock(SrcBuffer->Mutex, std::defer_lock);
  std::scoped_lock<std::shared_lock<pi_shared_mutex>, pi_shared_mutex,
                   pi_shared_mutex>
      LockAll(SrcLock, DstBuffer->Mutex, Queue->Mutex);

  // Copy engine is preferred only for host to device transfer.
  // Device to device transfers run faster on compute engines.
  bool PreferCopyEngine = (SrcBuffer->OnHost || DstBuffer->OnHost);

  // Temporary option added to use copy engine for D2D copy
  PreferCopyEngine |= UseCopyEngineForD2DCopy;

  char *ZeHandleSrc;
  PI_CALL(
      SrcBuffer->getZeHandle(ZeHandleSrc, _pi_mem::read_only, Queue->Device));
  char *ZeHandleDst;
  PI_CALL(
      DstBuffer->getZeHandle(ZeHandleDst, _pi_mem::write_only, Queue->Device));

  return enqueueMemCopyHelper(
      PI_COMMAND_TYPE_MEM_BUFFER_COPY, Queue, ZeHandleDst + DstOffset,
      false, // blocking
      Size, ZeHandleSrc + SrcOffset, NumEventsInWaitList, EventWaitList, Event,
      PreferCopyEngine);
}

pi_result piEnqueueMemBufferCopyRect(
    pi_queue Queue, pi_mem SrcMem, pi_mem DstMem, pi_buff_rect_offset SrcOrigin,
    pi_buff_rect_offset DstOrigin, pi_buff_rect_region Region,
    size_t SrcRowPitch, size_t SrcSlicePitch, size_t DstRowPitch,
    size_t DstSlicePitch, pi_uint32 NumEventsInWaitList,
    const pi_event *EventWaitList, pi_event *Event) {
  PI_ASSERT(SrcMem && DstMem, PI_ERROR_INVALID_MEM_OBJECT);
  PI_ASSERT(Queue, PI_ERROR_INVALID_QUEUE);

  PI_ASSERT(!SrcMem->isImage(), PI_ERROR_INVALID_MEM_OBJECT);
  PI_ASSERT(!DstMem->isImage(), PI_ERROR_INVALID_MEM_OBJECT);
  auto SrcBuffer = pi_cast<pi_buffer>(SrcMem);
  auto DstBuffer = pi_cast<pi_buffer>(DstMem);

  std::shared_lock<pi_shared_mutex> SrcLock(SrcBuffer->Mutex, std::defer_lock);
  std::scoped_lock<std::shared_lock<pi_shared_mutex>, pi_shared_mutex,
                   pi_shared_mutex>
      LockAll(SrcLock, DstBuffer->Mutex, Queue->Mutex);

  // Copy engine is preferred only for host to device transfer.
  // Device to device transfers run faster on compute engines.
  bool PreferCopyEngine = (SrcBuffer->OnHost || DstBuffer->OnHost);

  char *ZeHandleSrc;
  PI_CALL(
      SrcBuffer->getZeHandle(ZeHandleSrc, _pi_mem::read_only, Queue->Device));
  char *ZeHandleDst;
  PI_CALL(
      DstBuffer->getZeHandle(ZeHandleDst, _pi_mem::write_only, Queue->Device));

  return enqueueMemCopyRectHelper(
      PI_COMMAND_TYPE_MEM_BUFFER_COPY_RECT, Queue, ZeHandleSrc, ZeHandleDst,
      SrcOrigin, DstOrigin, Region, SrcRowPitch, DstRowPitch, SrcSlicePitch,
      DstSlicePitch,
      false, // blocking
      NumEventsInWaitList, EventWaitList, Event, PreferCopyEngine);
}

} // extern "C"

// Default to using compute engine for fill operation, but allow to
// override this with an environment variable.
static bool PreferCopyEngine = [] {
  const char *Env = std::getenv("SYCL_PI_LEVEL_ZERO_USE_COPY_ENGINE_FOR_FILL");
  return Env ? std::stoi(Env) != 0 : false;
}();

// PI interfaces must have queue's and buffer's mutexes locked on entry.
static pi_result
enqueueMemFillHelper(pi_command_type CommandType, pi_queue Queue, void *Ptr,
                     const void *Pattern, size_t PatternSize, size_t Size,
                     pi_uint32 NumEventsInWaitList,
                     const pi_event *EventWaitList, pi_event *OutEvent) {
  PI_ASSERT(Queue, PI_ERROR_INVALID_QUEUE);
  // Pattern size must be a power of two.
  PI_ASSERT((PatternSize > 0) && ((PatternSize & (PatternSize - 1)) == 0),
            PI_ERROR_INVALID_VALUE);

  auto &Device = Queue->Device;

<<<<<<< HEAD
  // Default to using compute engine for fill operation, but allow to
  // override this with an environment variable.
  const char *PreferCopyEngineEnv =
      std::getenv("SYCL_PI_LEVEL_ZERO_USE_COPY_ENGINE_FOR_FILL");
  bool PreferCopyEngine =
      PreferCopyEngineEnv ? std::stoi(PreferCopyEngineEnv) != 0 : false;

=======
>>>>>>> bfff8914
  // Make sure that pattern size matches the capability of the copy queues.
  // Check both main and link groups as we don't known which one will be used.
  //
  if (PreferCopyEngine && Device->hasCopyEngine()) {
    if (Device->hasMainCopyEngine() &&
        Device->QueueGroup[_pi_device::queue_group_info_t::MainCopy]
                .ZeProperties.maxMemoryFillPatternSize < PatternSize) {
      PreferCopyEngine = false;
    }
    if (Device->hasLinkCopyEngine() &&
        Device->QueueGroup[_pi_device::queue_group_info_t::LinkCopy]
                .ZeProperties.maxMemoryFillPatternSize < PatternSize) {
      PreferCopyEngine = false;
    }
  }

  bool UseCopyEngine = Queue->useCopyEngine(PreferCopyEngine);
  if (!UseCopyEngine) {
    // Pattern size must fit the compute queue capabilities.
    PI_ASSERT(PatternSize <=
                  Device->QueueGroup[_pi_device::queue_group_info_t::Compute]
                      .ZeProperties.maxMemoryFillPatternSize,
              PI_ERROR_INVALID_VALUE);
  }

  _pi_ze_event_list_t TmpWaitList;
  if (auto Res = TmpWaitList.createAndRetainPiZeEventList(
          NumEventsInWaitList, EventWaitList, Queue, UseCopyEngine))
    return Res;

  pi_command_list_ptr_t CommandList{};
  // We want to batch these commands to avoid extra submissions (costly)
  bool OkToBatch = true;
  if (auto Res = Queue->Context->getAvailableCommandList(
          Queue, CommandList, UseCopyEngine, OkToBatch))
    return Res;

  ze_event_handle_t ZeEvent = nullptr;
  pi_event InternalEvent;
  bool IsInternal = OutEvent == nullptr;
  pi_event *Event = OutEvent ? OutEvent : &InternalEvent;
  auto Res = createEventAndAssociateQueue(Queue, Event, CommandType,
                                          CommandList, IsInternal);
  if (Res != PI_SUCCESS)
    return Res;

  ZeEvent = (*Event)->ZeEvent;
  (*Event)->WaitList = TmpWaitList;

  const auto &ZeCommandList = CommandList->first;
  const auto &WaitList = (*Event)->WaitList;

  if (WaitList.Length) {
    ZE_CALL(zeCommandListAppendWaitOnEvents,
            (ZeCommandList, WaitList.Length, WaitList.ZeEventList));
  }

  ZE_CALL(
      zeCommandListAppendMemoryFill,
      (ZeCommandList, Ptr, Pattern, PatternSize, Size, ZeEvent, 0, nullptr));

  zePrint("calling zeCommandListAppendMemoryFill() with\n"
          "  ZeEvent %#lx\n",
          pi_cast<pi_uint64>(ZeEvent));
  printZeEventList(WaitList);

  // Execute command list asynchronously, as the event will be used
  // to track down its completion.
  if (auto Res = Queue->executeCommandList(CommandList, false, OkToBatch))
    return Res;

  return PI_SUCCESS;
}

extern "C" {

pi_result piEnqueueMemBufferFill(pi_queue Queue, pi_mem Buffer,
                                 const void *Pattern, size_t PatternSize,
                                 size_t Offset, size_t Size,
                                 pi_uint32 NumEventsInWaitList,
                                 const pi_event *EventWaitList,
                                 pi_event *Event) {

  PI_ASSERT(Buffer, PI_ERROR_INVALID_MEM_OBJECT);
  PI_ASSERT(Queue, PI_ERROR_INVALID_QUEUE);

  std::scoped_lock<pi_shared_mutex, pi_shared_mutex> Lock(Queue->Mutex,
                                                          Buffer->Mutex);

  char *ZeHandleDst;
  PI_CALL(Buffer->getZeHandle(ZeHandleDst, _pi_mem::write_only, Queue->Device));
  return enqueueMemFillHelper(PI_COMMAND_TYPE_MEM_BUFFER_FILL, Queue,
                              ZeHandleDst + Offset, Pattern, PatternSize, Size,
                              NumEventsInWaitList, EventWaitList, Event);
}

static pi_result USMHostAllocImpl(void **ResultPtr, pi_context Context,
                                  pi_usm_mem_properties *Properties,
                                  size_t Size, pi_uint32 Alignment);

pi_result piEnqueueMemBufferMap(pi_queue Queue, pi_mem Mem, pi_bool BlockingMap,
                                pi_map_flags MapFlags, size_t Offset,
                                size_t Size, pi_uint32 NumEventsInWaitList,
                                const pi_event *EventWaitList,
                                pi_event *OutEvent, void **RetMap) {

  // TODO: we don't implement read-only or write-only, always read-write.
  // assert((map_flags & PI_MAP_READ) != 0);
  // assert((map_flags & PI_MAP_WRITE) != 0);
  PI_ASSERT(Mem, PI_ERROR_INVALID_MEM_OBJECT);
  PI_ASSERT(Queue, PI_ERROR_INVALID_QUEUE);

  PI_ASSERT(!Mem->isImage(), PI_ERROR_INVALID_MEM_OBJECT);
  auto Buffer = pi_cast<pi_buffer>(Mem);

  pi_event InternalEvent;
  bool IsInternal = OutEvent == nullptr;
  pi_event *Event = OutEvent ? OutEvent : &InternalEvent;
  ze_event_handle_t ZeEvent = nullptr;

  bool UseCopyEngine = false;
  {
    // Lock automatically releases when this goes out of scope.
    std::scoped_lock<pi_shared_mutex> lock(Queue->Mutex);

    _pi_ze_event_list_t TmpWaitList;
    if (auto Res = TmpWaitList.createAndRetainPiZeEventList(
            NumEventsInWaitList, EventWaitList, Queue, UseCopyEngine))
      return Res;

    auto Res = createEventAndAssociateQueue(
        Queue, Event, PI_COMMAND_TYPE_MEM_BUFFER_MAP,
        Queue->CommandListMap.end(), IsInternal);
    if (Res != PI_SUCCESS)
      return Res;

    ZeEvent = (*Event)->ZeEvent;
    (*Event)->WaitList = TmpWaitList;
  }

  // Translate the host access mode info.
  _pi_mem::access_mode_t AccessMode = _pi_mem::unknown;
  if (MapFlags & PI_MAP_WRITE_INVALIDATE_REGION)
    AccessMode = _pi_mem::write_only;
  else {
    if (MapFlags & PI_MAP_READ) {
      AccessMode = _pi_mem::read_only;
      if (MapFlags & PI_MAP_WRITE)
        AccessMode = _pi_mem::read_write;
    } else if (MapFlags & PI_MAP_WRITE)
      AccessMode = _pi_mem::write_only;
  }
  PI_ASSERT(AccessMode != _pi_mem::unknown, PI_ERROR_INVALID_VALUE);

  // TODO: Level Zero is missing the memory "mapping" capabilities, so we are
  // left to doing new memory allocation and a copy (read) on discrete devices.
  // For integrated devices, we have allocated the buffer in host memory so no
  // actions are needed here except for synchronizing on incoming events.
  // A host-to-host copy is done if a host pointer had been supplied during
  // buffer creation on integrated devices.
  //
  // TODO: for discrete, check if the input buffer is already allocated
  // in shared memory and thus is accessible from the host as is.
  // Can we get SYCL RT to predict/allocate in shared memory
  // from the beginning?

  // For integrated devices the buffer has been allocated in host memory.
  if (Buffer->OnHost) {
    // Wait on incoming events before doing the copy
    if (NumEventsInWaitList > 0)
      PI_CALL(piEventsWait(NumEventsInWaitList, EventWaitList));

    if (Queue->isInOrderQueue())
      PI_CALL(piQueueFinish(Queue));

    // Lock automatically releases when this goes out of scope.
    std::scoped_lock<pi_shared_mutex> Guard(Buffer->Mutex);

    char *ZeHandleSrc;
    PI_CALL(Buffer->getZeHandle(ZeHandleSrc, AccessMode, Queue->Device));

    if (Buffer->MapHostPtr) {
      *RetMap = Buffer->MapHostPtr + Offset;
      if (ZeHandleSrc != Buffer->MapHostPtr &&
          AccessMode != _pi_mem::write_only) {
        memcpy(*RetMap, ZeHandleSrc + Offset, Size);
      }
    } else {
      *RetMap = ZeHandleSrc + Offset;
    }

    auto Res = Buffer->Mappings.insert({*RetMap, {Offset, Size}});
    // False as the second value in pair means that mapping was not inserted
    // because mapping already exists.
    if (!Res.second) {
      zePrint("piEnqueueMemBufferMap: duplicate mapping detected\n");
      return PI_ERROR_INVALID_VALUE;
    }

    // Signal this event
    ZE_CALL(zeEventHostSignal, (ZeEvent));
    (*Event)->Completed = true;
    return PI_SUCCESS;
  }

  // Lock automatically releases when this goes out of scope.
  std::scoped_lock<pi_shared_mutex, pi_shared_mutex> Lock(Queue->Mutex,
                                                          Buffer->Mutex);

  if (Buffer->MapHostPtr) {
    *RetMap = Buffer->MapHostPtr + Offset;
  } else {
    // TODO: use USM host allocator here
    // TODO: Do we even need every map to allocate new host memory?
    //       In the case when the buffer is "OnHost" we use single allocation.
    if (auto Res = ZeHostMemAllocHelper(RetMap, Queue->Context, Size))
      return Res;
  }

  // Take a shortcut if the host is not going to read buffer's data.
  if (AccessMode == _pi_mem::write_only) {
    (*Event)->Completed = true;
  } else {
    // For discrete devices we need a command list
    pi_command_list_ptr_t CommandList{};
    if (auto Res = Queue->Context->getAvailableCommandList(Queue, CommandList,
                                                           UseCopyEngine))
      return Res;

    // Add the event to the command list.
    if (Event) {
      CommandList->second.append(*Event);
      (*Event)->RefCount.increment();
    }

    const auto &ZeCommandList = CommandList->first;
    const auto &WaitList = (*Event)->WaitList;

    char *ZeHandleSrc;
    PI_CALL(Buffer->getZeHandle(ZeHandleSrc, AccessMode, Queue->Device));

    ZE_CALL(zeCommandListAppendMemoryCopy,
            (ZeCommandList, *RetMap, ZeHandleSrc + Offset, Size, ZeEvent,
             WaitList.Length, WaitList.ZeEventList));

    if (auto Res = Queue->executeCommandList(CommandList, BlockingMap))
      return Res;
  }

  auto Res = Buffer->Mappings.insert({*RetMap, {Offset, Size}});
  // False as the second value in pair means that mapping was not inserted
  // because mapping already exists.
  if (!Res.second) {
    zePrint("piEnqueueMemBufferMap: duplicate mapping detected\n");
    return PI_ERROR_INVALID_VALUE;
  }
  return PI_SUCCESS;
}

pi_result piEnqueueMemUnmap(pi_queue Queue, pi_mem Mem, void *MappedPtr,
                            pi_uint32 NumEventsInWaitList,
                            const pi_event *EventWaitList, pi_event *OutEvent) {
  PI_ASSERT(Mem, PI_ERROR_INVALID_MEM_OBJECT);
  PI_ASSERT(Queue, PI_ERROR_INVALID_QUEUE);

  PI_ASSERT(!Mem->isImage(), PI_ERROR_INVALID_MEM_OBJECT);
  auto Buffer = pi_cast<pi_buffer>(Mem);

  bool UseCopyEngine = false;

  ze_event_handle_t ZeEvent = nullptr;
  pi_event InternalEvent;
  bool IsInternal = OutEvent == nullptr;
  pi_event *Event = OutEvent ? OutEvent : &InternalEvent;
  {
    // Lock automatically releases when this goes out of scope.
    std::scoped_lock<pi_shared_mutex> lock(Queue->Mutex);

    _pi_ze_event_list_t TmpWaitList;
    if (auto Res = TmpWaitList.createAndRetainPiZeEventList(
            NumEventsInWaitList, EventWaitList, Queue, UseCopyEngine))
      return Res;

    auto Res = createEventAndAssociateQueue(
        Queue, Event, PI_COMMAND_TYPE_MEM_BUFFER_UNMAP,
        Queue->CommandListMap.end(), IsInternal);
    if (Res != PI_SUCCESS)
      return Res;
    ZeEvent = (*Event)->ZeEvent;
    (*Event)->WaitList = TmpWaitList;
  }

  _pi_buffer::Mapping MapInfo = {};
  {
    // Lock automatically releases when this goes out of scope.
    std::scoped_lock<pi_shared_mutex> Guard(Buffer->Mutex);
    auto It = Buffer->Mappings.find(MappedPtr);
    if (It == Buffer->Mappings.end()) {
      zePrint("piEnqueueMemUnmap: unknown memory mapping\n");
      return PI_ERROR_INVALID_VALUE;
    }
    MapInfo = It->second;
    Buffer->Mappings.erase(It);

    // NOTE: we still have to free the host memory allocated/returned by
    // piEnqueueMemBufferMap, but can only do so after the above copy
    // is completed. Instead of waiting for It here (blocking), we shall
    // do so in piEventRelease called for the pi_event tracking the unmap.
    // In the case of an integrated device, the map operation does not allocate
    // any memory, so there is nothing to free. This is indicated by a nullptr.
    if (Event)
      (*Event)->CommandData =
          (Buffer->OnHost ? nullptr
                          : (Buffer->MapHostPtr ? nullptr : MappedPtr));
  }

  // For integrated devices the buffer is allocated in host memory.
  if (Buffer->OnHost) {
    // Wait on incoming events before doing the copy
    if (NumEventsInWaitList > 0)
      PI_CALL(piEventsWait(NumEventsInWaitList, EventWaitList));

    if (Queue->isInOrderQueue())
      PI_CALL(piQueueFinish(Queue));

    char *ZeHandleDst;
    PI_CALL(
        Buffer->getZeHandle(ZeHandleDst, _pi_mem::write_only, Queue->Device));

    std::scoped_lock<pi_shared_mutex> Guard(Buffer->Mutex);
    if (Buffer->MapHostPtr)
      memcpy(ZeHandleDst + MapInfo.Offset, MappedPtr, MapInfo.Size);

    // Signal this event
    ZE_CALL(zeEventHostSignal, (ZeEvent));
    (*Event)->Completed = true;
    return PI_SUCCESS;
  }

  // Lock automatically releases when this goes out of scope.
  std::scoped_lock<pi_shared_mutex, pi_shared_mutex> Lock(Queue->Mutex,
                                                          Buffer->Mutex);

  pi_command_list_ptr_t CommandList{};
  if (auto Res = Queue->Context->getAvailableCommandList(Queue, CommandList,
                                                         UseCopyEngine))
    return Res;

  CommandList->second.append(*Event);
  (*Event)->RefCount.increment();

  const auto &ZeCommandList = CommandList->first;

  // TODO: Level Zero is missing the memory "mapping" capabilities, so we are
  // left to doing copy (write back to the device).
  //
  // NOTE: Keep this in sync with the implementation of
  // piEnqueueMemBufferMap.

  char *ZeHandleDst;
  PI_CALL(Buffer->getZeHandle(ZeHandleDst, _pi_mem::write_only, Queue->Device));

  ZE_CALL(zeCommandListAppendMemoryCopy,
          (ZeCommandList, ZeHandleDst + MapInfo.Offset, MappedPtr, MapInfo.Size,
           ZeEvent, (*Event)->WaitList.Length, (*Event)->WaitList.ZeEventList));

  // Execute command list asynchronously, as the event will be used
  // to track down its completion.
  if (auto Res = Queue->executeCommandList(CommandList))
    return Res;

  return PI_SUCCESS;
}

pi_result piMemImageGetInfo(pi_mem Image, pi_image_info ParamName,
                            size_t ParamValueSize, void *ParamValue,
                            size_t *ParamValueSizeRet) {
  (void)Image;
  (void)ParamName;
  (void)ParamValueSize;
  (void)ParamValue;
  (void)ParamValueSizeRet;

  die("piMemImageGetInfo: not implemented");
  return {};
}

} // extern "C"

static pi_result getImageRegionHelper(pi_mem Mem, pi_image_offset Origin,
                                      pi_image_region Region,
                                      ze_image_region_t &ZeRegion) {

  PI_ASSERT(Mem, PI_ERROR_INVALID_MEM_OBJECT);
  PI_ASSERT(Origin, PI_ERROR_INVALID_VALUE);

#ifndef NDEBUG
  PI_ASSERT(Mem->isImage(), PI_ERROR_INVALID_MEM_OBJECT);
  auto Image = static_cast<_pi_image *>(Mem);
  ze_image_desc_t &ZeImageDesc = Image->ZeImageDesc;

  PI_ASSERT((ZeImageDesc.type == ZE_IMAGE_TYPE_1D && Origin->y == 0 &&
             Origin->z == 0) ||
                (ZeImageDesc.type == ZE_IMAGE_TYPE_1DARRAY && Origin->z == 0) ||
                (ZeImageDesc.type == ZE_IMAGE_TYPE_2D && Origin->z == 0) ||
                (ZeImageDesc.type == ZE_IMAGE_TYPE_3D),
            PI_ERROR_INVALID_VALUE);

  PI_ASSERT(Region->width && Region->height && Region->depth,
            PI_ERROR_INVALID_VALUE);
  PI_ASSERT(
      (ZeImageDesc.type == ZE_IMAGE_TYPE_1D && Region->height == 1 &&
       Region->depth == 1) ||
          (ZeImageDesc.type == ZE_IMAGE_TYPE_1DARRAY && Region->depth == 1) ||
          (ZeImageDesc.type == ZE_IMAGE_TYPE_2D && Region->depth == 1) ||
          (ZeImageDesc.type == ZE_IMAGE_TYPE_3D),
      PI_ERROR_INVALID_VALUE);
#endif // !NDEBUG

  uint32_t OriginX = pi_cast<uint32_t>(Origin->x);
  uint32_t OriginY = pi_cast<uint32_t>(Origin->y);
  uint32_t OriginZ = pi_cast<uint32_t>(Origin->z);

  uint32_t Width = pi_cast<uint32_t>(Region->width);
  uint32_t Height = pi_cast<uint32_t>(Region->height);
  uint32_t Depth = pi_cast<uint32_t>(Region->depth);

  ZeRegion = {OriginX, OriginY, OriginZ, Width, Height, Depth};

  return PI_SUCCESS;
}

// Helper function to implement image read/write/copy.
// PI interfaces must have queue's and destination image's mutexes locked for
// exclusive use and source image's mutex locked for shared use on entry.
static pi_result enqueueMemImageCommandHelper(
    pi_command_type CommandType, pi_queue Queue,
    const void *Src, // image or ptr
    void *Dst,       // image or ptr
    pi_bool IsBlocking, pi_image_offset SrcOrigin, pi_image_offset DstOrigin,
    pi_image_region Region, size_t RowPitch, size_t SlicePitch,
    pi_uint32 NumEventsInWaitList, const pi_event *EventWaitList,
    pi_event *OutEvent, bool PreferCopyEngine = false) {
  PI_ASSERT(Queue, PI_ERROR_INVALID_QUEUE);

  bool UseCopyEngine = Queue->useCopyEngine(PreferCopyEngine);

  _pi_ze_event_list_t TmpWaitList;
  if (auto Res = TmpWaitList.createAndRetainPiZeEventList(
          NumEventsInWaitList, EventWaitList, Queue, UseCopyEngine))
    return Res;

  // We want to batch these commands to avoid extra submissions (costly)
  bool OkToBatch = true;

  // Get a new command list to be used on this call
  pi_command_list_ptr_t CommandList{};
  if (auto Res = Queue->Context->getAvailableCommandList(
          Queue, CommandList, UseCopyEngine, OkToBatch))
    return Res;

  ze_event_handle_t ZeEvent = nullptr;
  pi_event InternalEvent;
  bool IsInternal = OutEvent == nullptr;
  pi_event *Event = OutEvent ? OutEvent : &InternalEvent;
  auto Res = createEventAndAssociateQueue(Queue, Event, CommandType,
                                          CommandList, IsInternal);
  if (Res != PI_SUCCESS)
    return Res;
  ZeEvent = (*Event)->ZeEvent;
  (*Event)->WaitList = TmpWaitList;

  const auto &ZeCommandList = CommandList->first;
  const auto &WaitList = (*Event)->WaitList;

  if (WaitList.Length) {
    ZE_CALL(zeCommandListAppendWaitOnEvents,
            (ZeCommandList, WaitList.Length, WaitList.ZeEventList));
  }
  if (CommandType == PI_COMMAND_TYPE_IMAGE_READ) {
    pi_mem SrcMem = pi_cast<pi_mem>(const_cast<void *>(Src));

    ze_image_region_t ZeSrcRegion;
    auto Result = getImageRegionHelper(SrcMem, SrcOrigin, Region, ZeSrcRegion);
    if (Result != PI_SUCCESS)
      return Result;

    // TODO: Level Zero does not support row_pitch/slice_pitch for images yet.
    // Check that SYCL RT did not want pitch larger than default.
    (void)RowPitch;
    (void)SlicePitch;
#ifndef NDEBUG
    PI_ASSERT(SrcMem->isImage(), PI_ERROR_INVALID_MEM_OBJECT);

    auto SrcImage = static_cast<_pi_image *>(SrcMem);
    const ze_image_desc_t &ZeImageDesc = SrcImage->ZeImageDesc;
    PI_ASSERT(
        RowPitch == 0 ||
            // special case RGBA image pitch equal to region's width
            (ZeImageDesc.format.layout == ZE_IMAGE_FORMAT_LAYOUT_32_32_32_32 &&
             RowPitch == 4 * 4 * ZeSrcRegion.width) ||
            (ZeImageDesc.format.layout == ZE_IMAGE_FORMAT_LAYOUT_16_16_16_16 &&
             RowPitch == 4 * 2 * ZeSrcRegion.width) ||
            (ZeImageDesc.format.layout == ZE_IMAGE_FORMAT_LAYOUT_8_8_8_8 &&
             RowPitch == 4 * ZeSrcRegion.width),
        PI_ERROR_INVALID_IMAGE_SIZE);
    PI_ASSERT(SlicePitch == 0 || SlicePitch == RowPitch * ZeSrcRegion.height,
              PI_ERROR_INVALID_IMAGE_SIZE);
#endif // !NDEBUG

    char *ZeHandleSrc;
    PI_CALL(
        SrcMem->getZeHandle(ZeHandleSrc, _pi_mem::read_only, Queue->Device));
    ZE_CALL(zeCommandListAppendImageCopyToMemory,
            (ZeCommandList, Dst, pi_cast<ze_image_handle_t>(ZeHandleSrc),
             &ZeSrcRegion, ZeEvent, 0, nullptr));
  } else if (CommandType == PI_COMMAND_TYPE_IMAGE_WRITE) {
    pi_mem DstMem = pi_cast<pi_mem>(Dst);
    ze_image_region_t ZeDstRegion;
    auto Result = getImageRegionHelper(DstMem, DstOrigin, Region, ZeDstRegion);
    if (Result != PI_SUCCESS)
      return Result;

      // TODO: Level Zero does not support row_pitch/slice_pitch for images yet.
      // Check that SYCL RT did not want pitch larger than default.
#ifndef NDEBUG
    PI_ASSERT(DstMem->isImage(), PI_ERROR_INVALID_MEM_OBJECT);

    auto DstImage = static_cast<_pi_image *>(DstMem);
    const ze_image_desc_t &ZeImageDesc = DstImage->ZeImageDesc;
    PI_ASSERT(
        RowPitch == 0 ||
            // special case RGBA image pitch equal to region's width
            (ZeImageDesc.format.layout == ZE_IMAGE_FORMAT_LAYOUT_32_32_32_32 &&
             RowPitch == 4 * 4 * ZeDstRegion.width) ||
            (ZeImageDesc.format.layout == ZE_IMAGE_FORMAT_LAYOUT_16_16_16_16 &&
             RowPitch == 4 * 2 * ZeDstRegion.width) ||
            (ZeImageDesc.format.layout == ZE_IMAGE_FORMAT_LAYOUT_8_8_8_8 &&
             RowPitch == 4 * ZeDstRegion.width),
        PI_ERROR_INVALID_IMAGE_SIZE);
    PI_ASSERT(SlicePitch == 0 || SlicePitch == RowPitch * ZeDstRegion.height,
              PI_ERROR_INVALID_IMAGE_SIZE);
#endif // !NDEBUG

    char *ZeHandleDst;
    PI_CALL(
        DstMem->getZeHandle(ZeHandleDst, _pi_mem::write_only, Queue->Device));
    ZE_CALL(zeCommandListAppendImageCopyFromMemory,
            (ZeCommandList, pi_cast<ze_image_handle_t>(ZeHandleDst), Src,
             &ZeDstRegion, ZeEvent, 0, nullptr));
  } else if (CommandType == PI_COMMAND_TYPE_IMAGE_COPY) {
    pi_mem SrcImage = pi_cast<pi_mem>(const_cast<void *>(Src));
    pi_mem DstImage = pi_cast<pi_mem>(Dst);

    ze_image_region_t ZeSrcRegion;
    auto Result =
        getImageRegionHelper(SrcImage, SrcOrigin, Region, ZeSrcRegion);
    if (Result != PI_SUCCESS)
      return Result;
    ze_image_region_t ZeDstRegion;
    Result = getImageRegionHelper(DstImage, DstOrigin, Region, ZeDstRegion);
    if (Result != PI_SUCCESS)
      return Result;

    char *ZeHandleSrc;
    char *ZeHandleDst;
    PI_CALL(
        SrcImage->getZeHandle(ZeHandleSrc, _pi_mem::read_only, Queue->Device));
    PI_CALL(
        DstImage->getZeHandle(ZeHandleDst, _pi_mem::write_only, Queue->Device));
    ZE_CALL(zeCommandListAppendImageCopyRegion,
            (ZeCommandList, pi_cast<ze_image_handle_t>(ZeHandleDst),
             pi_cast<ze_image_handle_t>(ZeHandleSrc), &ZeDstRegion,
             &ZeSrcRegion, ZeEvent, 0, nullptr));
  } else {
    zePrint("enqueueMemImageUpdate: unsupported image command type\n");
    return PI_ERROR_INVALID_OPERATION;
  }

  if (auto Res = Queue->executeCommandList(CommandList, IsBlocking, OkToBatch))
    return Res;

  return PI_SUCCESS;
}

extern "C" {

pi_result piEnqueueMemImageRead(pi_queue Queue, pi_mem Image,
                                pi_bool BlockingRead, pi_image_offset Origin,
                                pi_image_region Region, size_t RowPitch,
                                size_t SlicePitch, void *Ptr,
                                pi_uint32 NumEventsInWaitList,
                                const pi_event *EventWaitList,
                                pi_event *Event) {
  PI_ASSERT(Queue, PI_ERROR_INVALID_QUEUE);

  std::shared_lock<pi_shared_mutex> SrcLock(Image->Mutex, std::defer_lock);
  std::scoped_lock<std::shared_lock<pi_shared_mutex>, pi_shared_mutex> LockAll(
      SrcLock, Queue->Mutex);
  return enqueueMemImageCommandHelper(
      PI_COMMAND_TYPE_IMAGE_READ, Queue,
      Image, // src
      Ptr,   // dst
      BlockingRead,
      Origin,  // SrcOrigin
      nullptr, // DstOrigin
      Region, RowPitch, SlicePitch, NumEventsInWaitList, EventWaitList, Event);
}

pi_result piEnqueueMemImageWrite(pi_queue Queue, pi_mem Image,
                                 pi_bool BlockingWrite, pi_image_offset Origin,
                                 pi_image_region Region, size_t InputRowPitch,
                                 size_t InputSlicePitch, const void *Ptr,
                                 pi_uint32 NumEventsInWaitList,
                                 const pi_event *EventWaitList,
                                 pi_event *Event) {

  PI_ASSERT(Queue, PI_ERROR_INVALID_QUEUE);

  std::scoped_lock<pi_shared_mutex, pi_shared_mutex> Lock(Queue->Mutex,
                                                          Image->Mutex);
  return enqueueMemImageCommandHelper(PI_COMMAND_TYPE_IMAGE_WRITE, Queue,
                                      Ptr,   // src
                                      Image, // dst
                                      BlockingWrite,
                                      nullptr, // SrcOrigin
                                      Origin,  // DstOrigin
                                      Region, InputRowPitch, InputSlicePitch,
                                      NumEventsInWaitList, EventWaitList,
                                      Event);
}

pi_result
piEnqueueMemImageCopy(pi_queue Queue, pi_mem SrcImage, pi_mem DstImage,
                      pi_image_offset SrcOrigin, pi_image_offset DstOrigin,
                      pi_image_region Region, pi_uint32 NumEventsInWaitList,
                      const pi_event *EventWaitList, pi_event *Event) {

  PI_ASSERT(Queue, PI_ERROR_INVALID_QUEUE);

  std::shared_lock<pi_shared_mutex> SrcLock(SrcImage->Mutex, std::defer_lock);
  std::scoped_lock<std::shared_lock<pi_shared_mutex>, pi_shared_mutex,
                   pi_shared_mutex>
      LockAll(SrcLock, DstImage->Mutex, Queue->Mutex);
  // Copy engine is preferred only for host to device transfer.
  // Device to device transfers run faster on compute engines.
  // Images are always allocated on device.
  bool PreferCopyEngine = false;
  return enqueueMemImageCommandHelper(
      PI_COMMAND_TYPE_IMAGE_COPY, Queue, SrcImage, DstImage,
      false, // is_blocking
      SrcOrigin, DstOrigin, Region,
      0, // row pitch
      0, // slice pitch
      NumEventsInWaitList, EventWaitList, Event, PreferCopyEngine);
}

pi_result piEnqueueMemImageFill(pi_queue Queue, pi_mem Image,
                                const void *FillColor, const size_t *Origin,
                                const size_t *Region,
                                pi_uint32 NumEventsInWaitList,
                                const pi_event *EventWaitList,
                                pi_event *Event) {
  (void)Image;
  (void)FillColor;
  (void)Origin;
  (void)Region;
  (void)NumEventsInWaitList;
  (void)EventWaitList;
  (void)Event;

  PI_ASSERT(Queue, PI_ERROR_INVALID_QUEUE);

  // Lock automatically releases when this goes out of scope.
  std::scoped_lock<pi_shared_mutex, pi_shared_mutex> Lock(Queue->Mutex,
                                                          Image->Mutex);

  die("piEnqueueMemImageFill: not implemented");
  return {};
}

pi_result piMemBufferPartition(pi_mem Buffer, pi_mem_flags Flags,
                               pi_buffer_create_type BufferCreateType,
                               void *BufferCreateInfo, pi_mem *RetMem) {

  PI_ASSERT(Buffer && !Buffer->isImage() &&
                !(static_cast<pi_buffer>(Buffer))->isSubBuffer(),
            PI_ERROR_INVALID_MEM_OBJECT);

  PI_ASSERT(BufferCreateType == PI_BUFFER_CREATE_TYPE_REGION &&
                BufferCreateInfo && RetMem,
            PI_ERROR_INVALID_VALUE);

  std::shared_lock<pi_shared_mutex> Guard(Buffer->Mutex);

  if (Flags != PI_MEM_FLAGS_ACCESS_RW) {
    die("piMemBufferPartition: Level-Zero implements only read-write buffer,"
        "no read-only or write-only yet.");
  }

  auto Region = (pi_buffer_region)BufferCreateInfo;

  PI_ASSERT(Region->size != 0u, PI_ERROR_INVALID_BUFFER_SIZE);
  PI_ASSERT(Region->origin <= (Region->origin + Region->size),
            PI_ERROR_INVALID_VALUE);

  try {
    *RetMem = new _pi_buffer(static_cast<pi_buffer>(Buffer), Region->origin,
                             Region->size);
  } catch (const std::bad_alloc &) {
    return PI_ERROR_OUT_OF_HOST_MEMORY;
  } catch (...) {
    return PI_ERROR_UNKNOWN;
  }

  return PI_SUCCESS;
}

pi_result piEnqueueNativeKernel(pi_queue Queue, void (*UserFunc)(void *),
                                void *Args, size_t CbArgs,
                                pi_uint32 NumMemObjects, const pi_mem *MemList,
                                const void **ArgsMemLoc,
                                pi_uint32 NumEventsInWaitList,
                                const pi_event *EventWaitList,
                                pi_event *Event) {
  (void)UserFunc;
  (void)Args;
  (void)CbArgs;
  (void)NumMemObjects;
  (void)MemList;
  (void)ArgsMemLoc;
  (void)NumEventsInWaitList;
  (void)EventWaitList;
  (void)Event;

  PI_ASSERT(Queue, PI_ERROR_INVALID_QUEUE);

  // Lock automatically releases when this goes out of scope.
  std::scoped_lock<pi_shared_mutex> lock(Queue->Mutex);

  die("piEnqueueNativeKernel: not implemented");
  return {};
}

// Function gets characters between delimeter's in str
// then checks if they are equal to the sub_str.
// returns true if there is at least one instance
// returns false if there are no instances of the name
static bool is_in_separated_string(const std::string &str, char delimiter,
                                   const std::string &sub_str) {
  size_t beg = 0;
  size_t length = 0;
  for (const auto &x : str) {
    if (x == delimiter) {
      if (str.substr(beg, length) == sub_str)
        return true;

      beg += length + 1;
      length = 0;
      continue;
    }
    length++;
  }
  if (length != 0)
    if (str.substr(beg, length) == sub_str)
      return true;

  return false;
}

// TODO: Check if the function_pointer_ret type can be converted to void**.
pi_result piextGetDeviceFunctionPointer(pi_device Device, pi_program Program,
                                        const char *FunctionName,
                                        pi_uint64 *FunctionPointerRet) {
  (void)Device;
  PI_ASSERT(Program, PI_ERROR_INVALID_PROGRAM);

  std::shared_lock<pi_shared_mutex> Guard(Program->Mutex);
  if (Program->State != _pi_program::Exe) {
    return PI_ERROR_INVALID_PROGRAM_EXECUTABLE;
  }

  ze_result_t ZeResult =
      ZE_CALL_NOCHECK(zeModuleGetFunctionPointer,
                      (Program->ZeModule, FunctionName,
                       reinterpret_cast<void **>(FunctionPointerRet)));

  // zeModuleGetFunctionPointer currently fails for all
  // kernels regardless of if the kernel exist or not
  // with ZE_RESULT_ERROR_INVALID_ARGUMENT
  // TODO: remove when this is no longer the case
  // If zeModuleGetFunctionPointer returns invalid argument,
  // fallback to searching through kernel list and return
  // PI_ERROR_FUNCTION_ADDRESS_IS_NOT_AVAILABLE if the function exists
  // or PI_ERROR_INVALID_KERNEL_NAME if the function does not exist.
  // FunctionPointerRet should always be 0
  if (ZeResult == ZE_RESULT_ERROR_INVALID_ARGUMENT) {
    size_t Size;
    *FunctionPointerRet = 0;
    PI_CALL(piProgramGetInfo(Program, PI_PROGRAM_INFO_KERNEL_NAMES, 0, nullptr,
                             &Size));

    std::string ClResult(Size, ' ');
    PI_CALL(piProgramGetInfo(Program, PI_PROGRAM_INFO_KERNEL_NAMES,
                             ClResult.size(), &ClResult[0], nullptr));

    // Get rid of the null terminator and search for kernel_name
    // If function can be found return error code to indicate it
    // exists
    ClResult.pop_back();
    if (is_in_separated_string(ClResult, ';', std::string(FunctionName)))
      return PI_ERROR_FUNCTION_ADDRESS_IS_NOT_AVAILABLE;

    return PI_ERROR_INVALID_KERNEL_NAME;
  }

  if (ZeResult == ZE_RESULT_ERROR_INVALID_FUNCTION_NAME) {
    *FunctionPointerRet = 0;
    return PI_ERROR_INVALID_KERNEL_NAME;
  }

  return mapError(ZeResult);
}

static bool ShouldUseUSMAllocator() {
  // Enable allocator by default if it's not explicitly disabled
  return std::getenv("SYCL_PI_LEVEL_ZERO_DISABLE_USM_ALLOCATOR") == nullptr;
}

static const bool UseUSMAllocator = ShouldUseUSMAllocator();

static pi_result USMDeviceAllocImpl(void **ResultPtr, pi_context Context,
                                    pi_device Device,
                                    pi_usm_mem_properties *Properties,
                                    size_t Size, pi_uint32 Alignment) {
  PI_ASSERT(Context, PI_ERROR_INVALID_CONTEXT);
  PI_ASSERT(Device, PI_ERROR_INVALID_DEVICE);

  // Check that incorrect bits are not set in the properties.
  PI_ASSERT(!Properties || *Properties == 0 ||
                (*Properties == PI_MEM_ALLOC_FLAGS && *(Properties + 2) == 0),
            PI_ERROR_INVALID_VALUE);

  // TODO: translate PI properties to Level Zero flags
  ZeStruct<ze_device_mem_alloc_desc_t> ZeDesc;
  ZeDesc.flags = 0;
  ZeDesc.ordinal = 0;

  ZeStruct<ze_relaxed_allocation_limits_exp_desc_t> RelaxedDesc;
  if (Size > Device->ZeDeviceProperties->maxMemAllocSize) {
    // Tell Level-Zero to accept Size > maxMemAllocSize
    RelaxedDesc.flags = ZE_RELAXED_ALLOCATION_LIMITS_EXP_FLAG_MAX_SIZE;
    ZeDesc.pNext = &RelaxedDesc;
  }

  ZE_CALL(zeMemAllocDevice, (Context->ZeContext, &ZeDesc, Size, Alignment,
                             Device->ZeDevice, ResultPtr));

  PI_ASSERT(Alignment == 0 ||
                reinterpret_cast<std::uintptr_t>(*ResultPtr) % Alignment == 0,
            PI_ERROR_INVALID_VALUE);

  return PI_SUCCESS;
}

static pi_result USMSharedAllocImpl(void **ResultPtr, pi_context Context,
                                    pi_device Device, pi_usm_mem_properties *,
                                    size_t Size, pi_uint32 Alignment) {
  PI_ASSERT(Context, PI_ERROR_INVALID_CONTEXT);
  PI_ASSERT(Device, PI_ERROR_INVALID_DEVICE);

  // TODO: translate PI properties to Level Zero flags
  ZeStruct<ze_host_mem_alloc_desc_t> ZeHostDesc;
  ZeHostDesc.flags = 0;
  ZeStruct<ze_device_mem_alloc_desc_t> ZeDevDesc;
  ZeDevDesc.flags = 0;
  ZeDevDesc.ordinal = 0;

  ZeStruct<ze_relaxed_allocation_limits_exp_desc_t> RelaxedDesc;
  if (Size > Device->ZeDeviceProperties->maxMemAllocSize) {
    // Tell Level-Zero to accept Size > maxMemAllocSize
    RelaxedDesc.flags = ZE_RELAXED_ALLOCATION_LIMITS_EXP_FLAG_MAX_SIZE;
    ZeDevDesc.pNext = &RelaxedDesc;
  }

  ZE_CALL(zeMemAllocShared, (Context->ZeContext, &ZeDevDesc, &ZeHostDesc, Size,
                             Alignment, Device->ZeDevice, ResultPtr));

  PI_ASSERT(Alignment == 0 ||
                reinterpret_cast<std::uintptr_t>(*ResultPtr) % Alignment == 0,
            PI_ERROR_INVALID_VALUE);

  // TODO: Handle PI_MEM_ALLOC_DEVICE_READ_ONLY.
  return PI_SUCCESS;
}

static pi_result USMHostAllocImpl(void **ResultPtr, pi_context Context,
                                  pi_usm_mem_properties *Properties,
                                  size_t Size, pi_uint32 Alignment) {
  PI_ASSERT(Context, PI_ERROR_INVALID_CONTEXT);

  // Check that incorrect bits are not set in the properties.
  PI_ASSERT(!Properties || *Properties == 0 ||
                (*Properties == PI_MEM_ALLOC_FLAGS && *(Properties + 2) == 0),
            PI_ERROR_INVALID_VALUE);

  // TODO: translate PI properties to Level Zero flags
  ZeStruct<ze_host_mem_alloc_desc_t> ZeHostDesc;
  ZeHostDesc.flags = 0;
  ZE_CALL(zeMemAllocHost,
          (Context->ZeContext, &ZeHostDesc, Size, Alignment, ResultPtr));

  PI_ASSERT(Alignment == 0 ||
                reinterpret_cast<std::uintptr_t>(*ResultPtr) % Alignment == 0,
            PI_ERROR_INVALID_VALUE);

  return PI_SUCCESS;
}

static pi_result USMFreeImpl(pi_context Context, void *Ptr,
                             bool OwnZeMemHandle) {
  if (OwnZeMemHandle)
    ZE_CALL(zeMemFree, (Context->ZeContext, Ptr));
  return PI_SUCCESS;
}

// Exception type to pass allocation errors
class UsmAllocationException {
  const pi_result Error;

public:
  UsmAllocationException(pi_result Err) : Error{Err} {}
  pi_result getError() const { return Error; }
};

pi_result USMSharedMemoryAlloc::allocateImpl(void **ResultPtr, size_t Size,
                                             pi_uint32 Alignment) {
  return USMSharedAllocImpl(ResultPtr, Context, Device, nullptr, Size,
                            Alignment);
}

pi_result USMSharedReadOnlyMemoryAlloc::allocateImpl(void **ResultPtr,
                                                     size_t Size,
                                                     pi_uint32 Alignment) {
  pi_usm_mem_properties Props[] = {PI_MEM_ALLOC_FLAGS,
                                   PI_MEM_ALLOC_DEVICE_READ_ONLY, 0};
  return USMSharedAllocImpl(ResultPtr, Context, Device, Props, Size,
                            Alignment);
}

pi_result USMDeviceMemoryAlloc::allocateImpl(void **ResultPtr, size_t Size,
                                             pi_uint32 Alignment) {
  return USMDeviceAllocImpl(ResultPtr, Context, Device, nullptr, Size,
                            Alignment);
}

pi_result USMHostMemoryAlloc::allocateImpl(void **ResultPtr, size_t Size,
                                           pi_uint32 Alignment) {
  return USMHostAllocImpl(ResultPtr, Context, nullptr, Size, Alignment);
}

MemType USMSharedMemoryAlloc::getMemTypeImpl() { return MemType::Shared; }

MemType USMDeviceMemoryAlloc::getMemTypeImpl() { return MemType::Device; }

MemType USMHostMemoryAlloc::getMemTypeImpl() { return MemType::Host; }

void *USMMemoryAllocBase::allocate(size_t Size) {
  void *Ptr = nullptr;

  auto Res = allocateImpl(&Ptr, Size, sizeof(void *));
  if (Res != PI_SUCCESS) {
    throw UsmAllocationException(Res);
  }

  return Ptr;
}

void *USMMemoryAllocBase::allocate(size_t Size, size_t Alignment) {
  void *Ptr = nullptr;

  auto Res = allocateImpl(&Ptr, Size, Alignment);
  if (Res != PI_SUCCESS) {
    throw UsmAllocationException(Res);
  }
  return Ptr;
}

void USMMemoryAllocBase::deallocate(void *Ptr, bool OwnZeMemHandle) {
  auto Res = USMFreeImpl(Context, Ptr, OwnZeMemHandle);
  if (Res != PI_SUCCESS) {
    throw UsmAllocationException(Res);
  }
}

MemType USMMemoryAllocBase::getMemType() { return getMemTypeImpl(); }

pi_result piextUSMDeviceAlloc(void **ResultPtr, pi_context Context,
                              pi_device Device,
                              pi_usm_mem_properties *Properties, size_t Size,
                              pi_uint32 Alignment) {
  // L0 supports alignment up to 64KB and silently ignores higher values.
  // We flag alignment > 64KB as an invalid value.
  if (Alignment > 65536)
    return PI_ERROR_INVALID_VALUE;

  pi_platform Plt = Device->Platform;

  // If indirect access tracking is enabled then lock the mutex which is
  // guarding contexts container in the platform. This prevents new kernels from
  // being submitted in any context while we are in the process of allocating a
  // memory, this is needed to properly capture allocations by kernels with
  // indirect access. This lock also protects access to the context's data
  // structures. If indirect access tracking is not enabled then lock context
  // mutex to protect access to context's data structures.
  std::shared_lock<pi_shared_mutex> ContextLock(Context->Mutex,
                                                std::defer_lock);
  std::unique_lock<pi_shared_mutex> IndirectAccessTrackingLock(
      Plt->ContextsMutex, std::defer_lock);
  if (IndirectAccessTrackingEnabled) {
    IndirectAccessTrackingLock.lock();
    // We are going to defer memory release if there are kernels with indirect
    // access, that is why explicitly retain context to be sure that it is
    // released after all memory allocations in this context are released.
    PI_CALL(piContextRetain(Context));
  } else {
    ContextLock.lock();
  }

  if (!UseUSMAllocator ||
      // L0 spec says that allocation fails if Alignment != 2^n, in order to
      // keep the same behavior for the allocator, just call L0 API directly and
      // return the error code.
      ((Alignment & (Alignment - 1)) != 0)) {
    pi_result Res = USMDeviceAllocImpl(ResultPtr, Context, Device, Properties,
                                       Size, Alignment);
    if (IndirectAccessTrackingEnabled) {
      // Keep track of all memory allocations in the context
      Context->MemAllocs.emplace(std::piecewise_construct,
                                 std::forward_as_tuple(*ResultPtr),
                                 std::forward_as_tuple(Context));
    }
    return Res;
  }

  try {
    auto It = Context->DeviceMemAllocContexts.find(Device);
    if (It == Context->DeviceMemAllocContexts.end())
      return PI_ERROR_INVALID_VALUE;

    *ResultPtr = It->second.allocate(Size, Alignment);
    if (IndirectAccessTrackingEnabled) {
      // Keep track of all memory allocations in the context
      Context->MemAllocs.emplace(std::piecewise_construct,
                                 std::forward_as_tuple(*ResultPtr),
                                 std::forward_as_tuple(Context));
    }

  } catch (const UsmAllocationException &Ex) {
    *ResultPtr = nullptr;
    return Ex.getError();
  } catch (...) {
    return PI_ERROR_UNKNOWN;
  }

  return PI_SUCCESS;
}

pi_result piextUSMSharedAlloc(void **ResultPtr, pi_context Context,
                              pi_device Device,
                              pi_usm_mem_properties *Properties, size_t Size,
                              pi_uint32 Alignment) {
  // See if the memory is going to be read-only on the device.
  bool DeviceReadOnly = false;
  // Check that incorrect bits are not set in the properties.
  if (Properties && *Properties != 0) {
    PI_ASSERT(*(Properties) == PI_MEM_ALLOC_FLAGS && *(Properties + 2) == 0,
              PI_ERROR_INVALID_VALUE);
    DeviceReadOnly = *(Properties + 1) & PI_MEM_ALLOC_DEVICE_READ_ONLY;
  }

  // L0 supports alignment up to 64KB and silently ignores higher values.
  // We flag alignment > 64KB as an invalid value.
  if (Alignment > 65536)
    return PI_ERROR_INVALID_VALUE;

  pi_platform Plt = Device->Platform;

  // If indirect access tracking is enabled then lock the mutex which is
  // guarding contexts container in the platform. This prevents new kernels from
  // being submitted in any context while we are in the process of allocating a
  // memory, this is needed to properly capture allocations by kernels with
  // indirect access. This lock also protects access to the context's data
  // structures. If indirect access tracking is not enabled then lock context
  // mutex to protect access to context's data structures.
  std::scoped_lock<pi_shared_mutex> Lock(
      IndirectAccessTrackingEnabled ? Plt->ContextsMutex : Context->Mutex);

  if (IndirectAccessTrackingEnabled) {
    // We are going to defer memory release if there are kernels with indirect
    // access, that is why explicitly retain context to be sure that it is
    // released after all memory allocations in this context are released.
    PI_CALL(piContextRetain(Context));
  }

  if (!UseUSMAllocator ||
      // L0 spec says that allocation fails if Alignment != 2^n, in order to
      // keep the same behavior for the allocator, just call L0 API directly and
      // return the error code.
      ((Alignment & (Alignment - 1)) != 0)) {
    pi_result Res = USMSharedAllocImpl(ResultPtr, Context, Device, Properties,
                                       Size, Alignment);
    if (IndirectAccessTrackingEnabled) {
      // Keep track of all memory allocations in the context
      Context->MemAllocs.emplace(std::piecewise_construct,
                                 std::forward_as_tuple(*ResultPtr),
                                 std::forward_as_tuple(Context));
    }
    return Res;
  }

  try {
    auto &Allocator = (DeviceReadOnly ? Context->SharedReadOnlyMemAllocContexts
                                      : Context->SharedMemAllocContexts);
    auto It = Allocator.find(Device);
    if (It == Allocator.end())
      return PI_ERROR_INVALID_VALUE;

    *ResultPtr = It->second.allocate(Size, Alignment);
    if (DeviceReadOnly) {
      Context->SharedReadOnlyAllocs.insert(*ResultPtr);
    }
    if (IndirectAccessTrackingEnabled) {
      // Keep track of all memory allocations in the context
      Context->MemAllocs.emplace(std::piecewise_construct,
                                 std::forward_as_tuple(*ResultPtr),
                                 std::forward_as_tuple(Context));
    }
  } catch (const UsmAllocationException &Ex) {
    *ResultPtr = nullptr;
    return Ex.getError();
  } catch (...) {
    return PI_ERROR_UNKNOWN;
  }

  return PI_SUCCESS;
}

pi_result piextUSMHostAlloc(void **ResultPtr, pi_context Context,
                            pi_usm_mem_properties *Properties, size_t Size,
                            pi_uint32 Alignment) {
  // L0 supports alignment up to 64KB and silently ignores higher values.
  // We flag alignment > 64KB as an invalid value.
  if (Alignment > 65536)
    return PI_ERROR_INVALID_VALUE;

  pi_platform Plt = Context->getPlatform();
  // If indirect access tracking is enabled then lock the mutex which is
  // guarding contexts container in the platform. This prevents new kernels from
  // being submitted in any context while we are in the process of allocating a
  // memory, this is needed to properly capture allocations by kernels with
  // indirect access. This lock also protects access to the context's data
  // structures. If indirect access tracking is not enabled then lock context
  // mutex to protect access to context's data structures.
  std::shared_lock<pi_shared_mutex> ContextLock(Context->Mutex,
                                                std::defer_lock);
  std::unique_lock<pi_shared_mutex> IndirectAccessTrackingLock(
      Plt->ContextsMutex, std::defer_lock);
  if (IndirectAccessTrackingEnabled) {
    IndirectAccessTrackingLock.lock();
    // We are going to defer memory release if there are kernels with indirect
    // access, that is why explicitly retain context to be sure that it is
    // released after all memory allocations in this context are released.
    PI_CALL(piContextRetain(Context));
  } else {
    ContextLock.lock();
  }

  if (!UseUSMAllocator ||
      // L0 spec says that allocation fails if Alignment != 2^n, in order to
      // keep the same behavior for the allocator, just call L0 API directly and
      // return the error code.
      ((Alignment & (Alignment - 1)) != 0)) {
    pi_result Res =
        USMHostAllocImpl(ResultPtr, Context, Properties, Size, Alignment);
    if (IndirectAccessTrackingEnabled) {
      // Keep track of all memory allocations in the context
      Context->MemAllocs.emplace(std::piecewise_construct,
                                 std::forward_as_tuple(*ResultPtr),
                                 std::forward_as_tuple(Context));
    }
    return Res;
  }

  // There is a single allocator for Host USM allocations, so we don't need to
  // find the allocator depending on context as we do for Shared and Device
  // allocations.
  try {
    *ResultPtr = Context->HostMemAllocContext->allocate(Size, Alignment);
    if (IndirectAccessTrackingEnabled) {
      // Keep track of all memory allocations in the context
      Context->MemAllocs.emplace(std::piecewise_construct,
                                 std::forward_as_tuple(*ResultPtr),
                                 std::forward_as_tuple(Context));
    }
  } catch (const UsmAllocationException &Ex) {
    *ResultPtr = nullptr;
    return Ex.getError();
  } catch (...) {
    return PI_ERROR_UNKNOWN;
  }

  return PI_SUCCESS;
}

// Helper function to deallocate USM memory, if indirect access support is
// enabled then a caller must lock the platform-level mutex guarding the
// container with contexts because deallocating the memory can turn RefCount of
// a context to 0 and as a result the context being removed from the list of
// tracked contexts.
// If indirect access tracking is not enabled then caller must lock Context
// mutex.
static pi_result USMFreeHelper(pi_context Context, void *Ptr,
                               bool OwnZeMemHandle) {
  if (IndirectAccessTrackingEnabled) {
    auto It = Context->MemAllocs.find(Ptr);
    if (It == std::end(Context->MemAllocs)) {
      die("All memory allocations must be tracked!");
    }
    if (!It->second.RefCount.decrementAndTest()) {
      // Memory can't be deallocated yet.
      return PI_SUCCESS;
    }

    // Reference count is zero, it is ok to free memory.
    // We don't need to track this allocation anymore.
    Context->MemAllocs.erase(It);
  }

  if (!UseUSMAllocator) {
    pi_result Res = USMFreeImpl(Context, Ptr, OwnZeMemHandle);
    if (IndirectAccessTrackingEnabled)
      PI_CALL(ContextReleaseHelper(Context));
    return Res;
  }

  // Query the device of the allocation to determine the right allocator context
  ze_device_handle_t ZeDeviceHandle;
  ZeStruct<ze_memory_allocation_properties_t> ZeMemoryAllocationProperties;

  // Query memory type of the pointer we're freeing to determine the correct
  // way to do it(directly or via an allocator)
  ZE_CALL(zeMemGetAllocProperties,
          (Context->ZeContext, Ptr, &ZeMemoryAllocationProperties,
           &ZeDeviceHandle));

  // If memory type is host release from host pool
  if (ZeMemoryAllocationProperties.type == ZE_MEMORY_TYPE_HOST) {
    try {
      Context->HostMemAllocContext->deallocate(Ptr, OwnZeMemHandle);
    } catch (const UsmAllocationException &Ex) {
      return Ex.getError();
    } catch (...) {
      return PI_ERROR_UNKNOWN;
    }
    if (IndirectAccessTrackingEnabled)
      PI_CALL(ContextReleaseHelper(Context));
    return PI_SUCCESS;
  }

  // Points out an allocation in SharedReadOnlyMemAllocContexts
  auto SharedReadOnlyAllocsIterator = Context->SharedReadOnlyAllocs.end();

  if (!ZeDeviceHandle) {
    // The only case where it is OK not have device identified is
    // if the memory is not known to the driver. We should not ever get
    // this either, probably.
    PI_ASSERT(ZeMemoryAllocationProperties.type == ZE_MEMORY_TYPE_UNKNOWN,
              PI_ERROR_INVALID_DEVICE);
  } else {
    pi_device Device;
    // All context member devices or their descendants are of the same platform.
    auto Platform = Context->getPlatform();
    Device = Platform->getDeviceFromNativeHandle(ZeDeviceHandle);
    PI_ASSERT(Device, PI_ERROR_INVALID_DEVICE);

    auto DeallocationHelper =
        [Context, Device, Ptr, OwnZeMemHandle](
            std::unordered_map<pi_device, USMAllocContext> &AllocContextMap) {
          try {
            auto It = AllocContextMap.find(Device);
            if (It == AllocContextMap.end())
              return PI_ERROR_INVALID_VALUE;

            // The right context is found, deallocate the pointer
            It->second.deallocate(Ptr, OwnZeMemHandle);
          } catch (const UsmAllocationException &Ex) {
            return Ex.getError();
          }

          if (IndirectAccessTrackingEnabled)
            PI_CALL(ContextReleaseHelper(Context));
          return PI_SUCCESS;
        };

    switch (ZeMemoryAllocationProperties.type) {
    case ZE_MEMORY_TYPE_SHARED:
      // Distinguish device_read_only allocations since they have own pool.
      SharedReadOnlyAllocsIterator = Context->SharedReadOnlyAllocs.find(Ptr);
      return DeallocationHelper(SharedReadOnlyAllocsIterator !=
                                        Context->SharedReadOnlyAllocs.end()
                                    ? Context->SharedReadOnlyMemAllocContexts
                                    : Context->SharedMemAllocContexts);
    case ZE_MEMORY_TYPE_DEVICE:
      return DeallocationHelper(Context->DeviceMemAllocContexts);
    default:
      // Handled below
      break;
    }
  }

  pi_result Res = USMFreeImpl(Context, Ptr, OwnZeMemHandle);
  if (SharedReadOnlyAllocsIterator != Context->SharedReadOnlyAllocs.end()) {
    Context->SharedReadOnlyAllocs.erase(SharedReadOnlyAllocsIterator);
  }
  if (IndirectAccessTrackingEnabled)
    PI_CALL(ContextReleaseHelper(Context));
  return Res;
}

pi_result piextUSMFree(pi_context Context, void *Ptr) {
  pi_platform Plt = Context->getPlatform();

  std::scoped_lock<pi_shared_mutex> Lock(
      IndirectAccessTrackingEnabled ? Plt->ContextsMutex : Context->Mutex);

  return USMFreeHelper(Context, Ptr, true /* OwnZeMemHandle */);
}

pi_result piextKernelSetArgPointer(pi_kernel Kernel, pi_uint32 ArgIndex,
                                   size_t ArgSize, const void *ArgValue) {

  PI_CALL(piKernelSetArg(Kernel, ArgIndex, ArgSize, ArgValue));
  return PI_SUCCESS;
}

/// USM Memset API
///
/// @param Queue is the queue to submit to
/// @param Ptr is the ptr to memset
/// @param Value is value to set.  It is interpreted as an 8-bit value and the
/// upper
///        24 bits are ignored
/// @param Count is the size in bytes to memset
/// @param NumEventsInWaitlist is the number of events to wait on
/// @param EventsWaitlist is an array of events to wait on
/// @param Event is the event that represents this operation
pi_result piextUSMEnqueueMemset(pi_queue Queue, void *Ptr, pi_int32 Value,
                                size_t Count, pi_uint32 NumEventsInWaitlist,
                                const pi_event *EventsWaitlist,
                                pi_event *Event) {
  if (!Ptr) {
    return PI_ERROR_INVALID_VALUE;
  }

  PI_ASSERT(Queue, PI_ERROR_INVALID_QUEUE);

  std::scoped_lock<pi_shared_mutex> Lock(Queue->Mutex);
  return enqueueMemFillHelper(
      // TODO: do we need a new command type for USM memset?
      PI_COMMAND_TYPE_MEM_BUFFER_FILL, Queue, Ptr,
      &Value, // It will be interpreted as an 8-bit value,
      1,      // which is indicated with this pattern_size==1
      Count, NumEventsInWaitlist, EventsWaitlist, Event);
}

// Helper function to check if a pointer is a device pointer.
static bool IsDevicePointer(pi_context Context, const void *Ptr) {
  ze_device_handle_t ZeDeviceHandle;
  ZeStruct<ze_memory_allocation_properties_t> ZeMemoryAllocationProperties;

  // Query memory type of the pointer
  ZE_CALL(zeMemGetAllocProperties,
          (Context->ZeContext, Ptr, &ZeMemoryAllocationProperties,
           &ZeDeviceHandle));

  return (ZeMemoryAllocationProperties.type == ZE_MEMORY_TYPE_DEVICE);
}

pi_result piextUSMEnqueueMemcpy(pi_queue Queue, pi_bool Blocking, void *DstPtr,
                                const void *SrcPtr, size_t Size,
                                pi_uint32 NumEventsInWaitlist,
                                const pi_event *EventsWaitlist,
                                pi_event *Event) {

  if (!DstPtr) {
    return PI_ERROR_INVALID_VALUE;
  }

  PI_ASSERT(Queue, PI_ERROR_INVALID_QUEUE);

  std::scoped_lock<pi_shared_mutex> lock(Queue->Mutex);

  // Device to Device copies are found to execute slower on copy engine
  // (versus compute engine).
  bool PreferCopyEngine = !IsDevicePointer(Queue->Context, SrcPtr) ||
                          !IsDevicePointer(Queue->Context, DstPtr);

  // Temporary option added to use copy engine for D2D copy
  PreferCopyEngine |= UseCopyEngineForD2DCopy;

  return enqueueMemCopyHelper(
      // TODO: do we need a new command type for this?
      PI_COMMAND_TYPE_MEM_BUFFER_COPY, Queue, DstPtr, Blocking, Size, SrcPtr,
      NumEventsInWaitlist, EventsWaitlist, Event, PreferCopyEngine);
}

/// Hint to migrate memory to the device
///
/// @param Queue is the queue to submit to
/// @param Ptr points to the memory to migrate
/// @param Size is the number of bytes to migrate
/// @param Flags is a bitfield used to specify memory migration options
/// @param NumEventsInWaitlist is the number of events to wait on
/// @param EventsWaitlist is an array of events to wait on
/// @param Event is the event that represents this operation
pi_result piextUSMEnqueuePrefetch(pi_queue Queue, const void *Ptr, size_t Size,
                                  pi_usm_migration_flags Flags,
                                  pi_uint32 NumEventsInWaitList,
                                  const pi_event *EventWaitList,
                                  pi_event *OutEvent) {

  // flags is currently unused so fail if set
  PI_ASSERT(Flags == 0, PI_ERROR_INVALID_VALUE);
  PI_ASSERT(Queue, PI_ERROR_INVALID_QUEUE);

  // Lock automatically releases when this goes out of scope.
  std::scoped_lock<pi_shared_mutex> lock(Queue->Mutex);

  bool UseCopyEngine = false;

  // Please note that the following code should be run before the
  // subsequent getAvailableCommandList() call so that there is no
  // dead-lock from waiting unsubmitted events in an open batch.
  // The createAndRetainPiZeEventList() has the proper side-effect
  // of submitting batches with dependent events.
  //
  _pi_ze_event_list_t TmpWaitList;
  if (auto Res = TmpWaitList.createAndRetainPiZeEventList(
          NumEventsInWaitList, EventWaitList, Queue, UseCopyEngine))
    return Res;

  // Get a new command list to be used on this call
  pi_command_list_ptr_t CommandList{};
  // TODO: Change UseCopyEngine argument to 'true' once L0 backend
  // support is added
  if (auto Res = Queue->Context->getAvailableCommandList(Queue, CommandList,
                                                         UseCopyEngine))
    return Res;

  // TODO: do we need to create a unique command type for this?
  ze_event_handle_t ZeEvent = nullptr;
  pi_event InternalEvent;
  bool IsInternal = OutEvent == nullptr;
  pi_event *Event = OutEvent ? OutEvent : &InternalEvent;
  auto Res = createEventAndAssociateQueue(Queue, Event, PI_COMMAND_TYPE_USER,
                                          CommandList, IsInternal);
  if (Res != PI_SUCCESS)
    return Res;
  ZeEvent = (*Event)->ZeEvent;
  (*Event)->WaitList = TmpWaitList;

  const auto &WaitList = (*Event)->WaitList;
  const auto &ZeCommandList = CommandList->first;
  if (WaitList.Length) {
    ZE_CALL(zeCommandListAppendWaitOnEvents,
            (ZeCommandList, WaitList.Length, WaitList.ZeEventList));
  }
  // TODO: figure out how to translate "flags"
  ZE_CALL(zeCommandListAppendMemoryPrefetch, (ZeCommandList, Ptr, Size));

  // TODO: Level Zero does not have a completion "event" with the prefetch API,
  // so manually add command to signal our event.
  ZE_CALL(zeCommandListAppendSignalEvent, (ZeCommandList, ZeEvent));

  if (auto Res = Queue->executeCommandList(CommandList, false))
    return Res;

  return PI_SUCCESS;
}

/// USM memadvise API to govern behavior of automatic migration mechanisms
///
/// @param Queue is the queue to submit to
/// @param Ptr is the data to be advised
/// @param Length is the size in bytes of the meory to advise
/// @param Advice is device specific advice
/// @param Event is the event that represents this operation
///
pi_result piextUSMEnqueueMemAdvise(pi_queue Queue, const void *Ptr,
                                   size_t Length, pi_mem_advice Advice,
                                   pi_event *OutEvent) {
  PI_ASSERT(Queue, PI_ERROR_INVALID_QUEUE);

  // Lock automatically releases when this goes out of scope.
  std::scoped_lock<pi_shared_mutex> lock(Queue->Mutex);

  auto ZeAdvice = pi_cast<ze_memory_advice_t>(Advice);

  bool UseCopyEngine = false;

  _pi_ze_event_list_t TmpWaitList;
  if (auto Res = TmpWaitList.createAndRetainPiZeEventList(0, nullptr, Queue,
                                                          UseCopyEngine))
    return Res;

  // Get a new command list to be used on this call
  pi_command_list_ptr_t CommandList{};
  // UseCopyEngine is set to 'false' here.
  // TODO: Additional analysis is required to check if this operation will
  // run faster on copy engines.
  if (auto Res = Queue->Context->getAvailableCommandList(Queue, CommandList,
                                                         UseCopyEngine))
    return Res;

  // TODO: do we need to create a unique command type for this?
  ze_event_handle_t ZeEvent = nullptr;
  pi_event InternalEvent;
  bool IsInternal = OutEvent == nullptr;
  pi_event *Event = OutEvent ? OutEvent : &InternalEvent;
  auto Res = createEventAndAssociateQueue(Queue, Event, PI_COMMAND_TYPE_USER,
                                          CommandList, IsInternal);
  if (Res != PI_SUCCESS)
    return Res;
  ZeEvent = (*Event)->ZeEvent;
  (*Event)->WaitList = TmpWaitList;

  const auto &ZeCommandList = CommandList->first;
  const auto &WaitList = (*Event)->WaitList;

  if (WaitList.Length) {
    ZE_CALL(zeCommandListAppendWaitOnEvents,
            (ZeCommandList, WaitList.Length, WaitList.ZeEventList));
  }

  ZE_CALL(zeCommandListAppendMemAdvise,
          (ZeCommandList, Queue->Device->ZeDevice, Ptr, Length, ZeAdvice));

  // TODO: Level Zero does not have a completion "event" with the advise API,
  // so manually add command to signal our event.
  ZE_CALL(zeCommandListAppendSignalEvent, (ZeCommandList, ZeEvent));

  Queue->executeCommandList(CommandList, false);

  return PI_SUCCESS;
}

/// USM 2D Fill API
///
/// \param queue is the queue to submit to
/// \param ptr is the ptr to fill
/// \param pitch is the total width of the destination memory including padding
/// \param pattern is a pointer with the bytes of the pattern to set
/// \param pattern_size is the size in bytes of the pattern
/// \param width is width in bytes of each row to fill
/// \param height is height the columns to fill
/// \param num_events_in_waitlist is the number of events to wait on
/// \param events_waitlist is an array of events to wait on
/// \param event is the event that represents this operation
__SYCL_EXPORT pi_result piextUSMEnqueueFill2D(pi_queue queue, void *ptr,
                                              size_t pitch, size_t pattern_size,
                                              const void *pattern, size_t width,
                                              size_t height,
                                              pi_uint32 num_events_in_waitlist,
                                              const pi_event *events_waitlist,
                                              pi_event *event) {
  std::ignore = queue;
  std::ignore = ptr;
  std::ignore = pitch;
  std::ignore = pattern_size;
  std::ignore = pattern;
  std::ignore = width;
  std::ignore = height;
  std::ignore = num_events_in_waitlist;
  std::ignore = events_waitlist;
  std::ignore = event;
  die("piextUSMEnqueueFill2D: not implemented");
  return {};
}

/// USM 2D Memset API
///
/// \param queue is the queue to submit to
/// \param ptr is the ptr to fill
/// \param pitch is the total width of the destination memory including padding
/// \param pattern is a pointer with the bytes of the pattern to set
/// \param pattern_size is the size in bytes of the pattern
/// \param width is width in bytes of each row to fill
/// \param height is height the columns to fill
/// \param num_events_in_waitlist is the number of events to wait on
/// \param events_waitlist is an array of events to wait on
/// \param event is the event that represents this operation
__SYCL_EXPORT pi_result piextUSMEnqueueMemset2D(
    pi_queue queue, void *ptr, size_t pitch, int value, size_t width,
    size_t height, pi_uint32 num_events_in_waitlist,
    const pi_event *events_waitlist, pi_event *event) {
  std::ignore = queue;
  std::ignore = ptr;
  std::ignore = pitch;
  std::ignore = value;
  std::ignore = width;
  std::ignore = height;
  std::ignore = num_events_in_waitlist;
  std::ignore = events_waitlist;
  std::ignore = event;
  die("piextUSMEnqueueMemset2D: not implemented");
  return {};
}

/// USM 2D Memcpy API
///
/// \param queue is the queue to submit to
/// \param blocking is whether this operation should block the host
/// \param dst_ptr is the location the data will be copied
/// \param dst_pitch is the total width of the destination memory including
/// padding
/// \param src_ptr is the data to be copied
/// \param dst_pitch is the total width of the source memory including padding
/// \param width is width in bytes of each row to be copied
/// \param height is height the columns to be copied
/// \param num_events_in_waitlist is the number of events to wait on
/// \param events_waitlist is an array of events to wait on
/// \param event is the event that represents this operation
__SYCL_EXPORT pi_result piextUSMEnqueueMemcpy2D(
    pi_queue Queue, pi_bool Blocking, void *DstPtr, size_t DstPitch,
    const void *SrcPtr, size_t SrcPitch, size_t Width, size_t Height,
    pi_uint32 NumEventsInWaitlist, const pi_event *EventWaitlist,
    pi_event *Event) {
  if (!DstPtr || !SrcPtr)
    return PI_ERROR_INVALID_VALUE;

  PI_ASSERT(Queue, PI_ERROR_INVALID_QUEUE);

  pi_buff_rect_offset_struct ZeroOffset{0, 0, 0};
  pi_buff_rect_region_struct Region{Width, Height, 0};

  std::scoped_lock<pi_shared_mutex> lock(Queue->Mutex);

  // Device to Device copies are found to execute slower on copy engine
  // (versus compute engine).
  bool PreferCopyEngine = !IsDevicePointer(Queue->Context, SrcPtr) ||
                          !IsDevicePointer(Queue->Context, DstPtr);

  // Temporary option added to use copy engine for D2D copy
  PreferCopyEngine |= UseCopyEngineForD2DCopy;

  return enqueueMemCopyRectHelper(
      // TODO: do we need a new command type for this?
      PI_COMMAND_TYPE_MEM_BUFFER_COPY_RECT, Queue, SrcPtr, DstPtr, &ZeroOffset,
      &ZeroOffset, &Region, SrcPitch, DstPitch, /*SrcSlicePitch=*/0,
      /*DstSlicePitch=*/0, Blocking, NumEventsInWaitlist, EventWaitlist, Event,
      PreferCopyEngine);
}

/// API to query information about USM allocated pointers.
/// Valid Queries:
///   PI_MEM_ALLOC_TYPE returns host/device/shared pi_usm_type value
///   PI_MEM_ALLOC_BASE_PTR returns the base ptr of an allocation if
///                         the queried pointer fell inside an allocation.
///                         Result must fit in void *
///   PI_MEM_ALLOC_SIZE returns how big the queried pointer's
///                     allocation is in bytes. Result is a size_t.
///   PI_MEM_ALLOC_DEVICE returns the pi_device this was allocated against
///
/// @param Context is the pi_context
/// @param Ptr is the pointer to query
/// @param ParamName is the type of query to perform
/// @param ParamValueSize is the size of the result in bytes
/// @param ParamValue is the result
/// @param ParamValueRet is how many bytes were written
pi_result piextUSMGetMemAllocInfo(pi_context Context, const void *Ptr,
                                  pi_mem_alloc_info ParamName,
                                  size_t ParamValueSize, void *ParamValue,
                                  size_t *ParamValueSizeRet) {
  PI_ASSERT(Context, PI_ERROR_INVALID_CONTEXT);

  ze_device_handle_t ZeDeviceHandle;
  ZeStruct<ze_memory_allocation_properties_t> ZeMemoryAllocationProperties;

  ZE_CALL(zeMemGetAllocProperties,
          (Context->ZeContext, Ptr, &ZeMemoryAllocationProperties,
           &ZeDeviceHandle));

  ReturnHelper ReturnValue(ParamValueSize, ParamValue, ParamValueSizeRet);
  switch (ParamName) {
  case PI_MEM_ALLOC_TYPE: {
    pi_usm_type MemAllocaType;
    switch (ZeMemoryAllocationProperties.type) {
    case ZE_MEMORY_TYPE_UNKNOWN:
      MemAllocaType = PI_MEM_TYPE_UNKNOWN;
      break;
    case ZE_MEMORY_TYPE_HOST:
      MemAllocaType = PI_MEM_TYPE_HOST;
      break;
    case ZE_MEMORY_TYPE_DEVICE:
      MemAllocaType = PI_MEM_TYPE_DEVICE;
      break;
    case ZE_MEMORY_TYPE_SHARED:
      MemAllocaType = PI_MEM_TYPE_SHARED;
      break;
    default:
      zePrint("piextUSMGetMemAllocInfo: unexpected usm memory type\n");
      return PI_ERROR_INVALID_VALUE;
    }
    return ReturnValue(MemAllocaType);
  }
  case PI_MEM_ALLOC_DEVICE:
    if (ZeDeviceHandle) {
      auto Platform = Context->getPlatform();
      auto Device = Platform->getDeviceFromNativeHandle(ZeDeviceHandle);
      return Device ? ReturnValue(Device) : PI_ERROR_INVALID_VALUE;
    } else {
      return PI_ERROR_INVALID_VALUE;
    }
  case PI_MEM_ALLOC_BASE_PTR: {
    void *Base;
    ZE_CALL(zeMemGetAddressRange, (Context->ZeContext, Ptr, &Base, nullptr));
    return ReturnValue(Base);
  }
  case PI_MEM_ALLOC_SIZE: {
    size_t Size;
    ZE_CALL(zeMemGetAddressRange, (Context->ZeContext, Ptr, nullptr, &Size));
    return ReturnValue(Size);
  }
  default:
    zePrint("piextUSMGetMemAllocInfo: unsupported ParamName\n");
    return PI_ERROR_INVALID_VALUE;
  }
  return PI_SUCCESS;
}

pi_result piKernelSetExecInfo(pi_kernel Kernel, pi_kernel_exec_info ParamName,
                              size_t ParamValueSize, const void *ParamValue) {
  (void)ParamValueSize;
  PI_ASSERT(Kernel, PI_ERROR_INVALID_KERNEL);
  PI_ASSERT(ParamValue, PI_ERROR_INVALID_VALUE);

  std::scoped_lock<pi_shared_mutex> Guard(Kernel->Mutex);
  if (ParamName == PI_USM_INDIRECT_ACCESS &&
      *(static_cast<const pi_bool *>(ParamValue)) == PI_TRUE) {
    // The whole point for users really was to not need to know anything
    // about the types of allocations kernel uses. So in DPC++ we always
    // just set all 3 modes for each kernel.
    ze_kernel_indirect_access_flags_t IndirectFlags =
        ZE_KERNEL_INDIRECT_ACCESS_FLAG_HOST |
        ZE_KERNEL_INDIRECT_ACCESS_FLAG_DEVICE |
        ZE_KERNEL_INDIRECT_ACCESS_FLAG_SHARED;
    ZE_CALL(zeKernelSetIndirectAccess, (Kernel->ZeKernel, IndirectFlags));
  } else {
    zePrint("piKernelSetExecInfo: unsupported ParamName\n");
    return PI_ERROR_INVALID_VALUE;
  }

  return PI_SUCCESS;
}

pi_result piextProgramSetSpecializationConstant(pi_program Prog,
                                                pi_uint32 SpecID, size_t,
                                                const void *SpecValue) {
  std::scoped_lock<pi_shared_mutex> Guard(Prog->Mutex);

  // Remember the value of this specialization constant until the program is
  // built.  Note that we only save the pointer to the buffer that contains the
  // value.  The caller is responsible for maintaining storage for this buffer.
  //
  // NOTE: SpecSize is unused in Level Zero, the size is known from SPIR-V by
  // SpecID.
  Prog->SpecConstants[SpecID] = SpecValue;

  return PI_SUCCESS;
}

const char SupportedVersion[] = _PI_LEVEL_ZERO_PLUGIN_VERSION_STRING;

pi_result piPluginInit(pi_plugin *PluginInit) {
  PI_ASSERT(PluginInit, PI_ERROR_INVALID_VALUE);

  // Check that the major version matches in PiVersion and SupportedVersion
  _PI_PLUGIN_VERSION_CHECK(PluginInit->PiVersion, SupportedVersion);

  // TODO: handle versioning/targets properly.
  size_t PluginVersionSize = sizeof(PluginInit->PluginVersion);

  PI_ASSERT(strlen(_PI_LEVEL_ZERO_PLUGIN_VERSION_STRING) < PluginVersionSize,
            PI_ERROR_INVALID_VALUE);

  strncpy(PluginInit->PluginVersion, SupportedVersion, PluginVersionSize);

#define _PI_API(api)                                                           \
  (PluginInit->PiFunctionTable).api = (decltype(&::api))(&api);
#include <sycl/detail/pi.def>

  enableZeTracing();
  return PI_SUCCESS;
}

pi_result piextPluginGetOpaqueData(void *opaque_data_param,
                                   void **opaque_data_return) {
  (void)opaque_data_param;
  (void)opaque_data_return;
  return PI_ERROR_UNKNOWN;
}

// SYCL RT calls this api to notify the end of plugin lifetime.
// It can include all the jobs to tear down resources before
// the plugin is unloaded from memory.
pi_result piTearDown(void *PluginParameter) {
  (void)PluginParameter;
  bool LeakFound = false;
  // reclaim pi_platform objects here since we don't have piPlatformRelease.
  for (pi_platform &Platform : *PiPlatformsCache) {
    delete Platform;
  }
  delete PiPlatformsCache;
  delete PiPlatformsCacheMutex;

  // Print the balance of various create/destroy native calls.
  // The idea is to verify if the number of create(+) and destroy(-) calls are
  // matched.
  if (ZeDebug & ZE_DEBUG_CALL_COUNT) {
    // clang-format off
    //
    // The format of this table is such that each row accounts for a
    // specific type of objects, and all elements in the raw except the last
    // one are allocating objects of that type, while the last element is known
    // to deallocate objects of that type.
    //
    std::vector<std::vector<const char *>> CreateDestroySet = {
      {"zeContextCreate",      "zeContextDestroy"},
      {"zeCommandQueueCreate", "zeCommandQueueDestroy"},
      {"zeModuleCreate",       "zeModuleDestroy"},
      {"zeKernelCreate",       "zeKernelDestroy"},
      {"zeEventPoolCreate",    "zeEventPoolDestroy"},
      {"zeCommandListCreateImmediate", "zeCommandListCreate", "zeCommandListDestroy"},
      {"zeEventCreate",        "zeEventDestroy"},
      {"zeFenceCreate",        "zeFenceDestroy"},
      {"zeImageCreate",        "zeImageDestroy"},
      {"zeSamplerCreate",      "zeSamplerDestroy"},
      {"zeMemAllocDevice", "zeMemAllocHost", "zeMemAllocShared", "zeMemFree"},
    };

    // A sample output aimed below is this:
    // ------------------------------------------------------------------------
    //                zeContextCreate = 1     \--->        zeContextDestroy = 1
    //           zeCommandQueueCreate = 1     \--->   zeCommandQueueDestroy = 1
    //                 zeModuleCreate = 1     \--->         zeModuleDestroy = 1
    //                 zeKernelCreate = 1     \--->         zeKernelDestroy = 1
    //              zeEventPoolCreate = 1     \--->      zeEventPoolDestroy = 1
    //   zeCommandListCreateImmediate = 1     |
    //            zeCommandListCreate = 1     \--->    zeCommandListDestroy = 1  ---> LEAK = 1
    //                  zeEventCreate = 2     \--->          zeEventDestroy = 2
    //                  zeFenceCreate = 1     \--->          zeFenceDestroy = 1
    //                  zeImageCreate = 0     \--->          zeImageDestroy = 0
    //                zeSamplerCreate = 0     \--->        zeSamplerDestroy = 0
    //               zeMemAllocDevice = 0     |
    //                 zeMemAllocHost = 1     |
    //               zeMemAllocShared = 0     \--->               zeMemFree = 1
    //
    // clang-format on

    fprintf(stderr, "ZE_DEBUG=%d: check balance of create/destroy calls\n",
            ZE_DEBUG_CALL_COUNT);
    fprintf(stderr,
            "----------------------------------------------------------\n");
    for (const auto &Row : CreateDestroySet) {
      int diff = 0;
      for (auto I = Row.begin(); I != Row.end();) {
        const char *ZeName = *I;
        const auto &ZeCount = (*ZeCallCount)[*I];

        bool First = (I == Row.begin());
        bool Last = (++I == Row.end());

        if (Last) {
          fprintf(stderr, " \\--->");
          diff -= ZeCount;
        } else {
          diff += ZeCount;
          if (!First) {
            fprintf(stderr, " | \n");
          }
        }

        fprintf(stderr, "%30s = %-5d", ZeName, ZeCount);
      }

      if (diff) {
        LeakFound = true;
        fprintf(stderr, " ---> LEAK = %d", diff);
      }
      fprintf(stderr, "\n");
    }

    ZeCallCount->clear();
    delete ZeCallCount;
    ZeCallCount = nullptr;
  }
  if (LeakFound)
    return PI_ERROR_INVALID_MEM_OBJECT;

  disableZeTracing();
  return PI_SUCCESS;
}

pi_result _pi_buffer::getZeHandlePtr(char **&ZeHandlePtr,
                                     access_mode_t AccessMode,
                                     pi_device Device) {
  char *ZeHandle;
  PI_CALL(getZeHandle(ZeHandle, AccessMode, Device));
  ZeHandlePtr = &Allocations[Device].ZeHandle;
  return PI_SUCCESS;
}

size_t _pi_buffer::getAlignment() const {
  // Choose an alignment that is at most 64 and is the next power of 2
  // for sizes less than 64.
  auto Alignment = Size;
  if (Alignment > 32UL)
    Alignment = 64UL;
  else if (Alignment > 16UL)
    Alignment = 32UL;
  else if (Alignment > 8UL)
    Alignment = 16UL;
  else if (Alignment > 4UL)
    Alignment = 8UL;
  else if (Alignment > 2UL)
    Alignment = 4UL;
  else if (Alignment > 1UL)
    Alignment = 2UL;
  else
    Alignment = 1UL;
  return Alignment;
}

pi_result _pi_buffer::getZeHandle(char *&ZeHandle, access_mode_t AccessMode,
                                  pi_device Device) {

  // NOTE: There might be no valid allocation at all yet and we get
  // here from piEnqueueKernelLaunch that would be doing the buffer
  // initialization. In this case the Device is not null as kernel
  // launch is always on a specific device.
  if (!Device)
    Device = LastDeviceWithValidAllocation;
  // If the device is still not selected then use the first one in
  // the context of the buffer.
  if (!Device)
    Device = Context->Devices[0];

  auto &Allocation = Allocations[Device];

  // Sub-buffers don't maintain own allocations but rely on parent buffer.
  if (isSubBuffer()) {
    PI_CALL(SubBuffer.Parent->getZeHandle(ZeHandle, AccessMode, Device));
    ZeHandle += SubBuffer.Origin;
    // Still store the allocation info in the PI sub-buffer for
    // getZeHandlePtr to work. At least zeKernelSetArgumentValue needs to
    // be given a pointer to the allocation handle rather than its value.
    //
    Allocation.ZeHandle = ZeHandle;
    Allocation.ReleaseAction = allocation_t::keep;
    LastDeviceWithValidAllocation = Device;
    return PI_SUCCESS;
  }

  // First handle case where the buffer is represented by only
  // a single host allocation.
  if (OnHost) {
    auto &HostAllocation = Allocations[nullptr];
    // The host allocation may already exists, e.g. with imported
    // host ptr, or in case of interop buffer.
    if (!HostAllocation.ZeHandle) {
      if (enableBufferPooling()) {
        HostAllocation.ReleaseAction = allocation_t::free;
        PI_CALL(piextUSMHostAlloc(pi_cast<void **>(&ZeHandle), Context, nullptr,
                                  Size, getAlignment()));
      } else {
        HostAllocation.ReleaseAction = allocation_t::free_native;
        PI_CALL(
            ZeHostMemAllocHelper(pi_cast<void **>(&ZeHandle), Context, Size));
      }
      HostAllocation.ZeHandle = ZeHandle;
      HostAllocation.Valid = true;
    }
    Allocation = HostAllocation;
    Allocation.ReleaseAction = allocation_t::keep;
    ZeHandle = Allocation.ZeHandle;
    LastDeviceWithValidAllocation = Device;
    return PI_SUCCESS;
  }
  // Reads user setting on how to deal with buffers in contexts where
  // all devices have the same root-device. Returns "true" if the
  // preference is to have allocate on each [sub-]device and migrate
  // normally (copy) to other sub-devices as needed. Returns "false"
  // if the preference is to have single root-device allocations
  // serve the needs of all [sub-]devices, meaning potentially more
  // cross-tile traffic.
  //
  static const bool SingleRootDeviceBufferMigration = [] {
    const char *EnvStr =
        std::getenv("SYCL_PI_LEVEL_ZERO_SINGLE_ROOT_DEVICE_BUFFER_MIGRATION");
    if (EnvStr)
      return (std::stoi(EnvStr) != 0);
    // The default is to migrate normally, which may not always be the
    // best option (depends on buffer access patterns), but is an
    // overall win on the set of the available benchmarks.
    return true;
  }();

  // Peform actual device allocation as needed.
  if (!Allocation.ZeHandle) {
    if (!SingleRootDeviceBufferMigration && Context->SingleRootDevice &&
        Context->SingleRootDevice != Device) {
      // If all devices in the context are sub-devices of the same device
      // then we reuse root-device allocation by all sub-devices in the
      // context.
      // TODO: we can probably generalize this and share root-device
      //       allocations by its own sub-devices even if not all other
      //       devices in the context have the same root.
      PI_CALL(getZeHandle(ZeHandle, AccessMode, Context->SingleRootDevice));
      Allocation.ReleaseAction = allocation_t::keep;
      Allocation.ZeHandle = ZeHandle;
      Allocation.Valid = true;
      return PI_SUCCESS;
    } else { // Create device allocation
      if (enableBufferPooling()) {
        Allocation.ReleaseAction = allocation_t::free;
        PI_CALL(piextUSMDeviceAlloc(pi_cast<void **>(&ZeHandle), Context,
                                    Device, nullptr, Size, getAlignment()));
      } else {
        Allocation.ReleaseAction = allocation_t::free_native;
        PI_CALL(ZeDeviceMemAllocHelper(pi_cast<void **>(&ZeHandle), Context,
                                       Device, Size));
      }
    }
    Allocation.ZeHandle = ZeHandle;
  } else {
    ZeHandle = Allocation.ZeHandle;
  }

  // If some prior access invalidated this allocation then make it valid again.
  if (!Allocation.Valid) {
    // LastDeviceWithValidAllocation should always have valid allocation.
    if (Device == LastDeviceWithValidAllocation)
      die("getZeHandle: last used allocation is not valid");

    // For write-only access the allocation contents is not going to be used.
    // So don't do anything to make it "valid".
    bool NeedCopy = AccessMode != _pi_mem::write_only;
    // It's also possible that the buffer doesn't have a valid allocation
    // yet presumably when it is passed to a kernel that will perform
    // it's intialization.
    if (NeedCopy && !LastDeviceWithValidAllocation) {
      NeedCopy = false;
    }
    char *ZeHandleSrc = nullptr;
    if (NeedCopy) {
      PI_CALL(getZeHandle(ZeHandleSrc, _pi_mem::read_only,
                          LastDeviceWithValidAllocation));
      // It's possible with the single root-device contexts that
      // the buffer is represented by the single root-device
      // allocation and then skip the copy to itself.
      if (ZeHandleSrc == ZeHandle)
        NeedCopy = false;
    }

    if (NeedCopy) {
      // Copy valid buffer data to this allocation.
      // TODO: see if we should better use peer's device allocation used
      // directly, if that capability is reported with zeDeviceCanAccessPeer,
      // instead of maintaining a separate allocation and performing
      // explciit copies.
      //
      // zeCommandListAppendMemoryCopy must not be called from simultaneous
      // threads with the same command list handle, so we need exclusive lock.
      ze_bool_t P2P = false;
      ZE_CALL(
          zeDeviceCanAccessPeer,
          (Device->ZeDevice, LastDeviceWithValidAllocation->ZeDevice, &P2P));
      if (!P2P) {
        // P2P copy is not possible, so copy through the host.
        auto &HostAllocation = Allocations[nullptr];
        // The host allocation may already exists, e.g. with imported
        // host ptr, or in case of interop buffer.
        if (!HostAllocation.ZeHandle) {
          void *ZeHandleHost;
          if (enableBufferPooling()) {
            HostAllocation.ReleaseAction = allocation_t::free;
            PI_CALL(piextUSMHostAlloc(&ZeHandleHost, Context, nullptr, Size,
                                      getAlignment()));
          } else {
            HostAllocation.ReleaseAction = allocation_t::free_native;
            PI_CALL(ZeHostMemAllocHelper(&ZeHandleHost, Context, Size));
          }
          HostAllocation.ZeHandle = pi_cast<char *>(ZeHandleHost);
          HostAllocation.Valid = false;
        }
        std::scoped_lock<pi_mutex> Lock(Context->ImmediateCommandListMutex);
        if (!HostAllocation.Valid) {
          ZE_CALL(zeCommandListAppendMemoryCopy,
                  (Context->ZeCommandListInit,
                   HostAllocation.ZeHandle /* Dst */, ZeHandleSrc, Size,
                   nullptr, 0, nullptr));
          // Mark the host allocation data  as valid so it can be reused.
          // It will be invalidated below if the current access is not
          // read-only.
          HostAllocation.Valid = true;
        }
        ZE_CALL(zeCommandListAppendMemoryCopy,
                (Context->ZeCommandListInit, ZeHandle /* Dst */,
                 HostAllocation.ZeHandle, Size, nullptr, 0, nullptr));
      } else {
        // Perform P2P copy.
        std::scoped_lock<pi_mutex> Lock(Context->ImmediateCommandListMutex);
        ZE_CALL(zeCommandListAppendMemoryCopy,
                (Context->ZeCommandListInit, ZeHandle /* Dst */, ZeHandleSrc,
                 Size, nullptr, 0, nullptr));
      }
    }
    Allocation.Valid = true;
    LastDeviceWithValidAllocation = Device;
  }

  // Invalidate other allocations that would become not valid if
  // this access is not read-only.
  if (AccessMode != _pi_mem::read_only) {
    for (auto &Alloc : Allocations) {
      if (Alloc.first != LastDeviceWithValidAllocation)
        Alloc.second.Valid = false;
    }
  }

  zePrint("getZeHandle(pi_device{%p}) = %p\n", (void *)Device,
          (void *)Allocation.ZeHandle);
  return PI_SUCCESS;
}

pi_result _pi_buffer::free() {
  for (auto &Alloc : Allocations) {
    auto &ZeHandle = Alloc.second.ZeHandle;
    // It is possible that the real allocation wasn't made if the buffer
    // wasn't really used in this location.
    if (!ZeHandle)
      continue;

    switch (Alloc.second.ReleaseAction) {
    case allocation_t::keep:
      break;
    case allocation_t::free: {
      pi_platform Plt = Context->getPlatform();
      std::scoped_lock<pi_shared_mutex> Lock(
          IndirectAccessTrackingEnabled ? Plt->ContextsMutex : Context->Mutex);

      PI_CALL(USMFreeHelper(Context, ZeHandle, true));
      break;
    }
    case allocation_t::free_native:
      PI_CALL(ZeMemFreeHelper(Context, ZeHandle, true));
      break;
    case allocation_t::unimport:
      ZeUSMImport.doZeUSMRelease(Context->getPlatform()->ZeDriver, ZeHandle);
      break;
    default:
      die("_pi_buffer::free(): Unhandled release action");
    }
    ZeHandle = nullptr; // don't leave hanging pointers
  }
  return PI_SUCCESS;
}

} // extern "C"<|MERGE_RESOLUTION|>--- conflicted
+++ resolved
@@ -34,7 +34,6 @@
 #include <cstdio>
 #include <cstring>
 #include <memory>
-#include <regex>
 #include <set>
 #include <sstream>
 #include <string>
@@ -188,15 +187,12 @@
   return AllHostVisible;
 }();
 
-<<<<<<< HEAD
-=======
 static const bool ExposeCSliceInAffinityPartitioning = [] {
   const char *Flag =
       std::getenv("SYCL_PI_LEVEL_ZERO_EXPOSE_CSLICE_IN_AFFINITY_PARTITIONING");
   return Flag ? std::atoi(Flag) != 0 : false;
 }();
 
->>>>>>> bfff8914
 // Helper function to implement zeHostSynchronize.
 // The behavior is to avoid infinite wait during host sync under ZE_DEBUG.
 // This allows for a much more responsive debugging of hangs.
@@ -636,9 +632,6 @@
 
   if (!ForceHostVisible)
     ForceHostVisible = DeviceEventsSetting == AllHostVisible;
-<<<<<<< HEAD
-  PI_CALL(EventCreate(Queue->Context, Queue, ForceHostVisible, Event));
-=======
 
   // If event is discarded then try to get event from the queue cache.
   *Event =
@@ -646,7 +639,6 @@
 
   if (*Event == nullptr)
     PI_CALL(EventCreate(Queue->Context, Queue, ForceHostVisible, Event));
->>>>>>> bfff8914
 
   (*Event)->Queue = Queue;
   (*Event)->CommandType = CommandType;
@@ -5839,7 +5831,6 @@
   if (IndirectAccessTrackingEnabled)
     Queue->KernelsToBeSubmitted.push_back(Kernel);
 
-  ze_result_t ZeResult = ZE_RESULT_SUCCESS;
   if (Queue->Device->useImmediateCommandLists() &&
       IndirectAccessTrackingEnabled) {
     // If using immediate commandlists then gathering of indirect
@@ -5856,43 +5847,19 @@
     ContextsLock.lock();
     Queue->CaptureIndirectAccesses();
     // Add the command to the command list, which implies submission.
-    ZeResult = ZE_CALL_NOCHECK(
-        zeCommandListAppendLaunchKernel,
-        (CommandList->first, Kernel->ZeKernel, &ZeThreadGroupDimensions,
-         ZeEvent, (*Event)->WaitList.Length, (*Event)->WaitList.ZeEventList));
+    ZE_CALL(zeCommandListAppendLaunchKernel,
+            (CommandList->first, Kernel->ZeKernel, &ZeThreadGroupDimensions,
+             ZeEvent, (*Event)->WaitList.Length,
+             (*Event)->WaitList.ZeEventList));
   } else {
     // Add the command to the command list for later submission.
     // No lock is needed here, unlike the immediate commandlist case above,
     // because the kernels are not actually submitted yet. Kernels will be
     // submitted only when the comamndlist is closed. Then, a lock is held.
-    ZeResult = ZE_CALL_NOCHECK(
-        zeCommandListAppendLaunchKernel,
-        (CommandList->first, Kernel->ZeKernel, &ZeThreadGroupDimensions,
-         ZeEvent, (*Event)->WaitList.Length, (*Event)->WaitList.ZeEventList));
-  }
-
-  if (ZeResult != ZE_RESULT_SUCCESS) {
-    if (ZeResult == ZE_RESULT_ERROR_INVALID_ARGUMENT) {
-      uint32_t SourceAttributesLength = 0U;
-      ZE_CALL(zeKernelGetSourceAttributes,
-              (Kernel->ZeKernel, &SourceAttributesLength, nullptr));
-      char *SourceAttributes = new char[SourceAttributesLength];
-      ZE_CALL(zeKernelGetSourceAttributes,
-              (Kernel->ZeKernel, &SourceAttributesLength, &SourceAttributes));
-      const std::string AttributesString(
-          SourceAttributes, SourceAttributes + SourceAttributesLength);
-      delete[] SourceAttributes;
-
-      const std::regex InvalidKernelAttributeRegex("invalid_kernel\\(.*\\)");
-      std::smatch InvalidKernelAttributeMatch;
-      if (std::regex_search(AttributesString, InvalidKernelAttributeMatch,
-                            InvalidKernelAttributeRegex)) {
-        setErrorMessage(InvalidKernelAttributeMatch.str().c_str(),
-                        PI_ERROR_PLUGIN_SPECIFIC_ERROR);
-        return PI_ERROR_PLUGIN_SPECIFIC_ERROR;
-      }
-    }
-    return mapError(ZeResult);
+    ZE_CALL(zeCommandListAppendLaunchKernel,
+            (CommandList->first, Kernel->ZeKernel, &ZeThreadGroupDimensions,
+             ZeEvent, (*Event)->WaitList.Length,
+             (*Event)->WaitList.ZeEventList));
   }
 
   zePrint("calling zeCommandListAppendLaunchKernel() with"
@@ -7428,16 +7395,6 @@
 
   auto &Device = Queue->Device;
 
-<<<<<<< HEAD
-  // Default to using compute engine for fill operation, but allow to
-  // override this with an environment variable.
-  const char *PreferCopyEngineEnv =
-      std::getenv("SYCL_PI_LEVEL_ZERO_USE_COPY_ENGINE_FOR_FILL");
-  bool PreferCopyEngine =
-      PreferCopyEngineEnv ? std::stoi(PreferCopyEngineEnv) != 0 : false;
-
-=======
->>>>>>> bfff8914
   // Make sure that pattern size matches the capability of the copy queues.
   // Check both main and link groups as we don't known which one will be used.
   //
