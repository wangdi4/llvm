//===-------- pi_level_zero.cpp - Level Zero Plugin --------------------==//
//
// Part of the LLVM Project, under the Apache License v2.0 with LLVM Exceptions.
// See https://llvm.org/LICENSE.txt for license information.
// SPDX-License-Identifier: Apache-2.0 WITH LLVM-exception
//
//===------------------------------------------------------------------===//

/// \file pi_level_zero.cpp
/// Implementation of Level Zero Plugin.
///
/// \ingroup sycl_pi_level_zero

#include "pi_level_zero.hpp"
#include <CL/sycl/detail/spinlock.hpp>
#include <algorithm>
#include <cstdarg>
#include <cstdio>
#include <cstring>
#include <memory>
#include <sstream>
#include <string>
#include <thread>
#include <utility>

#if INTEL_CUSTOMIZATION
#ifdef _WIN32
#include <windows.h>
#else
#include <dlfcn.h>
#endif
#endif // INTEL_CUSTOMIZATION

#include <level_zero/zes_api.h>
#include <level_zero/zet_api.h>

#include "usm_allocator.hpp"

#if INTEL_CUSTOMIZATION
// temporarily in this location
#include "ze_exp_ext.h"
#endif

namespace {

// Controls Level Zero calls serialization to w/a Level Zero driver being not MT
// ready. Recognized values (can be used as a bit mask):
enum {
  ZeSerializeNone =
      0, // no locking or blocking (except when SYCL RT requested blocking)
  ZeSerializeLock = 1, // locking around each ZE_CALL
  ZeSerializeBlock =
      2, // blocking ZE calls, where supported (usually in enqueue commands)
};
static const pi_uint32 ZeSerialize = [] {
  const char *SerializeMode = std::getenv("ZE_SERIALIZE");
  const pi_uint32 SerializeModeValue =
      SerializeMode ? std::atoi(SerializeMode) : 0;
  return SerializeModeValue;
}();

// This class encapsulates actions taken along with a call to Level Zero API.
class ZeCall {
private:
  // The global mutex that is used for total serialization of Level Zero calls.
  static std::mutex GlobalLock;

public:
  ZeCall() {
    if ((ZeSerialize & ZeSerializeLock) != 0) {
      GlobalLock.lock();
    }
  }
  ~ZeCall() {
    if ((ZeSerialize & ZeSerializeLock) != 0) {
      GlobalLock.unlock();
    }
  }

  // The non-static version just calls static one.
  ze_result_t doCall(ze_result_t ZeResult, const char *CallStr,
                     bool TraceError = true);
};
std::mutex ZeCall::GlobalLock;

// Controls Level Zero calls tracing in zePrint.
static bool ZeDebug = false;

// Map Level Zero runtime error code to PI error code
static pi_result mapError(ze_result_t ZeResult) {
  // TODO: these mapping need to be clarified and synced with the PI API return
  // values, which is TBD.
  static std::unordered_map<ze_result_t, pi_result> ErrorMapping = {
      {ZE_RESULT_SUCCESS, PI_SUCCESS},
      {ZE_RESULT_ERROR_DEVICE_LOST, PI_DEVICE_NOT_FOUND},
      {ZE_RESULT_ERROR_INSUFFICIENT_PERMISSIONS, PI_INVALID_OPERATION},
      {ZE_RESULT_ERROR_NOT_AVAILABLE, PI_INVALID_OPERATION},
      {ZE_RESULT_ERROR_UNINITIALIZED, PI_INVALID_PLATFORM},
      {ZE_RESULT_ERROR_INVALID_ARGUMENT, PI_INVALID_VALUE},
      {ZE_RESULT_ERROR_INVALID_NULL_POINTER, PI_INVALID_VALUE},
      {ZE_RESULT_ERROR_INVALID_SIZE, PI_INVALID_VALUE},
      {ZE_RESULT_ERROR_UNSUPPORTED_SIZE, PI_INVALID_VALUE},
      {ZE_RESULT_ERROR_UNSUPPORTED_ALIGNMENT, PI_INVALID_VALUE},
      {ZE_RESULT_ERROR_INVALID_SYNCHRONIZATION_OBJECT, PI_INVALID_EVENT},
      {ZE_RESULT_ERROR_INVALID_ENUMERATION, PI_INVALID_VALUE},
      {ZE_RESULT_ERROR_UNSUPPORTED_ENUMERATION, PI_INVALID_VALUE},
      {ZE_RESULT_ERROR_UNSUPPORTED_IMAGE_FORMAT, PI_INVALID_VALUE},
      {ZE_RESULT_ERROR_INVALID_NATIVE_BINARY, PI_INVALID_BINARY},
      {ZE_RESULT_ERROR_INVALID_KERNEL_NAME, PI_INVALID_KERNEL_NAME},
      {ZE_RESULT_ERROR_INVALID_FUNCTION_NAME, PI_BUILD_PROGRAM_FAILURE},
      {ZE_RESULT_ERROR_OVERLAPPING_REGIONS, PI_INVALID_OPERATION},
      {ZE_RESULT_ERROR_INVALID_GROUP_SIZE_DIMENSION,
       PI_INVALID_WORK_GROUP_SIZE},
      {ZE_RESULT_ERROR_MODULE_BUILD_FAILURE, PI_BUILD_PROGRAM_FAILURE}};

  auto It = ErrorMapping.find(ZeResult);
  if (It == ErrorMapping.end()) {
    return PI_ERROR_UNKNOWN;
  }
  return It->second;
}

// Trace a call to Level-Zero RT
#define ZE_CALL(Call)                                                          \
  if (auto Result = ZeCall().doCall(Call, #Call, true))                        \
    return mapError(Result);
#define ZE_CALL_NOCHECK(Call) ZeCall().doCall(Call, #Call, false)

// Trace an internal PI call; returns in case of an error.
#define PI_CALL(Call)                                                          \
  fprintf(stderr, "PI ---> %s\n", #Call);                                      \
  pi_result Result = (Call);                                                   \
  if (Result != PI_SUCCESS)                                                    \
    return Result;

// Controls Level Zero validation layer and parameter validation.
static bool ZeValidationLayer = false;

enum DebugLevel {
  ZE_DEBUG_BASIC = 0x1,
  ZE_DEBUG_VALIDATION = 0x2,
  ZE_DEBUG_ALL = -1
};

static void zePrint(const char *Format, ...) {
  if (ZeDebug) {
    va_list Args;
    va_start(Args, Format);
    vfprintf(stderr, Format, Args);
    va_end(Args);
  }
}

template <typename T, typename Assign>
pi_result getInfoImpl(size_t param_value_size, void *param_value,
                      size_t *param_value_size_ret, T value, size_t value_size,
                      Assign &&assign_func) {

  if (param_value != nullptr) {

    if (param_value_size < value_size) {
      return PI_INVALID_VALUE;
    }

    assign_func(param_value, value, value_size);
  }

  if (param_value_size_ret != nullptr) {
    *param_value_size_ret = value_size;
  }

  return PI_SUCCESS;
}

template <typename T>
pi_result getInfo(size_t param_value_size, void *param_value,
                  size_t *param_value_size_ret, T value) {

  auto assignment = [](void *param_value, T value, size_t value_size) {
    (void)value_size;
    *static_cast<T *>(param_value) = value;
  };

  return getInfoImpl(param_value_size, param_value, param_value_size_ret, value,
                     sizeof(T), assignment);
}

template <typename T>
pi_result getInfoArray(size_t array_length, size_t param_value_size,
                       void *param_value, size_t *param_value_size_ret,
                       T *value) {
  return getInfoImpl(param_value_size, param_value, param_value_size_ret, value,
                     array_length * sizeof(T), memcpy);
}

template <typename T, typename RetType>
pi_result getInfoArray(size_t array_length, size_t param_value_size,
                       void *param_value, size_t *param_value_size_ret,
                       T *value) {
  if (param_value) {
    memset(param_value, 0, param_value_size);
    for (uint32_t I = 0; I < array_length; I++)
      ((RetType *)param_value)[I] = (RetType)value[I];
  }
  if (param_value_size_ret)
    *param_value_size_ret = array_length * sizeof(RetType);
  return PI_SUCCESS;
}

template <>
pi_result getInfo<const char *>(size_t param_value_size, void *param_value,
                                size_t *param_value_size_ret,
                                const char *value) {
  return getInfoArray(strlen(value) + 1, param_value_size, param_value,
                      param_value_size_ret, value);
}

class ReturnHelper {
public:
  ReturnHelper(size_t param_value_size, void *param_value,
               size_t *param_value_size_ret)
      : param_value_size(param_value_size), param_value(param_value),
        param_value_size_ret(param_value_size_ret) {}

  template <class T> pi_result operator()(const T &t) {
    return getInfo(param_value_size, param_value, param_value_size_ret, t);
  }

private:
  size_t param_value_size;
  void *param_value;
  size_t *param_value_size_ret;
};

} // anonymous namespace

// Global variables used in PI_Level_Zero
// Note we only create a simple pointer variables such that C++ RT won't
// deallocate them automatically at the end of the main program.
// The heap memory allocated for these global variables reclaimed only when
// Sycl RT calls piTearDown().
static std::vector<pi_platform> *PiPlatformsCache =
    new std::vector<pi_platform>;
static sycl::detail::SpinLock *PiPlatformsCacheMutex =
    new sycl::detail::SpinLock;
static bool PiPlatformCachePopulated = false;

#if INTEL_CUSTOMIZATION
// This is temporary support for the global offset experimental feature.
static void *zeLibHandle = nullptr;
#endif

// TODO:: In the following 4 methods we may want to distinguish read access vs.
// write (as it is OK for multiple threads to read the map without locking it).

pi_result _pi_mem::addMapping(void *MappedTo, size_t Offset, size_t Size) {
  std::lock_guard<std::mutex> Lock(MappingsMutex);
  auto Res = Mappings.insert({MappedTo, {Offset, Size}});
  // False as the second value in pair means that mapping was not inserted
  // because mapping already exists.
  if (!Res.second) {
    zePrint("piEnqueueMemBufferMap: duplicate mapping detected\n");
    return PI_INVALID_VALUE;
  }
  return PI_SUCCESS;
}

pi_result _pi_mem::removeMapping(void *MappedTo, Mapping &MapInfo) {
  std::lock_guard<std::mutex> Lock(MappingsMutex);
  auto It = Mappings.find(MappedTo);
  if (It == Mappings.end()) {
    zePrint("piEnqueueMemUnmap: unknown memory mapping\n");
    return PI_INVALID_VALUE;
  }
  MapInfo = It->second;
  Mappings.erase(It);
  return PI_SUCCESS;
}

pi_result
_pi_context::getFreeSlotInExistingOrNewPool(ze_event_pool_handle_t &ZePool,
                                            size_t &Index) {
  // Maximum number of events that can be present in an event ZePool is captured
  // here. Setting it to 256 gave best possible performance for several
  // benchmarks.
  static const pi_uint32 MaxNumEventsPerPool = [] {
    const auto MaxNumEventsPerPoolEnv =
        std::getenv("ZE_MAX_NUMBER_OF_EVENTS_PER_EVENT_POOL");
    return MaxNumEventsPerPoolEnv ? std::atoi(MaxNumEventsPerPoolEnv) : 256;
  }();

  if (MaxNumEventsPerPool == 0) {
    zePrint("Zero size can't be specified in the "
            "ZE_MAX_NUMBER_OF_EVENTS_PER_EVENT_POOL\n");
    return PI_INVALID_VALUE;
  }

  Index = 0;
  // Create one event ZePool per MaxNumEventsPerPool events
  if ((ZeEventPool == nullptr) ||
      (NumEventsAvailableInEventPool[ZeEventPool] == 0)) {
    // Creation of the new ZePool with record in NumEventsAvailableInEventPool
    // and initialization of the record in NumEventsLiveInEventPool must be done
    // atomically. Otherwise it is possible that decrementAliveEventsInPool will
    // be called for the record in NumEventsLiveInEventPool before its
    std::lock(NumEventsAvailableInEventPoolMutex,
              NumEventsLiveInEventPoolMutex);
    std::lock_guard<std::mutex> NumEventsAvailableInEventPoolGuard(
        NumEventsAvailableInEventPoolMutex, std::adopt_lock);
    std::lock_guard<std::mutex> NumEventsLiveInEventPoolGuard(
        NumEventsLiveInEventPoolMutex, std::adopt_lock);

    ze_event_pool_desc_t ZeEventPoolDesc = {};
    ZeEventPoolDesc.stype = ZE_STRUCTURE_TYPE_EVENT_POOL_DESC;
    ZeEventPoolDesc.count = MaxNumEventsPerPool;

    // Make all events visible on the host.
    // TODO: events that are used only on device side APIs can be optimized
    // to not be from the host-visible pool.
    //
    ZeEventPoolDesc.flags =
        ZE_EVENT_POOL_FLAG_HOST_VISIBLE | ZE_EVENT_POOL_FLAG_KERNEL_TIMESTAMP;

    std::vector<ze_device_handle_t> ZeDevices;
    std::for_each(Devices.begin(), Devices.end(),
                  [&](pi_device &D) { ZeDevices.push_back(D->ZeDevice); });

    ZE_CALL(zeEventPoolCreate(ZeContext, &ZeEventPoolDesc, ZeDevices.size(),
                              &ZeDevices[0], &ZeEventPool));
    NumEventsAvailableInEventPool[ZeEventPool] = MaxNumEventsPerPool - 1;
    NumEventsLiveInEventPool[ZeEventPool] = MaxNumEventsPerPool;
  } else {
    std::lock_guard<std::mutex> NumEventsAvailableInEventPoolGuard(
        NumEventsAvailableInEventPoolMutex);
    Index = MaxNumEventsPerPool - NumEventsAvailableInEventPool[ZeEventPool];
    --NumEventsAvailableInEventPool[ZeEventPool];
  }
  ZePool = ZeEventPool;
  return PI_SUCCESS;
}

pi_result
_pi_context::decrementAliveEventsInPool(ze_event_pool_handle_t ZePool) {
  std::lock_guard<std::mutex> Lock(NumEventsLiveInEventPoolMutex);
  --NumEventsLiveInEventPool[ZePool];
  if (NumEventsLiveInEventPool[ZePool] == 0) {
    ZE_CALL(zeEventPoolDestroy(ZePool));
  }
  return PI_SUCCESS;
}

// Some opencl extensions we know are supported by all Level Zero devices.
constexpr char ZE_SUPPORTED_EXTENSIONS[] =
    "cl_khr_il_program cl_khr_subgroups cl_intel_subgroups "
    "cl_intel_subgroups_short cl_intel_required_subgroup_size ";

<<<<<<< HEAD
// Map Level Zero runtime error code to PI error code
static pi_result mapError(ze_result_t ZeResult) {
  // TODO: these mapping need to be clarified and synced with the PI API return
  // values, which is TBD.
  static std::unordered_map<ze_result_t, pi_result> ErrorMapping = {
      {ZE_RESULT_SUCCESS, PI_SUCCESS},
      {ZE_RESULT_ERROR_DEVICE_LOST, PI_DEVICE_NOT_FOUND},
      {ZE_RESULT_ERROR_INSUFFICIENT_PERMISSIONS, PI_INVALID_OPERATION},
      {ZE_RESULT_ERROR_NOT_AVAILABLE, PI_INVALID_OPERATION},
      {ZE_RESULT_ERROR_UNINITIALIZED, PI_INVALID_PLATFORM},
      {ZE_RESULT_ERROR_INVALID_ARGUMENT, PI_INVALID_VALUE},
      {ZE_RESULT_ERROR_INVALID_NULL_POINTER, PI_INVALID_VALUE},
      {ZE_RESULT_ERROR_INVALID_SIZE, PI_INVALID_VALUE},
      {ZE_RESULT_ERROR_UNSUPPORTED_SIZE, PI_INVALID_VALUE},
      {ZE_RESULT_ERROR_UNSUPPORTED_ALIGNMENT, PI_INVALID_VALUE},
      {ZE_RESULT_ERROR_INVALID_SYNCHRONIZATION_OBJECT, PI_INVALID_EVENT},
      {ZE_RESULT_ERROR_INVALID_ENUMERATION, PI_INVALID_VALUE},
      {ZE_RESULT_ERROR_UNSUPPORTED_ENUMERATION, PI_INVALID_VALUE},
      {ZE_RESULT_ERROR_UNSUPPORTED_IMAGE_FORMAT, PI_INVALID_VALUE},
      {ZE_RESULT_ERROR_INVALID_NATIVE_BINARY, PI_INVALID_BINARY},
      {ZE_RESULT_ERROR_INVALID_KERNEL_NAME, PI_INVALID_KERNEL_NAME},
      {ZE_RESULT_ERROR_INVALID_FUNCTION_NAME, PI_BUILD_PROGRAM_FAILURE},
      {ZE_RESULT_ERROR_OVERLAPPING_REGIONS, PI_INVALID_OPERATION},
      {ZE_RESULT_ERROR_INVALID_GROUP_SIZE_DIMENSION,
       PI_INVALID_WORK_GROUP_SIZE},
      {ZE_RESULT_ERROR_MODULE_BUILD_FAILURE, PI_BUILD_PROGRAM_FAILURE}};


  auto It = ErrorMapping.find(ZeResult);
  if (It == ErrorMapping.end()) {
    return PI_ERROR_UNKNOWN;
  }
  return It->second;
}

=======
>>>>>>> 9bf0e20d
// Forward declarations
static pi_result
enqueueMemCopyHelper(pi_command_type CommandType, pi_queue Queue, void *Dst,
                     pi_bool BlockingWrite, size_t Size, const void *Src,
                     pi_uint32 NumEventsInWaitList,
                     const pi_event *EventWaitList, pi_event *Event);

static pi_result enqueueMemCopyRectHelper(
    pi_command_type CommandType, pi_queue Queue, void *SrcBuffer,
    void *DstBuffer, pi_buff_rect_offset SrcOrigin,
    pi_buff_rect_offset DstOrigin, pi_buff_rect_region Region,
    size_t SrcRowPitch, size_t SrcSlicePitch, size_t DstRowPitch,
    size_t DstSlicePitch, pi_bool Blocking, pi_uint32 NumEventsInWaitList,
    const pi_event *EventWaitList, pi_event *Event);

inline void zeParseError(ze_result_t ZeError, std::string &ErrorString) {
  switch (ZeError) {
#define ZE_ERRCASE(ERR)                                                        \
  case ERR:                                                                    \
    ErrorString = "" #ERR;                                                     \
    break;

    ZE_ERRCASE(ZE_RESULT_SUCCESS)
    ZE_ERRCASE(ZE_RESULT_NOT_READY)
    ZE_ERRCASE(ZE_RESULT_ERROR_DEVICE_LOST)
    ZE_ERRCASE(ZE_RESULT_ERROR_OUT_OF_HOST_MEMORY)
    ZE_ERRCASE(ZE_RESULT_ERROR_OUT_OF_DEVICE_MEMORY)
    ZE_ERRCASE(ZE_RESULT_ERROR_MODULE_BUILD_FAILURE)
    ZE_ERRCASE(ZE_RESULT_ERROR_INSUFFICIENT_PERMISSIONS)
    ZE_ERRCASE(ZE_RESULT_ERROR_NOT_AVAILABLE)
    ZE_ERRCASE(ZE_RESULT_ERROR_UNINITIALIZED)
    ZE_ERRCASE(ZE_RESULT_ERROR_UNSUPPORTED_VERSION)
    ZE_ERRCASE(ZE_RESULT_ERROR_UNSUPPORTED_FEATURE)
    ZE_ERRCASE(ZE_RESULT_ERROR_INVALID_ARGUMENT)
    ZE_ERRCASE(ZE_RESULT_ERROR_INVALID_NULL_HANDLE)
    ZE_ERRCASE(ZE_RESULT_ERROR_HANDLE_OBJECT_IN_USE)
    ZE_ERRCASE(ZE_RESULT_ERROR_INVALID_NULL_POINTER)
    ZE_ERRCASE(ZE_RESULT_ERROR_INVALID_SIZE)
    ZE_ERRCASE(ZE_RESULT_ERROR_UNSUPPORTED_SIZE)
    ZE_ERRCASE(ZE_RESULT_ERROR_UNSUPPORTED_ALIGNMENT)
    ZE_ERRCASE(ZE_RESULT_ERROR_INVALID_SYNCHRONIZATION_OBJECT)
    ZE_ERRCASE(ZE_RESULT_ERROR_INVALID_ENUMERATION)
    ZE_ERRCASE(ZE_RESULT_ERROR_UNSUPPORTED_ENUMERATION)
    ZE_ERRCASE(ZE_RESULT_ERROR_UNSUPPORTED_IMAGE_FORMAT)
    ZE_ERRCASE(ZE_RESULT_ERROR_INVALID_NATIVE_BINARY)
    ZE_ERRCASE(ZE_RESULT_ERROR_INVALID_GLOBAL_NAME)
    ZE_ERRCASE(ZE_RESULT_ERROR_INVALID_KERNEL_NAME)
    ZE_ERRCASE(ZE_RESULT_ERROR_INVALID_FUNCTION_NAME)
    ZE_ERRCASE(ZE_RESULT_ERROR_INVALID_GROUP_SIZE_DIMENSION)
    ZE_ERRCASE(ZE_RESULT_ERROR_INVALID_GLOBAL_WIDTH_DIMENSION)
    ZE_ERRCASE(ZE_RESULT_ERROR_INVALID_KERNEL_ARGUMENT_INDEX)
    ZE_ERRCASE(ZE_RESULT_ERROR_INVALID_KERNEL_ARGUMENT_SIZE)
    ZE_ERRCASE(ZE_RESULT_ERROR_INVALID_KERNEL_ATTRIBUTE_VALUE)
    ZE_ERRCASE(ZE_RESULT_ERROR_INVALID_COMMAND_LIST_TYPE)
    ZE_ERRCASE(ZE_RESULT_ERROR_OVERLAPPING_REGIONS)
    ZE_ERRCASE(ZE_RESULT_ERROR_UNKNOWN)

#undef ZE_ERRCASE
  default:
    assert("Unexpected Error code");
  } // switch
}

ze_result_t ZeCall::doCall(ze_result_t ZeResult, const char *CallStr,
                           bool TraceError) {
  zePrint("ZE ---> %s\n", CallStr);

  if (ZeResult && TraceError) {
    std::string ErrorString;
    zeParseError(ZeResult, ErrorString);
    zePrint("Error (%s) in %s\n", ErrorString.c_str(), CallStr);
  }
  return ZeResult;
}

#define PI_ASSERT(condition, error)                                            \
  if (!(condition))                                                            \
    return error;

<<<<<<< HEAD
=======
// Destroy all the command lists associated with this device.
// This is required when destructing the _pi_device object.
// During the piTearDown process, platforms and root devices are
// destroyed automatically regardless of their reference counts.
// So, this destructor should explicitly call zeCommandListDestroy
// to avoid memory leaks.
_pi_device::~_pi_device() {
  std::lock_guard<std::mutex> Lock(ZeCommandListCacheMutex);
  for (ze_command_list_handle_t &ZeCommandList : ZeCommandListCache) {
    if (ZeCommandList)
      ZE_CALL_NOCHECK(zeCommandListDestroy(ZeCommandList));
  }
}

>>>>>>> 9bf0e20d
// This helper function increments the reference counter of the Queue
// without guarding with a lock.
// It is the caller's responsibility to make sure the lock is acquired
// on the Queue that is passed in.
inline static void piQueueRetainNoLock(pi_queue Queue) { Queue->RefCount++; }

// This helper function creates a pi_event and associate a pi_queue.
// Note that the caller of this function must have acquired lock on the Queue
// that is passed in.
// \param Queue pi_queue to associate with a new event.
// \param Event a pointer to hold the newly created pi_event
// \param CommandType various command type determined by the caller
// \param ZeCommandList the handle to associate with the newly created event
inline static pi_result
createEventAndAssociateQueue(pi_queue Queue, pi_event *Event,
                             pi_command_type CommandType,
                             ze_command_list_handle_t ZeCommandList) {
  pi_result Res = piEventCreate(Queue->Context, Event);
  if (Res != PI_SUCCESS)
    return Res;

  (*Event)->Queue = Queue;
  (*Event)->CommandType = CommandType;
  (*Event)->ZeCommandList = ZeCommandList;

  // We need to increment the reference counter here to avoid pi_queue
  // being released before the associated pi_event is released because
  // piEventRelease requires access to the associated pi_queue.
  // In piEventRelease, the reference counter of the Queue is decremented
  // to release it.
  piQueueRetainNoLock(Queue);
  return PI_SUCCESS;
}

pi_result _pi_device::initialize() {
  uint32_t numQueueGroups = 0;
  ZE_CALL(zeDeviceGetCommandQueueGroupProperties(ZeDevice, &numQueueGroups,
                                                 nullptr));
  if (numQueueGroups == 0) {
    return PI_ERROR_UNKNOWN;
  }
  std::vector<ze_command_queue_group_properties_t> queueProperties(
      numQueueGroups);
  ZE_CALL(zeDeviceGetCommandQueueGroupProperties(ZeDevice, &numQueueGroups,
                                                 queueProperties.data()));

  int ComputeGroupIndex = -1;
  for (uint32_t i = 0; i < numQueueGroups; i++) {
    if (queueProperties[i].flags &
        ZE_COMMAND_QUEUE_GROUP_PROPERTY_FLAG_COMPUTE) {
      ComputeGroupIndex = i;
      break;
    }
  }
  // How is it possible that there are no "compute" capabilities?
  if (ComputeGroupIndex < 0) {
    return PI_ERROR_UNKNOWN;
  }
  this->ZeComputeQueueGroupIndex = ComputeGroupIndex;

  // Cache device properties
  ZeDeviceProperties = {};
  ZE_CALL(zeDeviceGetProperties(ZeDevice, &ZeDeviceProperties));
  ZeDeviceComputeProperties = {};
  ZE_CALL(zeDeviceGetComputeProperties(ZeDevice, &ZeDeviceComputeProperties));
  return PI_SUCCESS;
}

pi_result _pi_context::initialize() {
  // Create the immediate command list to be used for initializations
  // Created as synchronous so level-zero performs implicit synchronization and
  // there is no need to query for completion in the plugin
  ze_command_queue_desc_t ZeCommandQueueDesc = {};
  ZeCommandQueueDesc.ordinal = Devices[0]->ZeComputeQueueGroupIndex;
  ZeCommandQueueDesc.index = 0;
  ZeCommandQueueDesc.mode = ZE_COMMAND_QUEUE_MODE_SYNCHRONOUS;
  ZE_CALL(zeCommandListCreateImmediate(ZeContext, Devices[0]->ZeDevice,
                                       &ZeCommandQueueDesc,
                                       &ZeCommandListInit));
  return PI_SUCCESS;
}

pi_result _pi_context::finalize() {
  // This function is called when pi_context is deallocated, piContextRelase.
  // There could be some memory that may have not been deallocated.
  // For example, zeEventPool could be still alive.
  std::lock_guard<std::mutex> NumEventsLiveInEventPoolGuard(
      NumEventsLiveInEventPoolMutex);
  if (ZeEventPool && NumEventsLiveInEventPool[ZeEventPool])
    ZE_CALL(zeEventPoolDestroy(ZeEventPool));

  // Destroy the command list used for initializations
  ZE_CALL(zeCommandListDestroy(ZeCommandListInit));

  std::lock_guard<std::mutex> Lock(ZeCommandListCacheMutex);
  for (ze_command_list_handle_t &ZeCommandList : ZeCommandListCache) {
    if (ZeCommandList)
      ZE_CALL(zeCommandListDestroy(ZeCommandList));
  }
  return PI_SUCCESS;
}

pi_result
_pi_queue::resetCommandListFenceEntry(ze_command_list_handle_t ZeCommandList,
                                      bool MakeAvailable) {
  // Event has been signalled: If the fence for the associated command list
  // is signalled, then reset the fence and command list and add them to the
  // available list for ruse in PI calls.
  ZE_CALL(zeFenceReset(this->ZeCommandListFenceMap[ZeCommandList]));
  ZE_CALL(zeCommandListReset(ZeCommandList));
  if (MakeAvailable) {
    std::lock_guard<std::mutex> lock(this->Context->ZeCommandListCacheMutex);
    this->Context->ZeCommandListCache.push_back(ZeCommandList);
  }

  return PI_SUCCESS;
}

static const pi_uint32 ZeCommandListBatchSize = [] {
  // Default value of 0. This specifies to use dynamic batch size adjustment.
  pi_uint32 BatchSizeVal = 0;
  const auto BatchSizeStr = std::getenv("SYCL_PI_LEVEL_ZERO_BATCH_SIZE");
  if (BatchSizeStr) {
    pi_int32 BatchSizeStrVal = std::atoi(BatchSizeStr);
    // Level Zero may only support a limted number of commands per command
    // list.  The actual upper limit is not specified by the Level Zero
    // Specification.  For now we allow an arbitrary upper limit.
    // Negative numbers will be silently ignored.
    if (BatchSizeStrVal >= 0)
      BatchSizeVal = BatchSizeStrVal;
  }
  return BatchSizeVal;
}();

// Retrieve an available command list to be used in a PI call
// Caller must hold a lock on the Queue passed in.
pi_result _pi_context::getAvailableCommandList(
    pi_queue Queue, ze_command_list_handle_t *ZeCommandList,
    ze_fence_handle_t *ZeFence, bool AllowBatching) {
  // First see if there is an command-list open for batching commands
  // for this queue.
  if (Queue->ZeOpenCommandList) {
    if (AllowBatching) {
      *ZeCommandList = Queue->ZeOpenCommandList;
      *ZeFence = Queue->ZeOpenCommandListFence;
      return PI_SUCCESS;
    }

    // If this command isn't allowed to be batched, then we need to
    // go ahead and execute what is already in the batched list,
    // and then go on to process this. On exit from executeOpenCommandList
    // ZeOpenCommandList will be nullptr.
    if (auto Res = Queue->executeOpenCommandList())
      return Res;
  }

  // Create/Reuse the command list, because in Level Zero commands are added to
  // the command lists, and later are then added to the command queue.
  // Each command list is paired with an associated fence to track when the
  // command list is available for reuse.
  _pi_result pi_result = PI_OUT_OF_RESOURCES;
  ze_command_list_desc_t ZeCommandListDesc = {};
  ZeCommandListDesc.stype = ZE_STRUCTURE_TYPE_COMMAND_LIST_DESC;
  ze_fence_desc_t ZeFenceDesc = {};
  ZeFenceDesc.stype = ZE_STRUCTURE_TYPE_FENCE_DESC;

  // Initally, we need to check if a command list has already been created
  // on this device that is available for use. If so, then reuse that
  // Level-Zero Command List and Fence for this PI call.
  {
    // Make sure to acquire the lock before checking the size, or there
    // will be a race condition.
    std::lock_guard<std::mutex> lock(Queue->Context->ZeCommandListCacheMutex);

    if (Queue->Context->ZeCommandListCache.size() > 0) {
      *ZeCommandList = Queue->Context->ZeCommandListCache.front();
      auto it = Queue->ZeCommandListFenceMap.find(*ZeCommandList);
      if (it != Queue->ZeCommandListFenceMap.end()) {
        *ZeFence = it->second;
      } else {
        // If there is a command list available on this device, but no
        // fence yet associated, then we must create a fence/list
        // reference for this Queue. This can happen if two Queues reuse
        // a device which did not have the resources freed.
        ZE_CALL(zeFenceCreate(Queue->ZeCommandQueue, &ZeFenceDesc, ZeFence));
        Queue->ZeCommandListFenceMap[*ZeCommandList] = *ZeFence;
      }
      Queue->Context->ZeCommandListCache.pop_front();
      return PI_SUCCESS;
    }
  }

  // If there are no available command lists in the cache, then we check for
  // command lists that have already signalled, but have not been added to the
  // available list yet. Each command list has a fence associated which tracks
  // if a command list has completed dispatch of its commands and is ready for
  // reuse. If a command list is found to have been signalled, then the
  // command list & fence are reset and we return.
  for (const auto &MapEntry : Queue->ZeCommandListFenceMap) {
    ze_result_t ZeResult = ZE_CALL_NOCHECK(zeFenceQueryStatus(MapEntry.second));
    if (ZeResult == ZE_RESULT_SUCCESS) {
      Queue->resetCommandListFenceEntry(MapEntry.first, false);
      *ZeCommandList = MapEntry.first;
      *ZeFence = MapEntry.second;
      return PI_SUCCESS;
    }
  }

  // If there are no available command lists nor signalled command lists, then
  // we must create another command list if we have not exceed the maximum
  // command lists we can create.
  // Once created, this command list & fence are added to the command list fence
  // map.
  if ((*ZeCommandList == nullptr) &&
      (Queue->Device->Platform->ZeGlobalCommandListCount <
       Queue->Device->Platform->ZeMaxCommandListCache)) {
    ZE_CALL(zeCommandListCreate(Queue->Context->ZeContext,
                                Queue->Device->ZeDevice, &ZeCommandListDesc,
                                ZeCommandList));
    // Increments the total number of command lists created on this platform.
    Queue->Device->Platform->ZeGlobalCommandListCount++;
    ZE_CALL(zeFenceCreate(Queue->ZeCommandQueue, &ZeFenceDesc, ZeFence));
    Queue->ZeCommandListFenceMap.insert(
        std::pair<ze_command_list_handle_t, ze_fence_handle_t>(*ZeCommandList,
                                                               *ZeFence));
    pi_result = PI_SUCCESS;
  }

  return pi_result;
}

void _pi_queue::adjustBatchSizeForFullBatch() {
  // QueueBatchSize of 0 means never allow batching.
  if (QueueBatchSize == 0 || !UseDynamicBatching)
    return;

  NumTimesClosedFull += 1;

  // If the number of times the list has been closed early is low, and
  // the number of times it has been closed full is high, then raise
  // the batching size slowly. Don't raise it if it is already pretty
  // high.
  if (NumTimesClosedEarly <= 2 && NumTimesClosedFull > 10) {
    if (QueueBatchSize < 16) {
      QueueBatchSize = QueueBatchSize + 1;
      zePrint("Raising QueueBatchSize to %d\n", QueueBatchSize);
    }
    NumTimesClosedEarly = 0;
    NumTimesClosedFull = 0;
  }
}

void _pi_queue::adjustBatchSizeForPartialBatch(pi_uint32 PartialBatchSize) {
  // QueueBatchSize of 0 means never allow batching.
  if (QueueBatchSize == 0 || !UseDynamicBatching)
    return;

  NumTimesClosedEarly += 1;

  // If we are closing early more than about 3x the number of times
  // it is closing full, lower the batch size to the value of the
  // current open command list. This is trying to quickly get to a
  // batch size that will be able to be closed full at least once
  // in a while.
  if (NumTimesClosedEarly > (NumTimesClosedFull + 1) * 3) {
    QueueBatchSize = PartialBatchSize - 1;
    if (QueueBatchSize < 1)
      QueueBatchSize = 1;
    zePrint("Lowering QueueBatchSize to %d\n", QueueBatchSize);
    NumTimesClosedEarly = 0;
    NumTimesClosedFull = 0;
  }
}

pi_result _pi_queue::executeCommandList(ze_command_list_handle_t ZeCommandList,
                                        ze_fence_handle_t ZeFence,
                                        bool IsBlocking,
                                        bool OKToBatchCommand) {
  if (OKToBatchCommand && this->isBatchingAllowed()) {
    if (this->ZeOpenCommandList != nullptr &&
        this->ZeOpenCommandList != ZeCommandList)
      die("executeCommandList: ZeOpenCommandList should be equal to"
          "null or ZeCommandList");

    if (this->ZeOpenCommandListSize + 1 < QueueBatchSize) {
      this->ZeOpenCommandList = ZeCommandList;
      this->ZeOpenCommandListFence = ZeFence;

      // NOTE: we don't know here how many commands are in the ZeCommandList
      // but most PI interfaces translate to a single Level-Zero command.
      // Some do translate to multiple commands so we may be undercounting
      // a bit here, but this is a heuristic, not an exact measure.
      //
      this->ZeOpenCommandListSize += 1;

      return PI_SUCCESS;
    }

    adjustBatchSizeForFullBatch();

    this->ZeOpenCommandList = nullptr;
    this->ZeOpenCommandListFence = nullptr;
    this->ZeOpenCommandListSize = 0;
  }

  // Close the command list and have it ready for dispatch.
  ZE_CALL(zeCommandListClose(ZeCommandList));
  // Offload command list to the GPU for asynchronous execution
  ZE_CALL(zeCommandQueueExecuteCommandLists(ZeCommandQueue, 1, &ZeCommandList,
                                            ZeFence));

  // Check global control to make every command blocking for debugging.
  if (IsBlocking || (ZeSerialize & ZeSerializeBlock) != 0) {
    // Wait until command lists attached to the command queue are executed.
    ZE_CALL(zeCommandQueueSynchronize(ZeCommandQueue, UINT32_MAX));
  }
  return PI_SUCCESS;
}

bool _pi_queue::isBatchingAllowed() {
  return (this->QueueBatchSize > 0 && ((ZeSerialize & ZeSerializeBlock) == 0));
}

pi_result _pi_queue::executeOpenCommandList() {
  // If there are any commands still in the open command list for this
  // queue, then close and execute that command list now.
  auto OpenList = this->ZeOpenCommandList;
  if (OpenList) {
    auto OpenListFence = this->ZeOpenCommandListFence;

    adjustBatchSizeForPartialBatch(this->ZeOpenCommandListSize);

    this->ZeOpenCommandList = nullptr;
    this->ZeOpenCommandListFence = nullptr;
    this->ZeOpenCommandListSize = 0;

    return executeCommandList(OpenList, OpenListFence);
  }

  return PI_SUCCESS;
}

static const bool FilterEventWaitList = [] {
  const char *Ret = std::getenv("SYCL_PI_LEVEL_ZERO_FILTER_EVENT_WAIT_LIST");
  const bool RetVal = Ret ? std::stoi(Ret) : 1;
  return RetVal;
}();

pi_result _pi_ze_event_list_t::createAndRetainPiZeEventList(
    pi_uint32 EventListLength, const pi_event *EventList, pi_queue CurQueue) {
  this->Length = 0;
  this->ZeEventList = nullptr;
  this->PiEventList = nullptr;

  if (EventListLength > 0) {
    try {
      this->ZeEventList = new ze_event_handle_t[EventListLength];
      this->PiEventList = new pi_event[EventListLength];
      pi_uint32 TmpListLength = 0;

      for (pi_uint32 I = 0; I < EventListLength; I++) {
        auto ZeEvent = EventList[I]->ZeEvent;

        if (FilterEventWaitList) {
          auto Res = ZE_CALL_NOCHECK(zeEventQueryStatus(ZeEvent));
          if (Res == ZE_RESULT_SUCCESS) {
            // Event has already completed, don't put it into the list
            continue;
          }
        }

        auto Queue = EventList[I]->Queue;

        if (Queue != CurQueue) {
          // If the event that is going to be waited on is in a
          // different queue, then any open command list in
          // that queue must be closed and executed because
          // the event being waited on could be for a command
          // in the queue's batch.

          // Lock automatically releases when this goes out of scope.
          std::lock_guard<std::mutex> lock(Queue->PiQueueMutex);

          if (auto Res = Queue->executeOpenCommandList())
            return Res;
        }

        this->ZeEventList[TmpListLength] = ZeEvent;
        this->PiEventList[TmpListLength] = EventList[I];
        TmpListLength += 1;
      }

      this->Length = TmpListLength;
    } catch (...) {
      return PI_OUT_OF_HOST_MEMORY;
    }

    for (pi_uint32 I = 0; I < this->Length; I++) {
      PI_CALL(piEventRetain(this->PiEventList[I]));
    }
  }

  return PI_SUCCESS;
}

static void printZeEventList(const _pi_ze_event_list_t &PiZeEventList) {
  zePrint("  NumEventsInWaitList %d:", PiZeEventList.Length);

  for (pi_uint32 I = 0; I < PiZeEventList.Length; I++) {
    zePrint(" %#lx", pi_cast<std::uintptr_t>(PiZeEventList.ZeEventList[I]));
  }

  zePrint("\n");
}

pi_result _pi_ze_event_list_t::collectEventsForReleaseAndDestroyPiZeEventList(
    std::list<pi_event> &EventsToBeReleased) {
  // acquire a lock before reading the length and list fields.
  // Acquire the lock, copy the needed data locally, and reset
  // the fields, then release the lock.
  // Only then do we do the actual actions to release and destroy,
  // holding the lock for the minimum time necessary.
  pi_uint32 LocLength = 0;
  ze_event_handle_t *LocZeEventList = nullptr;
  pi_event *LocPiEventList = nullptr;

  {
    // acquire the lock and copy fields locally
    // Lock automatically releases when this goes out of scope.
    std::lock_guard<std::mutex> lock(this->PiZeEventListMutex);

    LocLength = Length;
    LocZeEventList = ZeEventList;
    LocPiEventList = PiEventList;

    Length = 0;
    ZeEventList = nullptr;
    PiEventList = nullptr;

    // release lock by ending scope.
  }

  for (pi_uint32 I = 0; I < LocLength; I++) {
    // Add the event to be released to the list
    EventsToBeReleased.push_back(LocPiEventList[I]);
  }

  if (LocZeEventList != nullptr) {
    delete[] LocZeEventList;
  }
  if (LocPiEventList != nullptr) {
    delete[] LocPiEventList;
  }

  return PI_SUCCESS;
}

extern "C" {

// Forward declarations
decltype(piEventCreate) piEventCreate;

static pi_result compileOrBuild(pi_program Program, pi_uint32 NumDevices,
                                const pi_device *DeviceList,
                                const char *Options);
static pi_result copyModule(ze_context_handle_t ZeContext,
                            ze_device_handle_t ZeDevice,
                            ze_module_handle_t SrcMod,
                            ze_module_handle_t *DestMod);

static bool setEnvVar(const char *var, const char *value);

static pi_result populateDeviceCacheIfNeeded(pi_platform Platform);

// Forward declarations for mock implementations of Level Zero APIs that
// do not yet work in the driver.
// TODO: Remove these mock definitions when they work in the driver.
static ze_result_t
zeModuleDynamicLinkMock(uint32_t numModules, ze_module_handle_t *phModules,
                        ze_module_build_log_handle_t *phLinkLog);

static ze_result_t
zeModuleGetPropertiesMock(ze_module_handle_t hModule,
                          ze_module_properties_t *pModuleProperties);

static bool isOnlineLinkEnabled();
// End forward declarations for mock Level Zero APIs
std::once_flag OnceFlag;

// This function will ensure compatibility with both Linux and Windowns for
// setting environment variables.
static bool setEnvVar(const char *name, const char *value) {
#ifdef _WIN32
  int Res = _putenv_s(name, value);
#else
  int Res = setenv(name, value, 1);
#endif
  if (Res != 0) {
    zePrint(
        "Level Zero plugin was unable to set the environment variable: %s\n",
        name);
    return false;
  }
  return true;
}

pi_result piPlatformsGet(pi_uint32 NumEntries, pi_platform *Platforms,
                         pi_uint32 *NumPlatforms) {

  static const char *DebugMode = std::getenv("ZE_DEBUG");
  static const int DebugModeValue = DebugMode ? std::stoi(DebugMode) : 0;
  if (DebugModeValue == ZE_DEBUG_ALL) {
    ZeDebug = true;
    ZeValidationLayer = true;
  } else {
    if (DebugModeValue & ZE_DEBUG_BASIC)
      ZeDebug = true;
    if (DebugModeValue & ZE_DEBUG_VALIDATION)
      ZeValidationLayer = true;
  }

  if (NumEntries == 0 && Platforms != nullptr) {
    return PI_INVALID_VALUE;
  }
  if (Platforms == nullptr && NumPlatforms == nullptr) {
    return PI_INVALID_VALUE;
  }

  // Setting these environment variables before running zeInit will enable the
  // validation layer in the Level Zero loader.
  if (ZeValidationLayer) {
    setEnvVar("ZE_ENABLE_VALIDATION_LAYER", "1");
    setEnvVar("ZE_ENABLE_PARAMETER_VALIDATION", "1");
  }

  // Enable SYSMAN support for obtaining the PCI address
  // and maximum memory bandwidth.
  if (getenv("SYCL_ENABLE_PCI") != nullptr) {
    setEnvVar("ZES_ENABLE_SYSMAN", "1");
  }

  // TODO: We can still safely recover if something goes wrong during the init.
  // Implement handling segfault using sigaction.

  // We must only initialize the driver once, even if piPlatformsGet() is called
  // multiple times.  Declaring the return value as "static" ensures it's only
  // called once.
  static ze_result_t ZeResult = ZE_CALL_NOCHECK(zeInit(ZE_INIT_FLAG_GPU_ONLY));

  // Absorb the ZE_RESULT_ERROR_UNINITIALIZED and just return 0 Platforms.
  if (ZeResult == ZE_RESULT_ERROR_UNINITIALIZED) {
    PI_ASSERT(NumPlatforms != 0, PI_INVALID_VALUE);
    *NumPlatforms = 0;
    return PI_SUCCESS;
  }

  if (ZeResult != ZE_RESULT_SUCCESS) {
    zePrint("zeInit: Level Zero initialization failure\n");
    return mapError(ZeResult);
  }

  // Cache pi_platforms for reuse in the future
  // It solves two problems;
  // 1. sycl::platform equality issue; we always return the same pi_platform.
  // 2. performance; we can save time by immediately return from cache.
  //

  const std::lock_guard<sycl::detail::SpinLock> Lock{*PiPlatformsCacheMutex};
  if (!PiPlatformCachePopulated) {
    const char *CommandListCacheSize =
        std::getenv("SYCL_PI_LEVEL_ZERO_MAX_COMMAND_LIST_CACHE");
    pi_uint32 CommandListCacheSizeValue;
    try {
      CommandListCacheSizeValue =
          CommandListCacheSize ? std::stoi(CommandListCacheSize) : 20000;
    } catch (std::exception const &) {
      zePrint(
          "SYCL_PI_LEVEL_ZERO_MAX_COMMAND_LIST_CACHE: invalid value provided, "
          "default set.\n");
      CommandListCacheSizeValue = 20000;
    }

    try {

      // Level Zero does not have concept of Platforms, but Level Zero driver is
      // the closest match.
      uint32_t ZeDriverCount = 0;
      ZE_CALL(zeDriverGet(&ZeDriverCount, nullptr));
      if (ZeDriverCount == 0) {
        PiPlatformCachePopulated = true;
      } else {
        ze_driver_handle_t ZeDriver;
        PI_ASSERT(ZeDriverCount == 1, PI_INVALID_VALUE);

        ZE_CALL(zeDriverGet(&ZeDriverCount, &ZeDriver));
        pi_platform Platform = new _pi_platform(ZeDriver);

        // Cache driver properties
        ze_driver_properties_t ZeDriverProperties;
        ZE_CALL(zeDriverGetProperties(ZeDriver, &ZeDriverProperties));
        uint32_t ZeDriverVersion = ZeDriverProperties.driverVersion;
        // Intel Level-Zero GPU driver stores version as:
        // | 31 - 24 | 23 - 16 | 15 - 0 |
        // |  Major  |  Minor  | Build  |
        auto VersionMajor =
            std::to_string((ZeDriverVersion & 0xFF000000) >> 24);
        auto VersionMinor =
            std::to_string((ZeDriverVersion & 0x00FF0000) >> 16);
        auto VersionBuild = std::to_string(ZeDriverVersion & 0x0000FFFF);
        Platform->ZeDriverVersion =
            VersionMajor + "." + VersionMinor + "." + VersionBuild;

        ze_api_version_t ZeApiVersion;
        ZE_CALL(zeDriverGetApiVersion(ZeDriver, &ZeApiVersion));
        Platform->ZeDriverApiVersion =
            std::to_string(ZE_MAJOR_VERSION(ZeApiVersion)) + "." +
            std::to_string(ZE_MINOR_VERSION(ZeApiVersion));

        Platform->ZeMaxCommandListCache = CommandListCacheSizeValue;
        // Save a copy in the cache for future uses.
        PiPlatformsCache->push_back(Platform);
        PiPlatformCachePopulated = true;
      }
    } catch (const std::bad_alloc &) {
      return PI_OUT_OF_HOST_MEMORY;
    } catch (...) {
      return PI_ERROR_UNKNOWN;
    }
  }

  if (Platforms && NumEntries > 0) {
    uint32_t I = 0;
    for (const pi_platform &CachedPlatform : *PiPlatformsCache) {
      if (I < NumEntries) {
        *Platforms++ = CachedPlatform;
        I++;
      } else {
        break;
      }
    }
  }

  if (NumPlatforms)
    *NumPlatforms = PiPlatformsCache->size();

  return PI_SUCCESS;
}

pi_result piPlatformGetInfo(pi_platform Platform, pi_platform_info ParamName,
                            size_t ParamValueSize, void *ParamValue,
                            size_t *ParamValueSizeRet) {

  PI_ASSERT(Platform, PI_INVALID_PLATFORM);

  zePrint("==========================\n");
  zePrint("SYCL over Level-Zero %s\n", Platform->ZeDriverVersion.c_str());
  zePrint("==========================\n");

  ReturnHelper ReturnValue(ParamValueSize, ParamValue, ParamValueSizeRet);

  switch (ParamName) {
  case PI_PLATFORM_INFO_NAME:
    // TODO: Query Level Zero driver when relevant info is added there.
    return ReturnValue("Intel(R) Level-Zero");
  case PI_PLATFORM_INFO_VENDOR:
    // TODO: Query Level Zero driver when relevant info is added there.
    return ReturnValue("Intel(R) Corporation");
  case PI_PLATFORM_INFO_EXTENSIONS:
    // Convention adopted from OpenCL:
    //     "Returns a space-separated list of extension names (the extension
    // names themselves do not contain any spaces) supported by the platform.
    // Extensions defined here must be supported by all devices associated
    // with this platform."
    //
    // TODO: Check the common extensions supported by all connected devices and
    // return them. For now, hardcoding some extensions we know are supported by
    // all Level Zero devices.
    return ReturnValue(ZE_SUPPORTED_EXTENSIONS);
  case PI_PLATFORM_INFO_PROFILE:
    // TODO: figure out what this means and how is this used
    return ReturnValue("FULL_PROFILE");
  case PI_PLATFORM_INFO_VERSION:
    // TODO: this should query to zeDriverGetDriverVersion
    // but we don't yet have the driver handle here.
    //
    // From OpenCL 2.1: "This version string has the following format:
    // OpenCL<space><major_version.minor_version><space><platform-specific
    // information>. Follow the same notation here.
    //
    return ReturnValue(Platform->ZeDriverApiVersion.c_str());
  default:
    zePrint("piPlatformGetInfo: unrecognized ParamName\n");
    return PI_INVALID_VALUE;
  }

  return PI_SUCCESS;
}

pi_result piextPlatformGetNativeHandle(pi_platform Platform,
                                       pi_native_handle *NativeHandle) {
  PI_ASSERT(Platform, PI_INVALID_PLATFORM);
  PI_ASSERT(NativeHandle, PI_INVALID_VALUE);

  auto ZeDriver = pi_cast<ze_driver_handle_t *>(NativeHandle);
  // Extract the Level Zero driver handle from the given PI platform
  *ZeDriver = Platform->ZeDriver;
  return PI_SUCCESS;
}

pi_result piextPlatformCreateWithNativeHandle(pi_native_handle NativeHandle,
                                              pi_platform *Platform) {
  PI_ASSERT(Platform, PI_INVALID_PLATFORM);
  PI_ASSERT(NativeHandle, PI_INVALID_VALUE);

  auto ZeDriver = pi_cast<ze_driver_handle_t>(NativeHandle);

  pi_uint32 NumPlatforms = 0;
  pi_result Res = piPlatformsGet(0, nullptr, &NumPlatforms);
  if (Res != PI_SUCCESS) {
    return Res;
  }

  if (NumPlatforms) {
    std::vector<pi_platform> Platforms(NumPlatforms);
    PI_CALL(piPlatformsGet(NumPlatforms, Platforms.data(), nullptr));

    // The SYCL spec requires that the set of platforms must remain fixed for
    // the duration of the application's execution. We assume that we found all
    // of the Level Zero drivers when we initialized the platform cache, so the
    // "NativeHandle" must already be in the cache. If it is not, this must not
    // be a valid Level Zero driver.
    for (const pi_platform &CachedPlatform : Platforms) {
      if (CachedPlatform->ZeDriver == ZeDriver) {
        *Platform = CachedPlatform;
        return PI_SUCCESS;
      }
    }
  }

  return PI_INVALID_VALUE;
}

// Get the cahched PI device created for the L0 device handle.
// Return NULL if no such PI device found.
pi_device _pi_platform::getDeviceFromNativeHandle(ze_device_handle_t ZeDevice) {

  std::lock_guard<std::mutex> Lock(this->PiDevicesCacheMutex);
  auto it = std::find_if(PiDevicesCache.begin(), PiDevicesCache.end(),
                         [&](std::unique_ptr<_pi_device> &D) {
                           return D.get()->ZeDevice == ZeDevice;
                         });
  if (it != PiDevicesCache.end()) {
    return (*it).get();
  }
  return nullptr;
}

pi_result piDevicesGet(pi_platform Platform, pi_device_type DeviceType,
                       pi_uint32 NumEntries, pi_device *Devices,
                       pi_uint32 *NumDevices) {

  PI_ASSERT(Platform, PI_INVALID_PLATFORM);

  // Get number of devices supporting Level Zero
  uint32_t ZeDeviceCount = 0;
  std::lock_guard<std::mutex> Lock(Platform->PiDevicesCacheMutex);

  pi_result Res = populateDeviceCacheIfNeeded(Platform);
  if (Res != PI_SUCCESS) {
    return Res;
  }

  ZeDeviceCount = Platform->PiDevicesCache.size();
  const bool AskingForGPU = (DeviceType & PI_DEVICE_TYPE_GPU);
  const bool AskingForDefault = (DeviceType == PI_DEVICE_TYPE_DEFAULT);

  if (ZeDeviceCount == 0 || !(AskingForGPU || AskingForDefault)) {
    if (NumDevices)
      *NumDevices = 0;
    return PI_SUCCESS;
  }

  if (NumDevices)
    *NumDevices = ZeDeviceCount;

  if (NumEntries == 0) {
    // Devices should be nullptr when querying the number of devices
    PI_ASSERT(Devices == nullptr, PI_INVALID_VALUE);
    return PI_SUCCESS;
  }

  // Return the devices from the cache.
  uint32_t I = 0;
  for (const std::unique_ptr<_pi_device> &CachedDevice :
       Platform->PiDevicesCache) {
    if (I < NumEntries) {
      *Devices++ = CachedDevice.get();
      I++;
    } else {
      break;
    }
  }

  return PI_SUCCESS;
}

// Check the device cache and load it if necessary. The PiDevicesCacheMutex must
// be locked before calling this function to prevent any synchronization issues.
static pi_result populateDeviceCacheIfNeeded(pi_platform Platform) {

  if (Platform->DeviceCachePopulated) {
    return PI_SUCCESS;
  }

  ze_driver_handle_t ZeDriver = Platform->ZeDriver;
  uint32_t ZeDeviceCount = 0;
  ZE_CALL(zeDeviceGet(ZeDriver, &ZeDeviceCount, nullptr));

  try {
    std::vector<ze_device_handle_t> ZeDevices(ZeDeviceCount);
    ZE_CALL(zeDeviceGet(ZeDriver, &ZeDeviceCount, ZeDevices.data()));

    for (uint32_t I = 0; I < ZeDeviceCount; ++I) {
      std::unique_ptr<_pi_device> Device(
          new _pi_device(ZeDevices[I], Platform));
      pi_result Result = Device->initialize();
      if (Result != PI_SUCCESS) {
        return Result;
      }
      // save a copy in the cache for future uses.
      Platform->PiDevicesCache.push_back(std::move(Device));
    }
  } catch (const std::bad_alloc &) {
    return PI_OUT_OF_HOST_MEMORY;
  } catch (...) {
    return PI_ERROR_UNKNOWN;
  }
  Platform->DeviceCachePopulated = true;
  return PI_SUCCESS;
}

pi_result piDeviceRetain(pi_device Device) {
  PI_ASSERT(Device, PI_INVALID_DEVICE);

  // The root-device ref-count remains unchanged (always 1).
  if (Device->IsSubDevice) {
    ++(Device->RefCount);
  }
  return PI_SUCCESS;
}

pi_result piDeviceRelease(pi_device Device) {
  PI_ASSERT(Device, PI_INVALID_DEVICE);

  // Check if the device is already released
  if (Device->RefCount <= 0)
    die("piDeviceRelease: the device has been already released");

  // Root devices are destroyed during the piTearDown process.
  if (Device->IsSubDevice) {
    if (--(Device->RefCount) == 0) {
      delete Device;
    }
  }

  return PI_SUCCESS;
}

pi_result piDeviceGetInfo(pi_device Device, pi_device_info ParamName,
                          size_t ParamValueSize, void *ParamValue,
                          size_t *ParamValueSizeRet) {

  PI_ASSERT(Device, PI_INVALID_DEVICE);

  ze_device_handle_t ZeDevice = Device->ZeDevice;

  uint32_t ZeAvailMemCount = 0;
  ZE_CALL(zeDeviceGetMemoryProperties(ZeDevice, &ZeAvailMemCount, nullptr));

  // Confirm at least one memory is available in the device
  PI_ASSERT(ZeAvailMemCount > 0, PI_INVALID_VALUE);

  std::vector<ze_device_memory_properties_t> ZeDeviceMemoryProperties;
  try {
    ZeDeviceMemoryProperties.resize(ZeAvailMemCount);
  } catch (const std::bad_alloc &) {
    return PI_OUT_OF_HOST_MEMORY;
  } catch (...) {
    return PI_ERROR_UNKNOWN;
  }

  for (uint32_t I = 0; I < ZeAvailMemCount; I++) {
    ZeDeviceMemoryProperties[I] = {};
  }
  // TODO: cache various device properties in the PI device object,
  // and initialize them only upon they are first requested.
  ZE_CALL(zeDeviceGetMemoryProperties(ZeDevice, &ZeAvailMemCount,
                                      ZeDeviceMemoryProperties.data()));

  ze_device_image_properties_t ZeDeviceImageProperties = {};
  ZE_CALL(zeDeviceGetImageProperties(ZeDevice, &ZeDeviceImageProperties));

  ze_device_module_properties_t ZeDeviceModuleProperties = {};
  ZE_CALL(zeDeviceGetModuleProperties(ZeDevice, &ZeDeviceModuleProperties));

  // TODO[1.0]: there can be multiple cache properites now, adjust.
  // For now remember the first one, if any.
  uint32_t Count = 0;
  ze_device_cache_properties_t ZeDeviceCacheProperties = {};
  ZE_CALL(zeDeviceGetCacheProperties(ZeDevice, &Count, nullptr));
  if (Count > 0) {
    Count = 1;
    ZE_CALL(
        zeDeviceGetCacheProperties(ZeDevice, &Count, &ZeDeviceCacheProperties));
  }

  ReturnHelper ReturnValue(ParamValueSize, ParamValue, ParamValueSizeRet);

  switch (ParamName) {
  case PI_DEVICE_INFO_TYPE: {
    if (Device->ZeDeviceProperties.type != ZE_DEVICE_TYPE_GPU) {
      zePrint("This device type is not supported\n");
      return PI_INVALID_VALUE;
    }
    return ReturnValue(PI_DEVICE_TYPE_GPU);
  }
  case PI_DEVICE_INFO_PARENT_DEVICE:
    // TODO: all Level Zero devices are parent ?
    return ReturnValue(pi_device{0});
  case PI_DEVICE_INFO_PLATFORM:
    return ReturnValue(Device->Platform);
  case PI_DEVICE_INFO_VENDOR_ID:
    return ReturnValue(pi_uint32{Device->ZeDeviceProperties.vendorId});
  case PI_DEVICE_INFO_EXTENSIONS: {
    // Convention adopted from OpenCL:
    //     "Returns a space separated list of extension names (the extension
    // names themselves do not contain any spaces) supported by the device."
    //
    // TODO: Use proper mechanism to get this information from Level Zero after
    // it is added to Level Zero.
    // Hardcoding the few we know are supported by the current hardware.
    //
    //
    std::string SupportedExtensions;

    // cl_khr_il_program - OpenCL 2.0 KHR extension for SPIR-V support. Core
    //   feature in >OpenCL 2.1
    // cl_khr_subgroups - Extension adds support for implementation-controlled
    //   subgroups.
    // cl_intel_subgroups - Extension adds subgroup features, defined by Intel.
    // cl_intel_subgroups_short - Extension adds subgroup functions described in
    //   the cl_intel_subgroups extension to support 16-bit integer data types
    //   for performance.
    // cl_intel_required_subgroup_size - Extension to allow programmers to
    //   optionally specify the required subgroup size for a kernel function.
    // cl_khr_fp16 - Optional half floating-point support.
    // cl_khr_fp64 - Support for double floating-point precision.
    // cl_khr_int64_base_atomics, cl_khr_int64_extended_atomics - Optional
    //   extensions that implement atomic operations on 64-bit signed and
    //   unsigned integers to locations in __global and __local memory.
    // cl_khr_3d_image_writes - Extension to enable writes to 3D image memory
    //   objects.
    //
    // Hardcoding some extensions we know are supported by all Level Zero
    // devices.
    SupportedExtensions += (ZE_SUPPORTED_EXTENSIONS);
    if (ZeDeviceModuleProperties.flags & ZE_DEVICE_MODULE_FLAG_FP16)
      SupportedExtensions += ("cl_khr_fp16 ");
    if (ZeDeviceModuleProperties.flags & ZE_DEVICE_MODULE_FLAG_FP64)
      SupportedExtensions += ("cl_khr_fp64 ");
    if (ZeDeviceModuleProperties.flags & ZE_DEVICE_MODULE_FLAG_INT64_ATOMICS)
      // int64AtomicsSupported indicates support for both.
      SupportedExtensions +=
          ("cl_khr_int64_base_atomics cl_khr_int64_extended_atomics ");
    if (ZeDeviceImageProperties.maxImageDims3D > 0)
      // Supports reading and writing of images.
      SupportedExtensions += ("cl_khr_3d_image_writes ");

    return ReturnValue(SupportedExtensions.c_str());
  }
  case PI_DEVICE_INFO_NAME:
    return ReturnValue(Device->ZeDeviceProperties.name);
  case PI_DEVICE_INFO_COMPILER_AVAILABLE:
    return ReturnValue(pi_bool{1});
  case PI_DEVICE_INFO_LINKER_AVAILABLE:
    return ReturnValue(pi_bool{1});
  case PI_DEVICE_INFO_MAX_COMPUTE_UNITS: {
    pi_uint32 MaxComputeUnits =
        Device->ZeDeviceProperties.numEUsPerSubslice *
        Device->ZeDeviceProperties.numSubslicesPerSlice *
        Device->ZeDeviceProperties.numSlices;
    return ReturnValue(pi_uint32{MaxComputeUnits});
  }
  case PI_DEVICE_INFO_MAX_WORK_ITEM_DIMENSIONS:
    // Level Zero spec defines only three dimensions
    return ReturnValue(pi_uint32{3});
  case PI_DEVICE_INFO_MAX_WORK_GROUP_SIZE:
    return ReturnValue(
        pi_uint64{Device->ZeDeviceComputeProperties.maxTotalGroupSize});
  case PI_DEVICE_INFO_MAX_WORK_ITEM_SIZES: {
    struct {
      size_t Arr[3];
    } MaxGroupSize = {{Device->ZeDeviceComputeProperties.maxGroupSizeX,
                       Device->ZeDeviceComputeProperties.maxGroupSizeY,
                       Device->ZeDeviceComputeProperties.maxGroupSizeZ}};
    return ReturnValue(MaxGroupSize);
  }
  case PI_DEVICE_INFO_MAX_CLOCK_FREQUENCY:
    return ReturnValue(pi_uint32{Device->ZeDeviceProperties.coreClockRate});
  case PI_DEVICE_INFO_ADDRESS_BITS: {
    // TODO: To confirm with spec.
    return ReturnValue(pi_uint32{64});
  }
  case PI_DEVICE_INFO_MAX_MEM_ALLOC_SIZE: {
    return ReturnValue(pi_uint64{Device->ZeDeviceProperties.maxMemAllocSize});
  }
  case PI_DEVICE_INFO_GLOBAL_MEM_SIZE: {
    uint64_t GlobalMemSize = 0;
    for (uint32_t I = 0; I < ZeAvailMemCount; I++) {
      GlobalMemSize += ZeDeviceMemoryProperties[I].totalSize;
    }
    return ReturnValue(pi_uint64{GlobalMemSize});
  }
  case PI_DEVICE_INFO_LOCAL_MEM_SIZE:
    return ReturnValue(
        pi_uint64{Device->ZeDeviceComputeProperties.maxSharedLocalMemory});
  case PI_DEVICE_INFO_IMAGE_SUPPORT:
    return ReturnValue(pi_bool{ZeDeviceImageProperties.maxImageDims1D > 0});
  case PI_DEVICE_INFO_HOST_UNIFIED_MEMORY:
    return ReturnValue(pi_bool{(Device->ZeDeviceProperties.flags &
                                ZE_DEVICE_PROPERTY_FLAG_INTEGRATED) != 0});
  case PI_DEVICE_INFO_AVAILABLE:
    return ReturnValue(pi_bool{ZeDevice ? true : false});
  case PI_DEVICE_INFO_VENDOR:
    // TODO: Level-Zero does not return vendor's name at the moment
    // only the ID.
    return ReturnValue("Intel(R) Corporation");
  case PI_DEVICE_INFO_DRIVER_VERSION:
    return ReturnValue(Device->Platform->ZeDriverVersion.c_str());
  case PI_DEVICE_INFO_VERSION:
    return ReturnValue(Device->Platform->ZeDriverApiVersion.c_str());
  case PI_DEVICE_INFO_PARTITION_MAX_SUB_DEVICES: {
    uint32_t ZeSubDeviceCount = 0;
    ZE_CALL(zeDeviceGetSubDevices(ZeDevice, &ZeSubDeviceCount, nullptr));
    return ReturnValue(pi_uint32{ZeSubDeviceCount});
  }
  case PI_DEVICE_INFO_REFERENCE_COUNT:
    return ReturnValue(pi_uint32{Device->RefCount});
  case PI_DEVICE_INFO_PARTITION_PROPERTIES: {
    // SYCL spec says: if this SYCL device cannot be partitioned into at least
    // two sub devices then the returned vector must be empty.
    uint32_t ZeSubDeviceCount = 0;
    ZE_CALL(zeDeviceGetSubDevices(ZeDevice, &ZeSubDeviceCount, nullptr));
    if (ZeSubDeviceCount < 2) {
      return ReturnValue(pi_device_partition_property{0});
    }
    // It is debatable if SYCL sub-device and partitioning APIs sufficient to
    // expose Level Zero sub-devices / tiles?  We start with support of // INTEL
    // "partition_by_affinity_domain" and "next_partitionable" but if that
    // doesn't seem to be a good fit we could look at adding a more descriptive
    // partitioning type.
#if INTEL_CUSTOMIZATION
    // See https://gitlab.devtools.intel.com/one-api/level_zero/issues/239.
#endif // INTEL_CUSTOMIZATION
    struct {
      pi_device_partition_property Arr[2];
    } PartitionProperties = {{PI_DEVICE_PARTITION_BY_AFFINITY_DOMAIN, 0}};
    return ReturnValue(PartitionProperties);
  }
  case PI_DEVICE_INFO_PARTITION_AFFINITY_DOMAIN:
    return ReturnValue(pi_device_affinity_domain{
        PI_DEVICE_AFFINITY_DOMAIN_NUMA |
        PI_DEVICE_AFFINITY_DOMAIN_NEXT_PARTITIONABLE});
  case PI_DEVICE_INFO_PARTITION_TYPE: {
    if (Device->IsSubDevice) {
      struct {
        pi_device_partition_property Arr[3];
      } PartitionProperties = {{PI_DEVICE_PARTITION_BY_AFFINITY_DOMAIN,
                                PI_DEVICE_AFFINITY_DOMAIN_NEXT_PARTITIONABLE,
                                0}};
      return ReturnValue(PartitionProperties);
    }
    // For root-device there is no partitioning to report.
    return ReturnValue(pi_device_partition_property{0});
  }

    // Everything under here is not supported yet

  case PI_DEVICE_INFO_OPENCL_C_VERSION:
    return ReturnValue("");
  case PI_DEVICE_INFO_PREFERRED_INTEROP_USER_SYNC:
    return ReturnValue(pi_bool{true});
  case PI_DEVICE_INFO_PRINTF_BUFFER_SIZE:
    return ReturnValue(size_t{ZeDeviceModuleProperties.printfBufferSize});
  case PI_DEVICE_INFO_PROFILE:
    return ReturnValue("FULL_PROFILE");
  case PI_DEVICE_INFO_BUILT_IN_KERNELS:
    // TODO: To find out correct value
    return ReturnValue("");
  case PI_DEVICE_INFO_QUEUE_PROPERTIES:
    return ReturnValue(pi_queue_properties{
        PI_QUEUE_OUT_OF_ORDER_EXEC_MODE_ENABLE | PI_QUEUE_PROFILING_ENABLE});
  case PI_DEVICE_INFO_EXECUTION_CAPABILITIES:
    return ReturnValue(
        pi_device_exec_capabilities{PI_DEVICE_EXEC_CAPABILITIES_NATIVE_KERNEL});
  case PI_DEVICE_INFO_ENDIAN_LITTLE:
    return ReturnValue(pi_bool{true});
  case PI_DEVICE_INFO_ERROR_CORRECTION_SUPPORT:
    return ReturnValue(pi_bool{Device->ZeDeviceProperties.flags &
                               ZE_DEVICE_PROPERTY_FLAG_ECC});
  case PI_DEVICE_INFO_PROFILING_TIMER_RESOLUTION:
    return ReturnValue(size_t{Device->ZeDeviceProperties.timerResolution});
  case PI_DEVICE_INFO_LOCAL_MEM_TYPE:
    return ReturnValue(PI_DEVICE_LOCAL_MEM_TYPE_LOCAL);
  case PI_DEVICE_INFO_MAX_CONSTANT_ARGS:
    return ReturnValue(pi_uint32{64});
  case PI_DEVICE_INFO_MAX_CONSTANT_BUFFER_SIZE:
    return ReturnValue(pi_uint64{ZeDeviceImageProperties.maxImageBufferSize});
  case PI_DEVICE_INFO_GLOBAL_MEM_CACHE_TYPE:
    return ReturnValue(PI_DEVICE_MEM_CACHE_TYPE_READ_WRITE_CACHE);
  case PI_DEVICE_INFO_GLOBAL_MEM_CACHELINE_SIZE:
    return ReturnValue(
        // TODO[1.0]: how to query cache line-size?
        pi_uint32{1});
  case PI_DEVICE_INFO_GLOBAL_MEM_CACHE_SIZE:
    return ReturnValue(pi_uint64{ZeDeviceCacheProperties.cacheSize});
  case PI_DEVICE_INFO_MAX_PARAMETER_SIZE:
    return ReturnValue(size_t{ZeDeviceModuleProperties.maxArgumentsSize});
  case PI_DEVICE_INFO_MEM_BASE_ADDR_ALIGN:
    // SYCL/OpenCL spec is vague on what this means exactly, but seems to
    // be for "alignment requirement (in bits) for sub-buffer offsets."
    // An OpenCL implementation returns 8*128, but Level Zero can do just 8,
    // meaning unaligned access for values of types larger than 8 bits.
    return ReturnValue(pi_uint32{8});
  case PI_DEVICE_INFO_MAX_SAMPLERS:
    return ReturnValue(pi_uint32{ZeDeviceImageProperties.maxSamplers});
  case PI_DEVICE_INFO_MAX_READ_IMAGE_ARGS:
    return ReturnValue(pi_uint32{ZeDeviceImageProperties.maxReadImageArgs});
  case PI_DEVICE_INFO_MAX_WRITE_IMAGE_ARGS:
    return ReturnValue(pi_uint32{ZeDeviceImageProperties.maxWriteImageArgs});
  case PI_DEVICE_INFO_SINGLE_FP_CONFIG: {
    uint64_t SingleFPValue = 0;
    ze_device_fp_flags_t ZeSingleFPCapabilities =
        ZeDeviceModuleProperties.fp32flags;
    if (ZE_DEVICE_FP_FLAG_DENORM & ZeSingleFPCapabilities) {
      SingleFPValue |= PI_FP_DENORM;
    }
    if (ZE_DEVICE_FP_FLAG_INF_NAN & ZeSingleFPCapabilities) {
      SingleFPValue |= PI_FP_INF_NAN;
    }
    if (ZE_DEVICE_FP_FLAG_ROUND_TO_NEAREST & ZeSingleFPCapabilities) {
      SingleFPValue |= PI_FP_ROUND_TO_NEAREST;
    }
    if (ZE_DEVICE_FP_FLAG_ROUND_TO_ZERO & ZeSingleFPCapabilities) {
      SingleFPValue |= PI_FP_ROUND_TO_ZERO;
    }
    if (ZE_DEVICE_FP_FLAG_ROUND_TO_INF & ZeSingleFPCapabilities) {
      SingleFPValue |= PI_FP_ROUND_TO_INF;
    }
    if (ZE_DEVICE_FP_FLAG_FMA & ZeSingleFPCapabilities) {
      SingleFPValue |= PI_FP_FMA;
    }
    return ReturnValue(pi_uint64{SingleFPValue});
  }
  case PI_DEVICE_INFO_HALF_FP_CONFIG: {
    uint64_t HalfFPValue = 0;
    ze_device_fp_flags_t ZeHalfFPCapabilities =
        ZeDeviceModuleProperties.fp16flags;
    if (ZE_DEVICE_FP_FLAG_DENORM & ZeHalfFPCapabilities) {
      HalfFPValue |= PI_FP_DENORM;
    }
    if (ZE_DEVICE_FP_FLAG_INF_NAN & ZeHalfFPCapabilities) {
      HalfFPValue |= PI_FP_INF_NAN;
    }
    if (ZE_DEVICE_FP_FLAG_ROUND_TO_NEAREST & ZeHalfFPCapabilities) {
      HalfFPValue |= PI_FP_ROUND_TO_NEAREST;
    }
    if (ZE_DEVICE_FP_FLAG_ROUND_TO_ZERO & ZeHalfFPCapabilities) {
      HalfFPValue |= PI_FP_ROUND_TO_ZERO;
    }
    if (ZE_DEVICE_FP_FLAG_ROUND_TO_INF & ZeHalfFPCapabilities) {
      HalfFPValue |= PI_FP_ROUND_TO_INF;
    }
    if (ZE_DEVICE_FP_FLAG_FMA & ZeHalfFPCapabilities) {
      HalfFPValue |= PI_FP_FMA;
    }
    return ReturnValue(pi_uint64{HalfFPValue});
  }
  case PI_DEVICE_INFO_DOUBLE_FP_CONFIG: {
    uint64_t DoubleFPValue = 0;
    ze_device_fp_flags_t ZeDoubleFPCapabilities =
        ZeDeviceModuleProperties.fp64flags;
    if (ZE_DEVICE_FP_FLAG_DENORM & ZeDoubleFPCapabilities) {
      DoubleFPValue |= PI_FP_DENORM;
    }
    if (ZE_DEVICE_FP_FLAG_INF_NAN & ZeDoubleFPCapabilities) {
      DoubleFPValue |= PI_FP_INF_NAN;
    }
    if (ZE_DEVICE_FP_FLAG_ROUND_TO_NEAREST & ZeDoubleFPCapabilities) {
      DoubleFPValue |= PI_FP_ROUND_TO_NEAREST;
    }
    if (ZE_DEVICE_FP_FLAG_ROUND_TO_ZERO & ZeDoubleFPCapabilities) {
      DoubleFPValue |= PI_FP_ROUND_TO_ZERO;
    }
    if (ZE_DEVICE_FP_FLAG_ROUND_TO_INF & ZeDoubleFPCapabilities) {
      DoubleFPValue |= PI_FP_ROUND_TO_INF;
    }
    if (ZE_DEVICE_FP_FLAG_FMA & ZeDoubleFPCapabilities) {
      DoubleFPValue |= PI_FP_FMA;
    }
    return ReturnValue(pi_uint64{DoubleFPValue});
  }
  case PI_DEVICE_INFO_IMAGE2D_MAX_WIDTH:
#if INTEL_CUSTOMIZATION
    // TODO: https://gitlab.devtools.intel.com/one-api/level_zero/issues/288
#endif // INTEL_CUSTOMIZATION
    // Until Level Zero provides needed info, hardcode default minimum values
    // required by the SYCL specification.
    return ReturnValue(size_t{8192});
  case PI_DEVICE_INFO_IMAGE2D_MAX_HEIGHT:
#if INTEL_CUSTOMIZATION
    // TODO: https://gitlab.devtools.intel.com/one-api/level_zero/issues/288
#endif // INTEL_CUSTOMIZATION
    // Until Level Zero provides needed info, hardcode default minimum values
    // required by the SYCL specification.
    return ReturnValue(size_t{8192});
  case PI_DEVICE_INFO_IMAGE3D_MAX_WIDTH:
#if INTEL_CUSTOMIZATION
    // TODO: https://gitlab.devtools.intel.com/one-api/level_zero/issues/288
#endif // INTEL_CUSTOMIZATION
    // Until Level Zero provides needed info, hardcode default minimum values
    // required by the SYCL specification.
    return ReturnValue(size_t{2048});
  case PI_DEVICE_INFO_IMAGE3D_MAX_HEIGHT:
#if INTEL_CUSTOMIZATION
    // TODO: https://gitlab.devtools.intel.com/one-api/level_zero/issues/288
#endif // INTEL_CUSTOMIZATION
    // Until Level Zero provides needed info, hardcode default minimum values
    // required by the SYCL specification.
    return ReturnValue(size_t{2048});
  case PI_DEVICE_INFO_IMAGE3D_MAX_DEPTH:
#if INTEL_CUSTOMIZATION
    // TODO: https://gitlab.devtools.intel.com/one-api/level_zero/issues/288
#endif // INTEL_CUSTOMIZATION
    // Until Level Zero provides needed info, hardcode default minimum values
    // required by the SYCL specification.
    return ReturnValue(size_t{2048});
  case PI_DEVICE_INFO_IMAGE_MAX_BUFFER_SIZE:
    return ReturnValue(size_t{ZeDeviceImageProperties.maxImageBufferSize});
  case PI_DEVICE_INFO_IMAGE_MAX_ARRAY_SIZE:
    return ReturnValue(size_t{ZeDeviceImageProperties.maxImageArraySlices});
  // Handle SIMD widths.
  // TODO: can we do better than this?
#if INTEL_CUSTOMIZATION
    // TODO: https://gitlab.devtools.intel.com/one-api/level_zero/issues/239
#endif // INTEL_CUSTOMIZATION
  case PI_DEVICE_INFO_NATIVE_VECTOR_WIDTH_CHAR:
  case PI_DEVICE_INFO_PREFERRED_VECTOR_WIDTH_CHAR:
    return ReturnValue(Device->ZeDeviceProperties.physicalEUSimdWidth / 1);
  case PI_DEVICE_INFO_NATIVE_VECTOR_WIDTH_SHORT:
  case PI_DEVICE_INFO_PREFERRED_VECTOR_WIDTH_SHORT:
    return ReturnValue(Device->ZeDeviceProperties.physicalEUSimdWidth / 2);
  case PI_DEVICE_INFO_NATIVE_VECTOR_WIDTH_INT:
  case PI_DEVICE_INFO_PREFERRED_VECTOR_WIDTH_INT:
    return ReturnValue(Device->ZeDeviceProperties.physicalEUSimdWidth / 4);
  case PI_DEVICE_INFO_NATIVE_VECTOR_WIDTH_LONG:
  case PI_DEVICE_INFO_PREFERRED_VECTOR_WIDTH_LONG:
    return ReturnValue(Device->ZeDeviceProperties.physicalEUSimdWidth / 8);
  case PI_DEVICE_INFO_NATIVE_VECTOR_WIDTH_FLOAT:
  case PI_DEVICE_INFO_PREFERRED_VECTOR_WIDTH_FLOAT:
    return ReturnValue(Device->ZeDeviceProperties.physicalEUSimdWidth / 4);
  case PI_DEVICE_INFO_NATIVE_VECTOR_WIDTH_DOUBLE:
  case PI_DEVICE_INFO_PREFERRED_VECTOR_WIDTH_DOUBLE:
    return ReturnValue(Device->ZeDeviceProperties.physicalEUSimdWidth / 8);
  case PI_DEVICE_INFO_NATIVE_VECTOR_WIDTH_HALF:
  case PI_DEVICE_INFO_PREFERRED_VECTOR_WIDTH_HALF:
    return ReturnValue(Device->ZeDeviceProperties.physicalEUSimdWidth / 2);
  case PI_DEVICE_INFO_MAX_NUM_SUB_GROUPS: {
    // Max_num_sub_Groups = maxTotalGroupSize/min(set of subGroupSizes);
    uint32_t MinSubGroupSize =
        Device->ZeDeviceComputeProperties.subGroupSizes[0];
    for (uint32_t I = 1; I < Device->ZeDeviceComputeProperties.numSubGroupSizes;
         I++) {
      if (MinSubGroupSize > Device->ZeDeviceComputeProperties.subGroupSizes[I])
        MinSubGroupSize = Device->ZeDeviceComputeProperties.subGroupSizes[I];
    }
    return ReturnValue(Device->ZeDeviceComputeProperties.maxTotalGroupSize /
                       MinSubGroupSize);
  }
  case PI_DEVICE_INFO_SUB_GROUP_INDEPENDENT_FORWARD_PROGRESS: {
    // TODO: Not supported yet. Needs to be updated after support is added.
#if INTEL_CUSTOMIZATION
    // TODO: https://gitlab.devtools.intel.com/one-api/level_zero/issues/338
#endif // INTEL_CUSTOMIZATION
    return ReturnValue(pi_bool{false});
  }
  case PI_DEVICE_INFO_SUB_GROUP_SIZES_INTEL: {
    // ze_device_compute_properties.subGroupSizes is in uint32_t whereas the
    // expected return is size_t datatype. size_t can be 8 bytes of data.
    return getInfoArray<uint32_t, size_t>(
        Device->ZeDeviceComputeProperties.numSubGroupSizes, ParamValueSize,
        ParamValue, ParamValueSizeRet,
        Device->ZeDeviceComputeProperties.subGroupSizes);
  }
  case PI_DEVICE_INFO_IL_VERSION: {
    // Set to a space separated list of IL version strings of the form
    // <IL_Prefix>_<Major_version>.<Minor_version>.
    // "SPIR-V" is a required IL prefix when cl_khr_il_progam extension is
    // reported.
    uint32_t SpirvVersion = ZeDeviceModuleProperties.spirvVersionSupported;
    uint32_t SpirvVersionMajor = ZE_MAJOR_VERSION(SpirvVersion);
    uint32_t SpirvVersionMinor = ZE_MINOR_VERSION(SpirvVersion);

    char SpirvVersionString[50];
    int Len = sprintf(SpirvVersionString, "SPIR-V_%d.%d ", SpirvVersionMajor,
                      SpirvVersionMinor);
    // returned string to contain only len number of characters.
    std::string ILVersion(SpirvVersionString, Len);
    return ReturnValue(ILVersion.c_str());
  }
  case PI_DEVICE_INFO_USM_HOST_SUPPORT:
  case PI_DEVICE_INFO_USM_DEVICE_SUPPORT:
  case PI_DEVICE_INFO_USM_SINGLE_SHARED_SUPPORT:
  case PI_DEVICE_INFO_USM_CROSS_SHARED_SUPPORT:
  case PI_DEVICE_INFO_USM_SYSTEM_SHARED_SUPPORT: {
    pi_uint64 Supported = 0;
    // TODO[1.0]: how to query for USM support now?
    if (true) {
      // TODO: Use ze_memory_access_capabilities_t
      Supported = PI_USM_ACCESS | PI_USM_ATOMIC_ACCESS |
                  PI_USM_CONCURRENT_ACCESS | PI_USM_CONCURRENT_ATOMIC_ACCESS;
    }
    return ReturnValue(Supported);
  }

    // intel extensions for GPU information
  case PI_DEVICE_INFO_PCI_ADDRESS: {
    if (getenv("ZES_ENABLE_SYSMAN") == nullptr) {
      zePrint("Set SYCL_ENABLE_PCI=1 to obtain PCI data.\n");
      return PI_INVALID_VALUE;
    }
    zes_pci_properties_t ZeDevicePciProperties = {};
    ZE_CALL(zesDevicePciGetProperties(ZeDevice, &ZeDevicePciProperties));
    std::stringstream ss;
    ss << ZeDevicePciProperties.address.domain << ":"
       << ZeDevicePciProperties.address.bus << ":"
       << ZeDevicePciProperties.address.device << "."
       << ZeDevicePciProperties.address.function;
    return ReturnValue(ss.str().c_str());
  }
  case PI_DEVICE_INFO_GPU_EU_COUNT: {
    pi_uint32 count = Device->ZeDeviceProperties.numEUsPerSubslice *
                      Device->ZeDeviceProperties.numSubslicesPerSlice *
                      Device->ZeDeviceProperties.numSlices;
    return ReturnValue(pi_uint32{count});
  }
  case PI_DEVICE_INFO_GPU_EU_SIMD_WIDTH:
    return ReturnValue(
        pi_uint32{Device->ZeDeviceProperties.physicalEUSimdWidth});
  case PI_DEVICE_INFO_GPU_SLICES:
    return ReturnValue(pi_uint32{Device->ZeDeviceProperties.numSlices});
  case PI_DEVICE_INFO_GPU_SUBSLICES_PER_SLICE:
    return ReturnValue(
        pi_uint32{Device->ZeDeviceProperties.numSubslicesPerSlice});
  case PI_DEVICE_INFO_GPU_EU_COUNT_PER_SUBSLICE:
    return ReturnValue(pi_uint32{Device->ZeDeviceProperties.numEUsPerSubslice});
  case PI_DEVICE_INFO_MAX_MEM_BANDWIDTH:
    // currently not supported in level zero runtime
    return PI_INVALID_VALUE;

  default:
    zePrint("Unsupported ParamName in piGetDeviceInfo\n");
    zePrint("ParamName=%d(0x%x)\n", ParamName, ParamName);
    return PI_INVALID_VALUE;
  }

  return PI_SUCCESS;
}

pi_result piDevicePartition(pi_device Device,
                            const pi_device_partition_property *Properties,
                            pi_uint32 NumDevices, pi_device *OutDevices,
                            pi_uint32 *OutNumDevices) {
  // Other partitioning ways are not supported by Level Zero
  if (Properties[0] != PI_DEVICE_PARTITION_BY_AFFINITY_DOMAIN ||
      (Properties[1] != PI_DEVICE_AFFINITY_DOMAIN_NEXT_PARTITIONABLE &&
       Properties[1] != PI_DEVICE_AFFINITY_DOMAIN_NUMA)) {
    return PI_INVALID_VALUE;
  }

  PI_ASSERT(Device, PI_INVALID_DEVICE);

  // Get the number of subdevices/tiles available. // INTEL
  // TODO: maybe add interface to create the specified # of subdevices.
  uint32_t Count = 0;
  ZE_CALL(zeDeviceGetSubDevices(Device->ZeDevice, &Count, nullptr));

  // Check that the requested/allocated # of sub-devices is the same
  // as was reported by the above call.
  // TODO: we may want to support smaller/larger # devices too.
  if (Count != NumDevices) {
    zePrint("piDevicePartition: unsupported # of sub-devices requested\n");
    return PI_INVALID_OPERATION;
  }

  if (OutNumDevices) {
    *OutNumDevices = Count;
  }

  if (!OutDevices) {
    // If we are not given the buffer, we are done.
    return PI_SUCCESS;
  }

  try {
    auto ZeSubdevices = new ze_device_handle_t[Count];
    ZE_CALL(zeDeviceGetSubDevices(Device->ZeDevice, &Count, ZeSubdevices));

    // Wrap the Level Zero sub-devices into PI sub-devices, and write them out.
    for (uint32_t I = 0; I < Count; ++I) {
      OutDevices[I] = new _pi_device(ZeSubdevices[I], Device->Platform,
                                     true /* isSubDevice */);
      pi_result Result = OutDevices[I]->initialize();
      if (Result != PI_SUCCESS) {
        delete[] ZeSubdevices;
        return Result;
      }
    }
    delete[] ZeSubdevices;
  } catch (const std::bad_alloc &) {
    return PI_OUT_OF_HOST_MEMORY;
  } catch (...) {
    return PI_ERROR_UNKNOWN;
  }
  return PI_SUCCESS;
}

pi_result
piextDeviceSelectBinary(pi_device Device, // TODO: does this need to be context?
                        pi_device_binary *Binaries, pi_uint32 NumBinaries,
                        pi_uint32 *SelectedBinaryInd) {

  PI_ASSERT(Device, PI_INVALID_DEVICE);
  PI_ASSERT(SelectedBinaryInd, PI_INVALID_VALUE);
  PI_ASSERT(NumBinaries == 0 || Binaries, PI_INVALID_VALUE);

  // TODO: this is a bare-bones implementation for choosing a device image
  // that would be compatible with the targeted device. An AOT-compiled
  // image is preferred over SPIR-V for known devices (i.e. Intel devices)
  // The implementation makes no effort to differentiate between multiple images
  // for the given device, and simply picks the first one compatible.
  //
  // Real implementation will use the same mechanism OpenCL ICD dispatcher
  // uses. Something like:
  //   PI_VALIDATE_HANDLE_RETURN_HANDLE(ctx, PI_INVALID_CONTEXT);
  //     return context->dispatch->piextDeviceSelectIR(
  //       ctx, images, num_images, selected_image);
  // where context->dispatch is set to the dispatch table provided by PI
  // plugin for platform/device the ctx was created for.

  // Look for GEN binary, which we known can only be handled by Level-Zero now.
  const char *BinaryTarget = __SYCL_PI_DEVICE_BINARY_TARGET_SPIRV64_GEN;

  // Find the appropriate device image, fallback to spirv if not found
  constexpr pi_uint32 InvalidInd = (std::numeric_limits<pi_uint32>::max)();
  pi_uint32 Spirv = InvalidInd;

  for (pi_uint32 i = 0; i < NumBinaries; ++i) {
    if (strcmp(Binaries[i]->DeviceTargetSpec, BinaryTarget) == 0) {
      *SelectedBinaryInd = i;
      return PI_SUCCESS;
    }
    if (strcmp(Binaries[i]->DeviceTargetSpec,
               __SYCL_PI_DEVICE_BINARY_TARGET_SPIRV64) == 0)
      Spirv = i;
  }
  // Points to a spirv image, if such indeed was found
  if ((*SelectedBinaryInd = Spirv) != InvalidInd)
    return PI_SUCCESS;

  // No image can be loaded for the given device
  return PI_INVALID_BINARY;
}

pi_result piextDeviceGetNativeHandle(pi_device Device,
                                     pi_native_handle *NativeHandle) {
  PI_ASSERT(Device, PI_INVALID_DEVICE);
  PI_ASSERT(NativeHandle, PI_INVALID_VALUE);

  auto ZeDevice = pi_cast<ze_device_handle_t *>(NativeHandle);
  // Extract the Level Zero module handle from the given PI device
  *ZeDevice = Device->ZeDevice;
  return PI_SUCCESS;
}

pi_result piextDeviceCreateWithNativeHandle(pi_native_handle NativeHandle,
                                            pi_platform Platform,
                                            pi_device *Device) {
  PI_ASSERT(Device, PI_INVALID_DEVICE);
  PI_ASSERT(NativeHandle, PI_INVALID_VALUE);
  PI_ASSERT(Platform, PI_INVALID_PLATFORM);

  std::lock_guard<std::mutex> Lock(Platform->PiDevicesCacheMutex);
  pi_result Res = populateDeviceCacheIfNeeded(Platform);
  if (Res != PI_SUCCESS) {
    return Res;
  }

  auto ZeDevice = pi_cast<ze_device_handle_t>(NativeHandle);

  // The SYCL spec requires that the set of devices must remain fixed for the
  // duration of the application's execution. We assume that we found all of the
  // Level Zero devices when we initialized the device cache, so the
  // "NativeHandle" must already be in the cache. If it is not, this must not be
  // a valid Level Zero device.
  for (const std::unique_ptr<_pi_device> &CachedDevice :
       Platform->PiDevicesCache) {
    if (CachedDevice->ZeDevice == ZeDevice) {
      *Device = CachedDevice.get();
      return PI_SUCCESS;
    }
  }

  return PI_INVALID_VALUE;
}

pi_result piContextCreate(const pi_context_properties *Properties,
                          pi_uint32 NumDevices, const pi_device *Devices,
                          void (*PFnNotify)(const char *ErrInfo,
                                            const void *PrivateInfo, size_t CB,
                                            void *UserData),
                          void *UserData, pi_context *RetContext) {
  (void)Properties;
  (void)PFnNotify;
  (void)UserData;
  PI_ASSERT(Devices, PI_INVALID_DEVICE);
  PI_ASSERT(RetContext, PI_INVALID_VALUE);

  ze_context_desc_t ContextDesc = {ZE_STRUCTURE_TYPE_CONTEXT_DESC, nullptr, 0};
  ze_context_handle_t ZeContext;
  ZE_CALL(zeContextCreate((*Devices)->Platform->ZeDriver, &ContextDesc,
                          &ZeContext));
  try {
    *RetContext = new _pi_context(ZeContext, NumDevices, Devices);
    (*RetContext)->initialize();
  } catch (const std::bad_alloc &) {
    return PI_OUT_OF_HOST_MEMORY;
  } catch (...) {
    return PI_ERROR_UNKNOWN;
  }

  return PI_SUCCESS;
}

pi_result piContextGetInfo(pi_context Context, pi_context_info ParamName,
                           size_t ParamValueSize, void *ParamValue,
                           size_t *ParamValueSizeRet) {

  PI_ASSERT(Context, PI_INVALID_CONTEXT);

  ReturnHelper ReturnValue(ParamValueSize, ParamValue, ParamValueSizeRet);
  switch (ParamName) {
  case PI_CONTEXT_INFO_DEVICES:
    return getInfoArray(Context->Devices.size(), ParamValueSize, ParamValue,
                        ParamValueSizeRet, &Context->Devices[0]);
  case PI_CONTEXT_INFO_NUM_DEVICES:
    return ReturnValue(pi_uint32(Context->Devices.size()));
  case PI_CONTEXT_INFO_REFERENCE_COUNT:
    return ReturnValue(pi_uint32{Context->RefCount});
  default:
    // TODO: implement other parameters
    die("piGetContextInfo: unsuppported ParamName.");
  }

  return PI_SUCCESS;
}

// FIXME: Dummy implementation to prevent link fail
pi_result piextContextSetExtendedDeleter(pi_context Context,
                                         pi_context_extended_deleter Function,
                                         void *UserData) {
  (void)Context;
  (void)Function;
  (void)UserData;
  die("piextContextSetExtendedDeleter: not supported");
  return PI_SUCCESS;
}

pi_result piextContextGetNativeHandle(pi_context Context,
                                      pi_native_handle *NativeHandle) {
  PI_ASSERT(Context, PI_INVALID_CONTEXT);
  PI_ASSERT(NativeHandle, PI_INVALID_VALUE);

  auto ZeContext = pi_cast<ze_context_handle_t *>(NativeHandle);
  // Extract the Level Zero queue handle from the given PI queue
  *ZeContext = Context->ZeContext;
  return PI_SUCCESS;
}

pi_result piextContextCreateWithNativeHandle(pi_native_handle NativeHandle,
                                             pi_uint32 NumDevices,
                                             const pi_device *Devices,
                                             pi_context *RetContext) {
  PI_ASSERT(NativeHandle, PI_INVALID_VALUE);
  PI_ASSERT(Devices, PI_INVALID_DEVICE);
  PI_ASSERT(RetContext, PI_INVALID_VALUE);
  PI_ASSERT(NumDevices, PI_INVALID_VALUE);

  try {
    *RetContext = new _pi_context(pi_cast<ze_context_handle_t>(NativeHandle),
                                  NumDevices, Devices);
    (*RetContext)->initialize();
  } catch (const std::bad_alloc &) {
    return PI_OUT_OF_HOST_MEMORY;
  } catch (...) {
    return PI_ERROR_UNKNOWN;
  }

  return PI_SUCCESS;
}

pi_result piContextRetain(pi_context Context) {

  PI_ASSERT(Context, PI_INVALID_CONTEXT);

  ++(Context->RefCount);
  return PI_SUCCESS;
}

pi_result piContextRelease(pi_context Context) {

  PI_ASSERT(Context, PI_INVALID_CONTEXT);

  if (--(Context->RefCount) == 0) {
    auto ZeContext = Context->ZeContext;

    // Clean up any live memory associated with Context
    pi_result Result = Context->finalize();

    // We must delete Context first and then destroy zeContext because
    // Context deallocation requires ZeContext in some member deallocation of
    // pi_context.
    delete Context;

    // Destruction of some members of pi_context uses L0 context
    // and therefore it must be valid at that point.
    // Technically it should be placed to the destructor of pi_context
    // but this makes API error handling more complex.
    ZE_CALL(zeContextDestroy(ZeContext));

    return Result;
  }
  return PI_SUCCESS;
}

pi_result piQueueCreate(pi_context Context, pi_device Device,
                        pi_queue_properties Properties, pi_queue *Queue) {

  // Check that unexpected bits are not set.
  PI_ASSERT(!(Properties & ~(PI_QUEUE_OUT_OF_ORDER_EXEC_MODE_ENABLE |
                             PI_QUEUE_PROFILING_ENABLE | PI_QUEUE_ON_DEVICE |
                             PI_QUEUE_ON_DEVICE_DEFAULT)),
            PI_INVALID_VALUE);

  ze_device_handle_t ZeDevice;
  ze_command_queue_handle_t ZeCommandQueue;

  PI_ASSERT(Context, PI_INVALID_CONTEXT);

  if (std::find(Context->Devices.begin(), Context->Devices.end(), Device) ==
      Context->Devices.end()) {
    return PI_INVALID_DEVICE;
  }

  PI_ASSERT(Device, PI_INVALID_DEVICE);

  ZeDevice = Device->ZeDevice;
  ze_command_queue_desc_t ZeCommandQueueDesc = {};
  ZeCommandQueueDesc.ordinal = Device->ZeComputeQueueGroupIndex;
  ZeCommandQueueDesc.index = 0;
  ZeCommandQueueDesc.mode = ZE_COMMAND_QUEUE_MODE_ASYNCHRONOUS;

  ZE_CALL(
      zeCommandQueueCreate(Context->ZeContext, ZeDevice,
                           &ZeCommandQueueDesc, // TODO: translate properties
                           &ZeCommandQueue));

  PI_ASSERT(Queue, PI_INVALID_QUEUE);

  try {
    *Queue =
        new _pi_queue(ZeCommandQueue, Context, Device, ZeCommandListBatchSize);
  } catch (const std::bad_alloc &) {
    return PI_OUT_OF_HOST_MEMORY;
  } catch (...) {
    return PI_ERROR_UNKNOWN;
  }
  return PI_SUCCESS;
}

pi_result piQueueGetInfo(pi_queue Queue, pi_queue_info ParamName,
                         size_t ParamValueSize, void *ParamValue,
                         size_t *ParamValueSizeRet) {

  PI_ASSERT(Queue, PI_INVALID_QUEUE);

  ReturnHelper ReturnValue(ParamValueSize, ParamValue, ParamValueSizeRet);
  // TODO: consider support for queue properties and size
  switch (ParamName) {
  case PI_QUEUE_INFO_CONTEXT:
    return ReturnValue(Queue->Context);
  case PI_QUEUE_INFO_DEVICE:
    return ReturnValue(Queue->Device);
  case PI_QUEUE_INFO_REFERENCE_COUNT:
    return ReturnValue(pi_uint32{Queue->RefCount});
  case PI_QUEUE_INFO_PROPERTIES:
    die("PI_QUEUE_INFO_PROPERTIES in piQueueGetInfo not implemented\n");
    break;
  case PI_QUEUE_INFO_SIZE:
    die("PI_QUEUE_INFO_SIZE in piQueueGetInfo not implemented\n");
    break;
  case PI_QUEUE_INFO_DEVICE_DEFAULT:
    die("PI_QUEUE_INFO_DEVICE_DEFAULT in piQueueGetInfo not implemented\n");
    break;
  default:
    zePrint("Unsupported ParamName in piQueueGetInfo: ParamName=%d(0x%x)\n",
            ParamName, ParamName);
    return PI_INVALID_VALUE;
  }

  return PI_SUCCESS;
}

pi_result piQueueRetain(pi_queue Queue) {
  // Lock automatically releases when this goes out of scope.
  std::lock_guard<std::mutex> lock(Queue->PiQueueMutex);

  piQueueRetainNoLock(Queue);
  return PI_SUCCESS;
}

pi_result piQueueRelease(pi_queue Queue) {
  PI_ASSERT(Queue, PI_INVALID_QUEUE);
  // We need to use a bool variable here to check the condition that
  // RefCount becomes zero atomically with PiQueueMutex lock.
  // Then, we can release the lock before we remove the Queue below.
  bool RefCountZero = false;
  {
    std::lock_guard<std::mutex> Lock(Queue->PiQueueMutex);
    Queue->RefCount--;
    if (Queue->RefCount == 0)
      RefCountZero = true;

    if (RefCountZero) {
      // It is possible to get to here and still have an open command list
      // if no wait or finish ever occurred for this queue.  But still need
      // // TODO: o make sure commands get executed.
      if (auto Res = Queue->executeOpenCommandList())
        return Res;

      // Destroy all the fences created associated with this queue.
      for (const auto &MapEntry : Queue->ZeCommandListFenceMap) {
        ZE_CALL(zeFenceDestroy(MapEntry.second));
      }
      Queue->ZeCommandListFenceMap.clear();
      ZE_CALL(zeCommandQueueDestroy(Queue->ZeCommandQueue));
      Queue->ZeCommandQueue = nullptr;

      zePrint("piQueueRelease NumTimesClosedFull %d, NumTimesClosedEarly %d\n",
              Queue->NumTimesClosedFull, Queue->NumTimesClosedEarly);
    }
  }

  if (RefCountZero)
    delete Queue;
  return PI_SUCCESS;
}

pi_result piQueueFinish(pi_queue Queue) {
  // Wait until command lists attached to the command queue are executed.
  PI_ASSERT(Queue, PI_INVALID_QUEUE);

  // Lock automatically releases when this goes out of scope.
  std::lock_guard<std::mutex> lock(Queue->PiQueueMutex);

  // execute any command list that may still be open.
  if (auto Res = Queue->executeOpenCommandList())
    return Res;

  ZE_CALL(zeCommandQueueSynchronize(Queue->ZeCommandQueue, UINT32_MAX));
  return PI_SUCCESS;
}

pi_result piextQueueGetNativeHandle(pi_queue Queue,
                                    pi_native_handle *NativeHandle) {
  PI_ASSERT(Queue, PI_INVALID_QUEUE);
  PI_ASSERT(NativeHandle, PI_INVALID_VALUE);

  // Lock automatically releases when this goes out of scope.
  std::lock_guard<std::mutex> lock(Queue->PiQueueMutex);

  auto ZeQueue = pi_cast<ze_command_queue_handle_t *>(NativeHandle);
  // Extract the Level Zero queue handle from the given PI queue
  *ZeQueue = Queue->ZeCommandQueue;
  return PI_SUCCESS;
}

pi_result piextQueueCreateWithNativeHandle(pi_native_handle NativeHandle,
                                           pi_context Context,
                                           pi_queue *Queue) {
  PI_ASSERT(Context, PI_INVALID_CONTEXT);
  PI_ASSERT(NativeHandle, PI_INVALID_VALUE);
  PI_ASSERT(Queue, PI_INVALID_QUEUE);

  auto ZeQueue = pi_cast<ze_command_queue_handle_t>(NativeHandle);

  // Attach the queue to the "0" device.
  // TODO: see if we need to let user choose the device.
  pi_device Device = Context->Devices[0];
  *Queue = new _pi_queue(ZeQueue, Context, Device, ZeCommandListBatchSize);
  return PI_SUCCESS;
}

pi_result piMemBufferCreate(pi_context Context, pi_mem_flags Flags, size_t Size,
                            void *HostPtr, pi_mem *RetMem,
                            const pi_mem_properties *properties) {

  // TODO: implement read-only, write-only
  if ((Flags & PI_MEM_FLAGS_ACCESS_RW) == 0) {
    die("piMemBufferCreate: Level-Zero implements only read-write buffer,"
        "no read-only or write-only yet.");
  }
  PI_ASSERT(Context, PI_INVALID_CONTEXT);
  PI_ASSERT(RetMem, PI_INVALID_VALUE);

  if (properties != nullptr) {
    die("piMemBufferCreate: no mem properties goes to Level-Zero RT yet");
  }

  void *Ptr;
  ze_device_handle_t ZeDevice = Context->Devices[0]->ZeDevice;

  // We treat integrated devices (physical memory shared with the CPU)
  // differently from discrete devices (those with distinct memories).
  // For integrated devices, allocating the buffer in host shared memory
  // enables automatic access from the device, and makes copying
  // unnecessary in the map/unmap operations. This improves performance.
  bool DeviceIsIntegrated = Context->Devices.size() == 1 &&
                            Context->Devices[0]->ZeDeviceProperties.flags &
                                ZE_DEVICE_PROPERTY_FLAG_INTEGRATED;

  // Having PI_MEM_FLAGS_HOST_PTR_ALLOC for buffer requires allocation of
  // pinned host memory which then becomes automatically accessible from
  // discrete devices through PCI. This property ensures that the memory
  // map/unmap operations are free of cost and the buffer is optimized for
  // frequent accesses from the host giving improved performance.
  // see:
  // https://github.com/intel/llvm/blob/sycl/sycl/doc/extensions/UsePinnedMemoryProperty/UsePinnedMemoryPropery.adoc
  bool AllocHostPtr = Flags & PI_MEM_FLAGS_HOST_PTR_ALLOC;

  if (AllocHostPtr) {
    PI_ASSERT(HostPtr == nullptr, PI_INVALID_VALUE);
  }

  if (AllocHostPtr || DeviceIsIntegrated) {
    ze_host_mem_alloc_desc_t ZeDesc = {};
    ZeDesc.flags = 0;

    ZE_CALL(zeMemAllocHost(Context->ZeContext, &ZeDesc, Size, 1, &Ptr));

  } else {
    ze_device_mem_alloc_desc_t ZeDesc = {};
    ZeDesc.flags = 0;
    ZeDesc.ordinal = 0;

    ZE_CALL(
        zeMemAllocDevice(Context->ZeContext, &ZeDesc, Size, 1, ZeDevice, &Ptr));
  }

  if (HostPtr) {
    if ((Flags & PI_MEM_FLAGS_HOST_PTR_USE) != 0 ||
        (Flags & PI_MEM_FLAGS_HOST_PTR_COPY) != 0) {
      // Initialize the buffer with user data
      if (DeviceIsIntegrated) {
        // Do a host to host copy
        memcpy(Ptr, HostPtr, Size);
      } else {

        // Initialize the buffer synchronously with immediate offload
        ZE_CALL(zeCommandListAppendMemoryCopy(Context->ZeCommandListInit, Ptr,
                                              HostPtr, Size, nullptr, 0,
                                              nullptr));
      }
    } else if (Flags == 0 || (Flags == PI_MEM_FLAGS_ACCESS_RW)) {
      // Nothing more to do.
    } else {
      die("piMemBufferCreate: not implemented");
    }
  }

  auto HostPtrOrNull =
      (Flags & PI_MEM_FLAGS_HOST_PTR_USE) ? pi_cast<char *>(HostPtr) : nullptr;
  try {
    *RetMem = new _pi_buffer(
        Context, pi_cast<char *>(Ptr) /* Level Zero Memory Handle */,
        HostPtrOrNull, nullptr, 0, 0,
        AllocHostPtr || DeviceIsIntegrated /* allocation in host memory */);
  } catch (const std::bad_alloc &) {
    return PI_OUT_OF_HOST_MEMORY;
  } catch (...) {
    return PI_ERROR_UNKNOWN;
  }

  return PI_SUCCESS;
}

pi_result piMemGetInfo(pi_mem Mem,
                       cl_mem_info ParamName, // TODO: untie from OpenCL
                       size_t ParamValueSize, void *ParamValue,
                       size_t *ParamValueSizeRet) {
  (void)Mem;
  (void)ParamName;
  (void)ParamValueSize;
  (void)ParamValue;
  (void)ParamValueSizeRet;
  die("piMemGetInfo: not implemented");
  return {};
}

pi_result piMemRetain(pi_mem Mem) {
  PI_ASSERT(Mem, PI_INVALID_MEM_OBJECT);

  ++(Mem->RefCount);
  return PI_SUCCESS;
}

pi_result piMemRelease(pi_mem Mem) {
  PI_ASSERT(Mem, PI_INVALID_MEM_OBJECT);

  if (--(Mem->RefCount) == 0) {
    if (Mem->isImage()) {
      ZE_CALL(zeImageDestroy(pi_cast<ze_image_handle_t>(Mem->getZeHandle())));
    } else {
      auto Buf = static_cast<_pi_buffer *>(Mem);
      if (!Buf->isSubBuffer()) {
        ZE_CALL(zeMemFree(Mem->Context->ZeContext, Mem->getZeHandle()));
      }
    }
    delete Mem;
  }
  return PI_SUCCESS;
}

pi_result piMemImageCreate(pi_context Context, pi_mem_flags Flags,
                           const pi_image_format *ImageFormat,
                           const pi_image_desc *ImageDesc, void *HostPtr,
                           pi_mem *RetImage) {

  // TODO: implement read-only, write-only
  if ((Flags & PI_MEM_FLAGS_ACCESS_RW) == 0) {
    die("piMemImageCreate: Level-Zero implements only read-write buffer,"
        "no read-only or write-only yet.");
  }
  PI_ASSERT(Context, PI_INVALID_CONTEXT);
  PI_ASSERT(RetImage, PI_INVALID_VALUE);
  PI_ASSERT(ImageFormat, PI_INVALID_IMAGE_FORMAT_DESCRIPTOR);

  ze_image_format_type_t ZeImageFormatType;
  size_t ZeImageFormatTypeSize;
  switch (ImageFormat->image_channel_data_type) {
  case CL_FLOAT:
    ZeImageFormatType = ZE_IMAGE_FORMAT_TYPE_FLOAT;
    ZeImageFormatTypeSize = 32;
    break;
  case CL_HALF_FLOAT:
    ZeImageFormatType = ZE_IMAGE_FORMAT_TYPE_FLOAT;
    ZeImageFormatTypeSize = 16;
    break;
  case CL_UNSIGNED_INT32:
    ZeImageFormatType = ZE_IMAGE_FORMAT_TYPE_UINT;
    ZeImageFormatTypeSize = 32;
    break;
  case CL_UNSIGNED_INT16:
    ZeImageFormatType = ZE_IMAGE_FORMAT_TYPE_UINT;
    ZeImageFormatTypeSize = 16;
    break;
  case CL_UNSIGNED_INT8:
    ZeImageFormatType = ZE_IMAGE_FORMAT_TYPE_UINT;
    ZeImageFormatTypeSize = 8;
    break;
  case CL_UNORM_INT16:
    ZeImageFormatType = ZE_IMAGE_FORMAT_TYPE_UNORM;
    ZeImageFormatTypeSize = 16;
    break;
  case CL_UNORM_INT8:
    ZeImageFormatType = ZE_IMAGE_FORMAT_TYPE_UNORM;
    ZeImageFormatTypeSize = 8;
    break;
  case CL_SIGNED_INT32:
    ZeImageFormatType = ZE_IMAGE_FORMAT_TYPE_SINT;
    ZeImageFormatTypeSize = 32;
    break;
  case CL_SIGNED_INT16:
    ZeImageFormatType = ZE_IMAGE_FORMAT_TYPE_SINT;
    ZeImageFormatTypeSize = 16;
    break;
  case CL_SIGNED_INT8:
    ZeImageFormatType = ZE_IMAGE_FORMAT_TYPE_SINT;
    ZeImageFormatTypeSize = 8;
    break;
  case CL_SNORM_INT16:
    ZeImageFormatType = ZE_IMAGE_FORMAT_TYPE_SNORM;
    ZeImageFormatTypeSize = 16;
    break;
  case CL_SNORM_INT8:
    ZeImageFormatType = ZE_IMAGE_FORMAT_TYPE_SNORM;
    ZeImageFormatTypeSize = 8;
    break;
  default:
    zePrint("piMemImageCreate: unsupported image data type: data type = %d\n",
            ImageFormat->image_channel_data_type);
    return PI_INVALID_VALUE;
  }

  // TODO: populate the layout mapping
  ze_image_format_layout_t ZeImageFormatLayout;
  switch (ImageFormat->image_channel_order) {
  case CL_RGBA:
    switch (ZeImageFormatTypeSize) {
    case 8:
      ZeImageFormatLayout = ZE_IMAGE_FORMAT_LAYOUT_8_8_8_8;
      break;
    case 16:
      ZeImageFormatLayout = ZE_IMAGE_FORMAT_LAYOUT_16_16_16_16;
      break;
    case 32:
      ZeImageFormatLayout = ZE_IMAGE_FORMAT_LAYOUT_32_32_32_32;
      break;
    default:
      zePrint("piMemImageCreate: unexpected data type Size\n");
      return PI_INVALID_VALUE;
    }
    break;
  default:
    zePrint("format layout = %d\n", ImageFormat->image_channel_order);
    die("piMemImageCreate: unsupported image format layout\n");
    break;
  }

  ze_image_format_t ZeFormatDesc = {
      ZeImageFormatLayout, ZeImageFormatType,
      // TODO: are swizzles deducted from image_format->image_channel_order?
      ZE_IMAGE_FORMAT_SWIZZLE_R, ZE_IMAGE_FORMAT_SWIZZLE_G,
      ZE_IMAGE_FORMAT_SWIZZLE_B, ZE_IMAGE_FORMAT_SWIZZLE_A};

  ze_image_type_t ZeImageType;
  switch (ImageDesc->image_type) {
  case PI_MEM_TYPE_IMAGE1D:
    ZeImageType = ZE_IMAGE_TYPE_1D;
    break;
  case PI_MEM_TYPE_IMAGE2D:
    ZeImageType = ZE_IMAGE_TYPE_2D;
    break;
  case PI_MEM_TYPE_IMAGE3D:
    ZeImageType = ZE_IMAGE_TYPE_3D;
    break;
  case PI_MEM_TYPE_IMAGE1D_ARRAY:
    ZeImageType = ZE_IMAGE_TYPE_1DARRAY;
    break;
  case PI_MEM_TYPE_IMAGE2D_ARRAY:
    ZeImageType = ZE_IMAGE_TYPE_2DARRAY;
    break;
  default:
    zePrint("piMemImageCreate: unsupported image type\n");
    return PI_INVALID_VALUE;
  }

  ze_image_desc_t ZeImageDesc = {};
  ZeImageDesc.arraylevels = ZeImageDesc.flags = 0;
  ZeImageDesc.type = ZeImageType;
  ZeImageDesc.format = ZeFormatDesc;
  ZeImageDesc.width = pi_cast<uint32_t>(ImageDesc->image_width);
  ZeImageDesc.height = pi_cast<uint32_t>(ImageDesc->image_height);
  ZeImageDesc.depth = pi_cast<uint32_t>(ImageDesc->image_depth);
  ZeImageDesc.arraylevels = pi_cast<uint32_t>(ImageDesc->image_array_size);
  ZeImageDesc.miplevels = ImageDesc->num_mip_levels;

  // Have the "0" device in context to own the image. Rely on Level-Zero
  // drivers to perform migration as necessary for sharing it across multiple
  // devices in the context.
  //
  // TODO: figure out if we instead need explicit copying for acessing
  // the image from other devices in the context.
  //
  pi_device Device = Context->Devices[0];
  ze_image_handle_t ZeHImage;
  ZE_CALL(zeImageCreate(Context->ZeContext, Device->ZeDevice, &ZeImageDesc,
                        &ZeHImage));

  auto HostPtrOrNull =
      (Flags & PI_MEM_FLAGS_HOST_PTR_USE) ? pi_cast<char *>(HostPtr) : nullptr;

  try {
    auto ZePIImage = new _pi_image(Context, ZeHImage, HostPtrOrNull);

#ifndef NDEBUG
    ZePIImage->ZeImageDesc = ZeImageDesc;
#endif // !NDEBUG

    if ((Flags & PI_MEM_FLAGS_HOST_PTR_USE) != 0 ||
        (Flags & PI_MEM_FLAGS_HOST_PTR_COPY) != 0) {
      // Initialize image synchronously with immediate offload
      ZE_CALL(zeCommandListAppendImageCopyFromMemory(Context->ZeCommandListInit,
                                                     ZeHImage, HostPtr, nullptr,
                                                     nullptr, 0, nullptr));
    }

    *RetImage = ZePIImage;
  } catch (const std::bad_alloc &) {
    return PI_OUT_OF_HOST_MEMORY;
  } catch (...) {
    return PI_ERROR_UNKNOWN;
  }
  return PI_SUCCESS;
}

pi_result piextMemGetNativeHandle(pi_mem Mem, pi_native_handle *NativeHandle) {
  (void)Mem;
  (void)NativeHandle;
  die("piextMemGetNativeHandle: not supported");
  return PI_SUCCESS;
}

pi_result piextMemCreateWithNativeHandle(pi_native_handle NativeHandle,
                                         pi_mem *Mem) {
  (void)NativeHandle;
  (void)Mem;
  die("piextMemCreateWithNativeHandle: not supported");
  return PI_SUCCESS;
}

pi_result piProgramCreate(pi_context Context, const void *ILBytes,
                          size_t Length, pi_program *Program) {

  PI_ASSERT(Context, PI_INVALID_CONTEXT);
  PI_ASSERT(ILBytes && Length, PI_INVALID_VALUE);
  PI_ASSERT(Program, PI_INVALID_PROGRAM);

  // NOTE: the Level Zero module creation is also building the program, so we
  // are deferring it until the program is ready to be built in piProgramBuild
  // and piProgramCompile. Also it is only then we know the build options.

  try {
    *Program = new _pi_program(Context, ILBytes, Length, _pi_program::IL);
  } catch (const std::bad_alloc &) {
    return PI_OUT_OF_HOST_MEMORY;
  } catch (...) {
    return PI_ERROR_UNKNOWN;
  }
  return PI_SUCCESS;
}

pi_result piProgramCreateWithBinary(pi_context Context, pi_uint32 NumDevices,
                                    const pi_device *DeviceList,
                                    const size_t *Lengths,
                                    const unsigned char **Binaries,
                                    pi_int32 *BinaryStatus,
                                    pi_program *Program) {

  PI_ASSERT(Context, PI_INVALID_CONTEXT);
  PI_ASSERT(DeviceList && NumDevices, PI_INVALID_VALUE);
  PI_ASSERT(Binaries && Lengths, PI_INVALID_VALUE);
  PI_ASSERT(Program, PI_INVALID_PROGRAM);

  // For now we support only one device.
  if (NumDevices != 1)
    die("piProgramCreateWithBinary: level_zero supports only one device.");
  if (!Binaries[0] || !Lengths[0]) {
    if (BinaryStatus)
      *BinaryStatus = PI_INVALID_VALUE;
    return PI_INVALID_VALUE;
  }
  if (DeviceList[0] != Context->Devices[0])
    return PI_INVALID_DEVICE;

  size_t Length = Lengths[0];
  auto Binary = Binaries[0];

  // In OpenCL, clCreateProgramWithBinary() can be used to load any of the
  // following: "program executable", "compiled program", or "library of
  // compiled programs".  In addition, the loaded program can be either
  // IL (SPIR-v) or native device code.  For now, we assume that
  // piProgramCreateWithBinary() is only used to load a "program executable"
  // as native device code.
  // If we wanted to support all the same cases as OpenCL, we would need to
  // somehow examine the binary image to distinguish the cases.  Alternatively,
  // we could change the PI interface and have the caller pass additional
  // information to distinguish the cases.

  try {
    *Program = new _pi_program(Context, Binary, Length, _pi_program::Native);
  } catch (const std::bad_alloc &) {
    return PI_OUT_OF_HOST_MEMORY;
  } catch (...) {
    return PI_ERROR_UNKNOWN;
  }

  if (BinaryStatus)
    *BinaryStatus = PI_SUCCESS;
  return PI_SUCCESS;
}

pi_result piclProgramCreateWithSource(pi_context Context, pi_uint32 Count,
                                      const char **Strings,
                                      const size_t *Lengths,
                                      pi_program *RetProgram) {

  (void)Context;
  (void)Count;
  (void)Strings;
  (void)Lengths;
  (void)RetProgram;
  zePrint("piclProgramCreateWithSource: not supported in Level Zero\n");
  return PI_INVALID_OPERATION;
}

pi_result piProgramGetInfo(pi_program Program, pi_program_info ParamName,
                           size_t ParamValueSize, void *ParamValue,
                           size_t *ParamValueSizeRet) {

  PI_ASSERT(Program, PI_INVALID_PROGRAM);

  ReturnHelper ReturnValue(ParamValueSize, ParamValue, ParamValueSizeRet);
  switch (ParamName) {
  case PI_PROGRAM_INFO_REFERENCE_COUNT:
    return ReturnValue(pi_uint32{Program->RefCount});
  case PI_PROGRAM_INFO_NUM_DEVICES:
    // TODO: return true number of devices this program exists for.
    return ReturnValue(pi_uint32{1});
  case PI_PROGRAM_INFO_DEVICES:
    // TODO: return all devices this program exists for.
    return ReturnValue(Program->Context->Devices[0]);
  case PI_PROGRAM_INFO_BINARY_SIZES: {
    size_t SzBinary;
    if (Program->State == _pi_program::IL ||
        Program->State == _pi_program::Native) {
      SzBinary = Program->CodeLength;
    } else {
      PI_ASSERT(Program->State == _pi_program::Object ||
                    Program->State == _pi_program::Exe ||
                    Program->State == _pi_program::LinkedExe,
                PI_INVALID_OPERATION);

      // If the program is in LinkedExe state it may contain several modules.
      // We cannot handle this case because each module's contents is in its
      // own address range, discontiguous from the others.  The
      // PI_PROGRAM_INFO_BINARY_SIZES API assume the entire linked program is
      // one contiguous region, which is not the case for LinkedExe program
      // in Level Zero.  Therefore, this API is unimplemented when the Program
      // has more than one module.
      _pi_program::ModuleIterator ModIt(Program);

      PI_ASSERT(!ModIt.Done(), PI_INVALID_VALUE);

      if (ModIt.Count() > 1) {
        die("piProgramGetInfo: PI_PROGRAM_INFO_BINARY_SIZES not implemented "
            "for linked programs");
      }
      ZE_CALL(zeModuleGetNativeBinary(*ModIt, &SzBinary, nullptr));
    }
    // This is an array of 1 element, initialized as if it were scalar.
    return ReturnValue(size_t{SzBinary});
  }
  case PI_PROGRAM_INFO_BINARIES: {
    // The caller sets "ParamValue" to an array of pointers, one for each
    // device.  Since Level Zero supports only one device, there is only one
    // pointer.  If the pointer is NULL, we don't do anything.  Otherwise, we
    // copy the program's binary image to the buffer at that pointer.
    uint8_t **PBinary = pi_cast<uint8_t **>(ParamValue);
    if (!PBinary[0])
      break;
    if (Program->State == _pi_program::IL ||
        Program->State == _pi_program::Native) {
      std::memcpy(PBinary[0], Program->Code.get(), Program->CodeLength);
    } else {
      PI_ASSERT(Program->State == _pi_program::Object ||
                    Program->State == _pi_program::Exe ||
                    Program->State == _pi_program::LinkedExe,
                PI_INVALID_OPERATION);

      _pi_program::ModuleIterator ModIt(Program);

      PI_ASSERT(!ModIt.Done(), PI_INVALID_VALUE);

      if (ModIt.Count() > 1) {
        die("piProgramGetInfo: PI_PROGRAM_INFO_BINARIES not implemented for "
            "linked programs");
      }
      size_t SzBinary = 0;
      ZE_CALL(zeModuleGetNativeBinary(*ModIt, &SzBinary, PBinary[0]));
    }
    break;
  }
  case PI_PROGRAM_INFO_NUM_KERNELS: {
    uint32_t NumKernels;
    if (Program->State == _pi_program::IL ||
        Program->State == _pi_program::Native ||
        Program->State == _pi_program::Object) {
      return PI_INVALID_PROGRAM_EXECUTABLE;
    } else {
      PI_ASSERT(Program->State == _pi_program::Exe ||
                    Program->State == _pi_program::LinkedExe,
                PI_INVALID_OPERATION);

      NumKernels = 0;
      _pi_program::ModuleIterator ModIt(Program);
      while (!ModIt.Done()) {
        uint32_t Num;
        ZE_CALL(zeModuleGetKernelNames(*ModIt, &Num, nullptr));
        NumKernels += Num;
        ModIt++;
      }
    }
    return ReturnValue(size_t{NumKernels});
  }
  case PI_PROGRAM_INFO_KERNEL_NAMES:
    try {
      std::string PINames{""};
      if (Program->State == _pi_program::IL ||
          Program->State == _pi_program::Native ||
          Program->State == _pi_program::Object) {
        return PI_INVALID_PROGRAM_EXECUTABLE;
      } else {
        PI_ASSERT(Program->State == _pi_program::Exe ||
                      Program->State == _pi_program::LinkedExe,
                  PI_INVALID_PROGRAM_EXECUTABLE);

        bool First = true;
        _pi_program::ModuleIterator ModIt(Program);
        while (!ModIt.Done()) {
          uint32_t Count = 0;
          ZE_CALL(zeModuleGetKernelNames(*ModIt, &Count, nullptr));
          std::unique_ptr<const char *[]> PNames(new const char *[Count]);
          ZE_CALL(zeModuleGetKernelNames(*ModIt, &Count, PNames.get()));
          for (uint32_t I = 0; I < Count; ++I) {
            PINames += (!First ? ";" : "");
            PINames += PNames[I];
            First = false;
          }
          ModIt++;
        }
      }
      return ReturnValue(PINames.c_str());
    } catch (const std::bad_alloc &) {
      return PI_OUT_OF_HOST_MEMORY;
    } catch (...) {
      return PI_ERROR_UNKNOWN;
    }
  default:
    die("piProgramGetInfo: not implemented");
  }

  return PI_SUCCESS;
}

pi_result piProgramLink(pi_context Context, pi_uint32 NumDevices,
                        const pi_device *DeviceList, const char *Options,
                        pi_uint32 NumInputPrograms,
                        const pi_program *InputPrograms,
                        void (*PFnNotify)(pi_program Program, void *UserData),
                        void *UserData, pi_program *RetProgram) {
  (void)Options;

  // We only support one device with Level Zero currently.
  pi_device Device = Context->Devices[0];
  if (NumDevices != 1)
    die("piProgramLink: level_zero supports only one device.");

  PI_ASSERT(DeviceList && DeviceList[0] == Device, PI_INVALID_DEVICE);
  PI_ASSERT(!PFnNotify && !UserData, PI_INVALID_VALUE);

  // Validate input parameters.
  if (NumInputPrograms == 0 || InputPrograms == nullptr)
    return PI_INVALID_VALUE;
  for (pi_uint32 I = 0; I < NumInputPrograms; I++) {
    if (InputPrograms[I]->State != _pi_program::Object) {
      return PI_INVALID_OPERATION;
    }
    PI_ASSERT(InputPrograms[I]->ZeModule, PI_INVALID_VALUE);
  }

  // Linking modules on Level Zero is different from OpenCL.  With Level Zero,
  // each input object module already has native code loaded onto the device.
  // Linking two modules together causes the importing module to be changed
  // such that its native code points to an address in the exporting module.
  // As a result, a module that imports symbols can only be linked into one
  // executable at a time.  By contrast, modules that export symbols are not
  // changed, so they can be safely linked into multiple executables
  // simultaneously.
  //
  // Level Zero linking also differs from OpenCL because a link operation does
  // not create a new module that represents the linked executable.  Instead,
  // we must keep track of all the input modules and refer to the entire list
  // whenever we want to know something about the executable.

  // This vector hold the Level Zero modules that we will actually link
  // together.  This may be different from "InputPrograms" because some of
  // those modules may import symbols and already be linked into other
  // executables.  In such a case, we must make a copy of the module before we
  // can link it again.
  std::vector<_pi_program::LinkedReleaser> Inputs;
  try {
    Inputs.reserve(NumInputPrograms);

    // We do several things in this loop.
    //
    // 1. We identify any modules that need to be copied because they import
    //    symbols and are already linked into some other program.
    // 2. For any module that does not need to be copied, we bump its reference
    //    count because we will hold a reference to it.
    // 3. We create a vector of Level Zero modules, which we can pass to the
    //    zeModuleDynamicLink() API.
    std::vector<ze_module_handle_t> ZeHandles;
    ZeHandles.reserve(NumInputPrograms);
    for (pi_uint32 I = 0; I < NumInputPrograms; I++) {
      pi_program Input = InputPrograms[I];
      if (Input->HasImports) {
        std::unique_lock<std::mutex> Guard(Input->MutexHasImportsAndIsLinked);
        if (!Input->HasImportsAndIsLinked) {
          // This module imports symbols, but it isn't currently linked with
          // any other module.  Grab the flag to indicate that it is now
          // linked.
          PI_CALL(piProgramRetain(Input));
          Input->HasImportsAndIsLinked = true;
        } else {
          // This module imports symbols and is also linked with another module
          // already, so it needs to be copied.  We expect this to be quite
          // rare since linking is mostly used to link against libraries which
          // only export symbols.
          Guard.unlock();
          ze_module_handle_t ZeModule;
          pi_result res = copyModule(Context->ZeContext, Device->ZeDevice,
                                     Input->ZeModule, &ZeModule);
          if (res != PI_SUCCESS) {
            return res;
          }
          Input = new _pi_program(Input->Context, ZeModule, _pi_program::Object,
                                  Input->HasImports);
          Input->HasImportsAndIsLinked = true;
        }
      } else {
        PI_CALL(piProgramRetain(Input));
      }
      Inputs.emplace_back(Input);
      ZeHandles.push_back(Input->ZeModule);
    }

    // Link all the modules together.
    ze_module_build_log_handle_t ZeBuildLog;
    ze_result_t ZeResult = ZE_CALL_NOCHECK(zeModuleDynamicLinkMock(
        ZeHandles.size(), ZeHandles.data(), &ZeBuildLog));

    // Construct a new program object to represent the linked executable.  This
    // new object holds a reference to all the input programs.  Note that we
    // create this program object even if the link fails with "link failure"
    // because we need the new program object to hold the buid log (which has
    // the description of the failure).
    if (ZeResult == ZE_RESULT_SUCCESS ||
        ZeResult == ZE_RESULT_ERROR_MODULE_LINK_FAILURE) {
      *RetProgram = new _pi_program(Context, std::move(Inputs), ZeBuildLog);
    }
    if (ZeResult != ZE_RESULT_SUCCESS)
      return mapError(ZeResult);
  } catch (const std::bad_alloc &) {
    return PI_OUT_OF_HOST_MEMORY;
  } catch (...) {
    return PI_ERROR_UNKNOWN;
  }
  return PI_SUCCESS;
}

pi_result piProgramCompile(
    pi_program Program, pi_uint32 NumDevices, const pi_device *DeviceList,
    const char *Options, pi_uint32 NumInputHeaders,
    const pi_program *InputHeaders, const char **HeaderIncludeNames,
    void (*PFnNotify)(pi_program Program, void *UserData), void *UserData) {
  (void)NumInputHeaders;
  (void)InputHeaders;
  (void)HeaderIncludeNames;

  // The OpenCL spec says this should return CL_INVALID_PROGRAM, but there is
  // no corresponding PI error code.
  if (!Program)
    return PI_INVALID_OPERATION;

  // It's only valid to compile a program created from IL (we don't support
  // programs created from source code).
  //
  // The OpenCL spec says that the header parameters are ignored when compiling
  // IL programs, so we don't validate them.
  if (Program->State != _pi_program::IL)
    return PI_INVALID_OPERATION;

  // These aren't supported.
  PI_ASSERT(!PFnNotify && !UserData, PI_INVALID_VALUE);

  pi_result res = compileOrBuild(Program, NumDevices, DeviceList, Options);
  if (res != PI_SUCCESS)
    return res;

  Program->State = _pi_program::Object;
  return PI_SUCCESS;
}

pi_result piProgramBuild(pi_program Program, pi_uint32 NumDevices,
                         const pi_device *DeviceList, const char *Options,
                         void (*PFnNotify)(pi_program Program, void *UserData),
                         void *UserData) {

  // The OpenCL spec says this should return CL_INVALID_PROGRAM, but there is
  // no corresponding PI error code.
  PI_ASSERT(Program, PI_INVALID_PROGRAM);

  // It is legal to build a program created from either IL or from native
  // device code.
  if (Program->State != _pi_program::IL &&
      Program->State != _pi_program::Native)
    return PI_INVALID_OPERATION;

  // These aren't supported.
  PI_ASSERT(!PFnNotify && !UserData, PI_INVALID_VALUE);

  pi_result res = compileOrBuild(Program, NumDevices, DeviceList, Options);
  if (res != PI_SUCCESS)
    return res;

  Program->State = _pi_program::Exe;
  return PI_SUCCESS;
}

// Perform common operations for compiling or building a program.
static pi_result compileOrBuild(pi_program Program, pi_uint32 NumDevices,
                                const pi_device *DeviceList,
                                const char *Options) {

  if ((NumDevices && !DeviceList) || (!NumDevices && DeviceList))
    return PI_INVALID_VALUE;

  // We only support build to one device with Level Zero now.
  // TODO: we should eventually build to the possibly multiple root
  // devices in the context.
  if (NumDevices != 1)
    die("compileOrBuild: level_zero supports only one device.");

  PI_ASSERT(DeviceList, PI_INVALID_DEVICE);

  // We should have either IL or native device code.
  PI_ASSERT(Program->Code, PI_INVALID_PROGRAM);

  // Specialization constants are used only if the program was created from
  // IL.  Translate them to the Level Zero format.
  ze_module_constants_t ZeSpecConstants = {};
  std::vector<uint32_t> ZeSpecContantsIds;
  std::vector<uint64_t> ZeSpecContantsValues;
  if (Program->State == _pi_program::IL) {
    std::lock_guard<std::mutex> Guard(Program->MutexZeSpecConstants);

    ZeSpecConstants.numConstants = Program->ZeSpecConstants.size();
    ZeSpecContantsIds.reserve(ZeSpecConstants.numConstants);
    ZeSpecContantsValues.reserve(ZeSpecConstants.numConstants);

    for (auto &SpecConstant : Program->ZeSpecConstants) {
      ZeSpecContantsIds.push_back(SpecConstant.first);
      ZeSpecContantsValues.push_back(SpecConstant.second);
    }
    ZeSpecConstants.pConstantIds = ZeSpecContantsIds.data();
    ZeSpecConstants.pConstantValues = const_cast<const void **>(
        reinterpret_cast<void **>(ZeSpecContantsValues.data()));
  }

  // Ask Level Zero to build and load the native code onto the device.
  ze_module_desc_t ZeModuleDesc = {};
  ZeModuleDesc.format = (Program->State == _pi_program::IL)
                            ? ZE_MODULE_FORMAT_IL_SPIRV
                            : ZE_MODULE_FORMAT_NATIVE;
  ZeModuleDesc.inputSize = Program->CodeLength;
  ZeModuleDesc.pInputModule = Program->Code.get();
  ZeModuleDesc.pBuildFlags = Options;
  ZeModuleDesc.pConstants = &ZeSpecConstants;

  ze_device_handle_t ZeDevice = DeviceList[0]->ZeDevice;
  ze_context_handle_t ZeContext = Program->Context->ZeContext;
  ze_module_handle_t ZeModule;
  ZE_CALL(zeModuleCreate(ZeContext, ZeDevice, &ZeModuleDesc, &ZeModule,
                         &Program->ZeBuildLog));

  // Check if this module imports any symbols, which we need to know if we
  // end up linking this module later.  See comments in piProgramLink() for
  // details.
  ze_module_properties_t ZeModuleProps;
  ZE_CALL(zeModuleGetPropertiesMock(ZeModule, &ZeModuleProps));
  Program->HasImports = (ZeModuleProps.flags & ZE_MODULE_PROPERTY_FLAG_IMPORTS);

  // We no longer need the IL / native code.
  // The caller must set the State to Object or Exe as appropriate.
  Program->Code.reset();
  Program->ZeModule = ZeModule;
  return PI_SUCCESS;
}

pi_result piProgramGetBuildInfo(pi_program Program, pi_device Device,
                                cl_program_build_info ParamName,
                                size_t ParamValueSize, void *ParamValue,
                                size_t *ParamValueSizeRet) {
  (void)Device;

  ReturnHelper ReturnValue(ParamValueSize, ParamValue, ParamValueSizeRet);
  if (ParamName == CL_PROGRAM_BINARY_TYPE) {
    cl_program_binary_type Type = CL_PROGRAM_BINARY_TYPE_NONE;
    if (Program->State == _pi_program::Object) {
      Type = CL_PROGRAM_BINARY_TYPE_COMPILED_OBJECT;
    } else if (Program->State == _pi_program::Exe ||
               Program->State == _pi_program::LinkedExe) {
      Type = CL_PROGRAM_BINARY_TYPE_EXECUTABLE;
    }
    return ReturnValue(cl_program_binary_type{Type});
  }
  if (ParamName == CL_PROGRAM_BUILD_OPTIONS) {
    // TODO: how to get module build options out of Level Zero?
    // For the programs that we compiled we can remember the options
    // passed with piProgramCompile/piProgramBuild, but what can we
    // return for programs that were built outside and registered
    // with piProgramRegister?
    return ReturnValue("");
  } else if (ParamName == CL_PROGRAM_BUILD_LOG) {
    // The OpenCL spec says an empty string is returned if there was no
    // previous Compile, Build, or Link.
    if (!Program->ZeBuildLog)
      return ReturnValue("");
    size_t LogSize = ParamValueSize;
    ZE_CALL(zeModuleBuildLogGetString(Program->ZeBuildLog, &LogSize,
                                      pi_cast<char *>(ParamValue)));
    if (ParamValueSizeRet) {
      *ParamValueSizeRet = LogSize;
    }
  } else {
    zePrint("piProgramGetBuildInfo: unsupported ParamName\n");
    return PI_INVALID_VALUE;
  }
  return PI_SUCCESS;
}

pi_result piProgramRetain(pi_program Program) {
  PI_ASSERT(Program, PI_INVALID_PROGRAM);
  ++(Program->RefCount);
  return PI_SUCCESS;
}

pi_result piProgramRelease(pi_program Program) {
  PI_ASSERT(Program, PI_INVALID_PROGRAM);
  // Check if the program is already released
  PI_ASSERT(Program->RefCount > 0, PI_INVALID_VALUE);
  if (--(Program->RefCount) == 0) {
    delete Program;
  }
  return PI_SUCCESS;
}

pi_result piextProgramGetNativeHandle(pi_program Program,
                                      pi_native_handle *NativeHandle) {
  PI_ASSERT(Program, PI_INVALID_PROGRAM);
  PI_ASSERT(NativeHandle, PI_INVALID_VALUE);

  auto ZeModule = pi_cast<ze_module_handle_t *>(NativeHandle);

  switch (Program->State) {
  case _pi_program::Object:
  case _pi_program::Exe:
  case _pi_program::LinkedExe: {
    _pi_program::ModuleIterator ModIt(Program);
    PI_ASSERT(!ModIt.Done(), PI_INVALID_VALUE);
    if (ModIt.Count() > 1) {
      // Programs in LinkedExe state could have several corresponding
      // Level Zero modules, so there is no right answer in this case.
      //
      // TODO: Maybe we should return PI_INVALID_OPERATION instead here?
      die("piextProgramGetNativeHandle: Not implemented for linked programs");
    }
    *ZeModule = *ModIt;
    break;
  }

  default:
    return PI_INVALID_OPERATION;
  }

  return PI_SUCCESS;
}

pi_result piextProgramCreateWithNativeHandle(pi_native_handle NativeHandle,
                                             pi_context Context,
                                             pi_program *Program) {
  PI_ASSERT(Program, PI_INVALID_PROGRAM);
  PI_ASSERT(NativeHandle, PI_INVALID_VALUE);
  PI_ASSERT(Context, PI_INVALID_CONTEXT);

  auto ZeModule = pi_cast<ze_module_handle_t>(NativeHandle);

  // We assume here that programs created from a native handle always
  // represent a fully linked executable (state Exe) and not an unlinked
  // executable (state Object).

  try {
    *Program = new _pi_program(Context, ZeModule, _pi_program::Exe);
  } catch (const std::bad_alloc &) {
    return PI_OUT_OF_HOST_MEMORY;
  } catch (...) {
    return PI_ERROR_UNKNOWN;
  }
  return PI_SUCCESS;
}

_pi_program::~_pi_program() {
  // According to Level Zero Specification, all kernels and build logs
  // must be destroyed before the Module can be destroyed.  So, be sure
  // to destroy build log before destroying the module.
  if (ZeBuildLog) {
    ZE_CALL_NOCHECK(zeModuleBuildLogDestroy(ZeBuildLog));
  }

  if (ZeModule) {
    ZE_CALL_NOCHECK(zeModuleDestroy(ZeModule));
  }
}

_pi_program::LinkedReleaser::~LinkedReleaser() {
  if (Prog->HasImports) {
    std::lock_guard<std::mutex> Guard(Prog->MutexHasImportsAndIsLinked);
    if (Prog->HasImportsAndIsLinked)
      Prog->HasImportsAndIsLinked = false;
  }
  piProgramRelease(Prog);
}

// Create a copy of a Level Zero module by extracting the native code and
// creating a new module from that native code.
static pi_result copyModule(ze_context_handle_t ZeContext,
                            ze_device_handle_t ZeDevice,
                            ze_module_handle_t SrcMod,
                            ze_module_handle_t *DestMod) {
  size_t Length;
  ZE_CALL(zeModuleGetNativeBinary(SrcMod, &Length, nullptr));

  std::unique_ptr<uint8_t[]> Code(new uint8_t[Length]);
  ZE_CALL(zeModuleGetNativeBinary(SrcMod, &Length, Code.get()));

  ze_module_desc_t ZeModuleDesc = {};
  ZeModuleDesc.format = ZE_MODULE_FORMAT_NATIVE;
  ZeModuleDesc.inputSize = Length;
  ZeModuleDesc.pInputModule = Code.get();
  ZeModuleDesc.pBuildFlags = nullptr;
  ZeModuleDesc.pConstants = nullptr;

  ze_module_handle_t ZeModule;
  ZE_CALL(
      zeModuleCreate(ZeContext, ZeDevice, &ZeModuleDesc, &ZeModule, nullptr));
  *DestMod = ZeModule;
  return PI_SUCCESS;
}

// TODO: Remove this mock implementation once the Level Zero driver
// implementation works.
static ze_result_t
zeModuleDynamicLinkMock(uint32_t numModules, ze_module_handle_t *phModules,
                        ze_module_build_log_handle_t *phLinkLog) {

  // If enabled, try calling the real driver API instead.  At the time this
  // code was written, the "phLinkLog" parameter to zeModuleDynamicLink()
  // doesn't work, so hard code it to NULL.
  if (isOnlineLinkEnabled()) {
    if (phLinkLog)
      *phLinkLog = nullptr;
    return ZE_CALL_NOCHECK(zeModuleDynamicLink(numModules, phModules, nullptr));
  }

  // The mock implementation can only handle the degenerate case where there
  // is only a single module that is "linked" to itself.  There is nothing to
  // do in this degenerate case.
  if (numModules > 1) {
    die("piProgramLink: Program Linking is not supported yet in Level0");
  }

  // The mock does not support the link log.
  if (phLinkLog)
    *phLinkLog = nullptr;
  return ZE_RESULT_SUCCESS;
}

// TODO: Remove this mock implementation once the Level Zero driver
// implementation works.
static ze_result_t
zeModuleGetPropertiesMock(ze_module_handle_t hModule,
                          ze_module_properties_t *pModuleProperties) {

  // If enabled, try calling the real driver API first.  At the time this code
  // was written it always returns ZE_RESULT_ERROR_UNSUPPORTED_FEATURE, so we
  // fall back to the mock in this case.
  if (isOnlineLinkEnabled()) {
    ze_result_t ZeResult =
        ZE_CALL_NOCHECK(zeModuleGetProperties(hModule, pModuleProperties));
    if (ZeResult != ZE_RESULT_ERROR_UNSUPPORTED_FEATURE) {
      return ZeResult;
    }
  }

  // The mock implementation assumes that the module has imported symbols.
  // This is a conservative guess which may result in unnecessary calls to
  // copyModule(), but it is always correct.
  pModuleProperties->flags = ZE_MODULE_PROPERTY_FLAG_IMPORTS;
  return ZE_RESULT_SUCCESS;
}

// Returns true if we should use the Level Zero driver online linking APIs.
// At the time this code was written, these APIs exist but do not work.  We
// think that support in the DPC++ runtime is ready once the driver bugs are
// fixed, so runtime support can be enabled by setting an environment variable.
static bool isOnlineLinkEnabled() {
  static bool IsEnabled = std::getenv("SYCL_ENABLE_LEVEL_ZERO_LINK");
  return IsEnabled;
}

pi_result piKernelCreate(pi_program Program, const char *KernelName,
                         pi_kernel *RetKernel) {

  PI_ASSERT(Program, PI_INVALID_PROGRAM);
  PI_ASSERT(RetKernel, PI_INVALID_VALUE);
  PI_ASSERT(KernelName, PI_INVALID_VALUE);

  if (Program->State != _pi_program::Exe &&
      Program->State != _pi_program::LinkedExe) {
    return PI_INVALID_PROGRAM_EXECUTABLE;
  }

  ze_kernel_desc_t ZeKernelDesc = {};
  ZeKernelDesc.flags = 0;
  ZeKernelDesc.pKernelName = KernelName;

  // Search for the kernel name in each module.
  ze_kernel_handle_t ZeKernel;
  ze_result_t ZeResult = ZE_RESULT_ERROR_INVALID_KERNEL_NAME;
  _pi_program::ModuleIterator ModIt(Program);
  while (!ModIt.Done()) {
    ZeResult =
        ZE_CALL_NOCHECK(zeKernelCreate(*ModIt, &ZeKernelDesc, &ZeKernel));
    if (ZeResult != ZE_RESULT_ERROR_INVALID_KERNEL_NAME)
      break;
    ModIt++;
  }
  if (ZeResult != ZE_RESULT_SUCCESS)
    return mapError(ZeResult);

  try {
    *RetKernel = new _pi_kernel(ZeKernel, Program);
  } catch (const std::bad_alloc &) {
    return PI_OUT_OF_HOST_MEMORY;
  } catch (...) {
    return PI_ERROR_UNKNOWN;
  }

  // Update the refcount of the program to show its use by this kernel.
  PI_CALL(piProgramRetain(Program));

  return PI_SUCCESS;
}

pi_result piKernelSetArg(pi_kernel Kernel, pi_uint32 ArgIndex, size_t ArgSize,
                         const void *ArgValue) {

  // OpenCL: "the arg_value pointer can be NULL or point to a NULL value
  // in which case a NULL value will be used as the value for the argument
  // declared as a pointer to global or constant memory in the kernel"
  //
  // We don't know the type of the argument but it seems that the only time
  // SYCL RT would send a pointer to NULL in 'arg_value' is when the argument
  // is a NULL pointer. Treat a pointer to NULL in 'arg_value' as a NULL.
  if (ArgSize == sizeof(void *) && ArgValue &&
      *(void **)(const_cast<void *>(ArgValue)) == nullptr) {
    ArgValue = nullptr;
  }

  PI_ASSERT(Kernel, PI_INVALID_KERNEL);

  ZE_CALL(zeKernelSetArgumentValue(
      pi_cast<ze_kernel_handle_t>(Kernel->ZeKernel),
      pi_cast<uint32_t>(ArgIndex), pi_cast<size_t>(ArgSize),
      pi_cast<const void *>(ArgValue)));

  return PI_SUCCESS;
}

// Special version of piKernelSetArg to accept pi_mem.
pi_result piextKernelSetArgMemObj(pi_kernel Kernel, pi_uint32 ArgIndex,
                                  const pi_mem *ArgValue) {
  // TODO: the better way would probably be to add a new PI API for
  // extracting native PI object from PI handle, and have SYCL
  // RT pass that directly to the regular piKernelSetArg (and
  // then remove this piextKernelSetArgMemObj).

  PI_ASSERT(Kernel, PI_INVALID_KERNEL);

  ZE_CALL(
      zeKernelSetArgumentValue(pi_cast<ze_kernel_handle_t>(Kernel->ZeKernel),
                               pi_cast<uint32_t>(ArgIndex), sizeof(void *),
                               (*ArgValue)->getZeHandlePtr()));

  return PI_SUCCESS;
}

// Special version of piKernelSetArg to accept pi_sampler.
pi_result piextKernelSetArgSampler(pi_kernel Kernel, pi_uint32 ArgIndex,
                                   const pi_sampler *ArgValue) {
  PI_ASSERT(Kernel, PI_INVALID_KERNEL);

  ZE_CALL(zeKernelSetArgumentValue(
      pi_cast<ze_kernel_handle_t>(Kernel->ZeKernel),
      pi_cast<uint32_t>(ArgIndex), sizeof(void *), &(*ArgValue)->ZeSampler));

  return PI_SUCCESS;
}

pi_result piKernelGetInfo(pi_kernel Kernel, pi_kernel_info ParamName,
                          size_t ParamValueSize, void *ParamValue,
                          size_t *ParamValueSizeRet) {
  PI_ASSERT(Kernel, PI_INVALID_KERNEL);

  ze_kernel_properties_t ZeKernelProperties = {};
  ZE_CALL(zeKernelGetProperties(Kernel->ZeKernel, &ZeKernelProperties));

  ReturnHelper ReturnValue(ParamValueSize, ParamValue, ParamValueSizeRet);
  switch (ParamName) {
  case PI_KERNEL_INFO_CONTEXT:
    return ReturnValue(pi_context{Kernel->Program->Context});
  case PI_KERNEL_INFO_PROGRAM:
    return ReturnValue(pi_program{Kernel->Program});
  case PI_KERNEL_INFO_FUNCTION_NAME:
    try {
      size_t Size = 0;
      ZE_CALL(zeKernelGetName(Kernel->ZeKernel, &Size, nullptr));
      char *KernelName = new char[Size];
      ZE_CALL(zeKernelGetName(Kernel->ZeKernel, &Size, KernelName));
      pi_result Res = ReturnValue(static_cast<const char *>(KernelName));
      delete[] KernelName;
      return Res;
    } catch (const std::bad_alloc &) {
      return PI_OUT_OF_HOST_MEMORY;
    } catch (...) {
      return PI_ERROR_UNKNOWN;
    }
  case PI_KERNEL_INFO_NUM_ARGS:
    return ReturnValue(pi_uint32{ZeKernelProperties.numKernelArgs});
  case PI_KERNEL_INFO_REFERENCE_COUNT:
    return ReturnValue(pi_uint32{Kernel->RefCount});
  case PI_KERNEL_INFO_ATTRIBUTES:
    try {
      uint32_t Size;
      ZE_CALL(zeKernelGetSourceAttributes(Kernel->ZeKernel, &Size, nullptr));
      char *attributes = new char[Size];
      ZE_CALL(
          zeKernelGetSourceAttributes(Kernel->ZeKernel, &Size, &attributes));
      auto Res = ReturnValue(attributes);
      delete[] attributes;
      return Res;
    } catch (const std::bad_alloc &) {
      return PI_OUT_OF_HOST_MEMORY;
    } catch (...) {
      return PI_ERROR_UNKNOWN;
    }
  default:
    zePrint("Unsupported ParamName in piKernelGetInfo: ParamName=%d(0x%x)\n",
            ParamName, ParamName);
    return PI_INVALID_VALUE;
  }

  return PI_SUCCESS;
}

pi_result piKernelGetGroupInfo(pi_kernel Kernel, pi_device Device,
                               pi_kernel_group_info ParamName,
                               size_t ParamValueSize, void *ParamValue,
                               size_t *ParamValueSizeRet) {
  PI_ASSERT(Kernel, PI_INVALID_KERNEL);
  PI_ASSERT(Device, PI_INVALID_DEVICE);

  ze_device_handle_t ZeDevice = Device->ZeDevice;
  ze_device_compute_properties_t ZeDeviceComputeProperties = {};
  ZE_CALL(zeDeviceGetComputeProperties(ZeDevice, &ZeDeviceComputeProperties));

  ze_kernel_properties_t ZeKernelProperties = {};
  ZE_CALL(zeKernelGetProperties(Kernel->ZeKernel, &ZeKernelProperties));

  ReturnHelper ReturnValue(ParamValueSize, ParamValue, ParamValueSizeRet);
  switch (ParamName) {
  case PI_KERNEL_GROUP_INFO_GLOBAL_WORK_SIZE: {
    // TODO: To revisit after level_zero/issues/262 is resolved
    struct {
      size_t Arr[3];
    } WorkSize = {{ZeDeviceComputeProperties.maxGroupSizeX,
                   ZeDeviceComputeProperties.maxGroupSizeY,
                   ZeDeviceComputeProperties.maxGroupSizeZ}};
    return ReturnValue(WorkSize);
  }
  case PI_KERNEL_GROUP_INFO_WORK_GROUP_SIZE: {
    uint32_t X, Y, Z;
    ZE_CALL(zeKernelSuggestGroupSize(Kernel->ZeKernel, 10000, 10000, 10000, &X,
                                     &Y, &Z));
    return ReturnValue(size_t{X * Y * Z});
  }
  case PI_KERNEL_GROUP_INFO_COMPILE_WORK_GROUP_SIZE: {
    struct {
      size_t Arr[3];
    } WgSize = {{ZeKernelProperties.requiredGroupSizeX,
                 ZeKernelProperties.requiredGroupSizeY,
                 ZeKernelProperties.requiredGroupSizeZ}};
    return ReturnValue(WgSize);
  }
  case PI_KERNEL_GROUP_INFO_LOCAL_MEM_SIZE:
    return ReturnValue(pi_uint32{ZeKernelProperties.localMemSize});
  case PI_KERNEL_GROUP_INFO_PREFERRED_WORK_GROUP_SIZE_MULTIPLE: {
    ze_device_properties_t ZeDeviceProperties = {};
    ZE_CALL(zeDeviceGetProperties(ZeDevice, &ZeDeviceProperties));

    return ReturnValue(size_t{ZeDeviceProperties.physicalEUSimdWidth});
  }
  case PI_KERNEL_GROUP_INFO_PRIVATE_MEM_SIZE:
    return ReturnValue(pi_uint32{ZeKernelProperties.privateMemSize});
  default:
    zePrint("Unknown ParamName in piKernelGetGroupInfo: ParamName=%d(0x%x)\n",
            ParamName, ParamName);
    return PI_INVALID_VALUE;
  }
  return PI_SUCCESS;
}

pi_result piKernelGetSubGroupInfo(pi_kernel Kernel, pi_device Device,
                                  pi_kernel_sub_group_info ParamName,
                                  size_t InputValueSize, const void *InputValue,
                                  size_t ParamValueSize, void *ParamValue,
                                  size_t *ParamValueSizeRet) {
  (void)Device;
  (void)InputValueSize;
  (void)InputValue;

  ze_kernel_properties_t ZeKernelProperties;
  ZE_CALL(zeKernelGetProperties(Kernel->ZeKernel, &ZeKernelProperties));

  ReturnHelper ReturnValue(ParamValueSize, ParamValue, ParamValueSizeRet);

  if (ParamName == PI_KERNEL_MAX_SUB_GROUP_SIZE) {
    ReturnValue(uint32_t{ZeKernelProperties.maxSubgroupSize});
  } else if (ParamName == PI_KERNEL_MAX_NUM_SUB_GROUPS) {
    ReturnValue(uint32_t{ZeKernelProperties.maxNumSubgroups});
  } else if (ParamName == PI_KERNEL_COMPILE_NUM_SUB_GROUPS) {
    ReturnValue(uint32_t{ZeKernelProperties.requiredNumSubGroups});
  } else if (ParamName == PI_KERNEL_COMPILE_SUB_GROUP_SIZE_INTEL) {
    ReturnValue(uint32_t{ZeKernelProperties.requiredSubgroupSize});
  } else {
    die("piKernelGetSubGroupInfo: parameter not implemented");
    return {};
  }
  return PI_SUCCESS;
}

pi_result piKernelRetain(pi_kernel Kernel) {

  PI_ASSERT(Kernel, PI_INVALID_KERNEL);

  ++(Kernel->RefCount);
  // When retaining a kernel, you are also retaining the program it is part of.
  PI_CALL(piProgramRetain(Kernel->Program));
  return PI_SUCCESS;
}

pi_result piKernelRelease(pi_kernel Kernel) {

  PI_ASSERT(Kernel, PI_INVALID_KERNEL);

  auto KernelProgram = Kernel->Program;

  if (--(Kernel->RefCount) == 0) {
    ZE_CALL(zeKernelDestroy(Kernel->ZeKernel));
    delete Kernel;
  }

  // do a release on the program this kernel was part of
  PI_CALL(piProgramRelease(KernelProgram));

  return PI_SUCCESS;
}

#if INTEL_CUSTOMIZATION
// This is temporary support for the experimental global offset support
typedef ze_result_t (*GlobalWorkOffsetFunctionType)(ze_kernel_handle_t,
                                                    uint32_t, uint32_t,
                                                    uint32_t);
#ifdef _WIN32
GlobalWorkOffsetFunctionType piFindGlobalWorkOffsetSymbol() {
  if (!zeLibHandle) {
    zeLibHandle = (void *)LoadLibraryA("ze_intel_gpu64.dll");
    if (!zeLibHandle) {
      zePrint("ze_intel_gpu64.dll not found.\n");
      return nullptr;
    }
  }
  ze_result_t (*PfnSetGlobalWorkOffset)(ze_kernel_handle_t, uint32_t, uint32_t,
                                        uint32_t);
  *(void **)(&PfnSetGlobalWorkOffset) = reinterpret_cast<void *>(
      GetProcAddress((HMODULE)zeLibHandle, "zeKernelSetGlobalOffsetExp"));

  if (PfnSetGlobalWorkOffset == NULL) {
    zePrint("Error while opening symbol\n");
    return nullptr;
  }
  return PfnSetGlobalWorkOffset;
}

#else // Linux
GlobalWorkOffsetFunctionType piFindGlobalWorkOffsetSymbol() {
  if (!zeLibHandle) {
    zeLibHandle = dlopen("libze_intel_gpu.so.1", RTLD_LAZY | RTLD_LOCAL);
    if (!zeLibHandle) {
      zePrint("libze_intel_gpu.so not found.\n");
      return nullptr;
    }
  }

  ze_result_t (*PfnSetGlobalWorkOffset)(ze_kernel_handle_t, uint32_t, uint32_t,
                                        uint32_t);
  *(void **)(&PfnSetGlobalWorkOffset) =
    dlsym(zeLibHandle, "zeKernelSetGlobalOffsetExp");

  char *Error;
  if ((Error = dlerror()) != NULL) {
    zePrint("Error while opening symbol: %s\n", Error);
    return nullptr;
  }
  return PfnSetGlobalWorkOffset;
}
#endif
#endif // INTEL_CUSTOMIZATION

pi_result
piEnqueueKernelLaunch(pi_queue Queue, pi_kernel Kernel, pi_uint32 WorkDim,
                      const size_t *GlobalWorkOffset,
                      const size_t *GlobalWorkSize, const size_t *LocalWorkSize,
                      pi_uint32 NumEventsInWaitList,
                      const pi_event *EventWaitList, pi_event *Event) {
  PI_ASSERT(Kernel, PI_INVALID_KERNEL);
  PI_ASSERT(Queue, PI_INVALID_QUEUE);
  PI_ASSERT(Event, PI_INVALID_EVENT);
  PI_ASSERT((WorkDim > 0) && (WorkDim < 4), PI_INVALID_WORK_DIMENSION);

  _pi_ze_event_list_t TmpWaitList;
  if (auto Res = TmpWaitList.createAndRetainPiZeEventList(NumEventsInWaitList,
                                                          EventWaitList, Queue))
    return Res;

#if INTEL_CUSTOMIZATION
  // This is temporary support for the experimental global offset support

  if (GlobalWorkOffset != NULL) {
   uint32_t Count = 0;
    ZE_CALL(zeDriverGetExtensionProperties(Queue->Device->Platform->ZeDriver,
                                           &Count, nullptr));
    if (Count == 0) {
      zePrint("No extensions supported on this driver\n");
      return PI_INVALID_VALUE;
    }

    std::vector<ze_driver_extension_properties_t> Extensions(Count);
    ZE_CALL(zeDriverGetExtensionProperties(Queue->Device->Platform->ZeDriver,
                                           &Count, Extensions.data()));
    bool ExtensionFound = false;
    for (uint32_t i = 0; i < Extensions.size(); i++) {
      if (strncmp(Extensions[i].name, ZE_GLOBAL_OFFSET_EXP_NAME,
                  strlen(ZE_GLOBAL_OFFSET_EXP_NAME)) == 0) {
        if (Extensions[i].version == ZE_GLOBAL_OFFSET_EXP_VERSION_1_0) {
          ExtensionFound = true;
          break;
        }
      }
    }
    if (ExtensionFound == false) {
      zePrint("No global offset extension found on this driver\n");
      return PI_INVALID_VALUE;
    }

    GlobalWorkOffsetFunctionType PfnSetGlobalWorkOffset =
        piFindGlobalWorkOffsetSymbol();

    if (PfnSetGlobalWorkOffset != nullptr) {
      ZE_CALL(PfnSetGlobalWorkOffset(Kernel->ZeKernel, GlobalWorkOffset[0],
                                     GlobalWorkOffset[1], GlobalWorkOffset[2]));
    } else {
      return PI_INVALID_VALUE;
    }
  }
#endif // INTEL CUSTOMIZATION

  ze_group_count_t ZeThreadGroupDimensions{1, 1, 1};
  uint32_t WG[3];

  // global_work_size of unused dimensions must be set to 1
  PI_ASSERT(WorkDim == 3 || GlobalWorkSize[2] == 1, PI_INVALID_VALUE);
  PI_ASSERT(WorkDim >= 2 || GlobalWorkSize[1] == 1, PI_INVALID_VALUE);

  if (LocalWorkSize) {
    WG[0] = pi_cast<uint32_t>(LocalWorkSize[0]);
    WG[1] = pi_cast<uint32_t>(LocalWorkSize[1]);
    WG[2] = pi_cast<uint32_t>(LocalWorkSize[2]);
  } else {
    ZE_CALL(zeKernelSuggestGroupSize(Kernel->ZeKernel, GlobalWorkSize[0],
                                     GlobalWorkSize[1], GlobalWorkSize[2],
                                     &WG[0], &WG[1], &WG[2]));
  }

  // TODO: assert if sizes do not fit into 32-bit?
  switch (WorkDim) {
  case 3:
    ZeThreadGroupDimensions.groupCountX =
        pi_cast<uint32_t>(GlobalWorkSize[0] / WG[0]);
    ZeThreadGroupDimensions.groupCountY =
        pi_cast<uint32_t>(GlobalWorkSize[1] / WG[1]);
    ZeThreadGroupDimensions.groupCountZ =
        pi_cast<uint32_t>(GlobalWorkSize[2] / WG[2]);
    break;
  case 2:
    ZeThreadGroupDimensions.groupCountX =
        pi_cast<uint32_t>(GlobalWorkSize[0] / WG[0]);
    ZeThreadGroupDimensions.groupCountY =
        pi_cast<uint32_t>(GlobalWorkSize[1] / WG[1]);
    WG[2] = 1;
    break;
  case 1:
    ZeThreadGroupDimensions.groupCountX =
        pi_cast<uint32_t>(GlobalWorkSize[0] / WG[0]);
    WG[1] = WG[2] = 1;
    break;

  default:
    zePrint("piEnqueueKernelLaunch: unsupported work_dim\n");
    return PI_INVALID_VALUE;
  }

  // Error handling for non-uniform group size case
  if (GlobalWorkSize[0] != (ZeThreadGroupDimensions.groupCountX * WG[0])) {
    zePrint("piEnqueueKernelLaunch: invalid work_dim. The range is not a "
            "multiple of the group size in the 1st dimension\n");
    return PI_INVALID_WORK_GROUP_SIZE;
  }
  if (GlobalWorkSize[1] != (ZeThreadGroupDimensions.groupCountY * WG[1])) {
    zePrint("piEnqueueKernelLaunch: invalid work_dim. The range is not a "
            "multiple of the group size in the 2nd dimension\n");
    return PI_INVALID_WORK_GROUP_SIZE;
  }
  if (GlobalWorkSize[2] != (ZeThreadGroupDimensions.groupCountZ * WG[2])) {
    zePrint("piEnqueueKernelLaunch: invalid work_dim. The range is not a "
            "multiple of the group size in the 3rd dimension\n");
    return PI_INVALID_WORK_GROUP_SIZE;
  }

  ZE_CALL(zeKernelSetGroupSize(Kernel->ZeKernel, WG[0], WG[1], WG[2]));

  // Lock automatically releases when this goes out of scope.
  std::lock_guard<std::mutex> lock(Queue->PiQueueMutex);

  // Get a new command list to be used on this call
  ze_command_list_handle_t ZeCommandList = nullptr;
  ze_fence_handle_t ZeFence = nullptr;
  if (auto Res = Queue->Context->getAvailableCommandList(Queue, &ZeCommandList,
                                                         &ZeFence, true))
    return Res;

  ze_event_handle_t ZeEvent = nullptr;
  pi_result Res = createEventAndAssociateQueue(
      Queue, Event, PI_COMMAND_TYPE_NDRANGE_KERNEL, ZeCommandList);
  if (Res != PI_SUCCESS)
    return Res;
  ZeEvent = (*Event)->ZeEvent;
  (*Event)->WaitList = TmpWaitList;

  // Save the kernel in the event, so that when the event is signalled
  // the code can do a piKernelRelease on this kernel.
  (*Event)->CommandData = (void *)Kernel;

  // Use piKernelRetain to increment the reference count and indicate
  // that the Kernel is in use. Once the event has been signalled, the
  // code in cleanupAfterEvent will do a piReleaseKernel to update
  // the reference count on the kernel, using the kernel saved
  // in CommandData.
  PI_CALL(piKernelRetain(Kernel));

  // Add the command to the command list
  ZE_CALL(zeCommandListAppendLaunchKernel(
      ZeCommandList, Kernel->ZeKernel, &ZeThreadGroupDimensions, ZeEvent,
      (*Event)->WaitList.Length, (*Event)->WaitList.ZeEventList));

  zePrint("calling zeCommandListAppendLaunchKernel() with"
          "  ZeEvent %#lx\n",
          pi_cast<std::uintptr_t>(ZeEvent));
  printZeEventList((*Event)->WaitList);

  // Execute command list asynchronously, as the event will be used
  // to track down its completion.
  if (auto Res = Queue->executeCommandList(ZeCommandList, ZeFence, false, true))
    return Res;

  return PI_SUCCESS;
}

//
// Events
//
pi_result piEventCreate(pi_context Context, pi_event *RetEvent) {
  size_t Index = 0;
  ze_event_pool_handle_t ZeEventPool = {};
  if (auto Res = Context->getFreeSlotInExistingOrNewPool(ZeEventPool, Index))
    return Res;

  ze_event_handle_t ZeEvent;
  ze_event_desc_t ZeEventDesc = {};
  // We have to set the SIGNAL & WAIT flags as HOST scope because the
  // Level-Zero plugin implementation waits for the events to complete
  // on the host.
  ZeEventDesc.signal = ZE_EVENT_SCOPE_FLAG_HOST;
  ZeEventDesc.wait = ZE_EVENT_SCOPE_FLAG_HOST;
  ZeEventDesc.index = Index;

  ZE_CALL(zeEventCreate(ZeEventPool, &ZeEventDesc, &ZeEvent));

  try {
    PI_ASSERT(RetEvent, PI_INVALID_VALUE);

    *RetEvent =
        new _pi_event(ZeEvent, ZeEventPool, Context, PI_COMMAND_TYPE_USER);
  } catch (const std::bad_alloc &) {
    return PI_OUT_OF_HOST_MEMORY;
  } catch (...) {
    return PI_ERROR_UNKNOWN;
  }
  return PI_SUCCESS;
}

pi_result piEventGetInfo(pi_event Event, pi_event_info ParamName,
                         size_t ParamValueSize, void *ParamValue,
                         size_t *ParamValueSizeRet) {

  PI_ASSERT(Event, PI_INVALID_EVENT);

  ReturnHelper ReturnValue(ParamValueSize, ParamValue, ParamValueSizeRet);
  switch (ParamName) {
  case PI_EVENT_INFO_COMMAND_QUEUE:
    return ReturnValue(pi_queue{Event->Queue});
  case PI_EVENT_INFO_CONTEXT:
    return ReturnValue(pi_context{Event->Queue->Context});
  case PI_EVENT_INFO_COMMAND_TYPE:
    return ReturnValue(pi_cast<pi_uint64>(Event->CommandType));
  case PI_EVENT_INFO_COMMAND_EXECUTION_STATUS: {
    ze_result_t ZeResult;
    ZeResult = ZE_CALL_NOCHECK(zeEventQueryStatus(Event->ZeEvent));
    if (ZeResult == ZE_RESULT_SUCCESS) {
      return getInfo(ParamValueSize, ParamValue, ParamValueSizeRet,
                     pi_int32{CL_COMPLETE}); // Untie from OpenCL
    }
    // TODO: We don't know if the status is queueed, submitted or running.
    //       For now return "running", as others are unlikely to be of
    //       interest.
    //       https://gitlab.devtools.intel.com/one-api/level_zero/issues/243 // INTEL
    return getInfo(ParamValueSize, ParamValue, ParamValueSizeRet,
                   pi_int32{CL_RUNNING});
  }
  case PI_EVENT_INFO_REFERENCE_COUNT:
    return ReturnValue(pi_uint32{Event->RefCount});
  default:
    zePrint("Unsupported ParamName in piEventGetInfo: ParamName=%d(%x)\n",
            ParamName, ParamName);
    return PI_INVALID_VALUE;
  }

  return PI_SUCCESS;
}

pi_result piEventGetProfilingInfo(pi_event Event, pi_profiling_info ParamName,
                                  size_t ParamValueSize, void *ParamValue,
                                  size_t *ParamValueSizeRet) {

  PI_ASSERT(Event, PI_INVALID_EVENT);

  uint64_t ZeTimerResolution =
      Event->Queue->Device->ZeDeviceProperties.timerResolution;

  ReturnHelper ReturnValue(ParamValueSize, ParamValue, ParamValueSizeRet);

  ze_kernel_timestamp_result_t tsResult;

  switch (ParamName) {
  case PI_PROFILING_INFO_COMMAND_START: {
    ZE_CALL(zeEventQueryKernelTimestamp(Event->ZeEvent, &tsResult));

    uint64_t ContextStartTime = tsResult.context.kernelStart;
    ContextStartTime *= ZeTimerResolution;

    return ReturnValue(uint64_t{ContextStartTime});
  }
  case PI_PROFILING_INFO_COMMAND_END: {
    ZE_CALL(zeEventQueryKernelTimestamp(Event->ZeEvent, &tsResult));

    uint64_t ContextStartTime = tsResult.context.kernelStart;
    uint64_t ContextEndTime = tsResult.context.kernelEnd;
    //
    // Handle a possible wrap-around (the underlying HW counter is < 64-bit).
    // Note, it will not report correct time if there were multiple wrap
    // arounds, and the longer term plan is to enlarge the capacity of the
    // HW timestamps.
    //
    if (ContextEndTime <= ContextStartTime) {
      pi_device Device = Event->Context->Devices[0];
      const uint64_t TimestampMaxValue =
          (1LL << Device->ZeDeviceProperties.kernelTimestampValidBits) - 1;
      ContextEndTime += TimestampMaxValue - ContextStartTime;
    }
    ContextEndTime *= ZeTimerResolution;

    return ReturnValue(uint64_t{ContextEndTime});
  }
  case PI_PROFILING_INFO_COMMAND_QUEUED:
  case PI_PROFILING_INFO_COMMAND_SUBMIT:
    // TODO: Support these when Level Zero supported is added.
    // https://gitlab.devtools.intel.com/one-api/level_zero/issues/373 // INTEL
    return ReturnValue(uint64_t{0});
  default:
    zePrint("piEventGetProfilingInfo: not supported ParamName\n");
    return PI_INVALID_VALUE;
  }

  return PI_SUCCESS;
}

// Perform any necessary cleanup after an event has been signalled.
// This currently recycles the associate command list, and also makes
// sure to release any kernel that may have been used by the event.
static pi_result cleanupAfterEvent(pi_event Event) {
  // The implementation of this is slightly tricky.  The same event
  // can be referred to by multiple threads, so it is possible to
  // have a race condition between the read of fields of the event,
  // and reseting those fields in some other thread.
  // But, since the event is uniquely associated with the queue
  // for the event, we use the locking that we already have to do on the
  // queue to also serve as the thread safety mechanism for the
  // any of the Event's data members that need to be read/reset as
  // part of the cleanup operations.
  {
    auto Queue = Event->Queue;

    // Lock automatically releases when this goes out of scope.
    std::lock_guard<std::mutex> lock(Queue->PiQueueMutex);

    // Cleanup the command list associated with the event if it hasn't
    // been cleaned up already.
    auto EventCommandList = Event->ZeCommandList;

    if (EventCommandList) {
      // Event has been signalled: If the fence for the associated command list
      // is signalled, then reset the fence and command list and add them to the
      // available list for reuse in PI calls.
      if (Queue->RefCount > 0) {
        ze_result_t ZeResult = ZE_CALL_NOCHECK(
            zeFenceQueryStatus(Queue->ZeCommandListFenceMap[EventCommandList]));
        if (ZeResult == ZE_RESULT_SUCCESS) {
          Queue->resetCommandListFenceEntry(EventCommandList, true);
          Event->ZeCommandList = nullptr;
        }
      }
    }

    // Release the kernel associated with this event if there is one.
    if (Event->CommandType == PI_COMMAND_TYPE_NDRANGE_KERNEL &&
        Event->CommandData) {
      PI_CALL(piKernelRelease(pi_cast<pi_kernel>(Event->CommandData)));
      Event->CommandData = nullptr;
    }
  }

  // Make a list of all the dependent events that must have signalled
  // because this event was dependent on them.  This list will be appended
  // to as we walk it so that this algorithm doesn't go recursive
  // due to dependent events themselves being dependent on other events
  // forming a potentially very deep tree, and deep recursion.  That
  // turned out to be a significant problem with the recursive code
  // that preceded this implementation.

  std::list<pi_event> EventsToBeReleased;

  Event->WaitList.collectEventsForReleaseAndDestroyPiZeEventList(
      EventsToBeReleased);

  while (!EventsToBeReleased.empty()) {
    pi_event DepEvent = EventsToBeReleased.front();
    EventsToBeReleased.pop_front();

    DepEvent->WaitList.collectEventsForReleaseAndDestroyPiZeEventList(
        EventsToBeReleased);
    PI_CALL(piEventRelease(DepEvent));
  }
  return PI_SUCCESS;
}

pi_result piEventsWait(pi_uint32 NumEvents, const pi_event *EventList) {

  if (NumEvents && !EventList) {
    return PI_INVALID_EVENT;
  }

  // Submit dependent open command lists for execution, if any
  for (uint32_t I = 0; I < NumEvents; I++) {
    auto Queue = EventList[I]->Queue;

    // Lock automatically releases when this goes out of scope.
    std::lock_guard<std::mutex> lock(Queue->PiQueueMutex);

    if (Queue->RefCount > 0) {
      if (auto Res = Queue->executeOpenCommandList())
        return Res;
    }
  }

  for (uint32_t I = 0; I < NumEvents; I++) {
    ze_event_handle_t ZeEvent = EventList[I]->ZeEvent;
    zePrint("ZeEvent = %#lx\n", pi_cast<std::uintptr_t>(ZeEvent));
    ZE_CALL(zeEventHostSynchronize(ZeEvent, UINT32_MAX));

    // NOTE: we are cleaning up after the event here to free resources
    // sooner in case run-time is not calling piEventRelease soon enough.
    cleanupAfterEvent(EventList[I]);
  }
  return PI_SUCCESS;
}

pi_result piEventSetCallback(pi_event Event, pi_int32 CommandExecCallbackType,
                             void (*PFnNotify)(pi_event Event,
                                               pi_int32 EventCommandStatus,
                                               void *UserData),
                             void *UserData) {
  (void)Event;
  (void)CommandExecCallbackType;
  (void)PFnNotify;
  (void)UserData;
  die("piEventSetCallback: deprecated, to be removed");
  return PI_SUCCESS;
}

pi_result piEventSetStatus(pi_event Event, pi_int32 ExecutionStatus) {
  (void)Event;
  (void)ExecutionStatus;
  die("piEventSetStatus: deprecated, to be removed");
  return PI_SUCCESS;
}

pi_result piEventRetain(pi_event Event) {
  ++(Event->RefCount);
  return PI_SUCCESS;
}

pi_result piEventRelease(pi_event Event) {
  PI_ASSERT(Event, PI_INVALID_EVENT);

  if (--(Event->RefCount) == 0) {
    cleanupAfterEvent(Event);

    if (Event->CommandType == PI_COMMAND_TYPE_MEM_BUFFER_UNMAP &&
        Event->CommandData) {
      // Free the memory allocated in the piEnqueueMemBufferMap.
      ZE_CALL(zeMemFree(Event->Queue->Context->ZeContext, Event->CommandData));
      Event->CommandData = nullptr;
    }
    ZE_CALL(zeEventDestroy(Event->ZeEvent));

    auto Context = Event->Context;
    if (auto Res = Context->decrementAliveEventsInPool(Event->ZeEventPool))
      return Res;

    // We intentionally incremented the reference counter when an event is
    // created so that we can avoid pi_queue is released before the associated
    // pi_event is released. Here we have to decrement it so pi_queue
    // can be released successfully.
    PI_CALL(piQueueRelease(Event->Queue));
    delete Event;
  }
  return PI_SUCCESS;
}

pi_result piextEventGetNativeHandle(pi_event Event,
                                    pi_native_handle *NativeHandle) {
  (void)Event;
  (void)NativeHandle;
  die("piextEventGetNativeHandle: not supported");
  return PI_SUCCESS;
}

pi_result piextEventCreateWithNativeHandle(pi_native_handle NativeHandle,
                                           pi_event *Event) {
  (void)NativeHandle;
  (void)Event;
  die("piextEventCreateWithNativeHandle: not supported");
  return PI_SUCCESS;
}

//
// Sampler
//
pi_result piSamplerCreate(pi_context Context,
                          const pi_sampler_properties *SamplerProperties,
                          pi_sampler *RetSampler) {

  PI_ASSERT(Context, PI_INVALID_CONTEXT);
  PI_ASSERT(RetSampler, PI_INVALID_VALUE);

  // Have the "0" device in context to own the sampler. Rely on Level-Zero
  // drivers to perform migration as necessary for sharing it across multiple
  // devices in the context.
  //
  // TODO: figure out if we instead need explicit copying for acessing
  // the sampler from other devices in the context.
  //
  pi_device Device = Context->Devices[0];

  ze_sampler_handle_t ZeSampler;
  ze_sampler_desc_t ZeSamplerDesc = {};

  // Set the default values for the ZeSamplerDesc.
  ZeSamplerDesc.isNormalized = PI_TRUE;
  ZeSamplerDesc.addressMode = ZE_SAMPLER_ADDRESS_MODE_CLAMP;
  ZeSamplerDesc.filterMode = ZE_SAMPLER_FILTER_MODE_NEAREST;

  // Update the values of the ZeSamplerDesc from the pi_sampler_properties list.
  // Default values will be used if any of the following is true:
  //   a) SamplerProperties list is NULL
  //   b) SamplerProperties list is missing any properties

  if (SamplerProperties) {
    const pi_sampler_properties *CurProperty = SamplerProperties;

    while (*CurProperty != 0) {
      switch (*CurProperty) {
      case PI_SAMPLER_PROPERTIES_NORMALIZED_COORDS: {
        pi_bool CurValueBool = pi_cast<pi_bool>(*(++CurProperty));

        if (CurValueBool == PI_TRUE)
          ZeSamplerDesc.isNormalized = PI_TRUE;
        else if (CurValueBool == PI_FALSE)
          ZeSamplerDesc.isNormalized = PI_FALSE;
        else {
          zePrint("piSamplerCreate: unsupported "
                  "PI_SAMPLER_NORMALIZED_COORDS value\n");
          return PI_INVALID_VALUE;
        }
      } break;

      case PI_SAMPLER_PROPERTIES_ADDRESSING_MODE: {
        pi_sampler_addressing_mode CurValueAddressingMode =
            pi_cast<pi_sampler_addressing_mode>(
                pi_cast<pi_uint32>(*(++CurProperty)));

        // TODO: add support for PI_SAMPLER_ADDRESSING_MODE_CLAMP_TO_EDGE
        switch (CurValueAddressingMode) {
        case PI_SAMPLER_ADDRESSING_MODE_NONE:
          ZeSamplerDesc.addressMode = ZE_SAMPLER_ADDRESS_MODE_NONE;
          break;
        case PI_SAMPLER_ADDRESSING_MODE_REPEAT:
          ZeSamplerDesc.addressMode = ZE_SAMPLER_ADDRESS_MODE_REPEAT;
          break;
        case PI_SAMPLER_ADDRESSING_MODE_CLAMP:
          ZeSamplerDesc.addressMode = ZE_SAMPLER_ADDRESS_MODE_CLAMP;
          break;
        case PI_SAMPLER_ADDRESSING_MODE_CLAMP_TO_EDGE:
          ZeSamplerDesc.addressMode = ZE_SAMPLER_ADDRESS_MODE_CLAMP_TO_BORDER;
          break;
        case PI_SAMPLER_ADDRESSING_MODE_MIRRORED_REPEAT:
          ZeSamplerDesc.addressMode = ZE_SAMPLER_ADDRESS_MODE_MIRROR;
          break;
        default:
          zePrint("piSamplerCreate: unsupported PI_SAMPLER_ADDRESSING_MODE "
                  "value\n");
          zePrint("PI_SAMPLER_ADDRESSING_MODE=%d\n", CurValueAddressingMode);
          return PI_INVALID_VALUE;
        }
      } break;

      case PI_SAMPLER_PROPERTIES_FILTER_MODE: {
        pi_sampler_filter_mode CurValueFilterMode =
            pi_cast<pi_sampler_filter_mode>(
                pi_cast<pi_uint32>(*(++CurProperty)));

        if (CurValueFilterMode == PI_SAMPLER_FILTER_MODE_NEAREST)
          ZeSamplerDesc.filterMode = ZE_SAMPLER_FILTER_MODE_NEAREST;
        else if (CurValueFilterMode == PI_SAMPLER_FILTER_MODE_LINEAR)
          ZeSamplerDesc.filterMode = ZE_SAMPLER_FILTER_MODE_LINEAR;
        else {
          zePrint("PI_SAMPLER_FILTER_MODE=%d\n", CurValueFilterMode);
          zePrint(
              "piSamplerCreate: unsupported PI_SAMPLER_FILTER_MODE value\n");
          return PI_INVALID_VALUE;
        }
      } break;

      default:
        break;
      }
      CurProperty++;
    }
  }

  ZE_CALL(zeSamplerCreate(Context->ZeContext, Device->ZeDevice,
                          &ZeSamplerDesc, // TODO: translate properties
                          &ZeSampler));

  try {
    *RetSampler = new _pi_sampler(ZeSampler);
  } catch (const std::bad_alloc &) {
    return PI_OUT_OF_HOST_MEMORY;
  } catch (...) {
    return PI_ERROR_UNKNOWN;
  }
  return PI_SUCCESS;
}

pi_result piSamplerGetInfo(pi_sampler Sampler, pi_sampler_info ParamName,
                           size_t ParamValueSize, void *ParamValue,
                           size_t *ParamValueSizeRet) {
  (void)Sampler;
  (void)ParamName;
  (void)ParamValueSize;
  (void)ParamValue;
  (void)ParamValueSizeRet;

  die("piSamplerGetInfo: not implemented");
  return {};
}

pi_result piSamplerRetain(pi_sampler Sampler) {
  PI_ASSERT(Sampler, PI_INVALID_SAMPLER);

  ++(Sampler->RefCount);
  return PI_SUCCESS;
}

pi_result piSamplerRelease(pi_sampler Sampler) {
  PI_ASSERT(Sampler, PI_INVALID_SAMPLER);

  if (--(Sampler->RefCount) == 0) {
    ZE_CALL(zeSamplerDestroy(Sampler->ZeSampler));
    delete Sampler;
  }
  return PI_SUCCESS;
}

//
// Queue Commands
//
pi_result piEnqueueEventsWait(pi_queue Queue, pi_uint32 NumEventsInWaitList,
                              const pi_event *EventWaitList, pi_event *Event) {
  (void)Queue;
  (void)NumEventsInWaitList;
  (void)EventWaitList;
  (void)Event;

  die("piEnqueueEventsWait: not implemented");
  return {};
}

pi_result piEnqueueEventsWaitWithBarrier(pi_queue Queue,
                                         pi_uint32 NumEventsInWaitList,
                                         const pi_event *EventWaitList,
                                         pi_event *Event) {
  PI_ASSERT(Queue, PI_INVALID_QUEUE);
  PI_ASSERT(Event, PI_INVALID_EVENT);

  _pi_ze_event_list_t TmpWaitList;
  if (auto Res = TmpWaitList.createAndRetainPiZeEventList(NumEventsInWaitList,
                                                          EventWaitList, Queue))
    return Res;

  // Lock automatically releases when this goes out of scope.
  std::lock_guard<std::mutex> lock(Queue->PiQueueMutex);

  // Get a new command list to be used on this call
  ze_command_list_handle_t ZeCommandList = nullptr;
  ze_fence_handle_t ZeFence = nullptr;
  if (auto Res = Queue->Context->getAvailableCommandList(Queue, &ZeCommandList,
                                                         &ZeFence))
    return Res;

  ze_event_handle_t ZeEvent = nullptr;
  auto Res = createEventAndAssociateQueue(Queue, Event, PI_COMMAND_TYPE_USER,
                                          ZeCommandList);
  if (Res != PI_SUCCESS)
    return Res;
  ZeEvent = (*Event)->ZeEvent;
  (*Event)->WaitList = TmpWaitList;

  ZE_CALL(zeCommandListAppendBarrier(ZeCommandList, ZeEvent,
                                     (*Event)->WaitList.Length,
                                     (*Event)->WaitList.ZeEventList));

  // Execute command list asynchronously as the event will be used
  // to track down its completion.
  return Queue->executeCommandList(ZeCommandList, ZeFence);
}

pi_result piEnqueueMemBufferRead(pi_queue Queue, pi_mem Src,
                                 pi_bool BlockingRead, size_t Offset,
                                 size_t Size, void *Dst,
                                 pi_uint32 NumEventsInWaitList,
                                 const pi_event *EventWaitList,
                                 pi_event *Event) {
  PI_ASSERT(Src, PI_INVALID_MEM_OBJECT);
  PI_ASSERT(Queue, PI_INVALID_QUEUE);

  return enqueueMemCopyHelper(PI_COMMAND_TYPE_MEM_BUFFER_READ, Queue, Dst,
                              BlockingRead, Size,
                              pi_cast<char *>(Src->getZeHandle()) + Offset,
                              NumEventsInWaitList, EventWaitList, Event);
}

pi_result piEnqueueMemBufferReadRect(
    pi_queue Queue, pi_mem Buffer, pi_bool BlockingRead,
    pi_buff_rect_offset BufferOffset, pi_buff_rect_offset HostOffset,
    pi_buff_rect_region Region, size_t BufferRowPitch, size_t BufferSlicePitch,
    size_t HostRowPitch, size_t HostSlicePitch, void *Ptr,
    pi_uint32 NumEventsInWaitList, const pi_event *EventWaitList,
    pi_event *Event) {

  PI_ASSERT(Buffer, PI_INVALID_MEM_OBJECT);
  PI_ASSERT(Queue, PI_INVALID_QUEUE);

  return enqueueMemCopyRectHelper(
      PI_COMMAND_TYPE_MEM_BUFFER_READ_RECT, Queue, Buffer->getZeHandle(),
      static_cast<char *>(Ptr), BufferOffset, HostOffset, Region,
      BufferRowPitch, HostRowPitch, BufferSlicePitch, HostSlicePitch,
      BlockingRead, NumEventsInWaitList, EventWaitList, Event);
}

} // extern "C"

// Shared by all memory read/write/copy PI interfaces.
// PI interfaces must not have queue's mutex locked on entry.
static pi_result
enqueueMemCopyHelper(pi_command_type CommandType, pi_queue Queue, void *Dst,
                     pi_bool BlockingWrite, size_t Size, const void *Src,
                     pi_uint32 NumEventsInWaitList,
                     const pi_event *EventWaitList, pi_event *Event) {
  PI_ASSERT(Queue, PI_INVALID_QUEUE);
  PI_ASSERT(Event, PI_INVALID_EVENT);

  _pi_ze_event_list_t TmpWaitList;
  if (auto Res = TmpWaitList.createAndRetainPiZeEventList(NumEventsInWaitList,
                                                          EventWaitList, Queue))
    return Res;

  // Lock automatically releases when this goes out of scope.
  std::lock_guard<std::mutex> lock(Queue->PiQueueMutex);

  // Get a new command list to be used on this call
  ze_command_list_handle_t ZeCommandList = nullptr;
  ze_fence_handle_t ZeFence = nullptr;
  if (auto Res = Queue->Context->getAvailableCommandList(Queue, &ZeCommandList,
                                                         &ZeFence))
    return Res;

  ze_event_handle_t ZeEvent = nullptr;
  auto Res =
      createEventAndAssociateQueue(Queue, Event, CommandType, ZeCommandList);
  if (Res != PI_SUCCESS)
    return Res;
  ZeEvent = (*Event)->ZeEvent;
  (*Event)->WaitList = TmpWaitList;

  const auto &WaitList = (*Event)->WaitList;
  if (WaitList.Length) {
    ZE_CALL(zeCommandListAppendWaitOnEvents(ZeCommandList, WaitList.Length,
                                            WaitList.ZeEventList));
  }

  ZE_CALL(zeCommandListAppendMemoryCopy(ZeCommandList, Dst, Src, Size, ZeEvent,
                                        0, nullptr));

  if (auto Res =
          Queue->executeCommandList(ZeCommandList, ZeFence, BlockingWrite))
    return Res;

  zePrint("calling zeCommandListAppendMemoryCopy() with\n"
          "  ZeEvent %#lx\n",
          pi_cast<std::uintptr_t>(ZeEvent));
  printZeEventList(WaitList);

  return PI_SUCCESS;
}

// Shared by all memory read/write/copy rect PI interfaces.
// PI interfaces must not have queue's mutex locked on entry.
static pi_result enqueueMemCopyRectHelper(
    pi_command_type CommandType, pi_queue Queue, void *SrcBuffer,
    void *DstBuffer, pi_buff_rect_offset SrcOrigin,
    pi_buff_rect_offset DstOrigin, pi_buff_rect_region Region,
    size_t SrcRowPitch, size_t DstRowPitch, size_t SrcSlicePitch,
    size_t DstSlicePitch, pi_bool Blocking, pi_uint32 NumEventsInWaitList,
    const pi_event *EventWaitList, pi_event *Event) {

  PI_ASSERT(Region && SrcOrigin && DstOrigin && Queue, PI_INVALID_VALUE);
  PI_ASSERT(Event, PI_INVALID_EVENT);

  _pi_ze_event_list_t TmpWaitList;
  if (auto Res = TmpWaitList.createAndRetainPiZeEventList(NumEventsInWaitList,
                                                          EventWaitList, Queue))
    return Res;

  // Lock automatically releases when this goes out of scope.
  std::lock_guard<std::mutex> lock(Queue->PiQueueMutex);

  // Get a new command list to be used on this call
  ze_command_list_handle_t ZeCommandList = nullptr;
  ze_fence_handle_t ZeFence = nullptr;
  if (auto Res = Queue->Context->getAvailableCommandList(Queue, &ZeCommandList,
                                                         &ZeFence))
    return Res;

  ze_event_handle_t ZeEvent = nullptr;
  auto Res =
      createEventAndAssociateQueue(Queue, Event, CommandType, ZeCommandList);
  if (Res != PI_SUCCESS)
    return Res;
  ZeEvent = (*Event)->ZeEvent;
  (*Event)->WaitList = TmpWaitList;

  const auto &WaitList = (*Event)->WaitList;
  if (WaitList.Length) {
    ZE_CALL(zeCommandListAppendWaitOnEvents(ZeCommandList, WaitList.Length,
                                            WaitList.ZeEventList));
  }
  zePrint("calling zeCommandListAppendMemoryCopy() with\n"
          "  ZeEvent %#lx\n",
          pi_cast<std::uintptr_t>(ZeEvent));
  printZeEventList(WaitList);

  uint32_t SrcOriginX = pi_cast<uint32_t>(SrcOrigin->x_bytes);
  uint32_t SrcOriginY = pi_cast<uint32_t>(SrcOrigin->y_scalar);
  uint32_t SrcOriginZ = pi_cast<uint32_t>(SrcOrigin->z_scalar);

  uint32_t SrcPitch = SrcRowPitch;
  if (SrcPitch == 0)
    SrcPitch = pi_cast<uint32_t>(Region->width_bytes);

  if (SrcSlicePitch == 0)
    SrcSlicePitch = pi_cast<uint32_t>(Region->height_scalar) * SrcPitch;

  uint32_t DstOriginX = pi_cast<uint32_t>(DstOrigin->x_bytes);
  uint32_t DstOriginY = pi_cast<uint32_t>(DstOrigin->y_scalar);
  uint32_t DstOriginZ = pi_cast<uint32_t>(DstOrigin->z_scalar);

  uint32_t DstPitch = DstRowPitch;
  if (DstPitch == 0)
    DstPitch = pi_cast<uint32_t>(Region->width_bytes);

  if (DstSlicePitch == 0)
    DstSlicePitch = pi_cast<uint32_t>(Region->height_scalar) * DstPitch;

  uint32_t Width = pi_cast<uint32_t>(Region->width_bytes);
  uint32_t Height = pi_cast<uint32_t>(Region->height_scalar);
  uint32_t Depth = pi_cast<uint32_t>(Region->depth_scalar);

  const ze_copy_region_t ZeSrcRegion = {SrcOriginX, SrcOriginY, SrcOriginZ,
                                        Width,      Height,     Depth};
  const ze_copy_region_t ZeDstRegion = {DstOriginX, DstOriginY, DstOriginZ,
                                        Width,      Height,     Depth};

  ZE_CALL(zeCommandListAppendMemoryCopyRegion(
      ZeCommandList, DstBuffer, &ZeDstRegion, DstPitch, DstSlicePitch,
      SrcBuffer, &ZeSrcRegion, SrcPitch, SrcSlicePitch, nullptr, 0, nullptr));

  zePrint("calling zeCommandListAppendMemoryCopyRegion()\n");

  ZE_CALL(zeCommandListAppendBarrier(ZeCommandList, ZeEvent, 0, nullptr));

  zePrint("calling zeCommandListAppendBarrier() with Event %#lx\n",
          pi_cast<std::uintptr_t>(ZeEvent));

  if (auto Res = Queue->executeCommandList(ZeCommandList, ZeFence, Blocking))
    return Res;

  return PI_SUCCESS;
}

extern "C" {

pi_result piEnqueueMemBufferWrite(pi_queue Queue, pi_mem Buffer,
                                  pi_bool BlockingWrite, size_t Offset,
                                  size_t Size, const void *Ptr,
                                  pi_uint32 NumEventsInWaitList,
                                  const pi_event *EventWaitList,
                                  pi_event *Event) {

  PI_ASSERT(Buffer, PI_INVALID_MEM_OBJECT);
  PI_ASSERT(Queue, PI_INVALID_QUEUE);

  return enqueueMemCopyHelper(PI_COMMAND_TYPE_MEM_BUFFER_WRITE, Queue,
                              pi_cast<char *>(Buffer->getZeHandle()) +
                                  Offset, // dst
                              BlockingWrite, Size,
                              Ptr, // src
                              NumEventsInWaitList, EventWaitList, Event);
}

pi_result piEnqueueMemBufferWriteRect(
    pi_queue Queue, pi_mem Buffer, pi_bool BlockingWrite,
    pi_buff_rect_offset BufferOffset, pi_buff_rect_offset HostOffset,
    pi_buff_rect_region Region, size_t BufferRowPitch, size_t BufferSlicePitch,
    size_t HostRowPitch, size_t HostSlicePitch, const void *Ptr,
    pi_uint32 NumEventsInWaitList, const pi_event *EventWaitList,
    pi_event *Event) {

  PI_ASSERT(Buffer, PI_INVALID_MEM_OBJECT);
  PI_ASSERT(Queue, PI_INVALID_QUEUE);

  return enqueueMemCopyRectHelper(
      PI_COMMAND_TYPE_MEM_BUFFER_WRITE_RECT, Queue,
      const_cast<char *>(static_cast<const char *>(Ptr)), Buffer->getZeHandle(),
      HostOffset, BufferOffset, Region, HostRowPitch, BufferRowPitch,
      HostSlicePitch, BufferSlicePitch, BlockingWrite, NumEventsInWaitList,
      EventWaitList, Event);
}

pi_result piEnqueueMemBufferCopy(pi_queue Queue, pi_mem SrcBuffer,
                                 pi_mem DstBuffer, size_t SrcOffset,
                                 size_t DstOffset, size_t Size,
                                 pi_uint32 NumEventsInWaitList,
                                 const pi_event *EventWaitList,
                                 pi_event *Event) {
  PI_ASSERT(SrcBuffer && DstBuffer, PI_INVALID_MEM_OBJECT);
  PI_ASSERT(Queue, PI_INVALID_QUEUE);

  return enqueueMemCopyHelper(
      PI_COMMAND_TYPE_MEM_BUFFER_COPY, Queue,
      pi_cast<char *>(DstBuffer->getZeHandle()) + DstOffset,
      false, // blocking
      Size, pi_cast<char *>(SrcBuffer->getZeHandle()) + SrcOffset,
      NumEventsInWaitList, EventWaitList, Event);
}

pi_result piEnqueueMemBufferCopyRect(
    pi_queue Queue, pi_mem SrcBuffer, pi_mem DstBuffer,
    pi_buff_rect_offset SrcOrigin, pi_buff_rect_offset DstOrigin,
    pi_buff_rect_region Region, size_t SrcRowPitch, size_t SrcSlicePitch,
    size_t DstRowPitch, size_t DstSlicePitch, pi_uint32 NumEventsInWaitList,
    const pi_event *EventWaitList, pi_event *Event) {
  PI_ASSERT(SrcBuffer && DstBuffer, PI_INVALID_MEM_OBJECT);
  PI_ASSERT(Queue, PI_INVALID_QUEUE);

  return enqueueMemCopyRectHelper(
      PI_COMMAND_TYPE_MEM_BUFFER_COPY_RECT, Queue, SrcBuffer->getZeHandle(),
      DstBuffer->getZeHandle(), SrcOrigin, DstOrigin, Region, SrcRowPitch,
      DstRowPitch, SrcSlicePitch, DstSlicePitch,
      false, // blocking
      NumEventsInWaitList, EventWaitList, Event);
}

} // extern "C"

//
// Caller of this must assure that the Queue is non-null and has not
// acquired the lock.
static pi_result
enqueueMemFillHelper(pi_command_type CommandType, pi_queue Queue, void *Ptr,
                     const void *Pattern, size_t PatternSize, size_t Size,
                     pi_uint32 NumEventsInWaitList,
                     const pi_event *EventWaitList, pi_event *Event) {
  PI_ASSERT(Queue, PI_INVALID_QUEUE);
  PI_ASSERT(Event, PI_INVALID_EVENT);

  _pi_ze_event_list_t TmpWaitList;
  if (auto Res = TmpWaitList.createAndRetainPiZeEventList(NumEventsInWaitList,
                                                          EventWaitList, Queue))
    return Res;

  // Lock automatically releases when this goes out of scope.
  std::lock_guard<std::mutex> lock(Queue->PiQueueMutex);

  // Get a new command list to be used on this call
  ze_command_list_handle_t ZeCommandList = nullptr;
  ze_fence_handle_t ZeFence = nullptr;
  if (auto Res = Queue->Context->getAvailableCommandList(Queue, &ZeCommandList,
                                                         &ZeFence))
    return Res;

  ze_event_handle_t ZeEvent = nullptr;
  auto Res =
      createEventAndAssociateQueue(Queue, Event, CommandType, ZeCommandList);
  if (Res != PI_SUCCESS)
    return Res;
  ZeEvent = (*Event)->ZeEvent;
  (*Event)->WaitList = TmpWaitList;

  const auto &WaitList = (*Event)->WaitList;
  if (WaitList.Length) {
    ZE_CALL(zeCommandListAppendWaitOnEvents(ZeCommandList, WaitList.Length,
                                            WaitList.ZeEventList));
  }
  // Pattern size must be a power of two
  PI_ASSERT((PatternSize > 0) && ((PatternSize & (PatternSize - 1)) == 0),
            PI_INVALID_VALUE);

  ZE_CALL(zeCommandListAppendMemoryFill(
      ZeCommandList, Ptr, Pattern, PatternSize, Size, ZeEvent, 0, nullptr));

  zePrint("calling zeCommandListAppendMemoryFill() with\n"
          "  ZeEvent %#lx\n",
          pi_cast<pi_uint64>(ZeEvent));
  printZeEventList(WaitList);

  // Execute command list asynchronously, as the event will be used
  // to track down its completion.
  if (auto Res = Queue->executeCommandList(ZeCommandList, ZeFence))
    return Res;

  return PI_SUCCESS;
}

extern "C" {

pi_result piEnqueueMemBufferFill(pi_queue Queue, pi_mem Buffer,
                                 const void *Pattern, size_t PatternSize,
                                 size_t Offset, size_t Size,
                                 pi_uint32 NumEventsInWaitList,
                                 const pi_event *EventWaitList,
                                 pi_event *Event) {

  PI_ASSERT(Buffer, PI_INVALID_MEM_OBJECT);
  PI_ASSERT(Queue, PI_INVALID_QUEUE);

  return enqueueMemFillHelper(PI_COMMAND_TYPE_MEM_BUFFER_FILL, Queue,
                              pi_cast<char *>(Buffer->getZeHandle()) + Offset,
                              Pattern, PatternSize, Size, NumEventsInWaitList,
                              EventWaitList, Event);
}

pi_result piEnqueueMemBufferMap(pi_queue Queue, pi_mem Buffer,
                                pi_bool BlockingMap, pi_map_flags MapFlags,
                                size_t Offset, size_t Size,
                                pi_uint32 NumEventsInWaitList,
                                const pi_event *EventWaitList, pi_event *Event,
                                void **RetMap) {

  // TODO: we don't implement read-only or write-only, always read-write.
  // assert((map_flags & PI_MAP_READ) != 0);
  // assert((map_flags & PI_MAP_WRITE) != 0);
  PI_ASSERT(Buffer, PI_INVALID_MEM_OBJECT);
  PI_ASSERT(Queue, PI_INVALID_QUEUE);
  PI_ASSERT(Event, PI_INVALID_EVENT);

  _pi_ze_event_list_t TmpWaitList;
  if (auto Res = TmpWaitList.createAndRetainPiZeEventList(NumEventsInWaitList,
                                                          EventWaitList, Queue))
    return Res;

  // For discrete devices we don't need a commandlist
  ze_command_list_handle_t ZeCommandList = nullptr;
  ze_fence_handle_t ZeFence = nullptr;
  ze_event_handle_t ZeEvent = nullptr;

  {
    // Lock automatically releases when this goes out of scope.
    std::lock_guard<std::mutex> lock(Queue->PiQueueMutex);

    auto Res = createEventAndAssociateQueue(
        Queue, Event, PI_COMMAND_TYPE_MEM_BUFFER_MAP, ZeCommandList);
    if (Res != PI_SUCCESS)
      return Res;
    ZeEvent = (*Event)->ZeEvent;
    (*Event)->WaitList = TmpWaitList;
  }

  // TODO: Level Zero is missing the memory "mapping" capabilities, so we are
  // left to doing new memory allocation and a copy (read) on discrete devices.
  // For pinned host memory and integrated devices, we have allocated the
  // buffer in host memory so no actions are needed here except for
  // synchronizing on incoming events. A host-to-host copy is done if a host
  // pointer had been supplied during buffer creation on integrated devices.
  //
  // TODO: for discrete, check if the input buffer is already allocated
  // in shared memory and thus is accessible from the host as is.
  // Can we get SYCL RT to predict/allocate in shared memory
  // from the beginning?

  // For pinned host memory and integrated devices the buffer has been
  // allocated in host memory.
  if (Buffer->OnHost) {
    // Wait on incoming events before doing the copy
    PI_CALL(piEventsWait(NumEventsInWaitList, EventWaitList));
    if (Buffer->MapHostPtr) {
      *RetMap = Buffer->MapHostPtr + Offset;
      if (!(MapFlags & PI_MAP_WRITE_INVALIDATE_REGION))
        memcpy(*RetMap, pi_cast<char *>(Buffer->getZeHandle()) + Offset, Size);
    } else {
      *RetMap = pi_cast<char *>(Buffer->getZeHandle()) + Offset;
    }

    // Signal this event
    ZE_CALL(zeEventHostSignal(ZeEvent));

    return Buffer->addMapping(*RetMap, Offset, Size);
  }

  // Lock automatically releases when this goes out of scope.
  std::lock_guard<std::mutex> lock(Queue->PiQueueMutex);

  // For discrete devices we need a command list
  if (auto Res = Queue->Context->getAvailableCommandList(Queue, &ZeCommandList,
                                                         &ZeFence))
    return Res;

  // Set the commandlist in the event
  if (Event) {
    (*Event)->ZeCommandList = ZeCommandList;
  }

  if (Buffer->MapHostPtr) {
    *RetMap = Buffer->MapHostPtr + Offset;
  } else {
    ze_host_mem_alloc_desc_t ZeDesc = {};
    ZeDesc.flags = 0;

    ZE_CALL(
        zeMemAllocHost(Queue->Context->ZeContext, &ZeDesc, Size, 1, RetMap));
  }

  const auto &WaitList = (*Event)->WaitList;
  if (WaitList.Length) {
    ZE_CALL(zeCommandListAppendWaitOnEvents(ZeCommandList, WaitList.Length,
                                            WaitList.ZeEventList));
  }
  ZE_CALL(zeCommandListAppendMemoryCopy(
      ZeCommandList, *RetMap, pi_cast<char *>(Buffer->getZeHandle()) + Offset,
      Size, ZeEvent, 0, nullptr));

  if (auto Res = Queue->executeCommandList(ZeCommandList, ZeFence, BlockingMap))
    return Res;

  return Buffer->addMapping(*RetMap, Offset, Size);
}

pi_result piEnqueueMemUnmap(pi_queue Queue, pi_mem MemObj, void *MappedPtr,
                            pi_uint32 NumEventsInWaitList,
                            const pi_event *EventWaitList, pi_event *Event) {
  PI_ASSERT(Queue, PI_INVALID_QUEUE);
  PI_ASSERT(Event, PI_INVALID_EVENT);

  _pi_ze_event_list_t TmpWaitList;
  if (auto Res = TmpWaitList.createAndRetainPiZeEventList(NumEventsInWaitList,
                                                          EventWaitList, Queue))
    return Res;

  // Integrated devices don't need a command list.
  // If discrete we will get a commandlist later.
  ze_command_list_handle_t ZeCommandList = nullptr;
  ze_fence_handle_t ZeFence = nullptr;

  // TODO: handle the case when user does not care to follow the event
  // of unmap completion.
  PI_ASSERT(Event, PI_INVALID_EVENT);

  ze_event_handle_t ZeEvent = nullptr;

  {
    // Lock automatically releases when this goes out of scope.
    std::lock_guard<std::mutex> lock(Queue->PiQueueMutex);

    auto Res = createEventAndAssociateQueue(
        Queue, Event, PI_COMMAND_TYPE_MEM_BUFFER_UNMAP, ZeCommandList);
    if (Res != PI_SUCCESS)
      return Res;
    ZeEvent = (*Event)->ZeEvent;
    (*Event)->WaitList = TmpWaitList;
  }

  _pi_mem::Mapping MapInfo = {};
  if (pi_result Res = MemObj->removeMapping(MappedPtr, MapInfo))
    return Res;

  // NOTE: we still have to free the host memory allocated/returned by
  // piEnqueueMemBufferMap, but can only do so after the above copy
  // is completed. Instead of waiting for It here (blocking), we shall
  // do so in piEventRelease called for the pi_event tracking the unmap.
  // In the case of an integrated device, the map operation does not allocate
  // any memory, so there is nothing to free. This is indicated by a nullptr.
  if (Event)
    (*Event)->CommandData =
        (MemObj->OnHost ? nullptr : (MemObj->MapHostPtr ? nullptr : MappedPtr));

  // For pinned host memory and integrated devices the buffer is allocated
  // in host memory.
  if (MemObj->OnHost) {
    // Wait on incoming events before doing the copy
    PI_CALL(piEventsWait(NumEventsInWaitList, EventWaitList));
    if (MemObj->MapHostPtr)
      memcpy(pi_cast<char *>(MemObj->getZeHandle()) + MapInfo.Offset, MappedPtr,
             MapInfo.Size);

    // Signal this event
    ZE_CALL(zeEventHostSignal(ZeEvent));

    return PI_SUCCESS;
  }

  // Lock automatically releases when this goes out of scope.
  std::lock_guard<std::mutex> lock(Queue->PiQueueMutex);

  if (auto Res = Queue->Context->getAvailableCommandList(Queue, &ZeCommandList,
                                                         &ZeFence))
    return Res;

  // Set the commandlist in the event
  (*Event)->ZeCommandList = ZeCommandList;

  if ((*Event)->WaitList.Length) {
    ZE_CALL(zeCommandListAppendWaitOnEvents(ZeCommandList,
                                            (*Event)->WaitList.Length,
                                            (*Event)->WaitList.ZeEventList));
  }
  // TODO: Level Zero is missing the memory "mapping" capabilities, so we are
  // left to doing copy (write back to the device).
  //
  // NOTE: Keep this in sync with the implementation of
  // piEnqueueMemBufferMap/piEnqueueMemImageMap.

  ZE_CALL(zeCommandListAppendMemoryCopy(
      ZeCommandList, pi_cast<char *>(MemObj->getZeHandle()) + MapInfo.Offset,
      MappedPtr, MapInfo.Size, ZeEvent, 0, nullptr));

  // Execute command list asynchronously, as the event will be used
  // to track down its completion.
  if (auto Res = Queue->executeCommandList(ZeCommandList, ZeFence))
    return Res;

  return PI_SUCCESS;
}

pi_result piMemImageGetInfo(pi_mem Image, pi_image_info ParamName,
                            size_t ParamValueSize, void *ParamValue,
                            size_t *ParamValueSizeRet) {
  (void)Image;
  (void)ParamName;
  (void)ParamValueSize;
  (void)ParamValue;
  (void)ParamValueSizeRet;

  die("piMemImageGetInfo: not implemented");
  return {};
}

} // extern "C"

static pi_result getImageRegionHelper(pi_mem Mem, pi_image_offset Origin,
                                      pi_image_region Region,
                                      ze_image_region_t &ZeRegion) {

  PI_ASSERT(Mem, PI_INVALID_MEM_OBJECT);
  PI_ASSERT(Origin, PI_INVALID_VALUE);

#ifndef NDEBUG
  PI_ASSERT(Mem->isImage(), PI_INVALID_MEM_OBJECT);
  auto Image = static_cast<_pi_image *>(Mem);
  ze_image_desc_t &ZeImageDesc = Image->ZeImageDesc;

  PI_ASSERT((ZeImageDesc.type == ZE_IMAGE_TYPE_1D && Origin->y == 0 &&
             Origin->z == 0) ||
                (ZeImageDesc.type == ZE_IMAGE_TYPE_1DARRAY && Origin->z == 0) ||
                (ZeImageDesc.type == ZE_IMAGE_TYPE_2D && Origin->z == 0) ||
                (ZeImageDesc.type == ZE_IMAGE_TYPE_3D),
            PI_INVALID_VALUE);

  PI_ASSERT(Region->width && Region->height && Region->depth, PI_INVALID_VALUE);
  PI_ASSERT(
      (ZeImageDesc.type == ZE_IMAGE_TYPE_1D && Region->height == 1 &&
       Region->depth == 1) ||
          (ZeImageDesc.type == ZE_IMAGE_TYPE_1DARRAY && Region->depth == 1) ||
          (ZeImageDesc.type == ZE_IMAGE_TYPE_2D && Region->depth == 1) ||
          (ZeImageDesc.type == ZE_IMAGE_TYPE_3D),
      PI_INVALID_VALUE);
#endif // !NDEBUG

  uint32_t OriginX = pi_cast<uint32_t>(Origin->x);
  uint32_t OriginY = pi_cast<uint32_t>(Origin->y);
  uint32_t OriginZ = pi_cast<uint32_t>(Origin->z);

  uint32_t Width = pi_cast<uint32_t>(Region->width);
  uint32_t Height = pi_cast<uint32_t>(Region->height);
  uint32_t Depth = pi_cast<uint32_t>(Region->depth);

  ZeRegion = {OriginX, OriginY, OriginZ, Width, Height, Depth};

  return PI_SUCCESS;
}

// Helper function to implement image read/write/copy.
// Caller must not hold a lock on the Queue passed in.
static pi_result
enqueueMemImageCommandHelper(pi_command_type CommandType, pi_queue Queue,
                             const void *Src, // image or ptr
                             void *Dst,       // image or ptr
                             pi_bool IsBlocking, pi_image_offset SrcOrigin,
                             pi_image_offset DstOrigin, pi_image_region Region,
                             size_t RowPitch, size_t SlicePitch,
                             pi_uint32 NumEventsInWaitList,
                             const pi_event *EventWaitList, pi_event *Event) {
  PI_ASSERT(Queue, PI_INVALID_QUEUE);
  PI_ASSERT(Event, PI_INVALID_EVENT);

  _pi_ze_event_list_t TmpWaitList;
  if (auto Res = TmpWaitList.createAndRetainPiZeEventList(NumEventsInWaitList,
                                                          EventWaitList, Queue))
    return Res;

  // Lock automatically releases when this goes out of scope.
  std::lock_guard<std::mutex> lock(Queue->PiQueueMutex);

  // Get a new command list to be used on this call
  ze_command_list_handle_t ZeCommandList = nullptr;
  ze_fence_handle_t ZeFence = nullptr;
  if (auto Res = Queue->Context->getAvailableCommandList(Queue, &ZeCommandList,
                                                         &ZeFence))
    return Res;

  ze_event_handle_t ZeEvent = nullptr;
  auto Res =
      createEventAndAssociateQueue(Queue, Event, CommandType, ZeCommandList);
  if (Res != PI_SUCCESS)
    return Res;
  ZeEvent = (*Event)->ZeEvent;
  (*Event)->WaitList = TmpWaitList;

  const auto &WaitList = (*Event)->WaitList;
  if (WaitList.Length) {
    ZE_CALL(zeCommandListAppendWaitOnEvents(ZeCommandList, WaitList.Length,
                                            WaitList.ZeEventList));
  }
  if (CommandType == PI_COMMAND_TYPE_IMAGE_READ) {
    pi_mem SrcMem = pi_cast<pi_mem>(const_cast<void *>(Src));

    ze_image_region_t ZeSrcRegion;
    auto Result = getImageRegionHelper(SrcMem, SrcOrigin, Region, ZeSrcRegion);
    if (Result != PI_SUCCESS)
      return Result;

      // TODO: Level Zero does not support row_pitch/slice_pitch for images yet.
      // https://gitlab.devtools.intel.com/one-api/level_zero/issues/303 // INTEL
      // Check that SYCL RT did not want pitch larger than default.
#ifndef NDEBUG
    PI_ASSERT(SrcMem->isImage(), PI_INVALID_MEM_OBJECT);

    auto SrcImage = static_cast<_pi_image *>(SrcMem);
    const ze_image_desc_t &ZeImageDesc = SrcImage->ZeImageDesc;
    PI_ASSERT(
        RowPitch == 0 ||
            // special case RGBA image pitch equal to region's width
            (ZeImageDesc.format.layout == ZE_IMAGE_FORMAT_LAYOUT_32_32_32_32 &&
             RowPitch == 4 * 4 * ZeSrcRegion.width) ||
            (ZeImageDesc.format.layout == ZE_IMAGE_FORMAT_LAYOUT_16_16_16_16 &&
             RowPitch == 4 * 2 * ZeSrcRegion.width) ||
            (ZeImageDesc.format.layout == ZE_IMAGE_FORMAT_LAYOUT_8_8_8_8 &&
             RowPitch == 4 * ZeSrcRegion.width),
        PI_INVALID_IMAGE_SIZE);
    PI_ASSERT(SlicePitch == 0 || SlicePitch == RowPitch * ZeSrcRegion.height,
              PI_INVALID_IMAGE_SIZE);
#endif // !NDEBUG

    ZE_CALL(zeCommandListAppendImageCopyToMemory(
        ZeCommandList, Dst, pi_cast<ze_image_handle_t>(SrcMem->getZeHandle()),
        &ZeSrcRegion, ZeEvent, 0, nullptr));
  } else if (CommandType == PI_COMMAND_TYPE_IMAGE_WRITE) {
    pi_mem DstMem = pi_cast<pi_mem>(Dst);
    ze_image_region_t ZeDstRegion;
    auto Result = getImageRegionHelper(DstMem, DstOrigin, Region, ZeDstRegion);
    if (Result != PI_SUCCESS)
      return Result;

      // TODO: Level Zero does not support row_pitch/slice_pitch for images yet.
      // https://gitlab.devtools.intel.com/one-api/level_zero/issues/303 // INTEL
      // Check that SYCL RT did not want pitch larger than default.
#ifndef NDEBUG
    PI_ASSERT(DstMem->isImage(), PI_INVALID_MEM_OBJECT);

    auto DstImage = static_cast<_pi_image *>(DstMem);
    const ze_image_desc_t &ZeImageDesc = DstImage->ZeImageDesc;
    PI_ASSERT(
        RowPitch == 0 ||
            // special case RGBA image pitch equal to region's width
            (ZeImageDesc.format.layout == ZE_IMAGE_FORMAT_LAYOUT_32_32_32_32 &&
             RowPitch == 4 * 4 * ZeDstRegion.width) ||
            (ZeImageDesc.format.layout == ZE_IMAGE_FORMAT_LAYOUT_16_16_16_16 &&
             RowPitch == 4 * 2 * ZeDstRegion.width) ||
            (ZeImageDesc.format.layout == ZE_IMAGE_FORMAT_LAYOUT_8_8_8_8 &&
             RowPitch == 4 * ZeDstRegion.width),
        PI_INVALID_IMAGE_SIZE);
    PI_ASSERT(SlicePitch == 0 || SlicePitch == RowPitch * ZeDstRegion.height,
              PI_INVALID_IMAGE_SIZE);
#endif // !NDEBUG

    ZE_CALL(zeCommandListAppendImageCopyFromMemory(
        ZeCommandList, pi_cast<ze_image_handle_t>(DstMem->getZeHandle()), Src,
        &ZeDstRegion, ZeEvent, 0, nullptr));
  } else if (CommandType == PI_COMMAND_TYPE_IMAGE_COPY) {
    pi_mem SrcImage = pi_cast<pi_mem>(const_cast<void *>(Src));
    pi_mem DstImage = pi_cast<pi_mem>(Dst);

    ze_image_region_t ZeSrcRegion;
    auto Result =
        getImageRegionHelper(SrcImage, SrcOrigin, Region, ZeSrcRegion);
    if (Result != PI_SUCCESS)
      return Result;
    ze_image_region_t ZeDstRegion;
    Result = getImageRegionHelper(DstImage, DstOrigin, Region, ZeDstRegion);
    if (Result != PI_SUCCESS)
      return Result;

    ZE_CALL(zeCommandListAppendImageCopyRegion(
        ZeCommandList, pi_cast<ze_image_handle_t>(DstImage->getZeHandle()),
        pi_cast<ze_image_handle_t>(SrcImage->getZeHandle()), &ZeDstRegion,
        &ZeSrcRegion, ZeEvent, 0, nullptr));
  } else {
    zePrint("enqueueMemImageUpdate: unsupported image command type\n");
    return PI_INVALID_OPERATION;
  }

  if (auto Res = Queue->executeCommandList(ZeCommandList, ZeFence, IsBlocking))
    return Res;

  return PI_SUCCESS;
}

extern "C" {

pi_result piEnqueueMemImageRead(pi_queue Queue, pi_mem Image,
                                pi_bool BlockingRead, pi_image_offset Origin,
                                pi_image_region Region, size_t RowPitch,
                                size_t SlicePitch, void *Ptr,
                                pi_uint32 NumEventsInWaitList,
                                const pi_event *EventWaitList,
                                pi_event *Event) {
  PI_ASSERT(Queue, PI_INVALID_QUEUE);

  return enqueueMemImageCommandHelper(
      PI_COMMAND_TYPE_IMAGE_READ, Queue,
      Image, // src
      Ptr,   // dst
      BlockingRead,
      Origin,  // SrcOrigin
      nullptr, // DstOrigin
      Region, RowPitch, SlicePitch, NumEventsInWaitList, EventWaitList, Event);
}

pi_result piEnqueueMemImageWrite(pi_queue Queue, pi_mem Image,
                                 pi_bool BlockingWrite, pi_image_offset Origin,
                                 pi_image_region Region, size_t InputRowPitch,
                                 size_t InputSlicePitch, const void *Ptr,
                                 pi_uint32 NumEventsInWaitList,
                                 const pi_event *EventWaitList,
                                 pi_event *Event) {

  PI_ASSERT(Queue, PI_INVALID_QUEUE);

  return enqueueMemImageCommandHelper(PI_COMMAND_TYPE_IMAGE_WRITE, Queue,
                                      Ptr,   // src
                                      Image, // dst
                                      BlockingWrite,
                                      nullptr, // SrcOrigin
                                      Origin,  // DstOrigin
                                      Region, InputRowPitch, InputSlicePitch,
                                      NumEventsInWaitList, EventWaitList,
                                      Event);
}

pi_result
piEnqueueMemImageCopy(pi_queue Queue, pi_mem SrcImage, pi_mem DstImage,
                      pi_image_offset SrcOrigin, pi_image_offset DstOrigin,
                      pi_image_region Region, pi_uint32 NumEventsInWaitList,
                      const pi_event *EventWaitList, pi_event *Event) {

  PI_ASSERT(Queue, PI_INVALID_QUEUE);

  return enqueueMemImageCommandHelper(
      PI_COMMAND_TYPE_IMAGE_COPY, Queue, SrcImage, DstImage,
      false, // is_blocking
      SrcOrigin, DstOrigin, Region,
      0, // row pitch
      0, // slice pitch
      NumEventsInWaitList, EventWaitList, Event);
}

pi_result piEnqueueMemImageFill(pi_queue Queue, pi_mem Image,
                                const void *FillColor, const size_t *Origin,
                                const size_t *Region,
                                pi_uint32 NumEventsInWaitList,
                                const pi_event *EventWaitList,
                                pi_event *Event) {
  (void)Image;
  (void)FillColor;
  (void)Origin;
  (void)Region;
  (void)NumEventsInWaitList;
  (void)EventWaitList;
  (void)Event;

  PI_ASSERT(Queue, PI_INVALID_QUEUE);

  // Lock automatically releases when this goes out of scope.
  std::lock_guard<std::mutex> lock(Queue->PiQueueMutex);

  die("piEnqueueMemImageFill: not implemented");
  return {};
}

pi_result piMemBufferPartition(pi_mem Buffer, pi_mem_flags Flags,
                               pi_buffer_create_type BufferCreateType,
                               void *BufferCreateInfo, pi_mem *RetMem) {

  PI_ASSERT(Buffer && !Buffer->isImage() &&
                !(static_cast<_pi_buffer *>(Buffer))->isSubBuffer(),
            PI_INVALID_MEM_OBJECT);

  PI_ASSERT(BufferCreateType == PI_BUFFER_CREATE_TYPE_REGION &&
                BufferCreateInfo && RetMem,
            PI_INVALID_VALUE);

  if (Flags != PI_MEM_FLAGS_ACCESS_RW) {
    die("piMemBufferPartition: Level-Zero implements only read-write buffer,"
        "no read-only or write-only yet.");
  }

  auto Region = (pi_buffer_region)BufferCreateInfo;

  PI_ASSERT(Region->size != 0u, PI_INVALID_BUFFER_SIZE);
  PI_ASSERT(Region->origin <= (Region->origin + Region->size),
            PI_INVALID_VALUE);

  try {
    *RetMem =
        new _pi_buffer(Buffer->Context,
                       pi_cast<char *>(Buffer->getZeHandle()) +
                           Region->origin /* Level Zero memory handle */,
                       nullptr /* Host pointer */, Buffer /* Parent buffer */,
                       Region->origin /* Sub-buffer origin */,
                       Region->size /*Sub-buffer size*/);
  } catch (const std::bad_alloc &) {
    return PI_OUT_OF_HOST_MEMORY;
  } catch (...) {
    return PI_ERROR_UNKNOWN;
  }

  return PI_SUCCESS;
}

pi_result piEnqueueNativeKernel(pi_queue Queue, void (*UserFunc)(void *),
                                void *Args, size_t CbArgs,
                                pi_uint32 NumMemObjects, const pi_mem *MemList,
                                const void **ArgsMemLoc,
                                pi_uint32 NumEventsInWaitList,
                                const pi_event *EventWaitList,
                                pi_event *Event) {
  (void)UserFunc;
  (void)Args;
  (void)CbArgs;
  (void)NumMemObjects;
  (void)MemList;
  (void)ArgsMemLoc;
  (void)NumEventsInWaitList;
  (void)EventWaitList;
  (void)Event;

  PI_ASSERT(Queue, PI_INVALID_QUEUE);

  // Lock automatically releases when this goes out of scope.
  std::lock_guard<std::mutex> lock(Queue->PiQueueMutex);

  die("piEnqueueNativeKernel: not implemented");
  return {};
}

// TODO: Check if the function_pointer_ret type can be converted to void**.
pi_result piextGetDeviceFunctionPointer(pi_device Device, pi_program Program,
                                        const char *FunctionName,
                                        pi_uint64 *FunctionPointerRet) {
  (void)Device;
  PI_ASSERT(Program, PI_INVALID_PROGRAM);

  if (Program->State != _pi_program::Exe &&
      Program->State != _pi_program::LinkedExe) {
    return PI_INVALID_PROGRAM_EXECUTABLE;
  }

  // Search for the function name in each module.
  ze_result_t ZeResult = ZE_RESULT_ERROR_INVALID_FUNCTION_NAME;
  _pi_program::ModuleIterator ModIt(Program);
  while (!ModIt.Done()) {
    ZeResult = ZE_CALL_NOCHECK(zeModuleGetFunctionPointer(
        *ModIt, FunctionName, reinterpret_cast<void **>(FunctionPointerRet)));
    if (ZeResult != ZE_RESULT_ERROR_INVALID_FUNCTION_NAME)
      break;
    ModIt++;
  }

  return mapError(ZeResult);
}

pi_result piextUSMHostAlloc(void **ResultPtr, pi_context Context,
                            pi_usm_mem_properties *Properties, size_t Size,
                            pi_uint32 Alignment) {
  PI_ASSERT(Context, PI_INVALID_CONTEXT);

  // Check that incorrect bits are not set in the properties.
  PI_ASSERT(!Properties || (Properties && !(*Properties & ~PI_MEM_ALLOC_FLAGS)),
            PI_INVALID_VALUE);

  ze_host_mem_alloc_desc_t ZeDesc = {};
  ZeDesc.flags = 0;
  // TODO: translate PI properties to Level Zero flags
  ZE_CALL(
      zeMemAllocHost(Context->ZeContext, &ZeDesc, Size, Alignment, ResultPtr));

  PI_ASSERT(Alignment == 0 ||
                reinterpret_cast<std::uintptr_t>(*ResultPtr) % Alignment == 0,
            PI_INVALID_VALUE);

  return PI_SUCCESS;
}

static bool ShouldUseUSMAllocator() {
  // Enable allocator by default if it's not explicitly disabled
  return std::getenv("SYCL_PI_LEVEL_ZERO_DISABLE_USM_ALLOCATOR") == nullptr;
}

static const bool UseUSMAllocator = ShouldUseUSMAllocator();

pi_result USMDeviceAllocImpl(void **ResultPtr, pi_context Context,
                             pi_device Device,
                             pi_usm_mem_properties *Properties, size_t Size,
                             pi_uint32 Alignment) {
  PI_ASSERT(Context, PI_INVALID_CONTEXT);
  PI_ASSERT(Device, PI_INVALID_DEVICE);

  // Check that incorrect bits are not set in the properties.
  PI_ASSERT(!Properties || (Properties && !(*Properties & ~PI_MEM_ALLOC_FLAGS)),
            PI_INVALID_VALUE);

  // TODO: translate PI properties to Level Zero flags
  ze_device_mem_alloc_desc_t ZeDesc = {};
  ZeDesc.flags = 0;
  ZeDesc.ordinal = 0;
  ZE_CALL(zeMemAllocDevice(Context->ZeContext, &ZeDesc, Size, Alignment,
                           Device->ZeDevice, ResultPtr));

  PI_ASSERT(Alignment == 0 ||
                reinterpret_cast<std::uintptr_t>(*ResultPtr) % Alignment == 0,
            PI_INVALID_VALUE);

  return PI_SUCCESS;
}

pi_result USMSharedAllocImpl(void **ResultPtr, pi_context Context,
                             pi_device Device,
                             pi_usm_mem_properties *Properties, size_t Size,
                             pi_uint32 Alignment) {
  PI_ASSERT(Context, PI_INVALID_CONTEXT);
  PI_ASSERT(Device, PI_INVALID_DEVICE);

  // Check that incorrect bits are not set in the properties.
  PI_ASSERT(!Properties || (Properties && !(*Properties & ~PI_MEM_ALLOC_FLAGS)),
            PI_INVALID_VALUE);

  // TODO: translate PI properties to Level Zero flags
  ze_host_mem_alloc_desc_t ZeHostDesc = {};
  ZeHostDesc.flags = 0;
  ze_device_mem_alloc_desc_t ZeDevDesc = {};
  ZeDevDesc.flags = 0;
  ZeDevDesc.ordinal = 0;
  ZE_CALL(zeMemAllocShared(Context->ZeContext, &ZeDevDesc, &ZeHostDesc, Size,
                           Alignment, Device->ZeDevice, ResultPtr));

  PI_ASSERT(Alignment == 0 ||
                reinterpret_cast<std::uintptr_t>(*ResultPtr) % Alignment == 0,
            PI_INVALID_VALUE);

  return PI_SUCCESS;
}

pi_result USMFreeImpl(pi_context Context, void *Ptr) {
  ZE_CALL(zeMemFree(Context->ZeContext, Ptr));
  return PI_SUCCESS;
}

// Exception type to pass allocation errors
class UsmAllocationException {
  const pi_result Error;

public:
  UsmAllocationException(pi_result Err) : Error{Err} {}
  pi_result getError() const { return Error; }
};

pi_result USMSharedMemoryAlloc::allocateImpl(void **ResultPtr, size_t Size,
                                             pi_uint32 Alignment) {
  return USMSharedAllocImpl(ResultPtr, Context, Device, nullptr, Size,
                            Alignment);
}

pi_result USMDeviceMemoryAlloc::allocateImpl(void **ResultPtr, size_t Size,
                                             pi_uint32 Alignment) {
  return USMDeviceAllocImpl(ResultPtr, Context, Device, nullptr, Size,
                            Alignment);
}

void *USMMemoryAllocBase::allocate(size_t Size) {
  void *Ptr = nullptr;

  auto Res = allocateImpl(&Ptr, Size, sizeof(void *));
  if (Res != PI_SUCCESS) {
    throw UsmAllocationException(Res);
  }

  return Ptr;
}

void *USMMemoryAllocBase::allocate(size_t Size, size_t Alignment) {
  void *Ptr = nullptr;

  auto Res = allocateImpl(&Ptr, Size, Alignment);
  if (Res != PI_SUCCESS) {
    throw UsmAllocationException(Res);
  }
  return Ptr;
}

void USMMemoryAllocBase::deallocate(void *Ptr) {
  auto Res = USMFreeImpl(Context, Ptr);
  if (Res != PI_SUCCESS) {
    throw UsmAllocationException(Res);
  }
}

pi_result piextUSMDeviceAlloc(void **ResultPtr, pi_context Context,
                              pi_device Device,
                              pi_usm_mem_properties *Properties, size_t Size,
                              pi_uint32 Alignment) {
  if (!UseUSMAllocator ||
      // L0 spec says that allocation fails if Alignment != 2^n, in order to
      // keep the same behavior for the allocator, just call L0 API directly and
      // return the error code.
      ((Alignment & (Alignment - 1)) != 0)) {
    return USMDeviceAllocImpl(ResultPtr, Context, Device, Properties, Size,
                              Alignment);
  }

  try {
    auto It = Context->DeviceMemAllocContexts.find(Device);
    if (It == Context->DeviceMemAllocContexts.end())
      return PI_INVALID_VALUE;

    *ResultPtr = It->second.allocate(Size, Alignment);
  } catch (const UsmAllocationException &Ex) {
    *ResultPtr = nullptr;
    return Ex.getError();
  }

  return PI_SUCCESS;
}

pi_result piextUSMSharedAlloc(void **ResultPtr, pi_context Context,
                              pi_device Device,
                              pi_usm_mem_properties *Properties, size_t Size,
                              pi_uint32 Alignment) {
  if (!UseUSMAllocator ||
      // L0 spec says that allocation fails if Alignment != 2^n, in order to
      // keep the same behavior for the allocator, just call L0 API directly and
      // return the error code.
      ((Alignment & (Alignment - 1)) != 0)) {
    return USMSharedAllocImpl(ResultPtr, Context, Device, Properties, Size,
                              Alignment);
  }

  try {
    auto It = Context->SharedMemAllocContexts.find(Device);
    if (It == Context->SharedMemAllocContexts.end())
      return PI_INVALID_VALUE;

    *ResultPtr = It->second.allocate(Size, Alignment);
  } catch (const UsmAllocationException &Ex) {
    *ResultPtr = nullptr;
    return Ex.getError();
  }

  return PI_SUCCESS;
}

pi_result piextUSMFree(pi_context Context, void *Ptr) {
  if (!UseUSMAllocator) {
    return USMFreeImpl(Context, Ptr);
  }

  // Query the device of the allocation to determine the right allocator context
  ze_device_handle_t ZeDeviceHandle;
  ze_memory_allocation_properties_t ZeMemoryAllocationProperties = {};

  // Query memory type of the pointer we're freeing to determine the correct
  // way to do it(directly or via an allocator)
  ZE_CALL(zeMemGetAllocProperties(
      Context->ZeContext, Ptr, &ZeMemoryAllocationProperties, &ZeDeviceHandle));

  if (ZeDeviceHandle) {
    // All devices in the context are of the same platform.
    auto Platform = Context->Devices[0]->Platform;
    auto Device = Platform->getDeviceFromNativeHandle(ZeDeviceHandle);

    PI_ASSERT(Device, PI_INVALID_DEVICE);

    auto DeallocationHelper =
        [Device,
         Ptr](std::unordered_map<pi_device, USMAllocContext> &AllocContextMap) {
          try {
            auto It = AllocContextMap.find(Device);
            if (It == AllocContextMap.end())
              return PI_INVALID_VALUE;

            // The right context is found, deallocate the pointer
            It->second.deallocate(Ptr);
          } catch (const UsmAllocationException &Ex) {
            return Ex.getError();
          }

          return PI_SUCCESS;
        };

    switch (ZeMemoryAllocationProperties.type) {
    case ZE_MEMORY_TYPE_SHARED:
      return DeallocationHelper(Context->SharedMemAllocContexts);
    case ZE_MEMORY_TYPE_DEVICE:
      return DeallocationHelper(Context->DeviceMemAllocContexts);
    default:
      // Handled below
      break;
    }
  }

  return USMFreeImpl(Context, Ptr);
}

pi_result piextKernelSetArgPointer(pi_kernel Kernel, pi_uint32 ArgIndex,
                                   size_t ArgSize, const void *ArgValue) {

  PI_CALL(piKernelSetArg(Kernel, ArgIndex, ArgSize, ArgValue));
  return PI_SUCCESS;
}

/// USM Memset API
///
/// @param Queue is the queue to submit to
/// @param Ptr is the ptr to memset
/// @param Value is value to set.  It is interpreted as an 8-bit value and the
/// upper
///        24 bits are ignored
/// @param Count is the size in bytes to memset
/// @param NumEventsInWaitlist is the number of events to wait on
/// @param EventsWaitlist is an array of events to wait on
/// @param Event is the event that represents this operation
pi_result piextUSMEnqueueMemset(pi_queue Queue, void *Ptr, pi_int32 Value,
                                size_t Count, pi_uint32 NumEventsInWaitlist,
                                const pi_event *EventsWaitlist,
                                pi_event *Event) {
  if (!Ptr) {
    return PI_INVALID_VALUE;
  }

  PI_ASSERT(Queue, PI_INVALID_QUEUE);

  return enqueueMemFillHelper(
      // TODO: do we need a new command type for USM memset?
      PI_COMMAND_TYPE_MEM_BUFFER_FILL, Queue, Ptr,
      &Value, // It will be interpreted as an 8-bit value,
      1,      // which is indicated with this pattern_size==1
      Count, NumEventsInWaitlist, EventsWaitlist, Event);
}

pi_result piextUSMEnqueueMemcpy(pi_queue Queue, pi_bool Blocking, void *DstPtr,
                                const void *SrcPtr, size_t Size,
                                pi_uint32 NumEventsInWaitlist,
                                const pi_event *EventsWaitlist,
                                pi_event *Event) {

  if (!DstPtr) {
    return PI_INVALID_VALUE;
  }

  PI_ASSERT(Queue, PI_INVALID_QUEUE);

  return enqueueMemCopyHelper(
      // TODO: do we need a new command type for this?
      PI_COMMAND_TYPE_MEM_BUFFER_COPY, Queue, DstPtr, Blocking, Size, SrcPtr,
      NumEventsInWaitlist, EventsWaitlist, Event);
}

/// Hint to migrate memory to the device
///
/// @param Queue is the queue to submit to
/// @param Ptr points to the memory to migrate
/// @param Size is the number of bytes to migrate
/// @param Flags is a bitfield used to specify memory migration options
/// @param NumEventsInWaitlist is the number of events to wait on
/// @param EventsWaitlist is an array of events to wait on
/// @param Event is the event that represents this operation
pi_result piextUSMEnqueuePrefetch(pi_queue Queue, const void *Ptr, size_t Size,
                                  pi_usm_migration_flags Flags,
                                  pi_uint32 NumEventsInWaitList,
                                  const pi_event *EventWaitList,
                                  pi_event *Event) {
  PI_ASSERT(!(Flags & ~PI_USM_MIGRATION_TBD0), PI_INVALID_VALUE);
  PI_ASSERT(Queue, PI_INVALID_QUEUE);
  PI_ASSERT(Event, PI_INVALID_EVENT);

  _pi_ze_event_list_t TmpWaitList;
  if (auto Res = TmpWaitList.createAndRetainPiZeEventList(NumEventsInWaitList,
                                                          EventWaitList, Queue))
    return Res;

  // Lock automatically releases when this goes out of scope.
  std::lock_guard<std::mutex> lock(Queue->PiQueueMutex);

  // Get a new command list to be used on this call
  ze_command_list_handle_t ZeCommandList = nullptr;
  ze_fence_handle_t ZeFence = nullptr;
  if (auto Res = Queue->Context->getAvailableCommandList(Queue, &ZeCommandList,
                                                         &ZeFence))
    return Res;

  // TODO: do we need to create a unique command type for this?
  ze_event_handle_t ZeEvent = nullptr;
  auto Res = createEventAndAssociateQueue(Queue, Event, PI_COMMAND_TYPE_USER,
                                          ZeCommandList);
  if (Res != PI_SUCCESS)
    return Res;
  ZeEvent = (*Event)->ZeEvent;

  if (auto Res = (*Event)->WaitList.createAndRetainPiZeEventList(
          NumEventsInWaitList, EventWaitList, Queue))
    return Res;

  const auto &WaitList = (*Event)->WaitList;
  if (WaitList.Length) {
    ZE_CALL(zeCommandListAppendWaitOnEvents(ZeCommandList, WaitList.Length,
                                            WaitList.ZeEventList));
  }
  // TODO: figure out how to translate "flags"
  ZE_CALL(zeCommandListAppendMemoryPrefetch(ZeCommandList, Ptr, Size));

  // TODO: Level Zero does not have a completion "event" with the prefetch API,
  // so manually add command to signal our event.
  ZE_CALL(zeCommandListAppendSignalEvent(ZeCommandList, ZeEvent));

  if (auto Res = Queue->executeCommandList(ZeCommandList, ZeFence, false))
    return Res;

  return PI_SUCCESS;
}

/// USM memadvise API to govern behavior of automatic migration mechanisms
///
/// @param Queue is the queue to submit to
/// @param Ptr is the data to be advised
/// @param Length is the size in bytes of the meory to advise
/// @param Advice is device specific advice
/// @param Event is the event that represents this operation
///
pi_result piextUSMEnqueueMemAdvise(pi_queue Queue, const void *Ptr,
                                   size_t Length, pi_mem_advice Advice,
                                   pi_event *Event) {
  PI_ASSERT(Queue, PI_INVALID_QUEUE);
  PI_ASSERT(Event, PI_INVALID_EVENT);

  // Lock automatically releases when this goes out of scope.
  std::lock_guard<std::mutex> lock(Queue->PiQueueMutex);

  auto ZeAdvice = pi_cast<ze_memory_advice_t>(Advice);

  // Get a new command list to be used on this call
  ze_command_list_handle_t ZeCommandList = nullptr;
  ze_fence_handle_t ZeFence = nullptr;
  if (auto Res = Queue->Context->getAvailableCommandList(Queue, &ZeCommandList,
                                                         &ZeFence))
    return Res;

  // TODO: do we need to create a unique command type for this?
  ze_event_handle_t ZeEvent = nullptr;
  auto Res = createEventAndAssociateQueue(Queue, Event, PI_COMMAND_TYPE_USER,
                                          ZeCommandList);
  if (Res != PI_SUCCESS)
    return Res;
  ZeEvent = (*Event)->ZeEvent;

  ZE_CALL(zeCommandListAppendMemAdvise(ZeCommandList, Queue->Device->ZeDevice,
                                       Ptr, Length, ZeAdvice));

  // TODO: Level Zero does not have a completion "event" with the advise API,
  // so manually add command to signal our event.
  ZE_CALL(zeCommandListAppendSignalEvent(ZeCommandList, ZeEvent));

  Queue->executeCommandList(ZeCommandList, ZeFence, false);
  return PI_SUCCESS;
}

/// API to query information about USM allocated pointers.
/// Valid Queries:
///   PI_MEM_ALLOC_TYPE returns host/device/shared pi_usm_type value
///   PI_MEM_ALLOC_BASE_PTR returns the base ptr of an allocation if
///                         the queried pointer fell inside an allocation.
///                         Result must fit in void *
///   PI_MEM_ALLOC_SIZE returns how big the queried pointer's
///                     allocation is in bytes. Result is a size_t.
///   PI_MEM_ALLOC_DEVICE returns the pi_device this was allocated against
///
/// @param Context is the pi_context
/// @param Ptr is the pointer to query
/// @param ParamName is the type of query to perform
/// @param ParamValueSize is the size of the result in bytes
/// @param ParamValue is the result
/// @param ParamValueRet is how many bytes were written
pi_result piextUSMGetMemAllocInfo(pi_context Context, const void *Ptr,
                                  pi_mem_info ParamName, size_t ParamValueSize,
                                  void *ParamValue, size_t *ParamValueSizeRet) {
  PI_ASSERT(Context, PI_INVALID_CONTEXT);

  ze_device_handle_t ZeDeviceHandle;
  ze_memory_allocation_properties_t ZeMemoryAllocationProperties = {};

  ZE_CALL(zeMemGetAllocProperties(
      Context->ZeContext, Ptr, &ZeMemoryAllocationProperties, &ZeDeviceHandle));

  ReturnHelper ReturnValue(ParamValueSize, ParamValue, ParamValueSizeRet);
  switch (ParamName) {
  case PI_MEM_ALLOC_TYPE: {
    pi_usm_type MemAllocaType;
    switch (ZeMemoryAllocationProperties.type) {
    case ZE_MEMORY_TYPE_UNKNOWN:
      MemAllocaType = PI_MEM_TYPE_UNKNOWN;
      break;
    case ZE_MEMORY_TYPE_HOST:
      MemAllocaType = PI_MEM_TYPE_HOST;
      break;
    case ZE_MEMORY_TYPE_DEVICE:
      MemAllocaType = PI_MEM_TYPE_DEVICE;
      break;
    case ZE_MEMORY_TYPE_SHARED:
      MemAllocaType = PI_MEM_TYPE_SHARED;
      break;
    default:
      zePrint("piextUSMGetMemAllocInfo: unexpected usm memory type\n");
      return PI_INVALID_VALUE;
    }
    return ReturnValue(MemAllocaType);
  }
  case PI_MEM_ALLOC_DEVICE:
    if (ZeDeviceHandle) {
      // All devices in the context are of the same platform.
      auto Platform = Context->Devices[0]->Platform;
      auto Device = Platform->getDeviceFromNativeHandle(ZeDeviceHandle);
      return Device ? ReturnValue(Device) : PI_INVALID_VALUE;
    } else {
      return PI_INVALID_VALUE;
    }
  case PI_MEM_ALLOC_BASE_PTR: {
    void *Base;
    ZE_CALL(zeMemGetAddressRange(Context->ZeContext, Ptr, &Base, nullptr));
    return ReturnValue(Base);
  }
  case PI_MEM_ALLOC_SIZE: {
    size_t Size;
    ZE_CALL(zeMemGetAddressRange(Context->ZeContext, Ptr, nullptr, &Size));
    return ReturnValue(Size);
  }
  default:
    zePrint("piextUSMGetMemAllocInfo: unsupported ParamName\n");
    return PI_INVALID_VALUE;
  }
  return PI_SUCCESS;
}

pi_result piKernelSetExecInfo(pi_kernel Kernel, pi_kernel_exec_info ParamName,
                              size_t ParamValueSize, const void *ParamValue) {
  (void)ParamValueSize;
  PI_ASSERT(Kernel, PI_INVALID_KERNEL);
  PI_ASSERT(ParamValue, PI_INVALID_VALUE);

  if (ParamName == PI_USM_INDIRECT_ACCESS &&
      *(static_cast<const pi_bool *>(ParamValue)) == PI_TRUE) {
    // The whole point for users really was to not need to know anything
    // about the types of allocations kernel uses. So in DPC++ we always
    // just set all 3 modes for each kernel.
    ze_kernel_indirect_access_flags_t IndirectFlags =
        ZE_KERNEL_INDIRECT_ACCESS_FLAG_HOST |
        ZE_KERNEL_INDIRECT_ACCESS_FLAG_DEVICE |
        ZE_KERNEL_INDIRECT_ACCESS_FLAG_SHARED;
    ZE_CALL(zeKernelSetIndirectAccess(Kernel->ZeKernel, IndirectFlags));
  } else {
    zePrint("piKernelSetExecInfo: unsupported ParamName\n");
    return PI_INVALID_VALUE;
  }

  return PI_SUCCESS;
}

pi_result piextProgramSetSpecializationConstant(pi_program Prog,
                                                pi_uint32 SpecID, size_t,
                                                const void *SpecValue) {
  // Level Zero sets spec constants when creating modules,
  // so save them for when program is built.
  std::lock_guard<std::mutex> Guard(Prog->MutexZeSpecConstants);

  // Pass SpecValue pointer. Spec constant value is retrieved
  // by Level Zero when creating the module.
  //
  // NOTE: SpecSize is unused in Level Zero, the size is known from SPIR-V by
  // SpecID.
  Prog->ZeSpecConstants[SpecID] = reinterpret_cast<uint64_t>(SpecValue);

  return PI_SUCCESS;
}

pi_result piPluginInit(pi_plugin *PluginInit) {
  PI_ASSERT(PluginInit, PI_INVALID_VALUE);

  // TODO: handle versioning/targets properly.
  size_t PluginVersionSize = sizeof(PluginInit->PluginVersion);

  PI_ASSERT(strlen(_PI_H_VERSION_STRING) < PluginVersionSize, PI_INVALID_VALUE);

  strncpy(PluginInit->PluginVersion, _PI_H_VERSION_STRING, PluginVersionSize);

#define _PI_API(api)                                                           \
  (PluginInit->PiFunctionTable).api = (decltype(&::api))(&api);
#include <CL/sycl/detail/pi.def>

  return PI_SUCCESS;
}

// SYCL RT calls this api to notify the end of plugin lifetime.
// It can include all the jobs to tear down resources before
// the plugin is unloaded from memory.
pi_result piTearDown(void *PluginParameter) {
  (void)PluginParameter;
  // reclaim pi_platform objects here since we don't have piPlatformRelease.
  for (pi_platform &Platform : *PiPlatformsCache) {
    delete Platform;
  }
  delete PiPlatformsCache;
  delete PiPlatformsCacheMutex;

#if INTEL_CUSTOMIZATION
  // temporary support for the global offset experimental feature
  if (zeLibHandle) {
#ifdef _WIN32
    FreeLibrary((HMODULE)zeLibHandle);
#else
    dlclose(zeLibHandle);
#endif
  }
#endif // INTEL CUSTOMIZATION

  return PI_SUCCESS;
}

} // extern "C"<|MERGE_RESOLUTION|>--- conflicted
+++ resolved
@@ -354,44 +354,6 @@
     "cl_khr_il_program cl_khr_subgroups cl_intel_subgroups "
     "cl_intel_subgroups_short cl_intel_required_subgroup_size ";
 
-<<<<<<< HEAD
-// Map Level Zero runtime error code to PI error code
-static pi_result mapError(ze_result_t ZeResult) {
-  // TODO: these mapping need to be clarified and synced with the PI API return
-  // values, which is TBD.
-  static std::unordered_map<ze_result_t, pi_result> ErrorMapping = {
-      {ZE_RESULT_SUCCESS, PI_SUCCESS},
-      {ZE_RESULT_ERROR_DEVICE_LOST, PI_DEVICE_NOT_FOUND},
-      {ZE_RESULT_ERROR_INSUFFICIENT_PERMISSIONS, PI_INVALID_OPERATION},
-      {ZE_RESULT_ERROR_NOT_AVAILABLE, PI_INVALID_OPERATION},
-      {ZE_RESULT_ERROR_UNINITIALIZED, PI_INVALID_PLATFORM},
-      {ZE_RESULT_ERROR_INVALID_ARGUMENT, PI_INVALID_VALUE},
-      {ZE_RESULT_ERROR_INVALID_NULL_POINTER, PI_INVALID_VALUE},
-      {ZE_RESULT_ERROR_INVALID_SIZE, PI_INVALID_VALUE},
-      {ZE_RESULT_ERROR_UNSUPPORTED_SIZE, PI_INVALID_VALUE},
-      {ZE_RESULT_ERROR_UNSUPPORTED_ALIGNMENT, PI_INVALID_VALUE},
-      {ZE_RESULT_ERROR_INVALID_SYNCHRONIZATION_OBJECT, PI_INVALID_EVENT},
-      {ZE_RESULT_ERROR_INVALID_ENUMERATION, PI_INVALID_VALUE},
-      {ZE_RESULT_ERROR_UNSUPPORTED_ENUMERATION, PI_INVALID_VALUE},
-      {ZE_RESULT_ERROR_UNSUPPORTED_IMAGE_FORMAT, PI_INVALID_VALUE},
-      {ZE_RESULT_ERROR_INVALID_NATIVE_BINARY, PI_INVALID_BINARY},
-      {ZE_RESULT_ERROR_INVALID_KERNEL_NAME, PI_INVALID_KERNEL_NAME},
-      {ZE_RESULT_ERROR_INVALID_FUNCTION_NAME, PI_BUILD_PROGRAM_FAILURE},
-      {ZE_RESULT_ERROR_OVERLAPPING_REGIONS, PI_INVALID_OPERATION},
-      {ZE_RESULT_ERROR_INVALID_GROUP_SIZE_DIMENSION,
-       PI_INVALID_WORK_GROUP_SIZE},
-      {ZE_RESULT_ERROR_MODULE_BUILD_FAILURE, PI_BUILD_PROGRAM_FAILURE}};
-
-
-  auto It = ErrorMapping.find(ZeResult);
-  if (It == ErrorMapping.end()) {
-    return PI_ERROR_UNKNOWN;
-  }
-  return It->second;
-}
-
-=======
->>>>>>> 9bf0e20d
 // Forward declarations
 static pi_result
 enqueueMemCopyHelper(pi_command_type CommandType, pi_queue Queue, void *Dst,
@@ -471,23 +433,6 @@
   if (!(condition))                                                            \
     return error;
 
-<<<<<<< HEAD
-=======
-// Destroy all the command lists associated with this device.
-// This is required when destructing the _pi_device object.
-// During the piTearDown process, platforms and root devices are
-// destroyed automatically regardless of their reference counts.
-// So, this destructor should explicitly call zeCommandListDestroy
-// to avoid memory leaks.
-_pi_device::~_pi_device() {
-  std::lock_guard<std::mutex> Lock(ZeCommandListCacheMutex);
-  for (ze_command_list_handle_t &ZeCommandList : ZeCommandListCache) {
-    if (ZeCommandList)
-      ZE_CALL_NOCHECK(zeCommandListDestroy(ZeCommandList));
-  }
-}
-
->>>>>>> 9bf0e20d
 // This helper function increments the reference counter of the Queue
 // without guarding with a lock.
 // It is the caller's responsibility to make sure the lock is acquired
