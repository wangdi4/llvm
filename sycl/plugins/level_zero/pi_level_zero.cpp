//===-------- pi_level_zero.cpp - Level Zero Plugin --------------------==//
//
// Part of the LLVM Project, under the Apache License v2.0 with LLVM Exceptions.
// See https://llvm.org/LICENSE.txt for license information.
// SPDX-License-Identifier: Apache-2.0 WITH LLVM-exception
//
//===------------------------------------------------------------------===//

/// \file pi_level_zero.cpp
/// Implementation of Level Zero Plugin.
///
/// \ingroup sycl_pi_level_zero

#include "pi_level_zero.hpp"
#include <algorithm>
#include <cstdarg>
#include <cstdio>
#include <cstring>
#include <memory>
#include <set>
#include <sstream>
#include <string>
#include <sycl/detail/pi.h>
#include <sycl/detail/spinlock.hpp>
#include <thread>
#include <utility>

#include <zet_api.h>

#include "ur/usm_allocator_config.hpp"
#include "ur_bindings.hpp"

extern "C" {
// Forward declarartions.
static pi_result piQueueReleaseInternal(pi_queue Queue);
static pi_result piEventReleaseInternal(pi_event Event);
static pi_result EventCreate(pi_context Context, pi_queue Queue,
                             bool HostVisible, pi_event *RetEvent);
}

// Defined in tracing.cpp
void enableZeTracing();
void disableZeTracing();

namespace {

// This is an experimental option to test performance of device to device copy
// operations on copy engines (versus compute engine)
static const bool UseCopyEngineForD2DCopy = [] {
  const char *CopyEngineForD2DCopy =
      std::getenv("SYCL_PI_LEVEL_ZERO_USE_COPY_ENGINE_FOR_D2D_COPY");
  return (CopyEngineForD2DCopy && (std::stoi(CopyEngineForD2DCopy) != 0));
}();

// This is an experimental option that allows the use of copy engine, if
// available in the device, in Level Zero plugin for copy operations submitted
// to an in-order queue. The default is 1.
static const bool UseCopyEngineForInOrderQueue = [] {
  const char *CopyEngineForInOrderQueue =
      std::getenv("SYCL_PI_LEVEL_ZERO_USE_COPY_ENGINE_FOR_IN_ORDER_QUEUE");
  return (!CopyEngineForInOrderQueue ||
          (std::stoi(CopyEngineForInOrderQueue) != 0));
}();

// This is an experimental option that allows the use of multiple command lists
// when submitting barriers. The default is 0.
static const bool UseMultipleCmdlistBarriers = [] {
  const char *UseMultipleCmdlistBarriersFlag =
      std::getenv("SYCL_PI_LEVEL_ZERO_USE_MULTIPLE_COMMANDLIST_BARRIERS");
  if (!UseMultipleCmdlistBarriersFlag)
    return true;
  return std::stoi(UseMultipleCmdlistBarriersFlag) > 0;
}();

// This is an experimental option that allows to disable caching of events in
// the context.
static const bool DisableEventsCaching = [] {
  const char *DisableEventsCachingFlag =
      std::getenv("SYCL_PI_LEVEL_ZERO_DISABLE_EVENTS_CACHING");
  if (!DisableEventsCachingFlag)
    return false;
  return std::stoi(DisableEventsCachingFlag) != 0;
}();

// This is an experimental option that allows reset and reuse of uncompleted
// events in the in-order queue with discard_events property.
static const bool ReuseDiscardedEvents = [] {
  const char *ReuseDiscardedEventsFlag =
      std::getenv("SYCL_PI_LEVEL_ZERO_REUSE_DISCARDED_EVENTS");
  if (!ReuseDiscardedEventsFlag)
    return true;
  return std::stoi(ReuseDiscardedEventsFlag) > 0;
}();

// Controls support of the indirect access kernels and deferred memory release.
static const bool IndirectAccessTrackingEnabled = [] {
  return std::getenv("SYCL_PI_LEVEL_ZERO_TRACK_INDIRECT_ACCESS_MEMORY") !=
         nullptr;
}();

// Due to a bug with 2D memory copy to and from non-USM pointers, this option is
// disabled by default.
static const bool UseMemcpy2DOperations = [] {
  const char *UseMemcpy2DOperationsFlag =
      std::getenv("SYCL_PI_LEVEL_ZERO_USE_NATIVE_USM_MEMCPY2D");
  if (!UseMemcpy2DOperationsFlag)
    return false;
  return std::stoi(UseMemcpy2DOperationsFlag) > 0;
}();

static usm_settings::USMAllocatorConfig USMAllocatorConfigInstance;

// Map from L0 to PI result.
static inline pi_result mapError(ze_result_t Result) {
  return ur2piResult(ze2urResult(Result));
}

// Trace a call to Level-Zero RT
#define ZE_CALL(ZeName, ZeArgs)                                                \
  {                                                                            \
    ze_result_t ZeResult = ZeName ZeArgs;                                      \
    if (auto Result = ZeCall().doCall(ZeResult, #ZeName, #ZeArgs, true))       \
      return mapError(Result);                                                 \
  }

// Trace an internal PI call; returns in case of an error.
#define PI_CALL(Call)                                                          \
  {                                                                            \
    if (PrintTrace)                                                            \
      fprintf(stderr, "PI ---> %s\n", #Call);                                  \
    pi_result Result = (Call);                                                 \
    if (Result != PI_SUCCESS)                                                  \
      return Result;                                                           \
  }

// Controls if we should choose doing eager initialization
// to make it happen on warmup paths and have the reportable
// paths be less likely affected.
//
static bool doEagerInit = [] {
  const char *EagerInit = std::getenv("SYCL_EAGER_INIT");
  return EagerInit ? std::atoi(EagerInit) != 0 : false;
}();

// Maximum number of events that can be present in an event ZePool is captured
// here. Setting it to 256 gave best possible performance for several
// benchmarks.
static const pi_uint32 MaxNumEventsPerPool = [] {
  const auto MaxNumEventsPerPoolEnv =
      std::getenv("ZE_MAX_NUMBER_OF_EVENTS_PER_EVENT_POOL");
  pi_uint32 Result =
      MaxNumEventsPerPoolEnv ? std::atoi(MaxNumEventsPerPoolEnv) : 256;
  if (Result <= 0)
    Result = 256;
  return Result;
}();

// Helper function to implement zeHostSynchronize.
// The behavior is to avoid infinite wait during host sync under ZE_DEBUG.
// This allows for a much more responsive debugging of hangs.
//
template <typename T, typename Func>
ze_result_t zeHostSynchronizeImpl(Func Api, T Handle) {
  if (!ZeDebug) {
    return Api(Handle, UINT64_MAX);
  }

  ze_result_t R;
  while ((R = Api(Handle, 1000)) == ZE_RESULT_NOT_READY)
    ;
  return R;
}

// Template function to do various types of host synchronizations.
// This is intended to be used instead of direct calls to specific
// Level-Zero synchronization APIs.
//
template <typename T> ze_result_t zeHostSynchronize(T Handle);
template <> ze_result_t zeHostSynchronize(ze_event_handle_t Handle) {
  return zeHostSynchronizeImpl(zeEventHostSynchronize, Handle);
}
template <> ze_result_t zeHostSynchronize(ze_command_queue_handle_t Handle) {
  return zeHostSynchronizeImpl(zeCommandQueueSynchronize, Handle);
}

} // anonymous namespace

// SYCL_PI_LEVEL_ZERO_USE_COMPUTE_ENGINE can be set to an integer (>=0) in
// which case all compute commands will be submitted to the command-queue
// with the given index in the compute command group. If it is instead set
// to negative then all available compute engines may be used.
//
// The default value is "0".
//
static const std::pair<int, int> getRangeOfAllowedComputeEngines() {
  static const char *EnvVar =
      std::getenv("SYCL_PI_LEVEL_ZERO_USE_COMPUTE_ENGINE");
  // If the environment variable is not set only use "0" CCS for now.
  // TODO: allow all CCSs when HW support is complete.
  if (!EnvVar)
    return std::pair<int, int>(0, 0);

  auto EnvVarValue = std::atoi(EnvVar);
  if (EnvVarValue >= 0) {
    return std::pair<int, int>(EnvVarValue, EnvVarValue);
  }

  return std::pair<int, int>(0, INT_MAX);
}

pi_platform _pi_context::getPlatform() const { return Devices[0]->Platform; }

bool _pi_context::isValidDevice(pi_device Device) const {
  while (Device) {
    if (std::find(Devices.begin(), Devices.end(), Device) != Devices.end())
      return true;
    Device = Device->RootDevice;
  }
  return false;
}

pi_result
_pi_context::getFreeSlotInExistingOrNewPool(ze_event_pool_handle_t &Pool,
                                            size_t &Index, bool HostVisible,
                                            bool ProfilingEnabled) {
  // Lock while updating event pool machinery.
  std::scoped_lock<pi_mutex> Lock(ZeEventPoolCacheMutex);

  std::list<ze_event_pool_handle_t> *ZePoolCache =
      getZeEventPoolCache(HostVisible, ProfilingEnabled);

  if (!ZePoolCache->empty()) {
    if (NumEventsAvailableInEventPool[ZePoolCache->front()] == 0) {
      if (DisableEventsCaching) {
        // Remove full pool from the cache if events caching is disabled.
        ZePoolCache->erase(ZePoolCache->begin());
      } else {
        // If event caching is enabled then we don't destroy events so there is
        // no need to remove pool from the cache and add it back when it has
        // available slots. Just keep it in the tail of the cache so that all
        // pools can be destroyed during context destruction.
        ZePoolCache->push_front(nullptr);
      }
    }
  }
  if (ZePoolCache->empty()) {
    ZePoolCache->push_back(nullptr);
  }

  // We shall be adding an event to the front pool.
  ze_event_pool_handle_t *ZePool = &ZePoolCache->front();
  Index = 0;
  // Create one event ZePool per MaxNumEventsPerPool events
  if (*ZePool == nullptr) {
    ZeStruct<ze_event_pool_desc_t> ZeEventPoolDesc;
    ZeEventPoolDesc.count = MaxNumEventsPerPool;
    ZeEventPoolDesc.flags = 0;
    if (HostVisible)
      ZeEventPoolDesc.flags |= ZE_EVENT_POOL_FLAG_HOST_VISIBLE;
    if (ProfilingEnabled)
      ZeEventPoolDesc.flags |= ZE_EVENT_POOL_FLAG_KERNEL_TIMESTAMP;
    zePrint("ze_event_pool_desc_t flags set to: %d\n", ZeEventPoolDesc.flags);

    std::vector<ze_device_handle_t> ZeDevices;
    std::for_each(Devices.begin(), Devices.end(), [&](const pi_device &D) {
      ZeDevices.push_back(D->ZeDevice);
    });

    ZE_CALL(zeEventPoolCreate, (ZeContext, &ZeEventPoolDesc, ZeDevices.size(),
                                &ZeDevices[0], ZePool));
    NumEventsAvailableInEventPool[*ZePool] = MaxNumEventsPerPool - 1;
    NumEventsUnreleasedInEventPool[*ZePool] = 1;
  } else {
    Index = MaxNumEventsPerPool - NumEventsAvailableInEventPool[*ZePool];
    --NumEventsAvailableInEventPool[*ZePool];
    ++NumEventsUnreleasedInEventPool[*ZePool];
  }
  Pool = *ZePool;
  return PI_SUCCESS;
}

pi_result _pi_context::decrementUnreleasedEventsInPool(pi_event Event) {
  std::shared_lock<pi_shared_mutex> EventLock(Event->Mutex, std::defer_lock);
  std::scoped_lock<pi_mutex, std::shared_lock<pi_shared_mutex>> LockAll(
      ZeEventPoolCacheMutex, EventLock);
  if (!Event->ZeEventPool) {
    // This must be an interop event created on a users's pool.
    // Do nothing.
    return PI_SUCCESS;
  }

  std::list<ze_event_pool_handle_t> *ZePoolCache =
      getZeEventPoolCache(Event->isHostVisible(), Event->isProfilingEnabled());

  // Put the empty pool to the cache of the pools.
  if (NumEventsUnreleasedInEventPool[Event->ZeEventPool] == 0)
    die("Invalid event release: event pool doesn't have unreleased events");
  if (--NumEventsUnreleasedInEventPool[Event->ZeEventPool] == 0) {
    if (ZePoolCache->front() != Event->ZeEventPool) {
      ZePoolCache->push_back(Event->ZeEventPool);
    }
    NumEventsAvailableInEventPool[Event->ZeEventPool] = MaxNumEventsPerPool;
  }

  return PI_SUCCESS;
}

// Forward declarations
static pi_result enqueueMemCopyHelper(pi_command_type CommandType,
                                      pi_queue Queue, void *Dst,
                                      pi_bool BlockingWrite, size_t Size,
                                      const void *Src,
                                      pi_uint32 NumEventsInWaitList,
                                      const pi_event *EventWaitList,
                                      pi_event *Event, bool PreferCopyEngine);

static pi_result enqueueMemCopyRectHelper(
    pi_command_type CommandType, pi_queue Queue, const void *SrcBuffer,
    void *DstBuffer, pi_buff_rect_offset SrcOrigin,
    pi_buff_rect_offset DstOrigin, pi_buff_rect_region Region,
    size_t SrcRowPitch, size_t DstRowPitch, size_t SrcSlicePitch,
    size_t DstSlicePitch, pi_bool Blocking, pi_uint32 NumEventsInWaitList,
    const pi_event *EventWaitList, pi_event *Event,
    bool PreferCopyEngine = false);

bool _pi_queue::doReuseDiscardedEvents() {
  return ReuseDiscardedEvents && isInOrderQueue() && isDiscardEvents();
}

pi_result _pi_queue::resetDiscardedEvent(pi_command_list_ptr_t CommandList) {
  if (LastCommandEvent && LastCommandEvent->IsDiscarded) {
    ZE_CALL(zeCommandListAppendBarrier,
            (CommandList->first, nullptr, 1, &(LastCommandEvent->ZeEvent)));
    ZE_CALL(zeCommandListAppendEventReset,
            (CommandList->first, LastCommandEvent->ZeEvent));

    // Create new pi_event but with the same ze_event_handle_t. We are going
    // to use this pi_event for the next command with discarded event.
    pi_event PiEvent;
    try {
      PiEvent = new _pi_event(LastCommandEvent->ZeEvent,
                              LastCommandEvent->ZeEventPool, Context,
                              PI_COMMAND_TYPE_USER, true);
    } catch (const std::bad_alloc &) {
      return PI_ERROR_OUT_OF_HOST_MEMORY;
    } catch (...) {
      return PI_ERROR_UNKNOWN;
    }

    if (LastCommandEvent->isHostVisible())
      PiEvent->HostVisibleEvent = PiEvent;

    PI_CALL(addEventToQueueCache(PiEvent));
  }

  return PI_SUCCESS;
}

// This helper function creates a pi_event and associate a pi_queue.
// Note that the caller of this function must have acquired lock on the Queue
// that is passed in.
// \param Queue pi_queue to associate with a new event.
// \param Event a pointer to hold the newly created pi_event
// \param CommandType various command type determined by the caller
// \param CommandList is the command list where the event is added
// \param IsInternal tells if the event is internal, i.e. visible in the L0
//        plugin only.
// \param ForceHostVisible tells if the event must be created in
//        the host-visible pool
inline static pi_result createEventAndAssociateQueue(
    pi_queue Queue, pi_event *Event, pi_command_type CommandType,
    pi_command_list_ptr_t CommandList, bool IsInternal = false,
    bool ForceHostVisible = false) {

  if (!ForceHostVisible)
    ForceHostVisible = Queue->Device->ZeEventsScope == AllHostVisible;

  // If event is discarded then try to get event from the queue cache.
  *Event =
      IsInternal ? Queue->getEventFromQueueCache(ForceHostVisible) : nullptr;

  if (*Event == nullptr)
    PI_CALL(EventCreate(Queue->Context, Queue, ForceHostVisible, Event));

  (*Event)->Queue = Queue;
  (*Event)->CommandType = CommandType;
  (*Event)->IsDiscarded = IsInternal;
  (*Event)->CommandList = CommandList;
  // Discarded event doesn't own ze_event, it is used by multiple pi_event
  // objects. We destroy corresponding ze_event by releasing events from the
  // events cache at queue destruction. Event in the cache owns the Level Zero
  // event.
  if (IsInternal)
    (*Event)->OwnZeEvent = false;

  // Append this Event to the CommandList, if any
  if (CommandList != Queue->CommandListMap.end()) {
    CommandList->second.append(*Event);
    (*Event)->RefCount.increment();
  }

  // We need to increment the reference counter here to avoid pi_queue
  // being released before the associated pi_event is released because
  // piEventRelease requires access to the associated pi_queue.
  // In piEventRelease, the reference counter of the Queue is decremented
  // to release it.
  Queue->RefCount.increment();

  // SYCL RT does not track completion of the events, so it could
  // release a PI event as soon as that's not being waited in the app.
  // But we have to ensure that the event is not destroyed before
  // it is really signalled, so retain it explicitly here and
  // release in CleanupCompletedEvent(Event).
  // If the event is internal then don't increment the reference count as this
  // event will not be waited/released by SYCL RT, so it must be destroyed by
  // EventRelease in resetCommandList.
  if (!IsInternal)
    PI_CALL(piEventRetain(*Event));

  return PI_SUCCESS;
}

pi_result _pi_queue::signalEventFromCmdListIfLastEventDiscarded(
    pi_command_list_ptr_t CommandList) {
  // We signal new event at the end of command list only if we have queue with
  // discard_events property and the last command event is discarded.
  if (!(doReuseDiscardedEvents() && LastCommandEvent &&
        LastCommandEvent->IsDiscarded))
    return PI_SUCCESS;

  pi_event Event;
  PI_CALL(createEventAndAssociateQueue(
      this, &Event, PI_COMMAND_TYPE_USER, CommandList,
      /* IsDiscarded */ false, /* ForceHostVisible */ false))
  PI_CALL(piEventReleaseInternal(Event));
  LastCommandEvent = Event;

  ZE_CALL(zeCommandListAppendSignalEvent, (CommandList->first, Event->ZeEvent));
  return PI_SUCCESS;
}

pi_event _pi_queue::getEventFromQueueCache(bool HostVisible) {
  auto Cache = HostVisible ? &EventCaches[0] : &EventCaches[1];

  // If we don't have any events, return nullptr.
  // If we have only a single event then it was used by the last command and we
  // can't use it now because we have to enforce round robin between two events.
  if (Cache->size() < 2)
    return nullptr;

  // If there are two events then return an event from the beginning of the list
  // since event of the last command is added to the end of the list.
  auto It = Cache->begin();
  pi_event RetEvent = *It;
  Cache->erase(It);
  return RetEvent;
}

pi_result _pi_queue::addEventToQueueCache(pi_event Event) {
  auto Cache = Event->isHostVisible() ? &EventCaches[0] : &EventCaches[1];
  Cache->emplace_back(Event);
  return PI_SUCCESS;
}

// Get value of the threshold for number of events in immediate command lists.
// If number of events in the immediate command list exceeds this threshold then
// cleanup process for those events is executed.
static const size_t ImmCmdListsEventCleanupThreshold = [] {
  const char *ImmCmdListsEventCleanupThresholdStr = std::getenv(
      "SYCL_PI_LEVEL_ZERO_IMMEDIATE_COMMANDLISTS_EVENT_CLEANUP_THRESHOLD");
  static constexpr int Default = 20;
  if (!ImmCmdListsEventCleanupThresholdStr)
    return Default;

  int Threshold = std::atoi(ImmCmdListsEventCleanupThresholdStr);

  // Basically disable threshold if negative value is provided.
  if (Threshold < 0)
    return INT_MAX;

  return Threshold;
}();

// Get value of the threshold for number of active command lists allowed before
// we start heuristically cleaning them up.
static const size_t CmdListsCleanupThreshold = [] {
  const char *CmdListsCleanupThresholdStr =
      std::getenv("SYCL_PI_LEVEL_ZERO_COMMANDLISTS_CLEANUP_THRESHOLD");
  static constexpr int Default = 20;
  if (!CmdListsCleanupThresholdStr)
    return Default;

  int Threshold = std::atoi(CmdListsCleanupThresholdStr);

  // Basically disable threshold if negative value is provided.
  if (Threshold < 0)
    return INT_MAX;

  return Threshold;
}();

pi_device _pi_context::getRootDevice() const {
  assert(Devices.size() > 0);

  if (Devices.size() == 1)
    return Devices[0];

  // Check if we have context with subdevices of the same device (context
  // may include root device itself as well)
  pi_device ContextRootDevice =
      Devices[0]->RootDevice ? Devices[0]->RootDevice : Devices[0];

  // For context with sub subdevices, the ContextRootDevice might still
  // not be the root device.
  // Check whether the ContextRootDevice is the subdevice or root device.
  if (ContextRootDevice->isSubDevice()) {
    ContextRootDevice = ContextRootDevice->RootDevice;
  }

  for (auto &Device : Devices) {
    if ((!Device->RootDevice && Device != ContextRootDevice) ||
        (Device->RootDevice && Device->RootDevice != ContextRootDevice)) {
      ContextRootDevice = nullptr;
      break;
    }
  }
  return ContextRootDevice;
}

pi_result _pi_context::initialize() {

  // Helper lambda to create various USM allocators for a device.
  // Note that the CCS devices and their respective subdevices share a
  // common ze_device_handle and therefore, also share USM allocators.
  auto createUSMAllocators = [this](pi_device Device) {
    SharedMemAllocContexts.emplace(
        std::piecewise_construct, std::make_tuple(Device->ZeDevice),
<<<<<<< HEAD
        std::make_tuple(std::unique_ptr<SystemMemory>(
            new USMSharedMemoryAlloc(this, Device))));
=======
        std::make_tuple(
            std::unique_ptr<SystemMemory>(
                new USMSharedMemoryAlloc(this, Device)),
            USMAllocatorConfigInstance.Configs[usm_settings::MemType::Shared]));
>>>>>>> 5a805999

    SharedReadOnlyMemAllocContexts.emplace(
        std::piecewise_construct, std::make_tuple(Device->ZeDevice),
        std::make_tuple(std::unique_ptr<SystemMemory>(
<<<<<<< HEAD
            new USMSharedReadOnlyMemoryAlloc(this, Device))));

    DeviceMemAllocContexts.emplace(
        std::piecewise_construct, std::make_tuple(Device->ZeDevice),
        std::make_tuple(std::unique_ptr<SystemMemory>(
            new USMDeviceMemoryAlloc(this, Device))));
=======
                            new USMSharedReadOnlyMemoryAlloc(this, Device)),
                        USMAllocatorConfigInstance
                            .Configs[usm_settings::MemType::SharedReadOnly]));

    DeviceMemAllocContexts.emplace(
        std::piecewise_construct, std::make_tuple(Device->ZeDevice),
        std::make_tuple(
            std::unique_ptr<SystemMemory>(
                new USMDeviceMemoryAlloc(this, Device)),
            USMAllocatorConfigInstance.Configs[usm_settings::MemType::Device]));
>>>>>>> 5a805999
  };

  // Recursive helper to call createUSMAllocators for all sub-devices
  std::function<void(pi_device)> createUSMAllocatorsRecursive;
  createUSMAllocatorsRecursive =
      [createUSMAllocators,
       &createUSMAllocatorsRecursive](pi_device Device) -> void {
    createUSMAllocators(Device);
    for (auto &SubDevice : Device->SubDevices)
      createUSMAllocatorsRecursive(SubDevice);
  };

  // Create USM allocator context for each pair (device, context).
  //
  for (auto &Device : Devices) {
    createUSMAllocatorsRecursive(Device);
  }
  // Create USM allocator context for host. Device and Shared USM allocations
  // are device-specific. Host allocations are not device-dependent therefore
  // we don't need a map with device as key.
  HostMemAllocContext = std::make_unique<USMAllocContext>(
      std::unique_ptr<SystemMemory>(new USMHostMemoryAlloc(this)),
      USMAllocatorConfigInstance.Configs[usm_settings::MemType::Host]);

  // We may allocate memory to this root device so create allocators.
  if (SingleRootDevice &&
      DeviceMemAllocContexts.find(SingleRootDevice->ZeDevice) ==
          DeviceMemAllocContexts.end()) {
    createUSMAllocators(SingleRootDevice);
  }

  // Create the immediate command list to be used for initializations.
  // Created as synchronous so level-zero performs implicit synchronization and
  // there is no need to query for completion in the plugin
  //
  // TODO: we use Device[0] here as the single immediate command-list
  // for buffer creation and migration. Initialization is in
  // in sync and is always performed to Devices[0] as well but
  // D2D migartion, if no P2P, is broken since it should use
  // immediate command-list for the specfic devices, and this single one.
  //
  pi_device Device = SingleRootDevice ? SingleRootDevice : Devices[0];

  // Prefer to use copy engine for initialization copies,
  // if available and allowed (main copy engine with index 0).
  ZeStruct<ze_command_queue_desc_t> ZeCommandQueueDesc;
  const auto &Range = getRangeOfAllowedCopyEngines((ur_device_handle_t)Device);
  ZeCommandQueueDesc.ordinal =
      Device->QueueGroup[_pi_device::queue_group_info_t::Compute].ZeOrdinal;
  if (Range.first >= 0 &&
      Device->QueueGroup[_pi_device::queue_group_info_t::MainCopy].ZeOrdinal !=
          -1)
    ZeCommandQueueDesc.ordinal =
        Device->QueueGroup[_pi_device::queue_group_info_t::MainCopy].ZeOrdinal;

  ZeCommandQueueDesc.index = 0;
  ZeCommandQueueDesc.mode = ZE_COMMAND_QUEUE_MODE_SYNCHRONOUS;
  ZE_CALL(
      zeCommandListCreateImmediate,
      (ZeContext, Device->ZeDevice, &ZeCommandQueueDesc, &ZeCommandListInit));
  return PI_SUCCESS;
}

pi_result _pi_context::finalize() {
  // This function is called when pi_context is deallocated, piContextRelease.
  // There could be some memory that may have not been deallocated.
  // For example, event and event pool caches would be still alive.

  if (!DisableEventsCaching) {
    std::scoped_lock<pi_mutex> Lock(EventCacheMutex);
    for (auto &EventCache : EventCaches) {
      for (auto &Event : EventCache) {
        ZE_CALL(zeEventDestroy, (Event->ZeEvent));
        delete Event;
      }
      EventCache.clear();
    }
  }
  {
    std::scoped_lock<pi_mutex> Lock(ZeEventPoolCacheMutex);
    for (auto &ZePoolCache : ZeEventPoolCache) {
      for (auto &ZePool : ZePoolCache)
        ZE_CALL(zeEventPoolDestroy, (ZePool));
      ZePoolCache.clear();
    }
  }

  // Destroy the command list used for initializations
  ZE_CALL(zeCommandListDestroy, (ZeCommandListInit));

  std::scoped_lock<pi_mutex> Lock(ZeCommandListCacheMutex);
  for (auto &List : ZeComputeCommandListCache) {
    for (ze_command_list_handle_t &ZeCommandList : List.second) {
      if (ZeCommandList)
        ZE_CALL(zeCommandListDestroy, (ZeCommandList));
    }
  }
  for (auto &List : ZeCopyCommandListCache) {
    for (ze_command_list_handle_t &ZeCommandList : List.second) {
      if (ZeCommandList)
        ZE_CALL(zeCommandListDestroy, (ZeCommandList));
    }
  }
  return PI_SUCCESS;
}

bool pi_command_list_info_t::isCopy(pi_queue Queue) const {
  return ZeQueueGroupOrdinal !=
         (uint32_t)Queue->Device
             ->QueueGroup[_pi_device::queue_group_info_t::type::Compute]
             .ZeOrdinal;
}

bool _pi_queue::isInOrderQueue() const {
  // If out-of-order queue property is not set, then this is a in-order queue.
  return ((this->Properties & PI_QUEUE_FLAG_OUT_OF_ORDER_EXEC_MODE_ENABLE) ==
          0);
}

bool _pi_queue::isDiscardEvents() const {
  return ((this->Properties & PI_EXT_ONEAPI_QUEUE_FLAG_DISCARD_EVENTS) != 0);
}

bool _pi_queue::isPriorityLow() const {
  return ((this->Properties & PI_EXT_ONEAPI_QUEUE_FLAG_PRIORITY_LOW) != 0);
}

bool _pi_queue::isPriorityHigh() const {
  return ((this->Properties & PI_EXT_ONEAPI_QUEUE_FLAG_PRIORITY_HIGH) != 0);
}

pi_result _pi_queue::resetCommandList(pi_command_list_ptr_t CommandList,
                                      bool MakeAvailable,
                                      std::vector<pi_event> &EventListToCleanup,
                                      bool CheckStatus) {
  bool UseCopyEngine = CommandList->second.isCopy(this);

  // Immediate commandlists do not have an associated fence.
  if (CommandList->second.ZeFence != nullptr) {
    // Fence had been signalled meaning the associated command-list completed.
    // Reset the fence and put the command list into a cache for reuse in PI
    // calls.
    ZE_CALL(zeFenceReset, (CommandList->second.ZeFence));
    ZE_CALL(zeCommandListReset, (CommandList->first));
    CommandList->second.ZeFenceInUse = false;
    CommandList->second.IsClosed = false;
  }

  auto &EventList = CommandList->second.EventList;
  // Check if standard commandlist or fully synced in-order queue.
  // If one of those conditions is met then we are sure that all events are
  // completed so we don't need to check event status.
  if (!CheckStatus || CommandList->second.ZeFence != nullptr ||
      (isInOrderQueue() && !LastCommandEvent)) {
    // Remember all the events in this command list which needs to be
    // released/cleaned up and clear event list associated with command list.
    std::move(std::begin(EventList), std::end(EventList),
              std::back_inserter(EventListToCleanup));
    EventList.clear();
  } else if (!isDiscardEvents()) {
    // For immediate commandlist reset only those events that have signalled.
    // If events in the queue are discarded then we can't check their status.
    for (auto it = EventList.begin(); it != EventList.end();) {
      std::scoped_lock<pi_shared_mutex> EventLock((*it)->Mutex);
      ze_result_t ZeResult =
          (*it)->Completed
              ? ZE_RESULT_SUCCESS
              : ZE_CALL_NOCHECK(zeEventQueryStatus, ((*it)->ZeEvent));
      // Break early as soon as we found first incomplete event because next
      // events are submitted even later. We are not trying to find all
      // completed events here because it may be costly. I.e. we are checking
      // only elements which are most likely completed because they were
      // submitted earlier. It is guaranteed that all events will be eventually
      // cleaned up at queue sync/release.
      if (ZeResult == ZE_RESULT_NOT_READY)
        break;

      if (ZeResult != ZE_RESULT_SUCCESS)
        return mapError(ZeResult);

      EventListToCleanup.push_back(std::move((*it)));
      it = EventList.erase(it);
    }
  }

  // Standard commandlists move in and out of the cache as they are recycled.
  // Immediate commandlists are always available.
  if (CommandList->second.ZeFence != nullptr && MakeAvailable) {
    std::scoped_lock<pi_mutex> Lock(this->Context->ZeCommandListCacheMutex);
    auto &ZeCommandListCache =
        UseCopyEngine
            ? this->Context->ZeCopyCommandListCache[this->Device->ZeDevice]
            : this->Context->ZeComputeCommandListCache[this->Device->ZeDevice];
    ZeCommandListCache.push_back(CommandList->first);
  }

  return PI_SUCCESS;
}

// Configuration of the command-list batching.
struct zeCommandListBatchConfig {
  // Default value of 0. This specifies to use dynamic batch size adjustment.
  // Other values will try to collect specified amount of commands.
  pi_uint32 Size{0};

  // If doing dynamic batching, specifies start batch size.
  pi_uint32 DynamicSizeStart{4};

  // The maximum size for dynamic batch.
  pi_uint32 DynamicSizeMax{64};

  // The step size for dynamic batch increases.
  pi_uint32 DynamicSizeStep{1};

  // Thresholds for when increase batch size (number of closed early is small
  // and number of closed full is high).
  pi_uint32 NumTimesClosedEarlyThreshold{3};
  pi_uint32 NumTimesClosedFullThreshold{8};

  // Tells the starting size of a batch.
  pi_uint32 startSize() const { return Size > 0 ? Size : DynamicSizeStart; }
  // Tells is we are doing dynamic batch size adjustment.
  bool dynamic() const { return Size == 0; }
};

// Helper function to initialize static variables that holds batch config info
// for compute and copy command batching.
static const zeCommandListBatchConfig ZeCommandListBatchConfig(bool IsCopy) {
  zeCommandListBatchConfig Config{}; // default initialize

  // Default value of 0. This specifies to use dynamic batch size adjustment.
  const auto BatchSizeStr =
      (IsCopy) ? std::getenv("SYCL_PI_LEVEL_ZERO_COPY_BATCH_SIZE")
               : std::getenv("SYCL_PI_LEVEL_ZERO_BATCH_SIZE");
  if (BatchSizeStr) {
    pi_int32 BatchSizeStrVal = std::atoi(BatchSizeStr);
    // Level Zero may only support a limted number of commands per command
    // list.  The actual upper limit is not specified by the Level Zero
    // Specification.  For now we allow an arbitrary upper limit.
    if (BatchSizeStrVal > 0) {
      Config.Size = BatchSizeStrVal;
    } else if (BatchSizeStrVal == 0) {
      Config.Size = 0;
      // We are requested to do dynamic batching. Collect specifics, if any.
      // The extended format supported is ":" separated values.
      //
      // NOTE: these extra settings are experimental and are intended to
      // be used only for finding a better default heuristic.
      //
      std::string BatchConfig(BatchSizeStr);
      size_t Ord = 0;
      size_t Pos = 0;
      while (true) {
        if (++Ord > 5)
          break;

        Pos = BatchConfig.find(":", Pos);
        if (Pos == std::string::npos)
          break;
        ++Pos; // past the ":"

        pi_uint32 Val;
        try {
          Val = std::stoi(BatchConfig.substr(Pos));
        } catch (...) {
          if (IsCopy)
            zePrint(
                "SYCL_PI_LEVEL_ZERO_COPY_BATCH_SIZE: failed to parse value\n");
          else
            zePrint("SYCL_PI_LEVEL_ZERO_BATCH_SIZE: failed to parse value\n");
          break;
        }
        switch (Ord) {
        case 1:
          Config.DynamicSizeStart = Val;
          break;
        case 2:
          Config.DynamicSizeMax = Val;
          break;
        case 3:
          Config.DynamicSizeStep = Val;
          break;
        case 4:
          Config.NumTimesClosedEarlyThreshold = Val;
          break;
        case 5:
          Config.NumTimesClosedFullThreshold = Val;
          break;
        default:
          die("Unexpected batch config");
        }
        if (IsCopy)
          zePrint("SYCL_PI_LEVEL_ZERO_COPY_BATCH_SIZE: dynamic batch param "
                  "#%d: %d\n",
                  (int)Ord, (int)Val);
        else
          zePrint(
              "SYCL_PI_LEVEL_ZERO_BATCH_SIZE: dynamic batch param #%d: %d\n",
              (int)Ord, (int)Val);
      };

    } else {
      // Negative batch sizes are silently ignored.
      if (IsCopy)
        zePrint("SYCL_PI_LEVEL_ZERO_COPY_BATCH_SIZE: ignored negative value\n");
      else
        zePrint("SYCL_PI_LEVEL_ZERO_BATCH_SIZE: ignored negative value\n");
    }
  }
  return Config;
}

// Static variable that holds batch config info for compute command batching.
static const zeCommandListBatchConfig ZeCommandListBatchComputeConfig = [] {
  using IsCopy = bool;
  return ZeCommandListBatchConfig(IsCopy{false});
}();

// Static variable that holds batch config info for copy command batching.
static const zeCommandListBatchConfig ZeCommandListBatchCopyConfig = [] {
  using IsCopy = bool;
  return ZeCommandListBatchConfig(IsCopy{true});
}();

// Temporarily check whether immediate command list env var has been set. This
// affects default behavior of make_queue API.
static const bool ImmediateCommandlistEnvVarIsSet = [] {
  return std::getenv("SYCL_PI_LEVEL_ZERO_USE_IMMEDIATE_COMMANDLISTS");
}();

_pi_queue::_pi_queue(std::vector<ze_command_queue_handle_t> &ComputeQueues,
                     std::vector<ze_command_queue_handle_t> &CopyQueues,
                     pi_context Context, pi_device Device,
                     bool OwnZeCommandQueue,
                     pi_queue_properties PiQueueProperties,
                     int ForceComputeIndex, bool OldAPI)
    : Context{Context}, Device{Device}, OwnZeCommandQueue{OwnZeCommandQueue},
      Properties(PiQueueProperties) {

  // Set the type of commandlists the queue will use.
  bool Default = !ImmediateCommandlistEnvVarIsSet;
  UsingImmCmdLists = Device->useImmediateCommandLists();
  zePrint("ImmCmdList env var is set (%s), OldAPI (%s)\n",
          (ImmediateCommandlistEnvVarIsSet ? "YES" : "NO"),
          (OldAPI ? "YES" : "NO"));

  if (OldAPI && Default)
    // The default when called from pre-compiled binaries is to not use
    // immediate command lists.
    UsingImmCmdLists = false;
  zePrint("ImmCmdList setting (%s)\n", (UsingImmCmdLists ? "YES" : "NO"));

  // Compute group initialization.
  // First, see if the queue's device allows for round-robin or it is
  // fixed to one particular compute CCS (it is so for sub-sub-devices).
  auto &ComputeQueueGroupInfo = Device->QueueGroup[queue_type::Compute];
  pi_queue_group_t ComputeQueueGroup{this, queue_type::Compute};
  ComputeQueueGroup.ZeQueues = ComputeQueues;
  // Create space to hold immediate commandlists corresponding to the
  // ZeQueues
  if (UsingImmCmdLists) {
    ComputeQueueGroup.ImmCmdLists = std::vector<pi_command_list_ptr_t>(
        ComputeQueueGroup.ZeQueues.size(), CommandListMap.end());
  }
  if (ComputeQueueGroupInfo.ZeIndex >= 0) {
    // Sub-sub-device

    // sycl::ext::intel::property::queue::compute_index works with any
    // backend/device by allowing single zero index if multiple compute CCSes
    // are not supported. Sub-sub-device falls into the same bucket.
    assert(ForceComputeIndex <= 0);
    ComputeQueueGroup.LowerIndex = ComputeQueueGroupInfo.ZeIndex;
    ComputeQueueGroup.UpperIndex = ComputeQueueGroupInfo.ZeIndex;
    ComputeQueueGroup.NextIndex = ComputeQueueGroupInfo.ZeIndex;
  } else if (ForceComputeIndex >= 0) {
    ComputeQueueGroup.LowerIndex = ForceComputeIndex;
    ComputeQueueGroup.UpperIndex = ForceComputeIndex;
    ComputeQueueGroup.NextIndex = ForceComputeIndex;
  } else {
    // Set-up to round-robin across allowed range of engines.
    uint32_t FilterLowerIndex = getRangeOfAllowedComputeEngines().first;
    uint32_t FilterUpperIndex = getRangeOfAllowedComputeEngines().second;
    FilterUpperIndex = std::min((size_t)FilterUpperIndex,
                                FilterLowerIndex + ComputeQueues.size() - 1);
    if (FilterLowerIndex <= FilterUpperIndex) {
      ComputeQueueGroup.LowerIndex = FilterLowerIndex;
      ComputeQueueGroup.UpperIndex = FilterUpperIndex;
      ComputeQueueGroup.NextIndex = ComputeQueueGroup.LowerIndex;
    } else {
      die("No compute queue available/allowed.");
    }
  }
  if (UsingImmCmdLists) {
    // Create space to hold immediate commandlists corresponding to the
    // ZeQueues
    ComputeQueueGroup.ImmCmdLists = std::vector<pi_command_list_ptr_t>(
        ComputeQueueGroup.ZeQueues.size(), CommandListMap.end());
  }

  // Thread id will be used to create separate queue groups per thread.
  auto TID = std::this_thread::get_id();
  ComputeQueueGroupsByTID.insert({TID, ComputeQueueGroup});

  // Copy group initialization.
  pi_queue_group_t CopyQueueGroup{this, queue_type::MainCopy};
  const auto &Range = getRangeOfAllowedCopyEngines((ur_device_handle_t)Device);
  if (Range.first < 0 || Range.second < 0) {
    // We are asked not to use copy engines, just do nothing.
    // Leave CopyQueueGroup.ZeQueues empty, and it won't be used.
  } else {
    uint32_t FilterLowerIndex = Range.first;
    uint32_t FilterUpperIndex = Range.second;
    FilterUpperIndex = std::min((size_t)FilterUpperIndex,
                                FilterLowerIndex + CopyQueues.size() - 1);
    if (FilterLowerIndex <= FilterUpperIndex) {
      CopyQueueGroup.ZeQueues = CopyQueues;
      CopyQueueGroup.LowerIndex = FilterLowerIndex;
      CopyQueueGroup.UpperIndex = FilterUpperIndex;
      CopyQueueGroup.NextIndex = CopyQueueGroup.LowerIndex;
      // Create space to hold immediate commandlists corresponding to the
      // ZeQueues
      if (UsingImmCmdLists) {
        CopyQueueGroup.ImmCmdLists = std::vector<pi_command_list_ptr_t>(
            CopyQueueGroup.ZeQueues.size(), CommandListMap.end());
      }
    }
  }
  CopyQueueGroupsByTID.insert({TID, CopyQueueGroup});

  // Initialize compute/copy command batches.
  ComputeCommandBatch.OpenCommandList = CommandListMap.end();
  CopyCommandBatch.OpenCommandList = CommandListMap.end();
  ComputeCommandBatch.QueueBatchSize =
      ZeCommandListBatchComputeConfig.startSize();
  CopyCommandBatch.QueueBatchSize = ZeCommandListBatchCopyConfig.startSize();
}

static pi_result CleanupCompletedEvent(pi_event Event,
                                       bool QueueLocked = false);

// Helper function to perform the necessary cleanup of the events from reset cmd
// list.
static pi_result
CleanupEventListFromResetCmdList(std::vector<pi_event> &EventListToCleanup,
                                 bool QueueLocked = false) {
  for (auto &Event : EventListToCleanup) {
    // We don't need to synchronize the events since the fence associated with
    // the command list was synchronized.
    {
      std::scoped_lock<pi_shared_mutex> EventLock(Event->Mutex);
      Event->Completed = true;
    }
    PI_CALL(CleanupCompletedEvent(Event, QueueLocked));
    // This event was removed from the command list, so decrement ref count
    // (it was incremented when they were added to the command list).
    PI_CALL(piEventReleaseInternal(Event));
  }
  return PI_SUCCESS;
}

/// @brief Cleanup events in the immediate lists of the queue.
/// @param Queue Queue where events need to be cleaned up.
/// @param QueueLocked Indicates if the queue mutex is locked by caller.
/// @param QueueSynced 'true' if queue was synchronized before the
/// call and no other commands were submitted after synchronization, 'false'
/// otherwise.
/// @param CompletedEvent Hint providing an event which was synchronized before
/// the call, in case of in-order queue it allows to cleanup all preceding
/// events.
/// @return PI_SUCCESS if successful, PI error code otherwise.
static pi_result CleanupEventsInImmCmdLists(pi_queue Queue,
                                            bool QueueLocked = false,
                                            bool QueueSynced = false,
                                            pi_event CompletedEvent = nullptr) {
  // Handle only immediate command lists here.
  if (!Queue || !Queue->UsingImmCmdLists)
    return PI_SUCCESS;

  std::vector<pi_event> EventListToCleanup;
  {
    std::unique_lock<pi_shared_mutex> QueueLock(Queue->Mutex, std::defer_lock);
    if (!QueueLocked)
      QueueLock.lock();
    // If queue is locked and fully synchronized then cleanup all events.
    // If queue is not locked then by this time there may be new submitted
    // commands so we can't do full cleanup.
    if (QueueLocked &&
        (QueueSynced || (Queue->isInOrderQueue() &&
                         (CompletedEvent == Queue->LastCommandEvent ||
                          !Queue->LastCommandEvent)))) {
      Queue->LastCommandEvent = nullptr;
      for (auto &&It = Queue->CommandListMap.begin();
           It != Queue->CommandListMap.end(); ++It) {
        PI_CALL(Queue->resetCommandList(It, true, EventListToCleanup,
                                        /* CheckStatus */ false));
      }
    } else if (Queue->isInOrderQueue() && CompletedEvent) {
      // If the queue is in-order and we have information about completed event
      // then cleanup all events in the command list preceding to CompletedEvent
      // including itself.

      // Check that the comleted event has associated command list.
      if (!(CompletedEvent->CommandList &&
            CompletedEvent->CommandList.value() != Queue->CommandListMap.end()))
        return PI_SUCCESS;

      auto &CmdListEvents =
          CompletedEvent->CommandList.value()->second.EventList;
      auto CompletedEventIt =
          std::find(CmdListEvents.begin(), CmdListEvents.end(), CompletedEvent);
      if (CompletedEventIt != CmdListEvents.end()) {
        // We can cleanup all events prior to the completed event in this
        // command list and completed event itself.
        // TODO: we can potentially cleanup more events here by finding
        // completed events on another command lists, but it is currently not
        // implemented.
        std::move(std::begin(CmdListEvents), CompletedEventIt + 1,
                  std::back_inserter(EventListToCleanup));
        CmdListEvents.erase(CmdListEvents.begin(), CompletedEventIt + 1);
      }
    } else {
      // Fallback to resetCommandList over all command lists.
      for (auto &&It = Queue->CommandListMap.begin();
           It != Queue->CommandListMap.end(); ++It) {
        PI_CALL(Queue->resetCommandList(It, true, EventListToCleanup,
                                        /* CheckStatus */ true));
      }
    }
  }
  PI_CALL(CleanupEventListFromResetCmdList(EventListToCleanup, QueueLocked));
  return PI_SUCCESS;
}

/// @brief Reset signalled command lists in the queue and put them to the cache
/// of command lists. Also cleanup events associated with signalled command
/// lists. Queue must be locked by the caller for modification.
/// @param Queue Queue where we look for signalled command lists and cleanup
/// events.
/// @return PI_SUCCESS if successful, PI error code otherwise.
static pi_result resetCommandLists(pi_queue Queue) {
  // Handle immediate command lists here, they don't need to be reset and we
  // only need to cleanup events.
  if (Queue->UsingImmCmdLists) {
    PI_CALL(CleanupEventsInImmCmdLists(Queue, true /*locked*/));
    return PI_SUCCESS;
  }

  // We need events to be cleaned up out of scope where queue is locked to avoid
  // nested locks, because event cleanup requires event to be locked. Nested
  // locks are hard to control and can cause deadlocks if mutexes are locked in
  // different order.
  std::vector<pi_event> EventListToCleanup;

  // We check for command lists that have been already signalled, but have not
  // been added to the available list yet. Each command list has a fence
  // associated which tracks if a command list has completed dispatch of its
  // commands and is ready for reuse. If a command list is found to have been
  // signalled, then the command list & fence are reset and command list is
  // returned to the command list cache. All events associated with command
  // list are cleaned up if command list was reset.
  for (auto &&it = Queue->CommandListMap.begin();
       it != Queue->CommandListMap.end(); ++it) {
    // Immediate commandlists don't use a fence and are handled separately
    // above.
    assert(it->second.ZeFence != nullptr);
    // It is possible that the fence was already noted as signalled and
    // reset. In that case the ZeFenceInUse flag will be false.
    if (it->second.ZeFenceInUse) {
      ze_result_t ZeResult =
          ZE_CALL_NOCHECK(zeFenceQueryStatus, (it->second.ZeFence));
      if (ZeResult == ZE_RESULT_SUCCESS)
        PI_CALL(Queue->resetCommandList(it, true, EventListToCleanup));
    }
  }
  CleanupEventListFromResetCmdList(EventListToCleanup, true /*locked*/);
  return PI_SUCCESS;
}

// Retrieve an available command list to be used in a PI call.
pi_result _pi_context::getAvailableCommandList(
    pi_queue Queue, pi_command_list_ptr_t &CommandList, bool UseCopyEngine,
    bool AllowBatching, ze_command_queue_handle_t *ForcedCmdQueue) {
  // Immediate commandlists have been pre-allocated and are always available.
  if (Queue->UsingImmCmdLists) {
    CommandList = Queue->getQueueGroup(UseCopyEngine).getImmCmdList();
    if (CommandList->second.EventList.size() >
        ImmCmdListsEventCleanupThreshold) {
      std::vector<pi_event> EventListToCleanup;
      Queue->resetCommandList(CommandList, false, EventListToCleanup);
      CleanupEventListFromResetCmdList(EventListToCleanup, true);
    }
    PI_CALL(Queue->insertStartBarrierIfDiscardEventsMode(CommandList));
    if (auto Res = Queue->insertActiveBarriers(CommandList, UseCopyEngine))
      return Res;
    return PI_SUCCESS;
  } else {
    // Cleanup regular command-lists if there are too many.
    // It handles the case that the queue is not synced to the host
    // for a long time and we want to reclaim the command-lists for
    // use by other queues.
    if (Queue->CommandListMap.size() > CmdListsCleanupThreshold) {
      resetCommandLists(Queue);
    }
  }

  auto &CommandBatch =
      UseCopyEngine ? Queue->CopyCommandBatch : Queue->ComputeCommandBatch;
  // Handle batching of commands
  // First see if there is an command-list open for batching commands
  // for this queue.
  if (Queue->hasOpenCommandList(UseCopyEngine)) {
    if (AllowBatching) {
      CommandList = CommandBatch.OpenCommandList;
      PI_CALL(Queue->insertStartBarrierIfDiscardEventsMode(CommandList));
      return PI_SUCCESS;
    }
    // If this command isn't allowed to be batched or doesn't match the forced
    // command queue, then we need to go ahead and execute what is already in
    // the batched list, and then go on to process this. On exit from
    // executeOpenCommandList OpenCommandList will be invalidated.
    if (auto Res = Queue->executeOpenCommandList(UseCopyEngine))
      return Res;
    // Note that active barriers do not need to be inserted here as they will
    // have been enqueued into the command-list when they were created.
  }

  // Create/Reuse the command list, because in Level Zero commands are added to
  // the command lists, and later are then added to the command queue.
  // Each command list is paired with an associated fence to track when the
  // command list is available for reuse.
  _pi_result pi_result = PI_ERROR_OUT_OF_RESOURCES;

  // Initally, we need to check if a command list has already been created
  // on this device that is available for use. If so, then reuse that
  // Level-Zero Command List and Fence for this PI call.
  {
    // Make sure to acquire the lock before checking the size, or there
    // will be a race condition.
    std::scoped_lock<pi_mutex> Lock(Queue->Context->ZeCommandListCacheMutex);
    // Under mutex since operator[] does insertion on the first usage for every
    // unique ZeDevice.
    auto &ZeCommandListCache =
        UseCopyEngine
            ? Queue->Context->ZeCopyCommandListCache[Queue->Device->ZeDevice]
            : Queue->Context
                  ->ZeComputeCommandListCache[Queue->Device->ZeDevice];

    for (auto ZeCommandListIt = ZeCommandListCache.begin();
         ZeCommandListIt != ZeCommandListCache.end(); ++ZeCommandListIt) {
      auto &ZeCommandList = *ZeCommandListIt;
      auto it = Queue->CommandListMap.find(ZeCommandList);
      if (it != Queue->CommandListMap.end()) {
        if (ForcedCmdQueue && *ForcedCmdQueue != it->second.ZeQueue)
          continue;
        CommandList = it;
        if (CommandList->second.ZeFence != nullptr)
          CommandList->second.ZeFenceInUse = true;
      } else {
        // If there is a command list available on this context, but it
        // wasn't yet used in this queue then create a new entry in this
        // queue's map to hold the fence and other associated command
        // list information.
        auto &QGroup = Queue->getQueueGroup(UseCopyEngine);
        uint32_t QueueGroupOrdinal;
        auto &ZeCommandQueue = ForcedCmdQueue
                                   ? *ForcedCmdQueue
                                   : QGroup.getZeQueue(&QueueGroupOrdinal);
        if (ForcedCmdQueue)
          QueueGroupOrdinal = QGroup.getCmdQueueOrdinal(ZeCommandQueue);

        ze_fence_handle_t ZeFence;
        ZeStruct<ze_fence_desc_t> ZeFenceDesc;
        ZE_CALL(zeFenceCreate, (ZeCommandQueue, &ZeFenceDesc, &ZeFence));
        CommandList = Queue->CommandListMap
                          .emplace(ZeCommandList,
                                   pi_command_list_info_t{ZeFence, true, false,
                                                          ZeCommandQueue,
                                                          QueueGroupOrdinal})
                          .first;
      }
      ZeCommandListCache.erase(ZeCommandListIt);
      if (auto Res = Queue->insertStartBarrierIfDiscardEventsMode(CommandList))
        return Res;
      if (auto Res = Queue->insertActiveBarriers(CommandList, UseCopyEngine))
        return Res;
      return PI_SUCCESS;
    }
  }

  // If there are no available command lists in the cache, then we check for
  // command lists that have already signalled, but have not been added to the
  // available list yet. Each command list has a fence associated which tracks
  // if a command list has completed dispatch of its commands and is ready for
  // reuse. If a command list is found to have been signalled, then the
  // command list & fence are reset and we return.
  for (auto it = Queue->CommandListMap.begin();
       it != Queue->CommandListMap.end(); ++it) {
    // Make sure this is the command list type needed.
    if (UseCopyEngine != it->second.isCopy(Queue))
      continue;

    ze_result_t ZeResult =
        ZE_CALL_NOCHECK(zeFenceQueryStatus, (it->second.ZeFence));
    if (ZeResult == ZE_RESULT_SUCCESS) {
      std::vector<pi_event> EventListToCleanup;
      Queue->resetCommandList(it, false, EventListToCleanup);
      CleanupEventListFromResetCmdList(EventListToCleanup,
                                       true /* QueueLocked */);
      CommandList = it;
      CommandList->second.ZeFenceInUse = true;
      if (auto Res = Queue->insertStartBarrierIfDiscardEventsMode(CommandList))
        return Res;
      return PI_SUCCESS;
    }
  }

  // If there are no available command lists nor signalled command lists,
  // then we must create another command list.
  pi_result = Queue->createCommandList(UseCopyEngine, CommandList);
  CommandList->second.ZeFenceInUse = true;
  return pi_result;
}

_pi_queue::pi_queue_group_t &_pi_queue::getQueueGroup(bool UseCopyEngine) {
  auto &Map = (UseCopyEngine ? CopyQueueGroupsByTID : ComputeQueueGroupsByTID);
  auto &InitialGroup = Map.begin()->second;

  // Check if thread-specifc immediate commandlists are requested.
  if (Device->ImmCommandListUsed == _pi_device::PerThreadPerQueue) {
    // Thread id is used to create separate imm cmdlists per thread.
    auto Result = Map.insert({std::this_thread::get_id(), InitialGroup});
    auto &QueueGroupRef = Result.first->second;
    // If an entry for this thread does not exists, create an entry.
    if (Result.second) {
      // Create space for immediate commandlists, which are created on demand.
      QueueGroupRef.ImmCmdLists = std::vector<pi_command_list_ptr_t>(
          InitialGroup.ZeQueues.size(), CommandListMap.end());
    }
    return QueueGroupRef;
  }

  // If not PerThreadPerQueue then use the groups from Queue creation time.
  return InitialGroup;
}

// Helper function to create a new command-list to this queue and associated
// fence tracking its completion. This command list & fence are added to the
// map of command lists in this queue with ZeFenceInUse = false.
// The caller must hold a lock of the queue already.
pi_result
_pi_queue::createCommandList(bool UseCopyEngine,
                             pi_command_list_ptr_t &CommandList,
                             ze_command_queue_handle_t *ForcedCmdQueue) {

  ze_fence_handle_t ZeFence;
  ZeStruct<ze_fence_desc_t> ZeFenceDesc;
  ze_command_list_handle_t ZeCommandList;

  uint32_t QueueGroupOrdinal;
  auto &QGroup = getQueueGroup(UseCopyEngine);
  auto &ZeCommandQueue =
      ForcedCmdQueue ? *ForcedCmdQueue : QGroup.getZeQueue(&QueueGroupOrdinal);
  if (ForcedCmdQueue)
    QueueGroupOrdinal = QGroup.getCmdQueueOrdinal(ZeCommandQueue);

  ZeStruct<ze_command_list_desc_t> ZeCommandListDesc;
  ZeCommandListDesc.commandQueueGroupOrdinal = QueueGroupOrdinal;

  ZE_CALL(zeCommandListCreate, (Context->ZeContext, Device->ZeDevice,
                                &ZeCommandListDesc, &ZeCommandList));

  ZE_CALL(zeFenceCreate, (ZeCommandQueue, &ZeFenceDesc, &ZeFence));
  std::tie(CommandList, std::ignore) = CommandListMap.insert(
      std::pair<ze_command_list_handle_t, pi_command_list_info_t>(
          ZeCommandList,
          {ZeFence, false, false, ZeCommandQueue, QueueGroupOrdinal}));

  PI_CALL(insertStartBarrierIfDiscardEventsMode(CommandList));
  PI_CALL(insertActiveBarriers(CommandList, UseCopyEngine));
  return PI_SUCCESS;
}

void _pi_queue::adjustBatchSizeForFullBatch(bool IsCopy) {
  auto &CommandBatch = IsCopy ? CopyCommandBatch : ComputeCommandBatch;
  auto &ZeCommandListBatchConfig =
      IsCopy ? ZeCommandListBatchCopyConfig : ZeCommandListBatchComputeConfig;
  pi_uint32 &QueueBatchSize = CommandBatch.QueueBatchSize;
  // QueueBatchSize of 0 means never allow batching.
  if (QueueBatchSize == 0 || !ZeCommandListBatchConfig.dynamic())
    return;
  CommandBatch.NumTimesClosedFull += 1;

  // If the number of times the list has been closed early is low, and
  // the number of times it has been closed full is high, then raise
  // the batching size slowly. Don't raise it if it is already pretty
  // high.
  if (CommandBatch.NumTimesClosedEarly <=
          ZeCommandListBatchConfig.NumTimesClosedEarlyThreshold &&
      CommandBatch.NumTimesClosedFull >
          ZeCommandListBatchConfig.NumTimesClosedFullThreshold) {
    if (QueueBatchSize < ZeCommandListBatchConfig.DynamicSizeMax) {
      QueueBatchSize += ZeCommandListBatchConfig.DynamicSizeStep;
      zePrint("Raising QueueBatchSize to %d\n", QueueBatchSize);
    }
    CommandBatch.NumTimesClosedEarly = 0;
    CommandBatch.NumTimesClosedFull = 0;
  }
}

void _pi_queue::adjustBatchSizeForPartialBatch(bool IsCopy) {
  auto &CommandBatch = IsCopy ? CopyCommandBatch : ComputeCommandBatch;
  auto &ZeCommandListBatchConfig =
      IsCopy ? ZeCommandListBatchCopyConfig : ZeCommandListBatchComputeConfig;
  pi_uint32 &QueueBatchSize = CommandBatch.QueueBatchSize;
  // QueueBatchSize of 0 means never allow batching.
  if (QueueBatchSize == 0 || !ZeCommandListBatchConfig.dynamic())
    return;
  CommandBatch.NumTimesClosedEarly += 1;

  // If we are closing early more than about 3x the number of times
  // it is closing full, lower the batch size to the value of the
  // current open command list. This is trying to quickly get to a
  // batch size that will be able to be closed full at least once
  // in a while.
  if (CommandBatch.NumTimesClosedEarly >
      (CommandBatch.NumTimesClosedFull + 1) * 3) {
    QueueBatchSize = CommandBatch.OpenCommandList->second.size() - 1;
    if (QueueBatchSize < 1)
      QueueBatchSize = 1;
    zePrint("Lowering QueueBatchSize to %d\n", QueueBatchSize);
    CommandBatch.NumTimesClosedEarly = 0;
    CommandBatch.NumTimesClosedFull = 0;
  }
}

void _pi_queue::CaptureIndirectAccesses() {
  for (auto &Kernel : KernelsToBeSubmitted) {
    if (!Kernel->hasIndirectAccess())
      continue;

    auto &Contexts = Device->Platform->Contexts;
    for (auto &Ctx : Contexts) {
      for (auto &Elem : Ctx->MemAllocs) {
        const auto &Pair = Kernel->MemAllocs.insert(&Elem);
        // Kernel is referencing this memory allocation from now.
        // If this memory allocation was already captured for this kernel, it
        // means that kernel is submitted several times. Increase reference
        // count only once because we release all allocations only when
        // SubmissionsCount turns to 0. We don't want to know how many times
        // allocation was retained by each submission.
        if (Pair.second)
          Elem.second.RefCount.increment();
      }
    }
    Kernel->SubmissionsCount++;
  }
  KernelsToBeSubmitted.clear();
}

pi_result _pi_queue::executeCommandList(pi_command_list_ptr_t CommandList,
                                        bool IsBlocking,
                                        bool OKToBatchCommand) {
  // Do nothing if command list is already closed.
  if (CommandList->second.IsClosed)
    return PI_SUCCESS;

  bool UseCopyEngine = CommandList->second.isCopy(this);

  // If the current LastCommandEvent is the nullptr, then it means
  // either that no command has ever been issued to the queue
  // or it means that the LastCommandEvent has been signalled and
  // therefore that this Queue is idle.
  //
  // NOTE: this behavior adds some flakyness to the batching
  // since last command's event may or may not be completed by the
  // time we get here depending on timings and system/gpu load.
  // So, disable it for modes where we print PI traces. Printing
  // traces incurs much different timings than real execution
  // ansyway, and many regression tests use it.
  //
  bool CurrentlyEmpty = !PrintTrace && this->LastCommandEvent == nullptr;

  // The list can be empty if command-list only contains signals of proxy
  // events. It is possible that executeCommandList is called twice for the same
  // command list without new appended command. We don't to want process the
  // same last command event twice that's why additionally check that new
  // command was appended to the command list.
  if (!CommandList->second.EventList.empty() &&
      this->LastCommandEvent != CommandList->second.EventList.back()) {
    this->LastCommandEvent = CommandList->second.EventList.back();
    if (doReuseDiscardedEvents()) {
      PI_CALL(resetDiscardedEvent(CommandList));
    }
  }

  this->LastUsedCommandList = CommandList;

  if (!UsingImmCmdLists) {
    // Batch if allowed to, but don't batch if we know there are no kernels
    // from this queue that are currently executing.  This is intended to get
    // kernels started as soon as possible when there are no kernels from this
    // queue awaiting execution, while allowing batching to occur when there
    // are kernels already executing. Also, if we are using fixed size batching,
    // as indicated by !ZeCommandListBatch.dynamic(), then just ignore
    // CurrentlyEmpty as we want to strictly follow the batching the user
    // specified.
    auto &CommandBatch = UseCopyEngine ? CopyCommandBatch : ComputeCommandBatch;
    auto &ZeCommandListBatchConfig = UseCopyEngine
                                         ? ZeCommandListBatchCopyConfig
                                         : ZeCommandListBatchComputeConfig;
    if (OKToBatchCommand && this->isBatchingAllowed(UseCopyEngine) &&
        (!ZeCommandListBatchConfig.dynamic() || !CurrentlyEmpty)) {

      if (hasOpenCommandList(UseCopyEngine) &&
          CommandBatch.OpenCommandList != CommandList)
        die("executeCommandList: OpenCommandList should be equal to"
            "null or CommandList");

      if (CommandList->second.size() < CommandBatch.QueueBatchSize) {
        CommandBatch.OpenCommandList = CommandList;
        return PI_SUCCESS;
      }

      adjustBatchSizeForFullBatch(UseCopyEngine);
      CommandBatch.OpenCommandList = CommandListMap.end();
    }
  }

  auto &ZeCommandQueue = CommandList->second.ZeQueue;
  // Scope of the lock must be till the end of the function, otherwise new mem
  // allocs can be created between the moment when we made a snapshot and the
  // moment when command list is closed and executed. But mutex is locked only
  // if indirect access tracking enabled, because std::defer_lock is used.
  // unique_lock destructor at the end of the function will unlock the mutex
  // if it was locked (which happens only if IndirectAccessTrackingEnabled is
  // true).
  std::unique_lock<pi_shared_mutex> ContextsLock(
      Device->Platform->ContextsMutex, std::defer_lock);

  if (IndirectAccessTrackingEnabled) {
    // We are going to submit kernels for execution. If indirect access flag is
    // set for a kernel then we need to make a snapshot of existing memory
    // allocations in all contexts in the platform. We need to lock the mutex
    // guarding the list of contexts in the platform to prevent creation of new
    // memory alocations in any context before we submit the kernel for
    // execution.
    ContextsLock.lock();
    CaptureIndirectAccesses();
  }

  if (!UsingImmCmdLists) {
    // In this mode all inner-batch events have device visibility only,
    // and we want the last command in the batch to signal a host-visible
    // event that anybody waiting for any event in the batch will
    // really be using.
    // We need to create a proxy host-visible event only if the list of events
    // in the command list is not empty, otherwise we are going to just create
    // and remove proxy event right away and dereference deleted object
    // afterwards.
    if (Device->ZeEventsScope == LastCommandInBatchHostVisible &&
        !CommandList->second.EventList.empty()) {
      // If there are only internal events in the command list then we don't
      // need to create host proxy event.
      auto Result =
          std::find_if(CommandList->second.EventList.begin(),
                       CommandList->second.EventList.end(),
                       [](pi_event E) { return E->hasExternalRefs(); });
      if (Result != CommandList->second.EventList.end()) {
        // Create a "proxy" host-visible event.
        //
        pi_event HostVisibleEvent;
        auto Res = createEventAndAssociateQueue(
            this, &HostVisibleEvent, PI_COMMAND_TYPE_USER, CommandList,
            /* IsInternal */ false, /* ForceHostVisible */ true);
        if (Res)
          return Res;

        // Update each command's event in the command-list to "see" this
        // proxy event as a host-visible counterpart.
        for (auto &Event : CommandList->second.EventList) {
          std::scoped_lock<pi_shared_mutex> EventLock(Event->Mutex);
          // Internal event doesn't need host-visible proxy.
          if (!Event->hasExternalRefs())
            continue;

          if (!Event->HostVisibleEvent) {
            Event->HostVisibleEvent = HostVisibleEvent;
            HostVisibleEvent->RefCount.increment();
          }
        }

        // Decrement the reference count of the event such that all the
        // remaining references are from the other commands in this batch and
        // from the command-list itself. This host-visible event will not be
        // waited/released by SYCL RT, so it must be destroyed after all events
        // in the batch are gone. We know that refcount is more than 2 because
        // we check that EventList of the command list is not empty above, i.e.
        // after createEventAndAssociateQueue ref count is 2 and then +1 for
        // each event in the EventList.
        PI_CALL(piEventReleaseInternal(HostVisibleEvent));

        if (doReuseDiscardedEvents()) {
          // If we have in-order queue with discarded events then we want to
          // treat this event as regular event. We insert a barrier in the next
          // command list to wait for this event.
          LastCommandEvent = HostVisibleEvent;
        } else {
          // For all other queues treat this as a special event and indicate no
          // cleanup is needed.
          // TODO: always treat this host event as a regular event.
          PI_CALL(piEventReleaseInternal(HostVisibleEvent));
          HostVisibleEvent->CleanedUp = true;
        }

        // Finally set to signal the host-visible event at the end of the
        // command-list after a barrier that waits for all commands
        // completion.
        if (doReuseDiscardedEvents() && LastCommandEvent &&
            LastCommandEvent->IsDiscarded) {
          // If we the last event is discarded then we already have a barrier
          // inserted, so just signal the event.
          ZE_CALL(zeCommandListAppendSignalEvent,
                  (CommandList->first, HostVisibleEvent->ZeEvent));
        } else {
          ZE_CALL(zeCommandListAppendBarrier,
                  (CommandList->first, HostVisibleEvent->ZeEvent, 0, nullptr));
        }
      } else {
        // If we don't have host visible proxy then signal event if needed.
        this->signalEventFromCmdListIfLastEventDiscarded(CommandList);
      }
    } else {
      // If we don't have host visible proxy then signal event if needed.
      this->signalEventFromCmdListIfLastEventDiscarded(CommandList);
    }

    // Close the command list and have it ready for dispatch.
    ZE_CALL(zeCommandListClose, (CommandList->first));
    // Mark this command list as closed.
    CommandList->second.IsClosed = true;
    this->LastUsedCommandList = CommandListMap.end();
    // Offload command list to the GPU for asynchronous execution
    auto ZeCommandList = CommandList->first;
    auto ZeResult = ZE_CALL_NOCHECK(
        zeCommandQueueExecuteCommandLists,
        (ZeCommandQueue, 1, &ZeCommandList, CommandList->second.ZeFence));
    if (ZeResult != ZE_RESULT_SUCCESS) {
      this->Healthy = false;
      if (ZeResult == ZE_RESULT_ERROR_UNKNOWN) {
        // Turn into a more informative end-user error.
        return PI_ERROR_COMMAND_EXECUTION_FAILURE;
      }
      return mapError(ZeResult);
    }
  }

  // Check global control to make every command blocking for debugging.
  if (IsBlocking || (ZeSerialize & ZeSerializeBlock) != 0) {
    if (UsingImmCmdLists) {
      synchronize();
    } else {
      // Wait until command lists attached to the command queue are executed.
      ZE_CALL(zeHostSynchronize, (ZeCommandQueue));
    }
  }
  return PI_SUCCESS;
}

bool _pi_queue::isBatchingAllowed(bool IsCopy) const {
  auto &CommandBatch = IsCopy ? CopyCommandBatch : ComputeCommandBatch;
  return (CommandBatch.QueueBatchSize > 0 &&
          ((ZeSerialize & ZeSerializeBlock) == 0));
}

// Return the index of the next queue to use based on a
// round robin strategy and the queue group ordinal.
uint32_t _pi_queue::pi_queue_group_t::getQueueIndex(uint32_t *QueueGroupOrdinal,
                                                    uint32_t *QueueIndex,
                                                    bool QueryOnly) {
  auto CurrentIndex = NextIndex;

  if (!QueryOnly) {
    ++NextIndex;
    if (NextIndex > UpperIndex)
      NextIndex = LowerIndex;
  }

  // Find out the right queue group ordinal (first queue might be "main" or
  // "link")
  auto QueueType = Type;
  if (QueueType != queue_type::Compute)
    QueueType = (CurrentIndex == 0 && Queue->Device->hasMainCopyEngine())
                    ? queue_type::MainCopy
                    : queue_type::LinkCopy;

  *QueueGroupOrdinal = Queue->Device->QueueGroup[QueueType].ZeOrdinal;
  // Adjust the index to the L0 queue group since we represent "main" and
  // "link"
  // L0 groups with a single copy group ("main" would take "0" index).
  auto ZeCommandQueueIndex = CurrentIndex;
  if (QueueType == queue_type::LinkCopy && Queue->Device->hasMainCopyEngine()) {
    ZeCommandQueueIndex -= 1;
  }
  *QueueIndex = ZeCommandQueueIndex;

  return CurrentIndex;
}

int32_t _pi_queue::pi_queue_group_t::getCmdQueueOrdinal(
    ze_command_queue_handle_t CmdQueue) {
  // Find out the right queue group ordinal (first queue might be "main" or
  // "link")
  auto QueueType = Type;
  if (QueueType != queue_type::Compute)
    QueueType = (ZeQueues[0] == CmdQueue && Queue->Device->hasMainCopyEngine())
                    ? queue_type::MainCopy
                    : queue_type::LinkCopy;
  return Queue->Device->QueueGroup[QueueType].ZeOrdinal;
}

// This function will return one of possibly multiple available native
// queues and the value of the queue group ordinal.
ze_command_queue_handle_t &
_pi_queue::pi_queue_group_t::getZeQueue(uint32_t *QueueGroupOrdinal) {

  // QueueIndex is the proper L0 index.
  // Index is the plugins concept of index, with main and link copy engines in
  // one range.
  uint32_t QueueIndex;
  auto Index = getQueueIndex(QueueGroupOrdinal, &QueueIndex);

  ze_command_queue_handle_t &ZeQueue = ZeQueues[Index];
  if (ZeQueue)
    return ZeQueue;

  ZeStruct<ze_command_queue_desc_t> ZeCommandQueueDesc;
  ZeCommandQueueDesc.ordinal = *QueueGroupOrdinal;
  ZeCommandQueueDesc.index = QueueIndex;
  ZeCommandQueueDesc.mode = ZE_COMMAND_QUEUE_MODE_ASYNCHRONOUS;
  const char *Priority = "Normal";
  if (Queue->isPriorityLow()) {
    ZeCommandQueueDesc.priority = ZE_COMMAND_QUEUE_PRIORITY_PRIORITY_LOW;
    Priority = "Low";
  } else if (Queue->isPriorityHigh()) {
    ZeCommandQueueDesc.priority = ZE_COMMAND_QUEUE_PRIORITY_PRIORITY_HIGH;
    Priority = "High";
  }

  // Evaluate performance of explicit usage for "0" index.
  if (QueueIndex != 0) {
    ZeCommandQueueDesc.flags = ZE_COMMAND_QUEUE_FLAG_EXPLICIT_ONLY;
  }

  zePrint("[getZeQueue]: create queue ordinal = %d, index = %d "
          "(round robin in [%d, %d]) priority = %s\n",
          ZeCommandQueueDesc.ordinal, ZeCommandQueueDesc.index, LowerIndex,
          UpperIndex, Priority);

  auto ZeResult = ZE_CALL_NOCHECK(
      zeCommandQueueCreate, (Queue->Context->ZeContext, Queue->Device->ZeDevice,
                             &ZeCommandQueueDesc, &ZeQueue));
  if (ZeResult) {
    die("[L0] getZeQueue: failed to create queue");
  }

  return ZeQueue;
}

// This function will return one of possibly multiple available
// immediate commandlists associated with this Queue.
pi_command_list_ptr_t &_pi_queue::pi_queue_group_t::getImmCmdList() {

  uint32_t QueueIndex, QueueOrdinal;
  auto Index = getQueueIndex(&QueueOrdinal, &QueueIndex);

  if (ImmCmdLists[Index] != Queue->CommandListMap.end())
    return ImmCmdLists[Index];

  ZeStruct<ze_command_queue_desc_t> ZeCommandQueueDesc;
  ZeCommandQueueDesc.ordinal = QueueOrdinal;
  ZeCommandQueueDesc.index = QueueIndex;
  ZeCommandQueueDesc.mode = ZE_COMMAND_QUEUE_MODE_ASYNCHRONOUS;
  const char *Priority = "Normal";
  if (Queue->isPriorityLow()) {
    ZeCommandQueueDesc.priority = ZE_COMMAND_QUEUE_PRIORITY_PRIORITY_LOW;
    Priority = "Low";
  } else if (Queue->isPriorityHigh()) {
    ZeCommandQueueDesc.priority = ZE_COMMAND_QUEUE_PRIORITY_PRIORITY_HIGH;
    Priority = "High";
  }

  // Evaluate performance of explicit usage for "0" index.
  if (QueueIndex != 0) {
    ZeCommandQueueDesc.flags = ZE_COMMAND_QUEUE_FLAG_EXPLICIT_ONLY;
  }

  zePrint("[getZeQueue]: create queue ordinal = %d, index = %d "
          "(round robin in [%d, %d]) priority = %s\n",
          ZeCommandQueueDesc.ordinal, ZeCommandQueueDesc.index, LowerIndex,
          UpperIndex, Priority);

  ze_command_list_handle_t ZeCommandList;
  ZE_CALL_NOCHECK(zeCommandListCreateImmediate,
                  (Queue->Context->ZeContext, Queue->Device->ZeDevice,
                   &ZeCommandQueueDesc, &ZeCommandList));
  ImmCmdLists[Index] =
      Queue->CommandListMap
          .insert(std::pair<ze_command_list_handle_t, pi_command_list_info_t>{
              ZeCommandList, {nullptr, true, false, nullptr, QueueOrdinal}})
          .first;
  // Add this commandlist to the cache so it can be destroyed as part of
  // piQueueReleaseInternal
  auto QueueType = Type;
  std::scoped_lock<pi_mutex> Lock(Queue->Context->ZeCommandListCacheMutex);
  auto &ZeCommandListCache =
      QueueType == queue_type::Compute
          ? Queue->Context->ZeComputeCommandListCache[Queue->Device->ZeDevice]
          : Queue->Context->ZeCopyCommandListCache[Queue->Device->ZeDevice];
  ZeCommandListCache.push_back(ZeCommandList);

  return ImmCmdLists[Index];
}

pi_command_list_ptr_t _pi_queue::eventOpenCommandList(pi_event Event) {
  using IsCopy = bool;

  if (UsingImmCmdLists) {
    // When using immediate commandlists there are no open command lists.
    return CommandListMap.end();
  }

  if (hasOpenCommandList(IsCopy{false})) {
    const auto &ComputeEventList =
        ComputeCommandBatch.OpenCommandList->second.EventList;
    if (std::find(ComputeEventList.begin(), ComputeEventList.end(), Event) !=
        ComputeEventList.end())
      return ComputeCommandBatch.OpenCommandList;
  }
  if (hasOpenCommandList(IsCopy{true})) {
    const auto &CopyEventList =
        CopyCommandBatch.OpenCommandList->second.EventList;
    if (std::find(CopyEventList.begin(), CopyEventList.end(), Event) !=
        CopyEventList.end())
      return CopyCommandBatch.OpenCommandList;
  }
  return CommandListMap.end();
}

pi_result _pi_queue::insertStartBarrierIfDiscardEventsMode(
    pi_command_list_ptr_t &CmdList) {
  // If current command list is different from the last command list then insert
  // a barrier waiting for the last command event.
  if (doReuseDiscardedEvents() && CmdList != LastUsedCommandList &&
      LastCommandEvent) {
    ZE_CALL(zeCommandListAppendBarrier,
            (CmdList->first, nullptr, 1, &(LastCommandEvent->ZeEvent)));
    LastCommandEvent = nullptr;
  }
  return PI_SUCCESS;
}

pi_result _pi_queue::insertActiveBarriers(pi_command_list_ptr_t &CmdList,
                                          bool UseCopyEngine) {
  // Early exit if there are no active barriers.
  if (ActiveBarriers.empty())
    return PI_SUCCESS;

  // Create a wait-list and retain events.
  _pi_ze_event_list_t ActiveBarriersWaitList;
  if (auto Res = ActiveBarriersWaitList.createAndRetainPiZeEventList(
          ActiveBarriers.vector().size(), ActiveBarriers.vector().data(), this,
          UseCopyEngine))
<<<<<<< HEAD
    return Res;

  // We can now replace active barriers with the ones in the wait list.
  ActiveBarriers.clear();

  if (ActiveBarriersWaitList.Length == 0) {
    return PI_SUCCESS;
  }

  for (pi_uint32 I = 0; I < ActiveBarriersWaitList.Length; ++I) {
    auto &Event = ActiveBarriersWaitList.PiEventList[I];
    ActiveBarriers.add(Event);
  }

  pi_event Event = nullptr;
  if (auto Res = createEventAndAssociateQueue(
          this, &Event, PI_COMMAND_TYPE_USER, CmdList, /*IsInternal*/ true))
    return Res;

=======
    return Res;

  // We can now replace active barriers with the ones in the wait list.
  if (auto Res = ActiveBarriers.clear())
    return Res;

  if (ActiveBarriersWaitList.Length == 0) {
    return PI_SUCCESS;
  }

  for (pi_uint32 I = 0; I < ActiveBarriersWaitList.Length; ++I) {
    auto &Event = ActiveBarriersWaitList.PiEventList[I];
    ActiveBarriers.add(Event);
  }

  pi_event Event = nullptr;
  if (auto Res = createEventAndAssociateQueue(
          this, &Event, PI_COMMAND_TYPE_USER, CmdList, /*IsInternal*/ true))
    return Res;

>>>>>>> 5a805999
  Event->WaitList = ActiveBarriersWaitList;
  Event->OwnZeEvent = true;

  // If there are more active barriers, insert a barrier on the command-list. We
  // do not need an event for finishing so we pass nullptr.
  ZE_CALL(zeCommandListAppendBarrier,
          (CmdList->first, nullptr, ActiveBarriersWaitList.Length,
           ActiveBarriersWaitList.ZeEventList));
  return PI_SUCCESS;
}

pi_result _pi_queue::executeOpenCommandList(bool IsCopy) {
  auto &CommandBatch = IsCopy ? CopyCommandBatch : ComputeCommandBatch;
  // If there are any commands still in the open command list for this
  // queue, then close and execute that command list now.
  if (hasOpenCommandList(IsCopy)) {
    adjustBatchSizeForPartialBatch(IsCopy);
    auto Res = executeCommandList(CommandBatch.OpenCommandList, false, false);
    CommandBatch.OpenCommandList = CommandListMap.end();
    return Res;
  }

  return PI_SUCCESS;
}

static const bool FilterEventWaitList = [] {
  const char *Ret = std::getenv("SYCL_PI_LEVEL_ZERO_FILTER_EVENT_WAIT_LIST");
  const bool RetVal = Ret ? std::stoi(Ret) : 0;
  return RetVal;
}();

pi_result _pi_ze_event_list_t::createAndRetainPiZeEventList(
    pi_uint32 EventListLength, const pi_event *EventList, pi_queue CurQueue,
    bool UseCopyEngine) {
  this->Length = 0;
  this->ZeEventList = nullptr;
  this->PiEventList = nullptr;

  if (CurQueue->isInOrderQueue() && CurQueue->LastCommandEvent != nullptr) {
    if (CurQueue->UsingImmCmdLists) {
      if (ReuseDiscardedEvents && CurQueue->isDiscardEvents()) {
        // If queue is in-order with discarded events and if
        // new command list is different from the last used command list then
        // signal new event from the last immediate command list. We are going
        // to insert a barrier in the new command list waiting for that event.
        auto QueueGroup = CurQueue->getQueueGroup(UseCopyEngine);
        uint32_t QueueGroupOrdinal, QueueIndex;
        auto NextIndex =
            QueueGroup.getQueueIndex(&QueueGroupOrdinal, &QueueIndex,
                                     /*QueryOnly */ true);
        auto NextImmCmdList = QueueGroup.ImmCmdLists[NextIndex];
        if (CurQueue->LastUsedCommandList != CurQueue->CommandListMap.end() &&
            CurQueue->LastUsedCommandList != NextImmCmdList) {
          CurQueue->signalEventFromCmdListIfLastEventDiscarded(
              CurQueue->LastUsedCommandList);
        }
      }
    } else {
      // Ensure LastCommandEvent's batch is submitted if it is differrent
      // from the one this command is going to. If we reuse discarded events
      // then signalEventFromCmdListIfLastEventDiscarded will be called at batch
      // close if needed.
      const auto &OpenCommandList =
          CurQueue->eventOpenCommandList(CurQueue->LastCommandEvent);
      if (OpenCommandList != CurQueue->CommandListMap.end() &&
          OpenCommandList->second.isCopy(CurQueue) != UseCopyEngine) {

        if (auto Res = CurQueue->executeOpenCommandList(
                OpenCommandList->second.isCopy(CurQueue)))
          return Res;
      }
    }
  }

  // For in-order queues, every command should be executed only after the
  // previous command has finished. The event associated with the last
  // enqueued command is added into the waitlist to ensure in-order semantics.
  bool IncludeLastCommandEvent =
      CurQueue->isInOrderQueue() && CurQueue->LastCommandEvent != nullptr;

  // If the last event is discarded then we already have a barrier waiting for
  // that event, so must not include the last command event into the wait
  // list because it will cause waiting for event which was reset.
  if (ReuseDiscardedEvents && CurQueue->isDiscardEvents() &&
      CurQueue->LastCommandEvent && CurQueue->LastCommandEvent->IsDiscarded)
    IncludeLastCommandEvent = false;

  try {
    pi_uint32 TmpListLength = 0;

    if (IncludeLastCommandEvent) {
      this->ZeEventList = new ze_event_handle_t[EventListLength + 1];
      this->PiEventList = new pi_event[EventListLength + 1];
      std::shared_lock<pi_shared_mutex> Lock(CurQueue->LastCommandEvent->Mutex);
      this->ZeEventList[0] = CurQueue->LastCommandEvent->ZeEvent;
      this->PiEventList[0] = CurQueue->LastCommandEvent;
      TmpListLength = 1;
    } else if (EventListLength > 0) {
      this->ZeEventList = new ze_event_handle_t[EventListLength];
      this->PiEventList = new pi_event[EventListLength];
    }

    if (EventListLength > 0) {
      for (pi_uint32 I = 0; I < EventListLength; I++) {
        PI_ASSERT(EventList[I] != nullptr, PI_ERROR_INVALID_VALUE);
        {
          std::shared_lock<pi_shared_mutex> Lock(EventList[I]->Mutex);
          if (EventList[I]->Completed)
            continue;

          // Poll of the host-visible events.
          auto HostVisibleEvent = EventList[I]->HostVisibleEvent;
          if (FilterEventWaitList && HostVisibleEvent) {
            auto Res = ZE_CALL_NOCHECK(zeEventQueryStatus,
                                       (HostVisibleEvent->ZeEvent));
            if (Res == ZE_RESULT_SUCCESS) {
              // Event has already completed, don't put it into the list
              continue;
            }
          }
        }

        auto Queue = EventList[I]->Queue;
        if (Queue) {
          // The caller of createAndRetainPiZeEventList must already hold
          // a lock of the CurQueue. Additionally lock the Queue if it
          // is different from CurQueue.
          // TODO: rework this to avoid deadlock when another thread is
          //       locking the same queues but in a different order.
          auto Lock = ((Queue == CurQueue)
                           ? std::unique_lock<pi_shared_mutex>()
                           : std::unique_lock<pi_shared_mutex>(Queue->Mutex));

          // If the event that is going to be waited is in an open batch
          // different from where this next command is going to be added,
          // then we have to force execute of that open command-list
          // to avoid deadlocks.
          //
          const auto &OpenCommandList =
              Queue->eventOpenCommandList(EventList[I]);
          if (OpenCommandList != Queue->CommandListMap.end()) {

            if (Queue == CurQueue &&
                OpenCommandList->second.isCopy(Queue) == UseCopyEngine) {
              // Don't force execute the batch yet since the new command
              // is going to the same open batch as the dependent event.
            } else {
              if (auto Res = Queue->executeOpenCommandList(
                      OpenCommandList->second.isCopy(Queue)))
                return Res;
            }
          }
        } else {
          // There is a dependency on an interop-event.
          // Similarily to the above to avoid dead locks ensure that
          // execution of all prior commands in the current command-
          // batch is visible to the host. This may not be the case
          // when we intended to have only last command in the batch
          // produce host-visible event, e.g.
          //
          //  event0 = interop event
          //  event1 = command1 (already in batch, no deps)
          //  event2 = command2 (is being added, dep on event0)
          //  event3 = signal host-visible event for the batch
          //  event1.wait()
          //  event0.signal()
          //
          // Make sure that event1.wait() will wait for a host-visible
          // event that is signalled before the command2 is enqueued.
          if (CurQueue->Device->ZeEventsScope != AllHostVisible) {
            CurQueue->executeAllOpenCommandLists();
          }
        }

        std::shared_lock<pi_shared_mutex> Lock(EventList[I]->Mutex);
        this->ZeEventList[TmpListLength] = EventList[I]->ZeEvent;
        this->PiEventList[TmpListLength] = EventList[I];
        TmpListLength += 1;
      }
    }

    this->Length = TmpListLength;

  } catch (...) {
    return PI_ERROR_OUT_OF_HOST_MEMORY;
  }

  for (pi_uint32 I = 0; I < this->Length; I++) {
    this->PiEventList[I]->RefCount.increment();
  }

  return PI_SUCCESS;
}

static void printZeEventList(const _pi_ze_event_list_t &PiZeEventList) {
  zePrint("  NumEventsInWaitList %d:", PiZeEventList.Length);

  for (pi_uint32 I = 0; I < PiZeEventList.Length; I++) {
    zePrint(" %#llx", pi_cast<std::uintptr_t>(PiZeEventList.ZeEventList[I]));
  }

  zePrint("\n");
}

pi_result _pi_ze_event_list_t::collectEventsForReleaseAndDestroyPiZeEventList(
    std::list<pi_event> &EventsToBeReleased) {
  // acquire a lock before reading the length and list fields.
  // Acquire the lock, copy the needed data locally, and reset
  // the fields, then release the lock.
  // Only then do we do the actual actions to release and destroy,
  // holding the lock for the minimum time necessary.
  pi_uint32 LocLength = 0;
  ze_event_handle_t *LocZeEventList = nullptr;
  pi_event *LocPiEventList = nullptr;

  {
    // acquire the lock and copy fields locally
    // Lock automatically releases when this goes out of scope.
    std::scoped_lock<pi_mutex> lock(this->PiZeEventListMutex);

    LocLength = Length;
    LocZeEventList = ZeEventList;
    LocPiEventList = PiEventList;

    Length = 0;
    ZeEventList = nullptr;
    PiEventList = nullptr;

    // release lock by ending scope.
  }

  for (pi_uint32 I = 0; I < LocLength; I++) {
    // Add the event to be released to the list
    EventsToBeReleased.push_back(LocPiEventList[I]);
  }

  if (LocZeEventList != nullptr) {
    delete[] LocZeEventList;
  }
  if (LocPiEventList != nullptr) {
    delete[] LocPiEventList;
  }

  return PI_SUCCESS;
}

extern "C" {

// Forward declarations
decltype(piEventCreate) piEventCreate;

static ze_result_t
checkUnresolvedSymbols(ze_module_handle_t ZeModule,
                       ze_module_build_log_handle_t *ZeBuildLog);

pi_result piPlatformsGet(pi_uint32 NumEntries, pi_platform *Platforms,
                         pi_uint32 *NumPlatforms) {
  return pi2ur::piPlatformsGet(NumEntries, Platforms, NumPlatforms);
}

pi_result piPlatformGetInfo(pi_platform Platform, pi_platform_info ParamName,
                            size_t ParamValueSize, void *ParamValue,
                            size_t *ParamValueSizeRet) {
  zePrint("==========================\n");
  zePrint("SYCL over Level-Zero %s\n", Platform->ZeDriverVersion.c_str());
  zePrint("==========================\n");

  // To distinguish this L0 platform from Unified Runtime one.
  if (ParamName == PI_PLATFORM_INFO_NAME) {
    ReturnHelper ReturnValue(ParamValueSize, ParamValue, ParamValueSizeRet);
    return ReturnValue("Intel(R) Level-Zero");
  }
  return pi2ur::piPlatformGetInfo(Platform, ParamName, ParamValueSize,
                                  ParamValue, ParamValueSizeRet);
}

pi_result piextPlatformGetNativeHandle(pi_platform Platform,
                                       pi_native_handle *NativeHandle) {
  PI_ASSERT(Platform, PI_ERROR_INVALID_PLATFORM);
  PI_ASSERT(NativeHandle, PI_ERROR_INVALID_VALUE);

  auto ZeDriver = pi_cast<ze_driver_handle_t *>(NativeHandle);
  // Extract the Level Zero driver handle from the given PI platform
  *ZeDriver = Platform->ZeDriver;
  return PI_SUCCESS;
}

pi_result piextPlatformCreateWithNativeHandle(pi_native_handle NativeHandle,
                                              pi_platform *Platform) {
  PI_ASSERT(Platform, PI_ERROR_INVALID_PLATFORM);
  PI_ASSERT(NativeHandle, PI_ERROR_INVALID_VALUE);

  auto ZeDriver = pi_cast<ze_driver_handle_t>(NativeHandle);

  pi_uint32 NumPlatforms = 0;
  pi_result Res = piPlatformsGet(0, nullptr, &NumPlatforms);
  if (Res != PI_SUCCESS) {
    return Res;
  }

  if (NumPlatforms) {
    std::vector<pi_platform> Platforms(NumPlatforms);
    PI_CALL(piPlatformsGet(NumPlatforms, Platforms.data(), nullptr));

    // The SYCL spec requires that the set of platforms must remain fixed for
    // the duration of the application's execution. We assume that we found all
    // of the Level Zero drivers when we initialized the platform cache, so the
    // "NativeHandle" must already be in the cache. If it is not, this must not
    // be a valid Level Zero driver.
    for (const pi_platform &CachedPlatform : Platforms) {
      if (CachedPlatform->ZeDriver == ZeDriver) {
        *Platform = CachedPlatform;
        return PI_SUCCESS;
      }
    }
  }

  return PI_ERROR_INVALID_VALUE;
}

pi_result piPluginGetLastError(char **message) {
  return pi2ur::piPluginGetLastError(message);
}

pi_result piDevicesGet(pi_platform Platform, pi_device_type DeviceType,
                       pi_uint32 NumEntries, pi_device *Devices,
                       pi_uint32 *NumDevices) {
  return pi2ur::piDevicesGet(Platform, DeviceType, NumEntries, Devices,
                             NumDevices);
}

pi_result piDeviceRetain(pi_device Device) {
  return pi2ur::piDeviceRetain(Device);
}

pi_result piDeviceRelease(pi_device Device) {
  return pi2ur::piDeviceRelease(Device);
}

pi_result piDeviceGetInfo(pi_device Device, pi_device_info ParamName,
                          size_t ParamValueSize, void *ParamValue,
                          size_t *ParamValueSizeRet) {
  return pi2ur::piDeviceGetInfo(Device, ParamName, ParamValueSize, ParamValue,
                                ParamValueSizeRet);
}

pi_result piDevicePartition(pi_device Device,
                            const pi_device_partition_property *Properties,
                            pi_uint32 NumDevices, pi_device *OutDevices,
                            pi_uint32 *OutNumDevices) {
  return pi2ur::piDevicePartition(Device, Properties, NumDevices, OutDevices,
                                  OutNumDevices);
}

pi_result
piextDeviceSelectBinary(pi_device Device, // TODO: does this need to be context?
                        pi_device_binary *Binaries, pi_uint32 NumBinaries,
                        pi_uint32 *SelectedBinaryInd) {

  PI_ASSERT(Device, PI_ERROR_INVALID_DEVICE);
  PI_ASSERT(SelectedBinaryInd, PI_ERROR_INVALID_VALUE);
  PI_ASSERT(NumBinaries == 0 || Binaries, PI_ERROR_INVALID_VALUE);

  // TODO: this is a bare-bones implementation for choosing a device image
  // that would be compatible with the targeted device. An AOT-compiled
  // image is preferred over SPIR-V for known devices (i.e. Intel devices)
  // The implementation makes no effort to differentiate between multiple images
  // for the given device, and simply picks the first one compatible.
  //
  // Real implementation will use the same mechanism OpenCL ICD dispatcher
  // uses. Something like:
  //   PI_VALIDATE_HANDLE_RETURN_HANDLE(ctx, PI_ERROR_INVALID_CONTEXT);
  //     return context->dispatch->piextDeviceSelectIR(
  //       ctx, images, num_images, selected_image);
  // where context->dispatch is set to the dispatch table provided by PI
  // plugin for platform/device the ctx was created for.

  // Look for GEN binary, which we known can only be handled by Level-Zero now.
  const char *BinaryTarget = __SYCL_PI_DEVICE_BINARY_TARGET_SPIRV64_GEN;

  // Find the appropriate device image, fallback to spirv if not found
  constexpr pi_uint32 InvalidInd = (std::numeric_limits<pi_uint32>::max)();
  pi_uint32 Spirv = InvalidInd;

  for (pi_uint32 i = 0; i < NumBinaries; ++i) {
    if (strcmp(Binaries[i]->DeviceTargetSpec, BinaryTarget) == 0) {
      *SelectedBinaryInd = i;
      return PI_SUCCESS;
    }
    if (strcmp(Binaries[i]->DeviceTargetSpec,
               __SYCL_PI_DEVICE_BINARY_TARGET_SPIRV64) == 0)
      Spirv = i;
  }
  // Points to a spirv image, if such indeed was found
  if ((*SelectedBinaryInd = Spirv) != InvalidInd)
    return PI_SUCCESS;

  // No image can be loaded for the given device
  return PI_ERROR_INVALID_BINARY;
}

pi_result piextDeviceGetNativeHandle(pi_device Device,
                                     pi_native_handle *NativeHandle) {
  PI_ASSERT(Device, PI_ERROR_INVALID_DEVICE);
  PI_ASSERT(NativeHandle, PI_ERROR_INVALID_VALUE);

  auto ZeDevice = pi_cast<ze_device_handle_t *>(NativeHandle);
  // Extract the Level Zero module handle from the given PI device
  *ZeDevice = Device->ZeDevice;
  return PI_SUCCESS;
}

pi_result piextDeviceCreateWithNativeHandle(pi_native_handle NativeHandle,
                                            pi_platform Platform,
                                            pi_device *Device) {
  PI_ASSERT(Device, PI_ERROR_INVALID_DEVICE);
  PI_ASSERT(NativeHandle, PI_ERROR_INVALID_VALUE);

  auto ZeDevice = pi_cast<ze_device_handle_t>(NativeHandle);

  // The SYCL spec requires that the set of devices must remain fixed for the
  // duration of the application's execution. We assume that we found all of the
  // Level Zero devices when we initialized the platforms/devices cache, so the
  // "NativeHandle" must already be in the cache. If it is not, this must not be
  // a valid Level Zero device.
  //
  // TODO: maybe we should populate cache of platforms if it wasn't already.
  // For now assert that is was populated.
  PI_ASSERT(PiPlatformCachePopulated, PI_ERROR_INVALID_VALUE);
  const std::lock_guard<SpinLock> Lock{*PiPlatformsCacheMutex};

  pi_device Dev = nullptr;
  for (pi_platform ThePlatform : *PiPlatformsCache) {
    Dev = ThePlatform->getDeviceFromNativeHandle(ZeDevice);
    if (Dev) {
      // Check that the input Platform, if was given, matches the found one.
      PI_ASSERT(!Platform || Platform == ThePlatform,
                PI_ERROR_INVALID_PLATFORM);
      break;
    }
  }

  if (Dev == nullptr)
    return PI_ERROR_INVALID_VALUE;

  *Device = Dev;
  return PI_SUCCESS;
}

pi_result piContextCreate(const pi_context_properties *Properties,
                          pi_uint32 NumDevices, const pi_device *Devices,
                          void (*PFnNotify)(const char *ErrInfo,
                                            const void *PrivateInfo, size_t CB,
                                            void *UserData),
                          void *UserData, pi_context *RetContext) {
  (void)Properties;
  (void)PFnNotify;
  (void)UserData;
  PI_ASSERT(NumDevices, PI_ERROR_INVALID_VALUE);
  PI_ASSERT(Devices, PI_ERROR_INVALID_DEVICE);
  PI_ASSERT(RetContext, PI_ERROR_INVALID_VALUE);

  pi_platform Platform = (*Devices)->Platform;
  ZeStruct<ze_context_desc_t> ContextDesc;
  ContextDesc.flags = 0;

  ze_context_handle_t ZeContext;
  ZE_CALL(zeContextCreate, (Platform->ZeDriver, &ContextDesc, &ZeContext));
  try {
    *RetContext = new _pi_context(ZeContext, NumDevices, Devices, true);
    (*RetContext)->initialize();
    if (IndirectAccessTrackingEnabled) {
      std::scoped_lock<pi_shared_mutex> Lock(Platform->ContextsMutex);
      Platform->Contexts.push_back(*RetContext);
    }
  } catch (const std::bad_alloc &) {
    return PI_ERROR_OUT_OF_HOST_MEMORY;
  } catch (...) {
    return PI_ERROR_UNKNOWN;
  }

  return PI_SUCCESS;
}

pi_result piContextGetInfo(pi_context Context, pi_context_info ParamName,
                           size_t ParamValueSize, void *ParamValue,
                           size_t *ParamValueSizeRet) {

  PI_ASSERT(Context, PI_ERROR_INVALID_CONTEXT);

  std::shared_lock<pi_shared_mutex> Lock(Context->Mutex);
  ReturnHelper ReturnValue(ParamValueSize, ParamValue, ParamValueSizeRet);
  switch (ParamName) {
  case PI_CONTEXT_INFO_DEVICES:
    return ReturnValue(&Context->Devices[0], Context->Devices.size());
  case PI_CONTEXT_INFO_NUM_DEVICES:
    return ReturnValue(pi_uint32(Context->Devices.size()));
  case PI_CONTEXT_INFO_REFERENCE_COUNT:
    return ReturnValue(pi_uint32{Context->RefCount.load()});
  case PI_EXT_ONEAPI_CONTEXT_INFO_USM_MEMCPY2D_SUPPORT:
    // 2D USM memcpy is supported unless disabled through
    // SYCL_PI_LEVEL_ZERO_USE_NATIVE_USM_MEMCPY2D.
    return ReturnValue(pi_bool{UseMemcpy2DOperations});
  case PI_EXT_ONEAPI_CONTEXT_INFO_USM_FILL2D_SUPPORT:
  case PI_EXT_ONEAPI_CONTEXT_INFO_USM_MEMSET2D_SUPPORT:
    // 2D USM fill and memset is not supported.
    return ReturnValue(pi_bool{false});
  case PI_EXT_CONTEXT_INFO_ATOMIC_MEMORY_ORDER_CAPABILITIES:
  case PI_EXT_CONTEXT_INFO_ATOMIC_MEMORY_SCOPE_CAPABILITIES:
  case PI_EXT_CONTEXT_INFO_ATOMIC_FENCE_ORDER_CAPABILITIES:
  case PI_EXT_CONTEXT_INFO_ATOMIC_FENCE_SCOPE_CAPABILITIES: {
    // These queries should be dealt with in context_impl.cpp by calling the
    // queries of each device separately and building the intersection set.
    setErrorMessage("These queries should have never come here.",
                    UR_RESULT_ERROR_INVALID_VALUE);
    return PI_ERROR_PLUGIN_SPECIFIC_ERROR;
  }
  default:
    // TODO: implement other parameters
    die("piGetContextInfo: unsuppported ParamName.");
  }

  return PI_SUCCESS;
}

// FIXME: Dummy implementation to prevent link fail
pi_result piextContextSetExtendedDeleter(pi_context Context,
                                         pi_context_extended_deleter Function,
                                         void *UserData) {
  (void)Context;
  (void)Function;
  (void)UserData;
  die("piextContextSetExtendedDeleter: not supported");
  return PI_SUCCESS;
}

pi_result piextContextGetNativeHandle(pi_context Context,
                                      pi_native_handle *NativeHandle) {
  PI_ASSERT(Context, PI_ERROR_INVALID_CONTEXT);
  PI_ASSERT(NativeHandle, PI_ERROR_INVALID_VALUE);

  auto ZeContext = pi_cast<ze_context_handle_t *>(NativeHandle);
  // Extract the Level Zero queue handle from the given PI queue
  *ZeContext = Context->ZeContext;
  return PI_SUCCESS;
}

pi_result piextContextCreateWithNativeHandle(pi_native_handle NativeHandle,
                                             pi_uint32 NumDevices,
                                             const pi_device *Devices,
                                             bool OwnNativeHandle,
                                             pi_context *RetContext) {
  PI_ASSERT(NativeHandle, PI_ERROR_INVALID_VALUE);
  PI_ASSERT(Devices, PI_ERROR_INVALID_DEVICE);
  PI_ASSERT(RetContext, PI_ERROR_INVALID_VALUE);
  PI_ASSERT(NumDevices, PI_ERROR_INVALID_VALUE);

  try {
    *RetContext = new _pi_context(pi_cast<ze_context_handle_t>(NativeHandle),
                                  NumDevices, Devices, OwnNativeHandle);
    (*RetContext)->initialize();
  } catch (const std::bad_alloc &) {
    return PI_ERROR_OUT_OF_HOST_MEMORY;
  } catch (...) {
    return PI_ERROR_UNKNOWN;
  }

  return PI_SUCCESS;
}

pi_result piContextRetain(pi_context Context) {

  PI_ASSERT(Context, PI_ERROR_INVALID_CONTEXT);

  Context->RefCount.increment();
  return PI_SUCCESS;
}

// Helper function to release the context, a caller must lock the platform-level
// mutex guarding the container with contexts because the context can be removed
// from the list of tracked contexts.
pi_result ContextReleaseHelper(pi_context Context) {

  PI_ASSERT(Context, PI_ERROR_INVALID_CONTEXT);

  if (!Context->RefCount.decrementAndTest())
    return PI_SUCCESS;

  if (IndirectAccessTrackingEnabled) {
    pi_platform Plt = Context->getPlatform();
    auto &Contexts = Plt->Contexts;
    auto It = std::find(Contexts.begin(), Contexts.end(), Context);
    if (It != Contexts.end())
      Contexts.erase(It);
  }
  ze_context_handle_t DestoryZeContext =
      Context->OwnZeContext ? Context->ZeContext : nullptr;

  // Clean up any live memory associated with Context
  pi_result Result = Context->finalize();

  // We must delete Context first and then destroy zeContext because
  // Context deallocation requires ZeContext in some member deallocation of
  // pi_context.
  delete Context;

  // Destruction of some members of pi_context uses L0 context
  // and therefore it must be valid at that point.
  // Technically it should be placed to the destructor of pi_context
  // but this makes API error handling more complex.
  if (DestoryZeContext)
    ZE_CALL(zeContextDestroy, (DestoryZeContext));

  return Result;
}

pi_result piContextRelease(pi_context Context) {
  pi_platform Plt = Context->getPlatform();
  std::unique_lock<pi_shared_mutex> ContextsLock(Plt->ContextsMutex,
                                                 std::defer_lock);
  if (IndirectAccessTrackingEnabled)
    ContextsLock.lock();

  return ContextReleaseHelper(Context);
}

pi_result piQueueCreate(pi_context Context, pi_device Device,
                        pi_queue_properties Flags, pi_queue *Queue) {
  pi_queue_properties Properties[] = {PI_QUEUE_FLAGS, Flags, 0};
  return piextQueueCreate(Context, Device, Properties, Queue);
}
pi_result piextQueueCreateInternal(pi_context Context, pi_device Device,
                                   pi_queue_properties *Properties,
                                   pi_queue *Queue, bool OldAPI) {
  PI_ASSERT(Properties, PI_ERROR_INVALID_VALUE);
  // Expect flags mask to be passed first.
  PI_ASSERT(Properties[0] == PI_QUEUE_FLAGS, PI_ERROR_INVALID_VALUE);
  pi_queue_properties Flags = Properties[1];

  PI_ASSERT(Properties[2] == 0 ||
                (Properties[2] == PI_QUEUE_COMPUTE_INDEX && Properties[4] == 0),
            PI_ERROR_INVALID_VALUE);
  auto ForceComputeIndex = Properties[2] == PI_QUEUE_COMPUTE_INDEX
                               ? static_cast<int>(Properties[3])
                               : -1; // Use default/round-robin.

  // Check that unexpected bits are not set.
  PI_ASSERT(
      !(Flags & ~(PI_QUEUE_FLAG_OUT_OF_ORDER_EXEC_MODE_ENABLE |
                  PI_QUEUE_FLAG_PROFILING_ENABLE | PI_QUEUE_FLAG_ON_DEVICE |
                  PI_QUEUE_FLAG_ON_DEVICE_DEFAULT |
                  PI_EXT_ONEAPI_QUEUE_FLAG_DISCARD_EVENTS |
                  PI_EXT_ONEAPI_QUEUE_FLAG_PRIORITY_LOW |
                  PI_EXT_ONEAPI_QUEUE_FLAG_PRIORITY_HIGH)),
      PI_ERROR_INVALID_VALUE);

  PI_ASSERT(Context, PI_ERROR_INVALID_CONTEXT);
  PI_ASSERT(Queue, PI_ERROR_INVALID_QUEUE);
  PI_ASSERT(Device, PI_ERROR_INVALID_DEVICE);
  PI_ASSERT(Context->isValidDevice(Device), PI_ERROR_INVALID_DEVICE);

  // Create placeholder queues in the compute queue group.
  // Actual L0 queues will be created at first use.
  std::vector<ze_command_queue_handle_t> ZeComputeCommandQueues(
      Device->QueueGroup[_pi_queue::queue_type::Compute].ZeProperties.numQueues,
      nullptr);

  // Create placeholder queues in the copy queue group (main and link
  // native groups are combined into one group).
  // Actual L0 queues will be created at first use.
  size_t NumCopyGroups = 0;
  if (Device->hasMainCopyEngine()) {
    NumCopyGroups += Device->QueueGroup[_pi_queue::queue_type::MainCopy]
                         .ZeProperties.numQueues;
  }
  if (Device->hasLinkCopyEngine()) {
    NumCopyGroups += Device->QueueGroup[_pi_queue::queue_type::LinkCopy]
                         .ZeProperties.numQueues;
  }
  std::vector<ze_command_queue_handle_t> ZeCopyCommandQueues(NumCopyGroups,
                                                             nullptr);

  try {
    *Queue = new _pi_queue(ZeComputeCommandQueues, ZeCopyCommandQueues, Context,
                           Device, true, Flags, ForceComputeIndex, OldAPI);
  } catch (const std::bad_alloc &) {
    return PI_ERROR_OUT_OF_HOST_MEMORY;
  } catch (...) {
    return PI_ERROR_UNKNOWN;
  }

  // Do eager initialization of Level Zero handles on request.
  if (doEagerInit) {
    pi_queue Q = *Queue;
    // Creates said number of command-lists.
    auto warmupQueueGroup = [Q](bool UseCopyEngine,
                                uint32_t RepeatCount) -> pi_result {
      pi_command_list_ptr_t CommandList;
      while (RepeatCount--) {
        if (Q->UsingImmCmdLists) {
          CommandList = Q->getQueueGroup(UseCopyEngine).getImmCmdList();
        } else {
          // Heuristically create some number of regular command-list to reuse.
          for (int I = 0; I < 10; ++I) {
            PI_CALL(Q->createCommandList(UseCopyEngine, CommandList));
            // Immediately return them to the cache of available command-lists.
            std::vector<pi_event> EventsUnused;
            PI_CALL(Q->resetCommandList(CommandList, true /* MakeAvailable */,
                                        EventsUnused));
          }
        }
      }
      return PI_SUCCESS;
    };
    // Create as many command-lists as there are queues in the group.
    // With this the underlying round-robin logic would initialize all
    // native queues, and create command-lists and their fences.
    // At this point only the thread creating the queue will have associated
    // command-lists. Other threads have not accessed the queue yet. So we can
    // only warmup the initial thread's command-lists.
    auto InitialGroup = Q->ComputeQueueGroupsByTID.begin()->second;
    PI_CALL(warmupQueueGroup(false, InitialGroup.UpperIndex -
                                        InitialGroup.LowerIndex + 1));
    if (Q->useCopyEngine()) {
      auto InitialGroup = Q->CopyQueueGroupsByTID.begin()->second;
      PI_CALL(warmupQueueGroup(true, InitialGroup.UpperIndex -
                                         InitialGroup.LowerIndex + 1));
    }
    // TODO: warmup event pools. Both host-visible and device-only.
  }
  return PI_SUCCESS;
}

pi_result piextQueueCreate(pi_context Context, pi_device Device,
                           pi_queue_properties *Properties, pi_queue *Queue) {
  return piextQueueCreateInternal(Context, Device, Properties, Queue, true);
}

pi_result piextQueueCreate2(pi_context Context, pi_device Device,
                            pi_queue_properties *Properties, pi_queue *Queue) {
  return piextQueueCreateInternal(Context, Device, Properties, Queue, false);
}

pi_result piQueueGetInfo(pi_queue Queue, pi_queue_info ParamName,
                         size_t ParamValueSize, void *ParamValue,
                         size_t *ParamValueSizeRet) {

  PI_ASSERT(Queue, PI_ERROR_INVALID_QUEUE);

  std::shared_lock<pi_shared_mutex> Lock(Queue->Mutex);
  ReturnHelper ReturnValue(ParamValueSize, ParamValue, ParamValueSizeRet);
  // TODO: consider support for queue properties and size
  switch (ParamName) {
  case PI_QUEUE_INFO_CONTEXT:
    return ReturnValue(Queue->Context);
  case PI_QUEUE_INFO_DEVICE:
    return ReturnValue(Queue->Device);
  case PI_QUEUE_INFO_REFERENCE_COUNT:
    return ReturnValue(pi_uint32{Queue->RefCount.load()});
  case PI_QUEUE_INFO_PROPERTIES:
    die("PI_QUEUE_INFO_PROPERTIES in piQueueGetInfo not implemented\n");
    break;
  case PI_QUEUE_INFO_SIZE:
    die("PI_QUEUE_INFO_SIZE in piQueueGetInfo not implemented\n");
    break;
  case PI_QUEUE_INFO_DEVICE_DEFAULT:
    die("PI_QUEUE_INFO_DEVICE_DEFAULT in piQueueGetInfo not implemented\n");
    break;
  case PI_EXT_ONEAPI_QUEUE_INFO_EMPTY: {
    // We can exit early if we have in-order queue.
    if (Queue->isInOrderQueue()) {
      if (!Queue->LastCommandEvent)
        return ReturnValue(pi_bool{true});

      // We can check status of the event only if it isn't discarded otherwise
      // it may be reset (because we are free to reuse such events) and
      // zeEventQueryStatus will hang.
      // TODO: use more robust way to check that ZeEvent is not owned by
      // LastCommandEvent.
      if (!Queue->LastCommandEvent->IsDiscarded) {
        ze_result_t ZeResult = ZE_CALL_NOCHECK(
            zeEventQueryStatus, (Queue->LastCommandEvent->ZeEvent));
        if (ZeResult == ZE_RESULT_NOT_READY) {
          return ReturnValue(pi_bool{false});
        } else if (ZeResult != ZE_RESULT_SUCCESS) {
          return mapError(ZeResult);
        }
        return ReturnValue(pi_bool{true});
      }
      // For immediate command lists we have to check status of the event
      // because immediate command lists are not associated with level zero
      // queue. Conservatively return false in this case because last event is
      // discarded and we can't check its status.
      if (Queue->UsingImmCmdLists)
        return ReturnValue(pi_bool{false});
    }

    // If we have any open command list which is not empty then return false
    // because it means that there are commands which are not even submitted for
    // execution yet.
    using IsCopy = bool;
    if (Queue->hasOpenCommandList(IsCopy{true}) ||
        Queue->hasOpenCommandList(IsCopy{false}))
      return ReturnValue(pi_bool{false});

    for (const auto &QueueMap :
         {Queue->ComputeQueueGroupsByTID, Queue->CopyQueueGroupsByTID}) {
      for (const auto &QueueGroup : QueueMap) {
        if (Queue->UsingImmCmdLists) {
          // Immediate command lists are not associated with any Level Zero
          // queue, that's why we have to check status of events in each
          // immediate command list. Start checking from the end and exit early
          // if some event is not completed.
          for (const auto &ImmCmdList : QueueGroup.second.ImmCmdLists) {
            if (ImmCmdList == Queue->CommandListMap.end())
              continue;

            auto EventList = ImmCmdList->second.EventList;
            for (auto It = EventList.crbegin(); It != EventList.crend(); It++) {
              ze_result_t ZeResult =
                  ZE_CALL_NOCHECK(zeEventQueryStatus, ((*It)->ZeEvent));
              if (ZeResult == ZE_RESULT_NOT_READY) {
                return ReturnValue(pi_bool{false});
              } else if (ZeResult != ZE_RESULT_SUCCESS) {
                return mapError(ZeResult);
              }
            }
          }
        } else {
          for (const auto &ZeQueue : QueueGroup.second.ZeQueues) {
            if (!ZeQueue)
              continue;
            // Provide 0 as the timeout parameter to immediately get the status
            // of the Level Zero queue.
            ze_result_t ZeResult = ZE_CALL_NOCHECK(zeCommandQueueSynchronize,
                                                   (ZeQueue, /* timeout */ 0));
            if (ZeResult == ZE_RESULT_NOT_READY) {
              return ReturnValue(pi_bool{false});
            } else if (ZeResult != ZE_RESULT_SUCCESS) {
              return mapError(ZeResult);
            }
          }
        }
      }
    }
    return ReturnValue(pi_bool{true});
  }
  default:
    zePrint("Unsupported ParamName in piQueueGetInfo: ParamName=%d(0x%x)\n",
            ParamName, ParamName);
    return PI_ERROR_INVALID_VALUE;
  }

  return PI_SUCCESS;
}

pi_result piQueueRetain(pi_queue Queue) {
  {
    std::scoped_lock<pi_shared_mutex> Lock(Queue->Mutex);
    Queue->RefCountExternal++;
  }
  Queue->RefCount.increment();
  return PI_SUCCESS;
}

pi_result piQueueRelease(pi_queue Queue) {
  PI_ASSERT(Queue, PI_ERROR_INVALID_QUEUE);
  std::vector<pi_event> EventListToCleanup;

  {
    std::scoped_lock<pi_shared_mutex> Lock(Queue->Mutex);

    if ((--Queue->RefCountExternal) != 0)
      return PI_SUCCESS;

    // When external reference count goes to zero it is still possible
    // that internal references still exists, e.g. command-lists that
    // are not yet completed. So do full queue synchronization here
    // and perform proper cleanup.
    //
    // It is possible to get to here and still have an open command list
    // if no wait or finish ever occurred for this queue.
    if (auto Res = Queue->executeAllOpenCommandLists())
      return Res;

    // Make sure all commands get executed.
    Queue->synchronize();

    // Destroy all the fences created associated with this queue.
    for (auto it = Queue->CommandListMap.begin();
         it != Queue->CommandListMap.end(); ++it) {
      // This fence wasn't yet signalled when we polled it for recycling
      // the command-list, so need to release the command-list too.
      // For immediate commandlists we don't need to do an L0 reset of the
      // commandlist but do need to do event cleanup which is also in the
      // resetCommandList function.
      // If the fence is a nullptr we are using immediate commandlists,
      // otherwise regular commandlists which use a fence.
      if (it->second.ZeFence == nullptr || it->second.ZeFenceInUse) {
        Queue->resetCommandList(it, true, EventListToCleanup);
      }
      // TODO: remove "if" when the problem is fixed in the level zero
      // runtime. Destroy only if a queue is healthy. Destroying a fence may
      // cause a hang otherwise.
      // If the fence is a nullptr we are using immediate commandlists.
      if (Queue->Healthy && it->second.ZeFence != nullptr)
        ZE_CALL(zeFenceDestroy, (it->second.ZeFence));
    }
    Queue->CommandListMap.clear();
  }

  for (auto &Event : EventListToCleanup) {
    // We don't need to synchronize the events since the queue
    // synchronized above already does that.
    {
      std::scoped_lock<pi_shared_mutex> EventLock(Event->Mutex);
      Event->Completed = true;
    }
    PI_CALL(CleanupCompletedEvent(Event));
    // This event was removed from the command list, so decrement ref count
    // (it was incremented when they were added to the command list).
    PI_CALL(piEventReleaseInternal(Event));
  }
  PI_CALL(piQueueReleaseInternal(Queue));
  return PI_SUCCESS;
}

static pi_result piQueueReleaseInternal(pi_queue Queue) {
  PI_ASSERT(Queue, PI_ERROR_INVALID_QUEUE);

  if (!Queue->RefCount.decrementAndTest())
    return PI_SUCCESS;

  for (auto &Cache : Queue->EventCaches)
    for (auto &Event : Cache)
      PI_CALL(piEventReleaseInternal(Event));

  if (Queue->OwnZeCommandQueue) {
    for (auto &QueueMap :
         {Queue->ComputeQueueGroupsByTID, Queue->CopyQueueGroupsByTID})
      for (auto &QueueGroup : QueueMap)
        for (auto &ZeQueue : QueueGroup.second.ZeQueues)
          if (ZeQueue)
            ZE_CALL(zeCommandQueueDestroy, (ZeQueue));
  }

  zePrint("piQueueRelease(compute) NumTimesClosedFull %d, "
          "NumTimesClosedEarly %d\n",
          Queue->ComputeCommandBatch.NumTimesClosedFull,
          Queue->ComputeCommandBatch.NumTimesClosedEarly);
  zePrint("piQueueRelease(copy) NumTimesClosedFull %d, NumTimesClosedEarly "
          "%d\n",
          Queue->CopyCommandBatch.NumTimesClosedFull,
          Queue->CopyCommandBatch.NumTimesClosedEarly);

  delete Queue;

  return PI_SUCCESS;
}

pi_result piQueueFinish(pi_queue Queue) {
  // Wait until command lists attached to the command queue are executed.
  PI_ASSERT(Queue, PI_ERROR_INVALID_QUEUE);

  if (Queue->UsingImmCmdLists) {
    // Lock automatically releases when this goes out of scope.
    std::scoped_lock<pi_shared_mutex> Lock(Queue->Mutex);

    Queue->synchronize();
  } else {
    std::unique_lock<pi_shared_mutex> Lock(Queue->Mutex);
    std::vector<ze_command_queue_handle_t> ZeQueues;

    // execute any command list that may still be open.
    if (auto Res = Queue->executeAllOpenCommandLists())
      return Res;

    // Make a copy of queues to sync and release the lock.
    for (auto &QueueMap :
         {Queue->ComputeQueueGroupsByTID, Queue->CopyQueueGroupsByTID})
      for (auto &QueueGroup : QueueMap)
        std::copy(QueueGroup.second.ZeQueues.begin(),
                  QueueGroup.second.ZeQueues.end(),
                  std::back_inserter(ZeQueues));

    // Remember the last command's event.
    auto LastCommandEvent = Queue->LastCommandEvent;

    // Don't hold a lock to the queue's mutex while waiting.
    // This allows continue working with the queue from other threads.
    // TODO: this currently exhibits some issues in the driver, so
    // we control this with an env var. Remove this control when
    // we settle one way or the other.
    static bool HoldLock =
        std::getenv("SYCL_PI_LEVEL_ZERO_QUEUE_FINISH_HOLD_LOCK") != nullptr;
    if (!HoldLock) {
      Lock.unlock();
    }

    for (auto &ZeQueue : ZeQueues) {
      if (ZeQueue)
        ZE_CALL(zeHostSynchronize, (ZeQueue));
    }

    // Prevent unneeded already finished events to show up in the wait list.
    // We can only do so if nothing else was submitted to the queue
    // while we were synchronizing it.
    if (!HoldLock) {
      std::scoped_lock<pi_shared_mutex> Lock(Queue->Mutex);
      if (LastCommandEvent == Queue->LastCommandEvent) {
        Queue->LastCommandEvent = nullptr;
      }
    } else {
      Queue->LastCommandEvent = nullptr;
    }
  }
  // Reset signalled command lists and return them back to the cache of
  // available command lists. Events in the immediate command lists are cleaned
  // up in synchronize().
  if (!Queue->UsingImmCmdLists) {
    std::unique_lock<pi_shared_mutex> Lock(Queue->Mutex);
    resetCommandLists(Queue);
  }
  return PI_SUCCESS;
}

// Flushing cross-queue dependencies is covered by createAndRetainPiZeEventList,
// so this can be left as a no-op.
pi_result piQueueFlush(pi_queue Queue) {
  (void)Queue;
  return PI_SUCCESS;
}

pi_result piextQueueGetNativeHandle(pi_queue Queue,
                                    pi_native_handle *NativeHandle) {
  PI_ASSERT(Queue, PI_ERROR_INVALID_QUEUE);
  PI_ASSERT(NativeHandle, PI_ERROR_INVALID_VALUE);

  // For a call from SYCL_EXT_ONEAPI_BACKEND_LEVEL_ZERO V3 or older code if the
  // queue is using immediate command lists then we generate an error because we
  // cannot return a command queue.
  PI_ASSERT(!Queue->UsingImmCmdLists, PI_ERROR_INVALID_QUEUE);

  // Lock automatically releases when this goes out of scope.
  std::shared_lock<pi_shared_mutex> lock(Queue->Mutex);

  auto ZeQueue = pi_cast<ze_command_queue_handle_t *>(NativeHandle);

  // Extract a Level Zero compute queue handle from the given PI queue
  uint32_t QueueGroupOrdinalUnused;
  auto TID = std::this_thread::get_id();
  auto &InitialGroup = Queue->ComputeQueueGroupsByTID.begin()->second;
  const auto &Result =
      Queue->ComputeQueueGroupsByTID.insert({TID, InitialGroup});
  auto &ComputeQueueGroupRef = Result.first->second;

  *ZeQueue = ComputeQueueGroupRef.getZeQueue(&QueueGroupOrdinalUnused);
  return PI_SUCCESS;
}

pi_result piextQueueGetNativeHandle2(pi_queue Queue,
                                     pi_native_handle *NativeHandle,
                                     int32_t *NativeHandleDesc) {
  PI_ASSERT(Queue, PI_ERROR_INVALID_QUEUE);
  PI_ASSERT(NativeHandle, PI_ERROR_INVALID_VALUE);
  PI_ASSERT(NativeHandleDesc, PI_ERROR_INVALID_VALUE);

  // Lock automatically releases when this goes out of scope.
  std::shared_lock<pi_shared_mutex> lock(Queue->Mutex);

  // Get handle to this thread's queue group.
  auto &QueueGroup = Queue->getQueueGroup(false /*compute*/);

  if (Queue->UsingImmCmdLists) {
    auto ZeCmdList = pi_cast<ze_command_list_handle_t *>(NativeHandle);
    // Extract the Level Zero command list handle from the given PI queue
    *ZeCmdList = QueueGroup.getImmCmdList()->first;
    *NativeHandleDesc = true;
  } else {
    auto ZeQueue = pi_cast<ze_command_queue_handle_t *>(NativeHandle);
    // Extract a Level Zero compute queue handle from the given PI queue
    uint32_t QueueGroupOrdinalUnused;
    *ZeQueue = QueueGroup.getZeQueue(&QueueGroupOrdinalUnused);
    *NativeHandleDesc = false;
  }
  return PI_SUCCESS;
}

pi_result piextQueueCreateWithNativeHandle(pi_native_handle NativeHandle,
                                           pi_context Context, pi_device Device,
                                           bool OwnNativeHandle,
                                           pi_queue *Queue) {
  PI_ASSERT(Context, PI_ERROR_INVALID_CONTEXT);
  PI_ASSERT(NativeHandle, PI_ERROR_INVALID_VALUE);
  PI_ASSERT(Queue, PI_ERROR_INVALID_QUEUE);
  PI_ASSERT(Device, PI_ERROR_INVALID_DEVICE);

  auto ZeQueue = pi_cast<ze_command_queue_handle_t>(NativeHandle);
  // Assume this is the "0" index queue in the compute command-group.
  std::vector<ze_command_queue_handle_t> ZeQueues{ZeQueue};

  // TODO: see what we can do to correctly initialize PI queue for
  // compute vs. copy Level-Zero queue. Currently we will send
  // all commands to the "ZeQueue".
  std::vector<ze_command_queue_handle_t> ZeroCopyQueues;
  *Queue =
      new _pi_queue(ZeQueues, ZeroCopyQueues, Context, Device, OwnNativeHandle);
  return PI_SUCCESS;
}

void _pi_queue::pi_queue_group_t::setImmCmdList(
    ze_command_list_handle_t ZeCommandList) {
  ImmCmdLists = std::vector<pi_command_list_ptr_t>(
      1,
      Queue->CommandListMap
          .insert(std::pair<ze_command_list_handle_t, pi_command_list_info_t>{
              ZeCommandList, {nullptr, true, false, nullptr, 0}})
          .first);
}

pi_result piextQueueCreateWithNativeHandle2(
    pi_native_handle NativeHandle, int32_t NativeHandleDesc, pi_context Context,
    pi_device Device, bool OwnNativeHandle, pi_queue_properties *Properties,
    pi_queue *Queue) {
  PI_ASSERT(Context, PI_ERROR_INVALID_CONTEXT);
  PI_ASSERT(NativeHandle, PI_ERROR_INVALID_VALUE);
  PI_ASSERT(Queue, PI_ERROR_INVALID_QUEUE);
  PI_ASSERT(Device, PI_ERROR_INVALID_DEVICE);

  // The NativeHandleDesc has value if if the native handle is an immediate
  // command list.
  if (NativeHandleDesc == 1) {
    std::vector<ze_command_queue_handle_t> ComputeQueues{nullptr};
    std::vector<ze_command_queue_handle_t> CopyQueues;

    *Queue = new _pi_queue(ComputeQueues, CopyQueues, Context, Device,
                           OwnNativeHandle, Properties[1]);
    auto &InitialGroup = (*Queue)->ComputeQueueGroupsByTID.begin()->second;
    InitialGroup.setImmCmdList(pi_cast<ze_command_list_handle_t>(NativeHandle));
  } else {
    auto ZeQueue = pi_cast<ze_command_queue_handle_t>(NativeHandle);
    // Assume this is the "0" index queue in the compute command-group.
    std::vector<ze_command_queue_handle_t> ZeQueues{ZeQueue};

    // TODO: see what we can do to correctly initialize PI queue for
    // compute vs. copy Level-Zero queue. Currently we will send
    // all commands to the "ZeQueue".
    std::vector<ze_command_queue_handle_t> ZeroCopyQueues;

    *Queue = new _pi_queue(ZeQueues, ZeroCopyQueues, Context, Device,
                           OwnNativeHandle, Properties[1]);
  }
  (*Queue)->UsingImmCmdLists = (NativeHandleDesc == 1);

  return PI_SUCCESS;
}

// If indirect access tracking is enabled then performs reference counting,
// otherwise just calls zeMemAllocDevice.
static pi_result ZeDeviceMemAllocHelper(void **ResultPtr, pi_context Context,
                                        pi_device Device, size_t Size) {
  pi_platform Plt = Device->Platform;
  std::unique_lock<pi_shared_mutex> ContextsLock(Plt->ContextsMutex,
                                                 std::defer_lock);
  if (IndirectAccessTrackingEnabled) {
    // Lock the mutex which is guarding contexts container in the platform.
    // This prevents new kernels from being submitted in any context while
    // we are in the process of allocating a memory, this is needed to
    // properly capture allocations by kernels with indirect access.
    ContextsLock.lock();
    // We are going to defer memory release if there are kernels with
    // indirect access, that is why explicitly retain context to be sure
    // that it is released after all memory allocations in this context are
    // released.
    PI_CALL(piContextRetain(Context));
  }

  ze_device_mem_alloc_desc_t ZeDesc = {};
  ZeDesc.flags = 0;
  ZeDesc.ordinal = 0;
  ZE_CALL(zeMemAllocDevice,
          (Context->ZeContext, &ZeDesc, Size, 1, Device->ZeDevice, ResultPtr));

  if (IndirectAccessTrackingEnabled) {
    // Keep track of all memory allocations in the context
    Context->MemAllocs.emplace(std::piecewise_construct,
                               std::forward_as_tuple(*ResultPtr),
                               std::forward_as_tuple(Context));
  }
  return PI_SUCCESS;
}

// If indirect access tracking is enabled then performs reference counting,
// otherwise just calls zeMemAllocHost.
static pi_result ZeHostMemAllocHelper(void **ResultPtr, pi_context Context,
                                      size_t Size) {
  pi_platform Plt = Context->getPlatform();
  std::unique_lock<pi_shared_mutex> ContextsLock(Plt->ContextsMutex,
                                                 std::defer_lock);
  if (IndirectAccessTrackingEnabled) {
    // Lock the mutex which is guarding contexts container in the platform.
    // This prevents new kernels from being submitted in any context while
    // we are in the process of allocating a memory, this is needed to
    // properly capture allocations by kernels with indirect access.
    ContextsLock.lock();
    // We are going to defer memory release if there are kernels with
    // indirect access, that is why explicitly retain context to be sure
    // that it is released after all memory allocations in this context are
    // released.
    PI_CALL(piContextRetain(Context));
  }

  ZeStruct<ze_host_mem_alloc_desc_t> ZeDesc;
  ZeDesc.flags = 0;
  ZE_CALL(zeMemAllocHost, (Context->ZeContext, &ZeDesc, Size, 1, ResultPtr));

  if (IndirectAccessTrackingEnabled) {
    // Keep track of all memory allocations in the context
    Context->MemAllocs.emplace(std::piecewise_construct,
                               std::forward_as_tuple(*ResultPtr),
                               std::forward_as_tuple(Context));
  }
  return PI_SUCCESS;
}

pi_result piMemBufferCreate(pi_context Context, pi_mem_flags Flags, size_t Size,
                            void *HostPtr, pi_mem *RetMem,
                            const pi_mem_properties *properties) {

  // TODO: implement support for more access modes
  if (!((Flags & PI_MEM_FLAGS_ACCESS_RW) ||
        (Flags & PI_MEM_ACCESS_READ_ONLY))) {
    die("piMemBufferCreate: Level-Zero supports read-write and read-only "
        "buffer,"
        "but not other accesses (such as write-only) yet.");
  }

  PI_ASSERT(Context, PI_ERROR_INVALID_CONTEXT);
  PI_ASSERT(RetMem, PI_ERROR_INVALID_VALUE);

  if (properties != nullptr) {
    die("piMemBufferCreate: no mem properties goes to Level-Zero RT yet");
  }

  if (Flags & PI_MEM_FLAGS_HOST_PTR_ALLOC) {
    // Having PI_MEM_FLAGS_HOST_PTR_ALLOC for buffer requires allocation of
    // pinned host memory, see:
    // sycl/doc/extensions/supported/sycl_ext_oneapi_use_pinned_host_memory_property.asciidoc
    // We are however missing such functionality in Level Zero, so we just
    // ignore the flag for now.
    //
  }

  // If USM Import feature is enabled and hostptr is supplied,
  // import the hostptr if not already imported into USM.
  // Data transfer rate is maximized when both source and destination
  // are USM pointers. Promotion of the host pointer to USM thus
  // optimizes data transfer performance.
  bool HostPtrImported = false;
  if (ZeUSMImport.Enabled && HostPtr != nullptr &&
      (Flags & PI_MEM_FLAGS_HOST_PTR_USE) != 0) {
    // Query memory type of the host pointer
    ze_device_handle_t ZeDeviceHandle;
    ZeStruct<ze_memory_allocation_properties_t> ZeMemoryAllocationProperties;
    ZE_CALL(zeMemGetAllocProperties,
            (Context->ZeContext, HostPtr, &ZeMemoryAllocationProperties,
             &ZeDeviceHandle));

    // If not shared of any type, we can import the ptr
    if (ZeMemoryAllocationProperties.type == ZE_MEMORY_TYPE_UNKNOWN) {
      // Promote the host ptr to USM host memory
      ze_driver_handle_t driverHandle = Context->getPlatform()->ZeDriver;
      ZeUSMImport.doZeUSMImport(driverHandle, HostPtr, Size);
      HostPtrImported = true;
    }
  }

  pi_buffer Buffer = nullptr;
  auto HostPtrOrNull =
      (Flags & PI_MEM_FLAGS_HOST_PTR_USE) ? pi_cast<char *>(HostPtr) : nullptr;
  try {
    Buffer = new _pi_buffer(Context, Size, HostPtrOrNull, HostPtrImported);
  } catch (const std::bad_alloc &) {
    return PI_ERROR_OUT_OF_HOST_MEMORY;
  } catch (...) {
    return PI_ERROR_UNKNOWN;
  }

  // Initialize the buffer with user data
  if (HostPtr) {
    if ((Flags & PI_MEM_FLAGS_HOST_PTR_USE) != 0 ||
        (Flags & PI_MEM_FLAGS_HOST_PTR_COPY) != 0) {

      // We don't yet know which device needs this buffer, so make the first
      // device in the context be the master, and hold the initial valid
      // allocation.
      char *ZeHandleDst;
      PI_CALL(Buffer->getZeHandle(ZeHandleDst, _pi_mem::write_only,
                                  Context->Devices[0]));
      if (Buffer->OnHost) {
        // Do a host to host copy.
        // For an imported HostPtr the copy is unneeded.
        if (!HostPtrImported)
          memcpy(ZeHandleDst, HostPtr, Size);
      } else {
        // Initialize the buffer synchronously with immediate offload
        // zeCommandListAppendMemoryCopy must not be called from simultaneous
        // threads with the same command list handle, so we need exclusive lock.
        std::scoped_lock<pi_mutex> Lock(Context->ImmediateCommandListMutex);
        ZE_CALL(zeCommandListAppendMemoryCopy,
                (Context->ZeCommandListInit, ZeHandleDst, HostPtr, Size,
                 nullptr, 0, nullptr));
      }
    } else if (Flags == 0 || (Flags == PI_MEM_FLAGS_ACCESS_RW)) {
      // Nothing more to do.
    } else {
      die("piMemBufferCreate: not implemented");
    }
  }

  *RetMem = Buffer;
  return PI_SUCCESS;
}

pi_result piMemGetInfo(pi_mem Mem, pi_mem_info ParamName, size_t ParamValueSize,
                       void *ParamValue, size_t *ParamValueSizeRet) {
  PI_ASSERT(Mem, PI_ERROR_INVALID_VALUE);
  // piMemImageGetInfo must be used for images
  PI_ASSERT(!Mem->isImage(), PI_ERROR_INVALID_VALUE);

  std::shared_lock<pi_shared_mutex> Lock(Mem->Mutex);
  ReturnHelper ReturnValue(ParamValueSize, ParamValue, ParamValueSizeRet);

  switch (ParamName) {
  case PI_MEM_CONTEXT:
    return ReturnValue(Mem->Context);
  case PI_MEM_SIZE: {
    // Get size of the allocation
    auto Buffer = pi_cast<pi_buffer>(Mem);
    return ReturnValue(size_t{Buffer->Size});
  }
  default:
    die("piMemGetInfo: Parameter is not implemented");
  }

  return {};
}

pi_result piMemRetain(pi_mem Mem) {
  PI_ASSERT(Mem, PI_ERROR_INVALID_MEM_OBJECT);

  Mem->RefCount.increment();
  return PI_SUCCESS;
}

// If indirect access tracking is not enabled then this functions just performs
// zeMemFree. If indirect access tracking is enabled then reference counting is
// performed.
static pi_result ZeMemFreeHelper(pi_context Context, void *Ptr) {
  pi_platform Plt = Context->getPlatform();
  std::unique_lock<pi_shared_mutex> ContextsLock(Plt->ContextsMutex,
                                                 std::defer_lock);
  if (IndirectAccessTrackingEnabled) {
    ContextsLock.lock();
    auto It = Context->MemAllocs.find(Ptr);
    if (It == std::end(Context->MemAllocs)) {
      die("All memory allocations must be tracked!");
    }
    if (!It->second.RefCount.decrementAndTest()) {
      // Memory can't be deallocated yet.
      return PI_SUCCESS;
    }

    // Reference count is zero, it is ok to free memory.
    // We don't need to track this allocation anymore.
    Context->MemAllocs.erase(It);
  }

  ZE_CALL(zeMemFree, (Context->ZeContext, Ptr));

  if (IndirectAccessTrackingEnabled)
    PI_CALL(ContextReleaseHelper(Context));

  return PI_SUCCESS;
}

static pi_result USMFreeHelper(pi_context Context, void *Ptr,
                               bool OwnZeMemHandle = true);

pi_result piMemRelease(pi_mem Mem) {
  PI_ASSERT(Mem, PI_ERROR_INVALID_MEM_OBJECT);

  if (!Mem->RefCount.decrementAndTest())
    return PI_SUCCESS;

  if (Mem->isImage()) {
    char *ZeHandleImage;
    PI_CALL(Mem->getZeHandle(ZeHandleImage, _pi_mem::write_only));
    ZE_CALL(zeImageDestroy, (pi_cast<ze_image_handle_t>(ZeHandleImage)));
  } else {
    auto Buffer = static_cast<pi_buffer>(Mem);
    Buffer->free();
  }
  delete Mem;

  return PI_SUCCESS;
}

pi_result piMemImageCreate(pi_context Context, pi_mem_flags Flags,
                           const pi_image_format *ImageFormat,
                           const pi_image_desc *ImageDesc, void *HostPtr,
                           pi_mem *RetImage) {

  // TODO: implement read-only, write-only
  if ((Flags & PI_MEM_FLAGS_ACCESS_RW) == 0) {
    die("piMemImageCreate: Level-Zero implements only read-write buffer,"
        "no read-only or write-only yet.");
  }
  PI_ASSERT(Context, PI_ERROR_INVALID_CONTEXT);
  PI_ASSERT(RetImage, PI_ERROR_INVALID_VALUE);
  PI_ASSERT(ImageFormat, PI_ERROR_INVALID_IMAGE_FORMAT_DESCRIPTOR);

  ze_image_format_type_t ZeImageFormatType;
  size_t ZeImageFormatTypeSize;
  switch (ImageFormat->image_channel_data_type) {
  case PI_IMAGE_CHANNEL_TYPE_FLOAT:
    ZeImageFormatType = ZE_IMAGE_FORMAT_TYPE_FLOAT;
    ZeImageFormatTypeSize = 32;
    break;
  case PI_IMAGE_CHANNEL_TYPE_HALF_FLOAT:
    ZeImageFormatType = ZE_IMAGE_FORMAT_TYPE_FLOAT;
    ZeImageFormatTypeSize = 16;
    break;
  case PI_IMAGE_CHANNEL_TYPE_UNSIGNED_INT32:
    ZeImageFormatType = ZE_IMAGE_FORMAT_TYPE_UINT;
    ZeImageFormatTypeSize = 32;
    break;
  case PI_IMAGE_CHANNEL_TYPE_UNSIGNED_INT16:
    ZeImageFormatType = ZE_IMAGE_FORMAT_TYPE_UINT;
    ZeImageFormatTypeSize = 16;
    break;
  case PI_IMAGE_CHANNEL_TYPE_UNSIGNED_INT8:
    ZeImageFormatType = ZE_IMAGE_FORMAT_TYPE_UINT;
    ZeImageFormatTypeSize = 8;
    break;
  case PI_IMAGE_CHANNEL_TYPE_UNORM_INT16:
    ZeImageFormatType = ZE_IMAGE_FORMAT_TYPE_UNORM;
    ZeImageFormatTypeSize = 16;
    break;
  case PI_IMAGE_CHANNEL_TYPE_UNORM_INT8:
    ZeImageFormatType = ZE_IMAGE_FORMAT_TYPE_UNORM;
    ZeImageFormatTypeSize = 8;
    break;
  case PI_IMAGE_CHANNEL_TYPE_SIGNED_INT32:
    ZeImageFormatType = ZE_IMAGE_FORMAT_TYPE_SINT;
    ZeImageFormatTypeSize = 32;
    break;
  case PI_IMAGE_CHANNEL_TYPE_SIGNED_INT16:
    ZeImageFormatType = ZE_IMAGE_FORMAT_TYPE_SINT;
    ZeImageFormatTypeSize = 16;
    break;
  case PI_IMAGE_CHANNEL_TYPE_SIGNED_INT8:
    ZeImageFormatType = ZE_IMAGE_FORMAT_TYPE_SINT;
    ZeImageFormatTypeSize = 8;
    break;
  case PI_IMAGE_CHANNEL_TYPE_SNORM_INT16:
    ZeImageFormatType = ZE_IMAGE_FORMAT_TYPE_SNORM;
    ZeImageFormatTypeSize = 16;
    break;
  case PI_IMAGE_CHANNEL_TYPE_SNORM_INT8:
    ZeImageFormatType = ZE_IMAGE_FORMAT_TYPE_SNORM;
    ZeImageFormatTypeSize = 8;
    break;
  default:
    zePrint("piMemImageCreate: unsupported image data type: data type = %d\n",
            ImageFormat->image_channel_data_type);
    return PI_ERROR_INVALID_VALUE;
  }

  // TODO: populate the layout mapping
  ze_image_format_layout_t ZeImageFormatLayout;
  switch (ImageFormat->image_channel_order) {
  case PI_IMAGE_CHANNEL_ORDER_RGBA:
    switch (ZeImageFormatTypeSize) {
    case 8:
      ZeImageFormatLayout = ZE_IMAGE_FORMAT_LAYOUT_8_8_8_8;
      break;
    case 16:
      ZeImageFormatLayout = ZE_IMAGE_FORMAT_LAYOUT_16_16_16_16;
      break;
    case 32:
      ZeImageFormatLayout = ZE_IMAGE_FORMAT_LAYOUT_32_32_32_32;
      break;
    default:
      zePrint("piMemImageCreate: unexpected data type Size\n");
      return PI_ERROR_INVALID_VALUE;
    }
    break;
  default:
    zePrint("format layout = %d\n", ImageFormat->image_channel_order);
    die("piMemImageCreate: unsupported image format layout\n");
    break;
  }

  ze_image_format_t ZeFormatDesc = {
      ZeImageFormatLayout, ZeImageFormatType,
      // TODO: are swizzles deducted from image_format->image_channel_order?
      ZE_IMAGE_FORMAT_SWIZZLE_R, ZE_IMAGE_FORMAT_SWIZZLE_G,
      ZE_IMAGE_FORMAT_SWIZZLE_B, ZE_IMAGE_FORMAT_SWIZZLE_A};

  ze_image_type_t ZeImageType;
  switch (ImageDesc->image_type) {
  case PI_MEM_TYPE_IMAGE1D:
    ZeImageType = ZE_IMAGE_TYPE_1D;
    break;
  case PI_MEM_TYPE_IMAGE2D:
    ZeImageType = ZE_IMAGE_TYPE_2D;
    break;
  case PI_MEM_TYPE_IMAGE3D:
    ZeImageType = ZE_IMAGE_TYPE_3D;
    break;
  case PI_MEM_TYPE_IMAGE1D_ARRAY:
    ZeImageType = ZE_IMAGE_TYPE_1DARRAY;
    break;
  case PI_MEM_TYPE_IMAGE2D_ARRAY:
    ZeImageType = ZE_IMAGE_TYPE_2DARRAY;
    break;
  default:
    zePrint("piMemImageCreate: unsupported image type\n");
    return PI_ERROR_INVALID_VALUE;
  }

  ZeStruct<ze_image_desc_t> ZeImageDesc;
  ZeImageDesc.arraylevels = ZeImageDesc.flags = 0;
  ZeImageDesc.type = ZeImageType;
  ZeImageDesc.format = ZeFormatDesc;
  ZeImageDesc.width = pi_cast<uint32_t>(ImageDesc->image_width);
  ZeImageDesc.height = pi_cast<uint32_t>(ImageDesc->image_height);
  ZeImageDesc.depth = pi_cast<uint32_t>(ImageDesc->image_depth);
  ZeImageDesc.arraylevels = pi_cast<uint32_t>(ImageDesc->image_array_size);
  ZeImageDesc.miplevels = ImageDesc->num_mip_levels;

  std::shared_lock<pi_shared_mutex> Lock(Context->Mutex);

  // Currently we have the "0" device in context with mutliple root devices to
  // own the image.
  // TODO: Implement explicit copying for acessing the image from other devices
  // in the context.
  pi_device Device = Context->SingleRootDevice ? Context->SingleRootDevice
                                               : Context->Devices[0];
  ze_image_handle_t ZeHImage;
  ZE_CALL(zeImageCreate,
          (Context->ZeContext, Device->ZeDevice, &ZeImageDesc, &ZeHImage));

  try {
    auto ZePIImage = new _pi_image(Context, ZeHImage);
    *RetImage = ZePIImage;

#ifndef NDEBUG
    ZePIImage->ZeImageDesc = ZeImageDesc;
#endif // !NDEBUG

    if ((Flags & PI_MEM_FLAGS_HOST_PTR_USE) != 0 ||
        (Flags & PI_MEM_FLAGS_HOST_PTR_COPY) != 0) {
      // Initialize image synchronously with immediate offload.
      // zeCommandListAppendImageCopyFromMemory must not be called from
      // simultaneous threads with the same command list handle, so we need
      // exclusive lock.
      std::scoped_lock<pi_mutex> Lock(Context->ImmediateCommandListMutex);
      ZE_CALL(zeCommandListAppendImageCopyFromMemory,
              (Context->ZeCommandListInit, ZeHImage, HostPtr, nullptr, nullptr,
               0, nullptr));
    }
  } catch (const std::bad_alloc &) {
    return PI_ERROR_OUT_OF_HOST_MEMORY;
  } catch (...) {
    return PI_ERROR_UNKNOWN;
  }
  return PI_SUCCESS;
}

pi_result piextMemGetNativeHandle(pi_mem Mem, pi_native_handle *NativeHandle) {
  PI_ASSERT(Mem, PI_ERROR_INVALID_MEM_OBJECT);
  std::shared_lock<pi_shared_mutex> Guard(Mem->Mutex);
  char *ZeHandle;
  PI_CALL(Mem->getZeHandle(ZeHandle, _pi_mem::read_write));
  *NativeHandle = pi_cast<pi_native_handle>(ZeHandle);
  return PI_SUCCESS;
}

pi_result piextMemCreateWithNativeHandle(pi_native_handle NativeHandle,
                                         pi_context Context,
                                         bool ownNativeHandle, pi_mem *Mem) {
  PI_ASSERT(Mem, PI_ERROR_INVALID_VALUE);
  PI_ASSERT(NativeHandle, PI_ERROR_INVALID_VALUE);
  PI_ASSERT(Context, PI_ERROR_INVALID_CONTEXT);

  std::shared_lock<pi_shared_mutex> Lock(Context->Mutex);

  // Get base of the allocation
  void *Base;
  size_t Size;
  void *Ptr = pi_cast<void *>(NativeHandle);
  ZE_CALL(zeMemGetAddressRange, (Context->ZeContext, Ptr, &Base, &Size));
  PI_ASSERT(Ptr == Base, PI_ERROR_INVALID_VALUE);

  ZeStruct<ze_memory_allocation_properties_t> ZeMemProps;
  ze_device_handle_t ZeDevice = nullptr;
  ZE_CALL(zeMemGetAllocProperties,
          (Context->ZeContext, Ptr, &ZeMemProps, &ZeDevice));

  // Check type of the allocation
  switch (ZeMemProps.type) {
  case ZE_MEMORY_TYPE_HOST:
  case ZE_MEMORY_TYPE_SHARED:
  case ZE_MEMORY_TYPE_DEVICE:
    break;
  case ZE_MEMORY_TYPE_UNKNOWN:
    // Memory allocation is unrelated to the context
    return PI_ERROR_INVALID_CONTEXT;
  default:
    die("Unexpected memory type");
  }

  pi_device Device = nullptr;
  if (ZeDevice) {
    Device = Context->getPlatform()->getDeviceFromNativeHandle(ZeDevice);
    PI_ASSERT(Context->isValidDevice(Device), PI_ERROR_INVALID_CONTEXT);
  }

  try {
    *Mem = new _pi_buffer(Context, Size, Device, pi_cast<char *>(NativeHandle),
                          ownNativeHandle);

    pi_platform Plt = Context->getPlatform();
    std::unique_lock<pi_shared_mutex> ContextsLock(Plt->ContextsMutex,
                                                   std::defer_lock);
    // If we don't own the native handle then we can't control deallocation of
    // that memory so there is no point of keeping track of the memory
    // allocation for deferred memory release in the mode when indirect access
    // tracking is enabled.
    if (IndirectAccessTrackingEnabled && ownNativeHandle) {
      // We need to keep track of all memory allocations in the context
      ContextsLock.lock();
      // Retain context to be sure that it is released after all memory
      // allocations in this context are released.
      PI_CALL(piContextRetain(Context));

      Context->MemAllocs.emplace(
          std::piecewise_construct, std::forward_as_tuple(Ptr),
          std::forward_as_tuple(Context, ownNativeHandle));
    }
  } catch (const std::bad_alloc &) {
    return PI_ERROR_OUT_OF_HOST_MEMORY;
  } catch (...) {
    return PI_ERROR_UNKNOWN;
  }

  // Initialize the buffer as necessary
  auto Buffer = pi_cast<pi_buffer>(*Mem);
  if (Device) {
    // If this allocation is on a device, then we re-use it for the buffer.
    // Nothing to do.
  } else if (Buffer->OnHost) {
    // If this is host allocation and buffer always stays on host there
    // nothing more to do.
  } else {
    // In all other cases (shared allocation, or host allocation that cannot
    // represent the buffer in this context) copy the data to a newly
    // created device allocation.
    char *ZeHandleDst;
    PI_CALL(Buffer->getZeHandle(ZeHandleDst, _pi_mem::write_only, Device));

    // zeCommandListAppendMemoryCopy must not be called from simultaneous
    // threads with the same command list handle, so we need exclusive lock.
    std::scoped_lock<pi_mutex> Lock(Context->ImmediateCommandListMutex);
    ZE_CALL(zeCommandListAppendMemoryCopy,
            (Context->ZeCommandListInit, ZeHandleDst, Ptr, Size, nullptr, 0,
             nullptr));
  }

  return PI_SUCCESS;
}

pi_result piProgramCreate(pi_context Context, const void *ILBytes,
                          size_t Length, pi_program *Program) {

  PI_ASSERT(Context, PI_ERROR_INVALID_CONTEXT);
  PI_ASSERT(ILBytes && Length, PI_ERROR_INVALID_VALUE);
  PI_ASSERT(Program, PI_ERROR_INVALID_PROGRAM);

  // NOTE: the Level Zero module creation is also building the program, so we
  // are deferring it until the program is ready to be built.

  try {
    *Program = new _pi_program(_pi_program::IL, Context, ILBytes, Length);
  } catch (const std::bad_alloc &) {
    return PI_ERROR_OUT_OF_HOST_MEMORY;
  } catch (...) {
    return PI_ERROR_UNKNOWN;
  }
  return PI_SUCCESS;
}

pi_result piProgramCreateWithBinary(
    pi_context Context, pi_uint32 NumDevices, const pi_device *DeviceList,
    const size_t *Lengths, const unsigned char **Binaries,
    size_t NumMetadataEntries, const pi_device_binary_property *Metadata,
    pi_int32 *BinaryStatus, pi_program *Program) {
  (void)Metadata;
  (void)NumMetadataEntries;

  PI_ASSERT(Context, PI_ERROR_INVALID_CONTEXT);
  PI_ASSERT(DeviceList && NumDevices, PI_ERROR_INVALID_VALUE);
  PI_ASSERT(Binaries && Lengths, PI_ERROR_INVALID_VALUE);
  PI_ASSERT(Program, PI_ERROR_INVALID_PROGRAM);

  // For now we support only one device.
  if (NumDevices != 1) {
    zePrint("piProgramCreateWithBinary: level_zero supports only one device.");
    return PI_ERROR_INVALID_VALUE;
  }
  if (!Binaries[0] || !Lengths[0]) {
    if (BinaryStatus)
      *BinaryStatus = PI_ERROR_INVALID_VALUE;
    return PI_ERROR_INVALID_VALUE;
  }

  size_t Length = Lengths[0];
  auto Binary = Binaries[0];

  // In OpenCL, clCreateProgramWithBinary() can be used to load any of the
  // following: "program executable", "compiled program", or "library of
  // compiled programs".  In addition, the loaded program can be either
  // IL (SPIR-v) or native device code.  For now, we assume that
  // piProgramCreateWithBinary() is only used to load a "program executable"
  // as native device code.
  // If we wanted to support all the same cases as OpenCL, we would need to
  // somehow examine the binary image to distinguish the cases.  Alternatively,
  // we could change the PI interface and have the caller pass additional
  // information to distinguish the cases.

  try {
    *Program = new _pi_program(_pi_program::Native, Context, Binary, Length);
  } catch (const std::bad_alloc &) {
    return PI_ERROR_OUT_OF_HOST_MEMORY;
  } catch (...) {
    return PI_ERROR_UNKNOWN;
  }

  if (BinaryStatus)
    *BinaryStatus = PI_SUCCESS;
  return PI_SUCCESS;
}

pi_result piclProgramCreateWithSource(pi_context Context, pi_uint32 Count,
                                      const char **Strings,
                                      const size_t *Lengths,
                                      pi_program *RetProgram) {

  (void)Context;
  (void)Count;
  (void)Strings;
  (void)Lengths;
  (void)RetProgram;
  zePrint("piclProgramCreateWithSource: not supported in Level Zero\n");
  return PI_ERROR_INVALID_OPERATION;
}

pi_result piProgramGetInfo(pi_program Program, pi_program_info ParamName,
                           size_t ParamValueSize, void *ParamValue,
                           size_t *ParamValueSizeRet) {

  PI_ASSERT(Program, PI_ERROR_INVALID_PROGRAM);

  ReturnHelper ReturnValue(ParamValueSize, ParamValue, ParamValueSizeRet);
  switch (ParamName) {
  case PI_PROGRAM_INFO_REFERENCE_COUNT:
    return ReturnValue(pi_uint32{Program->RefCount.load()});
  case PI_PROGRAM_INFO_NUM_DEVICES:
    // TODO: return true number of devices this program exists for.
    return ReturnValue(pi_uint32{1});
  case PI_PROGRAM_INFO_DEVICES:
    // TODO: return all devices this program exists for.
    return ReturnValue(Program->Context->Devices[0]);
  case PI_PROGRAM_INFO_BINARY_SIZES: {
    std::shared_lock<pi_shared_mutex> Guard(Program->Mutex);
    size_t SzBinary;
    if (Program->State == _pi_program::IL ||
        Program->State == _pi_program::Native ||
        Program->State == _pi_program::Object) {
      SzBinary = Program->CodeLength;
    } else if (Program->State == _pi_program::Exe) {
      ZE_CALL(zeModuleGetNativeBinary, (Program->ZeModule, &SzBinary, nullptr));
    } else {
      return PI_ERROR_INVALID_PROGRAM;
    }
    // This is an array of 1 element, initialized as if it were scalar.
    return ReturnValue(size_t{SzBinary});
  }
  case PI_PROGRAM_INFO_BINARIES: {
    // The caller sets "ParamValue" to an array of pointers, one for each
    // device.  Since Level Zero supports only one device, there is only one
    // pointer.  If the pointer is NULL, we don't do anything.  Otherwise, we
    // copy the program's binary image to the buffer at that pointer.
    uint8_t **PBinary = pi_cast<uint8_t **>(ParamValue);
    if (!PBinary[0])
      break;

    std::shared_lock<pi_shared_mutex> Guard(Program->Mutex);
    if (Program->State == _pi_program::IL ||
        Program->State == _pi_program::Native ||
        Program->State == _pi_program::Object) {
      std::memcpy(PBinary[0], Program->Code.get(), Program->CodeLength);
    } else if (Program->State == _pi_program::Exe) {
      size_t SzBinary = 0;
      ZE_CALL(zeModuleGetNativeBinary,
              (Program->ZeModule, &SzBinary, PBinary[0]));
    } else {
      return PI_ERROR_INVALID_PROGRAM;
    }
    break;
  }
  case PI_PROGRAM_INFO_NUM_KERNELS: {
    std::shared_lock<pi_shared_mutex> Guard(Program->Mutex);
    uint32_t NumKernels;
    if (Program->State == _pi_program::IL ||
        Program->State == _pi_program::Native ||
        Program->State == _pi_program::Object) {
      return PI_ERROR_INVALID_PROGRAM_EXECUTABLE;
    } else if (Program->State == _pi_program::Exe) {
      NumKernels = 0;
      ZE_CALL(zeModuleGetKernelNames,
              (Program->ZeModule, &NumKernels, nullptr));
    } else {
      return PI_ERROR_INVALID_PROGRAM;
    }
    return ReturnValue(size_t{NumKernels});
  }
  case PI_PROGRAM_INFO_KERNEL_NAMES:
    try {
      std::shared_lock<pi_shared_mutex> Guard(Program->Mutex);
      std::string PINames{""};
      if (Program->State == _pi_program::IL ||
          Program->State == _pi_program::Native ||
          Program->State == _pi_program::Object) {
        return PI_ERROR_INVALID_PROGRAM_EXECUTABLE;
      } else if (Program->State == _pi_program::Exe) {
        uint32_t Count = 0;
        ZE_CALL(zeModuleGetKernelNames, (Program->ZeModule, &Count, nullptr));
        std::unique_ptr<const char *[]> PNames(new const char *[Count]);
        ZE_CALL(zeModuleGetKernelNames,
                (Program->ZeModule, &Count, PNames.get()));
        for (uint32_t I = 0; I < Count; ++I) {
          PINames += (I > 0 ? ";" : "");
          PINames += PNames[I];
        }
      } else {
        return PI_ERROR_INVALID_PROGRAM;
      }
      return ReturnValue(PINames.c_str());
    } catch (const std::bad_alloc &) {
      return PI_ERROR_OUT_OF_HOST_MEMORY;
    } catch (...) {
      return PI_ERROR_UNKNOWN;
    }
  default:
    die("piProgramGetInfo: not implemented");
  }

  return PI_SUCCESS;
}

pi_result piProgramLink(pi_context Context, pi_uint32 NumDevices,
                        const pi_device *DeviceList, const char *Options,
                        pi_uint32 NumInputPrograms,
                        const pi_program *InputPrograms,
                        void (*PFnNotify)(pi_program Program, void *UserData),
                        void *UserData, pi_program *RetProgram) {
  // We only support one device with Level Zero currently.
  if (NumDevices != 1) {
    zePrint("piProgramLink: level_zero supports only one device.");
    return PI_ERROR_INVALID_VALUE;
  }

  // We do not support any link flags at this time because the Level Zero API
  // does not have any way to pass flags that are specific to linking.
  if (Options && *Options != '\0') {
    std::string ErrorMessage(
        "Level Zero does not support kernel link flags: \"");
    ErrorMessage.append(Options);
    ErrorMessage.push_back('\"');
    pi_program Program =
        new _pi_program(_pi_program::Invalid, Context, ErrorMessage);
    *RetProgram = Program;
    return PI_ERROR_LINK_PROGRAM_FAILURE;
  }

  // Validate input parameters.
  PI_ASSERT(DeviceList, PI_ERROR_INVALID_DEVICE);
  PI_ASSERT(Context->isValidDevice(DeviceList[0]), PI_ERROR_INVALID_DEVICE);
  PI_ASSERT(!PFnNotify && !UserData, PI_ERROR_INVALID_VALUE);
  if (NumInputPrograms == 0 || InputPrograms == nullptr)
    return PI_ERROR_INVALID_VALUE;

  pi_result PiResult = PI_SUCCESS;
  try {
    // Acquire a "shared" lock on each of the input programs, and also validate
    // that they are all in Object state.
    //
    // There is no danger of deadlock here even if two threads call
    // piProgramLink simultaneously with the same input programs in a different
    // order.  If we were acquiring these with "exclusive" access, this could
    // lead to a classic lock ordering deadlock.  However, there is no such
    // deadlock potential with "shared" access.  There could also be a deadlock
    // potential if there was some other code that holds more than one of these
    // locks simultaneously with "exclusive" access.  However, there is no such
    // code like that, so this is also not a danger.
    std::vector<std::shared_lock<pi_shared_mutex>> Guards(NumInputPrograms);
    for (pi_uint32 I = 0; I < NumInputPrograms; I++) {
      std::shared_lock<pi_shared_mutex> Guard(InputPrograms[I]->Mutex);
      Guards[I].swap(Guard);
      if (InputPrograms[I]->State != _pi_program::Object) {
        return PI_ERROR_INVALID_OPERATION;
      }
    }

    // Previous calls to piProgramCompile did not actually compile the SPIR-V.
    // Instead, we postpone compilation until this point, when all the modules
    // are linked together.  By doing compilation and linking together, the JIT
    // compiler is able see all modules and do cross-module optimizations.
    //
    // Construct a ze_module_program_exp_desc_t which contains information about
    // all of the modules that will be linked together.
    ZeStruct<ze_module_program_exp_desc_t> ZeExtModuleDesc;
    std::vector<size_t> CodeSizes(NumInputPrograms);
    std::vector<const uint8_t *> CodeBufs(NumInputPrograms);
    std::vector<const char *> BuildFlagPtrs(NumInputPrograms);
    std::vector<const ze_module_constants_t *> SpecConstPtrs(NumInputPrograms);
    std::vector<_pi_program::SpecConstantShim> SpecConstShims;
    SpecConstShims.reserve(NumInputPrograms);

    for (pi_uint32 I = 0; I < NumInputPrograms; I++) {
      pi_program Program = InputPrograms[I];
      CodeSizes[I] = Program->CodeLength;
      CodeBufs[I] = Program->Code.get();
      BuildFlagPtrs[I] = Program->BuildFlags.c_str();
      SpecConstShims.emplace_back(Program);
      SpecConstPtrs[I] = SpecConstShims[I].ze();
    }

    ZeExtModuleDesc.count = NumInputPrograms;
    ZeExtModuleDesc.inputSizes = CodeSizes.data();
    ZeExtModuleDesc.pInputModules = CodeBufs.data();
    ZeExtModuleDesc.pBuildFlags = BuildFlagPtrs.data();
    ZeExtModuleDesc.pConstants = SpecConstPtrs.data();

    ZeStruct<ze_module_desc_t> ZeModuleDesc;
    ZeModuleDesc.pNext = &ZeExtModuleDesc;
    ZeModuleDesc.format = ZE_MODULE_FORMAT_IL_SPIRV;

    // This works around a bug in the Level Zero driver.  When "ZE_DEBUG=-1",
    // the driver does validation of the API calls, and it expects
    // "pInputModule" to be non-NULL and "inputSize" to be non-zero.  This
    // validation is wrong when using the "ze_module_program_exp_desc_t"
    // extension because those fields are supposed to be ignored.  As a
    // workaround, set both fields to 1.
    //
    // TODO: Remove this workaround when the driver is fixed.
    ZeModuleDesc.pInputModule = reinterpret_cast<const uint8_t *>(1);
    ZeModuleDesc.inputSize = 1;

    // We need a Level Zero extension to compile multiple programs together into
    // a single Level Zero module.  However, we don't need that extension if
    // there happens to be only one input program.
    //
    // The "|| (NumInputPrograms == 1)" term is a workaround for a bug in the
    // Level Zero driver.  The driver's "ze_module_program_exp_desc_t"
    // extension should work even in the case when there is just one input
    // module.  However, there is currently a bug in the driver that leads to a
    // crash.  As a workaround, do not use the extension when there is one
    // input module.
    //
    // TODO: Remove this workaround when the driver is fixed.
    if (!DeviceList[0]->Platform->ZeDriverModuleProgramExtensionFound ||
        (NumInputPrograms == 1)) {
      if (NumInputPrograms == 1) {
        ZeModuleDesc.pNext = nullptr;
        ZeModuleDesc.inputSize = ZeExtModuleDesc.inputSizes[0];
        ZeModuleDesc.pInputModule = ZeExtModuleDesc.pInputModules[0];
        ZeModuleDesc.pBuildFlags = ZeExtModuleDesc.pBuildFlags[0];
        ZeModuleDesc.pConstants = ZeExtModuleDesc.pConstants[0];
      } else {
        zePrint("piProgramLink: level_zero driver does not have static linking "
                "support.");
        return PI_ERROR_INVALID_VALUE;
      }
    }

    // Call the Level Zero API to compile, link, and create the module.
    ze_device_handle_t ZeDevice = DeviceList[0]->ZeDevice;
    ze_context_handle_t ZeContext = Context->ZeContext;
    ze_module_handle_t ZeModule = nullptr;
    ze_module_build_log_handle_t ZeBuildLog = nullptr;
    ze_result_t ZeResult =
        ZE_CALL_NOCHECK(zeModuleCreate, (ZeContext, ZeDevice, &ZeModuleDesc,
                                         &ZeModule, &ZeBuildLog));

    // We still create a _pi_program object even if there is a BUILD_FAILURE
    // because we need the object to hold the ZeBuildLog.  There is no build
    // log created for other errors, so we don't create an object.
    PiResult = mapError(ZeResult);
    if (ZeResult != ZE_RESULT_SUCCESS &&
        ZeResult != ZE_RESULT_ERROR_MODULE_BUILD_FAILURE) {
      return PiResult;
    }

    // The call to zeModuleCreate does not report an error if there are
    // unresolved symbols because it thinks these could be resolved later via a
    // call to zeModuleDynamicLink.  However, modules created with piProgramLink
    // are supposed to be fully linked and ready to use.  Therefore, do an extra
    // check now for unresolved symbols.  Note that we still create a
    // _pi_program if there are unresolved symbols because the ZeBuildLog tells
    // which symbols are unresolved.
    if (ZeResult == ZE_RESULT_SUCCESS) {
      ZeResult = checkUnresolvedSymbols(ZeModule, &ZeBuildLog);
      if (ZeResult == ZE_RESULT_ERROR_MODULE_LINK_FAILURE) {
        PiResult = PI_ERROR_LINK_PROGRAM_FAILURE;
      } else if (ZeResult != ZE_RESULT_SUCCESS) {
        return mapError(ZeResult);
      }
    }

    _pi_program::state State =
        (PiResult == PI_SUCCESS) ? _pi_program::Exe : _pi_program::Invalid;
    *RetProgram = new _pi_program(State, Context, ZeModule, ZeBuildLog);
  } catch (const std::bad_alloc &) {
    return PI_ERROR_OUT_OF_HOST_MEMORY;
  } catch (...) {
    return PI_ERROR_UNKNOWN;
  }
  return PiResult;
}

pi_result piProgramCompile(
    pi_program Program, pi_uint32 NumDevices, const pi_device *DeviceList,
    const char *Options, pi_uint32 NumInputHeaders,
    const pi_program *InputHeaders, const char **HeaderIncludeNames,
    void (*PFnNotify)(pi_program Program, void *UserData), void *UserData) {
  (void)NumInputHeaders;
  (void)InputHeaders;
  (void)HeaderIncludeNames;

  PI_ASSERT(Program, PI_ERROR_INVALID_PROGRAM);

  if ((NumDevices && !DeviceList) || (!NumDevices && DeviceList))
    return PI_ERROR_INVALID_VALUE;

  // These aren't supported.
  PI_ASSERT(!PFnNotify && !UserData, PI_ERROR_INVALID_VALUE);

  std::scoped_lock<pi_shared_mutex> Guard(Program->Mutex);

  // It's only valid to compile a program created from IL (we don't support
  // programs created from source code).
  //
  // The OpenCL spec says that the header parameters are ignored when compiling
  // IL programs, so we don't validate them.
  if (Program->State != _pi_program::IL)
    return PI_ERROR_INVALID_OPERATION;

  // We don't compile anything now.  Instead, we delay compilation until
  // piProgramLink, where we do both compilation and linking as a single step.
  // This produces better code because the driver can do cross-module
  // optimizations.  Therefore, we just remember the compilation flags, so we
  // can use them later.
  if (Options)
    Program->BuildFlags = Options;
  Program->State = _pi_program::Object;

  return PI_SUCCESS;
}

pi_result piProgramBuild(pi_program Program, pi_uint32 NumDevices,
                         const pi_device *DeviceList, const char *Options,
                         void (*PFnNotify)(pi_program Program, void *UserData),
                         void *UserData) {

  PI_ASSERT(Program, PI_ERROR_INVALID_PROGRAM);
  if ((NumDevices && !DeviceList) || (!NumDevices && DeviceList))
    return PI_ERROR_INVALID_VALUE;

  // We only support build to one device with Level Zero now.
  // TODO: we should eventually build to the possibly multiple root
  // devices in the context.
  if (NumDevices != 1) {
    zePrint("piProgramBuild: level_zero supports only one device.");
    return PI_ERROR_INVALID_VALUE;
  }

  // These aren't supported.
  PI_ASSERT(!PFnNotify && !UserData, PI_ERROR_INVALID_VALUE);

  std::scoped_lock<pi_shared_mutex> Guard(Program->Mutex);
  // Check if device belongs to associated context.
  PI_ASSERT(Program->Context, PI_ERROR_INVALID_PROGRAM);
  PI_ASSERT(Program->Context->isValidDevice(DeviceList[0]),
            PI_ERROR_INVALID_VALUE);

  // It is legal to build a program created from either IL or from native
  // device code.
  if (Program->State != _pi_program::IL &&
      Program->State != _pi_program::Native)
    return PI_ERROR_INVALID_OPERATION;

  // We should have either IL or native device code.
  PI_ASSERT(Program->Code, PI_ERROR_INVALID_PROGRAM);

  // Ask Level Zero to build and load the native code onto the device.
  ZeStruct<ze_module_desc_t> ZeModuleDesc;
  _pi_program::SpecConstantShim Shim(Program);
  ZeModuleDesc.format = (Program->State == _pi_program::IL)
                            ? ZE_MODULE_FORMAT_IL_SPIRV
                            : ZE_MODULE_FORMAT_NATIVE;
  ZeModuleDesc.inputSize = Program->CodeLength;
  ZeModuleDesc.pInputModule = Program->Code.get();
  ZeModuleDesc.pBuildFlags = Options;
  ZeModuleDesc.pConstants = Shim.ze();

  ze_device_handle_t ZeDevice = DeviceList[0]->ZeDevice;
  ze_context_handle_t ZeContext = Program->Context->ZeContext;
  ze_module_handle_t ZeModule = nullptr;

  pi_result Result = PI_SUCCESS;
  Program->State = _pi_program::Exe;
  ze_result_t ZeResult =
      ZE_CALL_NOCHECK(zeModuleCreate, (ZeContext, ZeDevice, &ZeModuleDesc,
                                       &ZeModule, &Program->ZeBuildLog));
  if (ZeResult != ZE_RESULT_SUCCESS) {
    // We adjust pi_program below to avoid attempting to release zeModule when
    // RT calls piProgramRelease().
    Program->State = _pi_program::Invalid;
    Result = mapError(ZeResult);
    if (Program->ZeBuildLog) {
      ZE_CALL_NOCHECK(zeModuleBuildLogDestroy, (Program->ZeBuildLog));
      Program->ZeBuildLog = nullptr;
    }
    if (ZeModule) {
      ZE_CALL_NOCHECK(zeModuleDestroy, (ZeModule));
      ZeModule = nullptr;
    }
  } else {
    // The call to zeModuleCreate does not report an error if there are
    // unresolved symbols because it thinks these could be resolved later via a
    // call to zeModuleDynamicLink.  However, modules created with
    // piProgramBuild are supposed to be fully linked and ready to use.
    // Therefore, do an extra check now for unresolved symbols.
    ZeResult = checkUnresolvedSymbols(ZeModule, &Program->ZeBuildLog);
    if (ZeResult != ZE_RESULT_SUCCESS) {
      Program->State = _pi_program::Invalid;
      Result = (ZeResult == ZE_RESULT_ERROR_MODULE_LINK_FAILURE)
                   ? PI_ERROR_BUILD_PROGRAM_FAILURE
                   : mapError(ZeResult);
      if (ZeModule) {
        ZE_CALL_NOCHECK(zeModuleDestroy, (ZeModule));
        ZeModule = nullptr;
      }
    }
  }

  // We no longer need the IL / native code.
  Program->Code.reset();
  Program->ZeModule = ZeModule;
  return Result;
}

pi_result piProgramGetBuildInfo(pi_program Program, pi_device Device,
                                pi_program_build_info ParamName,
                                size_t ParamValueSize, void *ParamValue,
                                size_t *ParamValueSizeRet) {
  (void)Device;

  std::shared_lock<pi_shared_mutex> Guard(Program->Mutex);
  ReturnHelper ReturnValue(ParamValueSize, ParamValue, ParamValueSizeRet);
  if (ParamName == PI_PROGRAM_BUILD_INFO_BINARY_TYPE) {
    pi_program_binary_type Type = PI_PROGRAM_BINARY_TYPE_NONE;
    if (Program->State == _pi_program::Object) {
      Type = PI_PROGRAM_BINARY_TYPE_COMPILED_OBJECT;
    } else if (Program->State == _pi_program::Exe) {
      Type = PI_PROGRAM_BINARY_TYPE_EXECUTABLE;
    }
    return ReturnValue(pi_program_binary_type{Type});
  }
  if (ParamName == PI_PROGRAM_BUILD_INFO_OPTIONS) {
    // TODO: how to get module build options out of Level Zero?
    // For the programs that we compiled we can remember the options
    // passed with piProgramCompile/piProgramBuild, but what can we
    // return for programs that were built outside and registered
    // with piProgramRegister?
    return ReturnValue("");
  } else if (ParamName == PI_PROGRAM_BUILD_INFO_LOG) {
    // Check first to see if the plugin code recorded an error message.
    if (!Program->ErrorMessage.empty()) {
      return ReturnValue(Program->ErrorMessage.c_str());
    }

    // Next check if there is a Level Zero build log.
    if (Program->ZeBuildLog) {
      size_t LogSize = ParamValueSize;
      ZE_CALL(zeModuleBuildLogGetString,
              (Program->ZeBuildLog, &LogSize, pi_cast<char *>(ParamValue)));
      if (ParamValueSizeRet) {
        *ParamValueSizeRet = LogSize;
      }
      return PI_SUCCESS;
    }

    // Otherwise, there is no error.  The OpenCL spec says to return an empty
    // string if there ws no previous attempt to compile, build, or link the
    // program.
    return ReturnValue("");
  } else {
    zePrint("piProgramGetBuildInfo: unsupported ParamName\n");
    return PI_ERROR_INVALID_VALUE;
  }
  return PI_SUCCESS;
}

pi_result piProgramRetain(pi_program Program) {
  PI_ASSERT(Program, PI_ERROR_INVALID_PROGRAM);
  Program->RefCount.increment();
  return PI_SUCCESS;
}

pi_result piProgramRelease(pi_program Program) {
  PI_ASSERT(Program, PI_ERROR_INVALID_PROGRAM);

  if (!Program->RefCount.decrementAndTest())
    return PI_SUCCESS;

  delete Program;

  return PI_SUCCESS;
}

pi_result piextProgramGetNativeHandle(pi_program Program,
                                      pi_native_handle *NativeHandle) {
  PI_ASSERT(Program, PI_ERROR_INVALID_PROGRAM);
  PI_ASSERT(NativeHandle, PI_ERROR_INVALID_VALUE);

  auto ZeModule = pi_cast<ze_module_handle_t *>(NativeHandle);

  std::shared_lock<pi_shared_mutex> Guard(Program->Mutex);
  switch (Program->State) {
  case _pi_program::Exe: {
    *ZeModule = Program->ZeModule;
    break;
  }

  default:
    return PI_ERROR_INVALID_OPERATION;
  }

  return PI_SUCCESS;
}

pi_result piextProgramCreateWithNativeHandle(pi_native_handle NativeHandle,
                                             pi_context Context,
                                             bool ownNativeHandle,
                                             pi_program *Program) {
  PI_ASSERT(Program, PI_ERROR_INVALID_PROGRAM);
  PI_ASSERT(NativeHandle, PI_ERROR_INVALID_VALUE);
  PI_ASSERT(Context, PI_ERROR_INVALID_CONTEXT);

  auto ZeModule = pi_cast<ze_module_handle_t>(NativeHandle);

  // We assume here that programs created from a native handle always
  // represent a fully linked executable (state Exe) and not an unlinked
  // executable (state Object).

  try {
    *Program =
        new _pi_program(_pi_program::Exe, Context, ZeModule, ownNativeHandle);
  } catch (const std::bad_alloc &) {
    return PI_ERROR_OUT_OF_HOST_MEMORY;
  } catch (...) {
    return PI_ERROR_UNKNOWN;
  }
  return PI_SUCCESS;
}

_pi_program::~_pi_program() {
  // According to Level Zero Specification, all kernels and build logs
  // must be destroyed before the Module can be destroyed.  So, be sure
  // to destroy build log before destroying the module.
  if (ZeBuildLog) {
    ZE_CALL_NOCHECK(zeModuleBuildLogDestroy, (ZeBuildLog));
  }

  if (ZeModule && OwnZeModule) {
    ZE_CALL_NOCHECK(zeModuleDestroy, (ZeModule));
  }
}

// Check to see if a Level Zero module has any unresolved symbols.
//
// @param ZeModule    The module handle to check.
// @param ZeBuildLog  If there are unresolved symbols, this build log handle is
//                     modified to receive information telling which symbols
//                     are unresolved.
//
// @return ZE_RESULT_ERROR_MODULE_LINK_FAILURE indicates there are unresolved
//  symbols.  ZE_RESULT_SUCCESS indicates all symbols are resolved.  Any other
//  value indicates there was an error and we cannot tell if symbols are
//  resolved.
static ze_result_t
checkUnresolvedSymbols(ze_module_handle_t ZeModule,
                       ze_module_build_log_handle_t *ZeBuildLog) {

  // First check to see if the module has any imported symbols.  If there are
  // no imported symbols, it's not possible to have any unresolved symbols.  We
  // do this check first because we assume it's faster than the call to
  // zeModuleDynamicLink below.
  ZeStruct<ze_module_properties_t> ZeModuleProps;
  ze_result_t ZeResult =
      ZE_CALL_NOCHECK(zeModuleGetProperties, (ZeModule, &ZeModuleProps));
  if (ZeResult != ZE_RESULT_SUCCESS)
    return ZeResult;

  // If there are imported symbols, attempt to "link" the module with itself.
  // As a side effect, this will return the error
  // ZE_RESULT_ERROR_MODULE_LINK_FAILURE if there are any unresolved symbols.
  if (ZeModuleProps.flags & ZE_MODULE_PROPERTY_FLAG_IMPORTS) {
    return ZE_CALL_NOCHECK(zeModuleDynamicLink, (1, &ZeModule, ZeBuildLog));
  }
  return ZE_RESULT_SUCCESS;
}

pi_result piKernelCreate(pi_program Program, const char *KernelName,
                         pi_kernel *RetKernel) {

  PI_ASSERT(Program, PI_ERROR_INVALID_PROGRAM);
  PI_ASSERT(RetKernel, PI_ERROR_INVALID_VALUE);
  PI_ASSERT(KernelName, PI_ERROR_INVALID_VALUE);

  std::shared_lock<pi_shared_mutex> Guard(Program->Mutex);
  if (Program->State != _pi_program::Exe) {
    return PI_ERROR_INVALID_PROGRAM_EXECUTABLE;
  }

  ZeStruct<ze_kernel_desc_t> ZeKernelDesc;
  ZeKernelDesc.flags = 0;
  ZeKernelDesc.pKernelName = KernelName;

  ze_kernel_handle_t ZeKernel;
  ZE_CALL(zeKernelCreate, (Program->ZeModule, &ZeKernelDesc, &ZeKernel));

  try {
    *RetKernel = new _pi_kernel(ZeKernel, true, Program);
  } catch (const std::bad_alloc &) {
    return PI_ERROR_OUT_OF_HOST_MEMORY;
  } catch (...) {
    return PI_ERROR_UNKNOWN;
  }

  PI_CALL((*RetKernel)->initialize());
  return PI_SUCCESS;
}

pi_result _pi_kernel::initialize() {
  // Retain the program and context to show it's used by this kernel.
  PI_CALL(piProgramRetain(Program));
  if (IndirectAccessTrackingEnabled)
    // TODO: do piContextRetain without the guard
    PI_CALL(piContextRetain(Program->Context));

  // Set up how to obtain kernel properties when needed.
  ZeKernelProperties.Compute = [this](ze_kernel_properties_t &Properties) {
    ZE_CALL_NOCHECK(zeKernelGetProperties, (ZeKernel, &Properties));
  };

  // Cache kernel name.
  ZeKernelName.Compute = [this](std::string &Name) {
    size_t Size = 0;
    ZE_CALL_NOCHECK(zeKernelGetName, (ZeKernel, &Size, nullptr));
    char *KernelName = new char[Size];
    ZE_CALL_NOCHECK(zeKernelGetName, (ZeKernel, &Size, KernelName));
    Name = KernelName;
    delete[] KernelName;
  };

  return PI_SUCCESS;
}

pi_result piKernelSetArg(pi_kernel Kernel, pi_uint32 ArgIndex, size_t ArgSize,
                         const void *ArgValue) {

  // OpenCL: "the arg_value pointer can be NULL or point to a NULL value
  // in which case a NULL value will be used as the value for the argument
  // declared as a pointer to global or constant memory in the kernel"
  //
  // We don't know the type of the argument but it seems that the only time
  // SYCL RT would send a pointer to NULL in 'arg_value' is when the argument
  // is a NULL pointer. Treat a pointer to NULL in 'arg_value' as a NULL.
  if (ArgSize == sizeof(void *) && ArgValue &&
      *(void **)(const_cast<void *>(ArgValue)) == nullptr) {
    ArgValue = nullptr;
  }

  PI_ASSERT(Kernel, PI_ERROR_INVALID_KERNEL);

  std::scoped_lock<pi_shared_mutex> Guard(Kernel->Mutex);
  ZE_CALL(zeKernelSetArgumentValue,
          (pi_cast<ze_kernel_handle_t>(Kernel->ZeKernel),
           pi_cast<uint32_t>(ArgIndex), pi_cast<size_t>(ArgSize),
           pi_cast<const void *>(ArgValue)));

  return PI_SUCCESS;
}

// Special version of piKernelSetArg to accept pi_mem.
pi_result piextKernelSetArgMemObj(pi_kernel Kernel, pi_uint32 ArgIndex,
                                  const pi_mem *ArgValue) {
  // TODO: the better way would probably be to add a new PI API for
  // extracting native PI object from PI handle, and have SYCL
  // RT pass that directly to the regular piKernelSetArg (and
  // then remove this piextKernelSetArgMemObj).

  PI_ASSERT(Kernel, PI_ERROR_INVALID_KERNEL);

  // We don't yet know the device where this kernel will next be run on.
  // Thus we can't know the actual memory allocation that needs to be used.
  // Remember the memory object being used as an argument for this kernel
  // to process it later when the device is known (at the kernel enqueue).
  //
  // TODO: for now we have to conservatively assume the access as read-write.
  //       Improve that by passing SYCL buffer accessor type into
  //       piextKernelSetArgMemObj.
  //
  std::scoped_lock<pi_shared_mutex> Guard(Kernel->Mutex);
  // The ArgValue may be a NULL pointer in which case a NULL value is used for
  // the kernel argument declared as a pointer to global or constant memory.
  auto Arg = ArgValue ? *ArgValue : nullptr;
  Kernel->PendingArguments.push_back(
      {ArgIndex, sizeof(void *), Arg, _pi_mem::read_write});

  return PI_SUCCESS;
}

// Special version of piKernelSetArg to accept pi_sampler.
pi_result piextKernelSetArgSampler(pi_kernel Kernel, pi_uint32 ArgIndex,
                                   const pi_sampler *ArgValue) {
  PI_ASSERT(Kernel, PI_ERROR_INVALID_KERNEL);

  std::scoped_lock<pi_shared_mutex> Guard(Kernel->Mutex);
  ZE_CALL(zeKernelSetArgumentValue,
          (pi_cast<ze_kernel_handle_t>(Kernel->ZeKernel),
           pi_cast<uint32_t>(ArgIndex), sizeof(void *),
           &(*ArgValue)->ZeSampler));

  return PI_SUCCESS;
}

pi_result piKernelGetInfo(pi_kernel Kernel, pi_kernel_info ParamName,
                          size_t ParamValueSize, void *ParamValue,
                          size_t *ParamValueSizeRet) {
  PI_ASSERT(Kernel, PI_ERROR_INVALID_KERNEL);

  ReturnHelper ReturnValue(ParamValueSize, ParamValue, ParamValueSizeRet);

  std::shared_lock<pi_shared_mutex> Guard(Kernel->Mutex);
  switch (ParamName) {
  case PI_KERNEL_INFO_CONTEXT:
    return ReturnValue(pi_context{Kernel->Program->Context});
  case PI_KERNEL_INFO_PROGRAM:
    return ReturnValue(pi_program{Kernel->Program});
  case PI_KERNEL_INFO_FUNCTION_NAME:
    try {
      std::string &KernelName = *Kernel->ZeKernelName.operator->();
      return ReturnValue(static_cast<const char *>(KernelName.c_str()));
    } catch (const std::bad_alloc &) {
      return PI_ERROR_OUT_OF_HOST_MEMORY;
    } catch (...) {
      return PI_ERROR_UNKNOWN;
    }
  case PI_KERNEL_INFO_NUM_ARGS:
    return ReturnValue(pi_uint32{Kernel->ZeKernelProperties->numKernelArgs});
  case PI_KERNEL_INFO_REFERENCE_COUNT:
    return ReturnValue(pi_uint32{Kernel->RefCount.load()});
  case PI_KERNEL_INFO_ATTRIBUTES:
    try {
      uint32_t Size;
      ZE_CALL(zeKernelGetSourceAttributes, (Kernel->ZeKernel, &Size, nullptr));
      char *attributes = new char[Size];
      ZE_CALL(zeKernelGetSourceAttributes,
              (Kernel->ZeKernel, &Size, &attributes));
      auto Res = ReturnValue(attributes);
      delete[] attributes;
      return Res;
    } catch (const std::bad_alloc &) {
      return PI_ERROR_OUT_OF_HOST_MEMORY;
    } catch (...) {
      return PI_ERROR_UNKNOWN;
    }
  default:
    zePrint("Unsupported ParamName in piKernelGetInfo: ParamName=%d(0x%x)\n",
            ParamName, ParamName);
    return PI_ERROR_INVALID_VALUE;
  }

  return PI_SUCCESS;
}

pi_result piKernelGetGroupInfo(pi_kernel Kernel, pi_device Device,
                               pi_kernel_group_info ParamName,
                               size_t ParamValueSize, void *ParamValue,
                               size_t *ParamValueSizeRet) {
  PI_ASSERT(Kernel, PI_ERROR_INVALID_KERNEL);
  PI_ASSERT(Device, PI_ERROR_INVALID_DEVICE);

  ReturnHelper ReturnValue(ParamValueSize, ParamValue, ParamValueSizeRet);

  std::shared_lock<pi_shared_mutex> Guard(Kernel->Mutex);
  switch (ParamName) {
  case PI_KERNEL_GROUP_INFO_GLOBAL_WORK_SIZE: {
    // TODO: To revisit after level_zero/issues/262 is resolved
    struct {
      size_t Arr[3];
    } WorkSize = {{Device->ZeDeviceComputeProperties->maxGroupSizeX,
                   Device->ZeDeviceComputeProperties->maxGroupSizeY,
                   Device->ZeDeviceComputeProperties->maxGroupSizeZ}};
    return ReturnValue(WorkSize);
  }
  case PI_KERNEL_GROUP_INFO_WORK_GROUP_SIZE: {
    // As of right now, L0 is missing API to query kernel and device specific
    // max work group size.
    return ReturnValue(
        pi_uint64{Device->ZeDeviceComputeProperties->maxTotalGroupSize});
  }
  case PI_KERNEL_GROUP_INFO_COMPILE_WORK_GROUP_SIZE: {
    struct {
      size_t Arr[3];
    } WgSize = {{Kernel->ZeKernelProperties->requiredGroupSizeX,
                 Kernel->ZeKernelProperties->requiredGroupSizeY,
                 Kernel->ZeKernelProperties->requiredGroupSizeZ}};
    return ReturnValue(WgSize);
  }
  case PI_KERNEL_GROUP_INFO_LOCAL_MEM_SIZE:
    return ReturnValue(pi_uint32{Kernel->ZeKernelProperties->localMemSize});
  case PI_KERNEL_GROUP_INFO_PREFERRED_WORK_GROUP_SIZE_MULTIPLE: {
    return ReturnValue(size_t{Device->ZeDeviceProperties->physicalEUSimdWidth});
  }
  case PI_KERNEL_GROUP_INFO_PRIVATE_MEM_SIZE:
    return ReturnValue(pi_uint32{Kernel->ZeKernelProperties->privateMemSize});
  case PI_KERNEL_GROUP_INFO_NUM_REGS: {
    die("PI_KERNEL_GROUP_INFO_NUM_REGS in piKernelGetGroupInfo not "
        "implemented\n");
    break;
  }
  default:
    zePrint("Unknown ParamName in piKernelGetGroupInfo: ParamName=%d(0x%x)\n",
            ParamName, ParamName);
    return PI_ERROR_INVALID_VALUE;
  }
  return PI_SUCCESS;
}

pi_result piKernelGetSubGroupInfo(pi_kernel Kernel, pi_device Device,
                                  pi_kernel_sub_group_info ParamName,
                                  size_t InputValueSize, const void *InputValue,
                                  size_t ParamValueSize, void *ParamValue,
                                  size_t *ParamValueSizeRet) {
  (void)Device;
  (void)InputValueSize;
  (void)InputValue;

  ReturnHelper ReturnValue(ParamValueSize, ParamValue, ParamValueSizeRet);

  std::shared_lock<pi_shared_mutex> Guard(Kernel->Mutex);
  if (ParamName == PI_KERNEL_MAX_SUB_GROUP_SIZE) {
    ReturnValue(uint32_t{Kernel->ZeKernelProperties->maxSubgroupSize});
  } else if (ParamName == PI_KERNEL_MAX_NUM_SUB_GROUPS) {
    ReturnValue(uint32_t{Kernel->ZeKernelProperties->maxNumSubgroups});
  } else if (ParamName == PI_KERNEL_COMPILE_NUM_SUB_GROUPS) {
    ReturnValue(uint32_t{Kernel->ZeKernelProperties->requiredNumSubGroups});
  } else if (ParamName == PI_KERNEL_COMPILE_SUB_GROUP_SIZE_INTEL) {
    ReturnValue(uint32_t{Kernel->ZeKernelProperties->requiredSubgroupSize});
  } else {
    die("piKernelGetSubGroupInfo: parameter not implemented");
    return {};
  }
  return PI_SUCCESS;
}

pi_result piKernelRetain(pi_kernel Kernel) {

  PI_ASSERT(Kernel, PI_ERROR_INVALID_KERNEL);

  Kernel->RefCount.increment();
  return PI_SUCCESS;
}

pi_result piKernelRelease(pi_kernel Kernel) {
  PI_ASSERT(Kernel, PI_ERROR_INVALID_KERNEL);

  if (!Kernel->RefCount.decrementAndTest())
    return PI_SUCCESS;

  auto KernelProgram = Kernel->Program;
  if (Kernel->OwnZeKernel)
    ZE_CALL(zeKernelDestroy, (Kernel->ZeKernel));
  if (IndirectAccessTrackingEnabled) {
    PI_CALL(piContextRelease(KernelProgram->Context));
  }
  // do a release on the program this kernel was part of
  PI_CALL(piProgramRelease(KernelProgram));
  delete Kernel;

  return PI_SUCCESS;
}

pi_result
piEnqueueKernelLaunch(pi_queue Queue, pi_kernel Kernel, pi_uint32 WorkDim,
                      const size_t *GlobalWorkOffset,
                      const size_t *GlobalWorkSize, const size_t *LocalWorkSize,
                      pi_uint32 NumEventsInWaitList,
                      const pi_event *EventWaitList, pi_event *OutEvent) {
  PI_ASSERT(Kernel, PI_ERROR_INVALID_KERNEL);
  PI_ASSERT(Queue, PI_ERROR_INVALID_QUEUE);
  PI_ASSERT((WorkDim > 0) && (WorkDim < 4), PI_ERROR_INVALID_WORK_DIMENSION);

  // Lock automatically releases when this goes out of scope.
  std::scoped_lock<pi_shared_mutex, pi_shared_mutex, pi_shared_mutex> Lock(
      Queue->Mutex, Kernel->Mutex, Kernel->Program->Mutex);
  if (GlobalWorkOffset != NULL) {
    if (!Queue->Device->Platform->ZeDriverGlobalOffsetExtensionFound) {
      zePrint("No global offset extension found on this driver\n");
      return PI_ERROR_INVALID_VALUE;
    }

    ZE_CALL(zeKernelSetGlobalOffsetExp,
            (Kernel->ZeKernel, GlobalWorkOffset[0], GlobalWorkOffset[1],
             GlobalWorkOffset[2]));
  }

  // If there are any pending arguments set them now.
  for (auto &Arg : Kernel->PendingArguments) {
    // The ArgValue may be a NULL pointer in which case a NULL value is used for
    // the kernel argument declared as a pointer to global or constant memory.
    char **ZeHandlePtr = nullptr;
    if (Arg.Value) {
      PI_CALL(Arg.Value->getZeHandlePtr(ZeHandlePtr, Arg.AccessMode,
                                        Queue->Device));
    }
    ZE_CALL(zeKernelSetArgumentValue,
            (Kernel->ZeKernel, Arg.Index, Arg.Size, ZeHandlePtr));
  }
  Kernel->PendingArguments.clear();

  ze_group_count_t ZeThreadGroupDimensions{1, 1, 1};
  uint32_t WG[3];

  // global_work_size of unused dimensions must be set to 1
  PI_ASSERT(WorkDim == 3 || GlobalWorkSize[2] == 1, PI_ERROR_INVALID_VALUE);
  PI_ASSERT(WorkDim >= 2 || GlobalWorkSize[1] == 1, PI_ERROR_INVALID_VALUE);

  if (LocalWorkSize) {
    WG[0] = pi_cast<uint32_t>(LocalWorkSize[0]);
    WG[1] = pi_cast<uint32_t>(LocalWorkSize[1]);
    WG[2] = pi_cast<uint32_t>(LocalWorkSize[2]);
  } else {
    // We can't call to zeKernelSuggestGroupSize if 64-bit GlobalWorkSize
    // values do not fit to 32-bit that the API only supports currently.
    bool SuggestGroupSize = true;
    for (int I : {0, 1, 2}) {
      if (GlobalWorkSize[I] > UINT32_MAX) {
        SuggestGroupSize = false;
      }
    }
    if (SuggestGroupSize) {
      ZE_CALL(zeKernelSuggestGroupSize,
              (Kernel->ZeKernel, GlobalWorkSize[0], GlobalWorkSize[1],
               GlobalWorkSize[2], &WG[0], &WG[1], &WG[2]));
    } else {
      for (int I : {0, 1, 2}) {
        // Try to find a I-dimension WG size that the GlobalWorkSize[I] is
        // fully divisable with. Start with the max possible size in
        // each dimension.
        uint32_t GroupSize[] = {
            Queue->Device->ZeDeviceComputeProperties->maxGroupSizeX,
            Queue->Device->ZeDeviceComputeProperties->maxGroupSizeY,
            Queue->Device->ZeDeviceComputeProperties->maxGroupSizeZ};
        GroupSize[I] = std::min(size_t(GroupSize[I]), GlobalWorkSize[I]);
        while (GlobalWorkSize[I] % GroupSize[I]) {
          --GroupSize[I];
        }
        if (GlobalWorkSize[I] / GroupSize[I] > UINT32_MAX) {
          zePrint("piEnqueueKernelLaunch: can't find a WG size "
                  "suitable for global work size > UINT32_MAX\n");
          return PI_ERROR_INVALID_WORK_GROUP_SIZE;
        }
        WG[I] = GroupSize[I];
      }
      zePrint("piEnqueueKernelLaunch: using computed WG size = {%d, %d, %d}\n",
              WG[0], WG[1], WG[2]);
    }
  }

  // TODO: assert if sizes do not fit into 32-bit?
  switch (WorkDim) {
  case 3:
    ZeThreadGroupDimensions.groupCountX =
        pi_cast<uint32_t>(GlobalWorkSize[0] / WG[0]);
    ZeThreadGroupDimensions.groupCountY =
        pi_cast<uint32_t>(GlobalWorkSize[1] / WG[1]);
    ZeThreadGroupDimensions.groupCountZ =
        pi_cast<uint32_t>(GlobalWorkSize[2] / WG[2]);
    break;
  case 2:
    ZeThreadGroupDimensions.groupCountX =
        pi_cast<uint32_t>(GlobalWorkSize[0] / WG[0]);
    ZeThreadGroupDimensions.groupCountY =
        pi_cast<uint32_t>(GlobalWorkSize[1] / WG[1]);
    WG[2] = 1;
    break;
  case 1:
    ZeThreadGroupDimensions.groupCountX =
        pi_cast<uint32_t>(GlobalWorkSize[0] / WG[0]);
    WG[1] = WG[2] = 1;
    break;

  default:
    zePrint("piEnqueueKernelLaunch: unsupported work_dim\n");
    return PI_ERROR_INVALID_VALUE;
  }

  // Error handling for non-uniform group size case
  if (GlobalWorkSize[0] !=
      size_t(ZeThreadGroupDimensions.groupCountX) * WG[0]) {
    zePrint("piEnqueueKernelLaunch: invalid work_dim. The range is not a "
            "multiple of the group size in the 1st dimension\n");
    return PI_ERROR_INVALID_WORK_GROUP_SIZE;
  }
  if (GlobalWorkSize[1] !=
      size_t(ZeThreadGroupDimensions.groupCountY) * WG[1]) {
    zePrint("piEnqueueKernelLaunch: invalid work_dim. The range is not a "
            "multiple of the group size in the 2nd dimension\n");
    return PI_ERROR_INVALID_WORK_GROUP_SIZE;
  }
  if (GlobalWorkSize[2] !=
      size_t(ZeThreadGroupDimensions.groupCountZ) * WG[2]) {
    zePrint("piEnqueueKernelLaunch: invalid work_dim. The range is not a "
            "multiple of the group size in the 3rd dimension\n");
    return PI_ERROR_INVALID_WORK_GROUP_SIZE;
  }

  ZE_CALL(zeKernelSetGroupSize, (Kernel->ZeKernel, WG[0], WG[1], WG[2]));

  bool UseCopyEngine = false;
  _pi_ze_event_list_t TmpWaitList;
  if (auto Res = TmpWaitList.createAndRetainPiZeEventList(
          NumEventsInWaitList, EventWaitList, Queue, UseCopyEngine))
    return Res;

  // Get a new command list to be used on this call
  pi_command_list_ptr_t CommandList{};
  if (auto Res = Queue->Context->getAvailableCommandList(
          Queue, CommandList, UseCopyEngine, true /* AllowBatching */))
    return Res;

  ze_event_handle_t ZeEvent = nullptr;
  pi_event InternalEvent;
  bool IsInternal = OutEvent == nullptr;
  pi_event *Event = OutEvent ? OutEvent : &InternalEvent;
  pi_result Res = createEventAndAssociateQueue(
      Queue, Event, PI_COMMAND_TYPE_NDRANGE_KERNEL, CommandList, IsInternal);
  if (Res != PI_SUCCESS)
    return Res;
  ZeEvent = (*Event)->ZeEvent;
  (*Event)->WaitList = TmpWaitList;

  // Save the kernel in the event, so that when the event is signalled
  // the code can do a piKernelRelease on this kernel.
  (*Event)->CommandData = (void *)Kernel;

  // Increment the reference count of the Kernel and indicate that the Kernel is
  // in use. Once the event has been signalled, the code in
  // CleanupCompletedEvent(Event) will do a piReleaseKernel to update the
  // reference count on the kernel, using the kernel saved in CommandData.
  PI_CALL(piKernelRetain(Kernel));

  // Add to list of kernels to be submitted
  if (IndirectAccessTrackingEnabled)
    Queue->KernelsToBeSubmitted.push_back(Kernel);

  if (Queue->UsingImmCmdLists && IndirectAccessTrackingEnabled) {
    // If using immediate commandlists then gathering of indirect
    // references and appending to the queue (which means submission)
    // must be done together.
    std::unique_lock<pi_shared_mutex> ContextsLock(
        Queue->Device->Platform->ContextsMutex, std::defer_lock);
    // We are going to submit kernels for execution. If indirect access flag is
    // set for a kernel then we need to make a snapshot of existing memory
    // allocations in all contexts in the platform. We need to lock the mutex
    // guarding the list of contexts in the platform to prevent creation of new
    // memory alocations in any context before we submit the kernel for
    // execution.
    ContextsLock.lock();
    Queue->CaptureIndirectAccesses();
    // Add the command to the command list, which implies submission.
    ZE_CALL(zeCommandListAppendLaunchKernel,
            (CommandList->first, Kernel->ZeKernel, &ZeThreadGroupDimensions,
             ZeEvent, (*Event)->WaitList.Length,
             (*Event)->WaitList.ZeEventList));
  } else {
    // Add the command to the command list for later submission.
    // No lock is needed here, unlike the immediate commandlist case above,
    // because the kernels are not actually submitted yet. Kernels will be
    // submitted only when the comamndlist is closed. Then, a lock is held.
    ZE_CALL(zeCommandListAppendLaunchKernel,
            (CommandList->first, Kernel->ZeKernel, &ZeThreadGroupDimensions,
             ZeEvent, (*Event)->WaitList.Length,
             (*Event)->WaitList.ZeEventList));
  }

  zePrint("calling zeCommandListAppendLaunchKernel() with"
          "  ZeEvent %#llx\n",
          pi_cast<std::uintptr_t>(ZeEvent));
  printZeEventList((*Event)->WaitList);

  // Execute command list asynchronously, as the event will be used
  // to track down its completion.
  if (auto Res = Queue->executeCommandList(CommandList, false, true))
    return Res;

  return PI_SUCCESS;
}

pi_result piextKernelCreateWithNativeHandle(pi_native_handle NativeHandle,
                                            pi_context Context,
                                            pi_program Program,
                                            bool OwnNativeHandle,
                                            pi_kernel *Kernel) {
  PI_ASSERT(Context, PI_ERROR_INVALID_CONTEXT);
  PI_ASSERT(Program, PI_ERROR_INVALID_PROGRAM);
  PI_ASSERT(NativeHandle, PI_ERROR_INVALID_VALUE);
  PI_ASSERT(Kernel, PI_ERROR_INVALID_KERNEL);

  auto ZeKernel = pi_cast<ze_kernel_handle_t>(NativeHandle);
  *Kernel = new _pi_kernel(ZeKernel, OwnNativeHandle, Program);
  PI_CALL((*Kernel)->initialize());
  return PI_SUCCESS;
}

pi_result piextKernelGetNativeHandle(pi_kernel Kernel,
                                     pi_native_handle *NativeHandle) {
  PI_ASSERT(Kernel, PI_ERROR_INVALID_KERNEL);
  PI_ASSERT(NativeHandle, PI_ERROR_INVALID_VALUE);

  std::shared_lock<pi_shared_mutex> Guard(Kernel->Mutex);
  auto *ZeKernel = pi_cast<ze_kernel_handle_t *>(NativeHandle);
  *ZeKernel = Kernel->ZeKernel;
  return PI_SUCCESS;
}

//
// Events
//
pi_result
_pi_event::getOrCreateHostVisibleEvent(ze_event_handle_t &ZeHostVisibleEvent) {
  PI_ASSERT(Queue, PI_ERROR_INVALID_EVENT);

  std::scoped_lock<pi_shared_mutex, pi_shared_mutex> Lock(Queue->Mutex,
                                                          this->Mutex);

  if (!HostVisibleEvent) {
    if (Queue->Device->ZeEventsScope != OnDemandHostVisibleProxy)
      die("getOrCreateHostVisibleEvent: missing host-visible event");

    // Submit the command(s) signalling the proxy event to the queue.
    // We have to first submit a wait for the device-only event for which this
    // proxy is created.
    //
    // Get a new command list to be used on this call

    // We want to batch these commands to avoid extra submissions (costly)
    bool OkToBatch = true;

    pi_command_list_ptr_t CommandList{};
    if (auto Res = Queue->Context->getAvailableCommandList(
            Queue, CommandList, false /* UseCopyEngine */, OkToBatch))
      return Res;

    // Create a "proxy" host-visible event.
    auto Res = createEventAndAssociateQueue(
        Queue, &HostVisibleEvent, PI_COMMAND_TYPE_USER, CommandList,
        /* IsInternal */ false, /* ForceHostVisible */ true);
    if (Res != PI_SUCCESS)
      return Res;

    ZE_CALL(zeCommandListAppendWaitOnEvents, (CommandList->first, 1, &ZeEvent));
    ZE_CALL(zeCommandListAppendSignalEvent,
            (CommandList->first, HostVisibleEvent->ZeEvent));

    if (auto Res = Queue->executeCommandList(CommandList, false, OkToBatch))
      return Res;
  }

  ZeHostVisibleEvent = HostVisibleEvent->ZeEvent;
  return PI_SUCCESS;
}

pi_result _pi_event::reset() {
  Queue = nullptr;
  CleanedUp = false;
  Completed = false;
  CommandData = nullptr;
  CommandType = PI_COMMAND_TYPE_USER;
  WaitList = {};
  RefCountExternal = 0;
  RefCount.reset();
  CommandList = std::nullopt;

  if (!isHostVisible())
    HostVisibleEvent = nullptr;

  ZE_CALL(zeEventHostReset, (ZeEvent));
  return PI_SUCCESS;
}

pi_event _pi_context::getEventFromContextCache(bool HostVisible,
                                               bool WithProfiling) {
  std::scoped_lock<pi_mutex> Lock(EventCacheMutex);
  auto Cache = getEventCache(HostVisible, WithProfiling);
  if (Cache->empty())
    return nullptr;

  auto It = Cache->begin();
  pi_event Event = *It;
  Cache->erase(It);
  // We have to reset event before using it.
  Event->reset();
  return Event;
}

void _pi_context::addEventToContextCache(pi_event Event) {
  std::scoped_lock<pi_mutex> Lock(EventCacheMutex);
  auto Cache =
      getEventCache(Event->isHostVisible(), Event->isProfilingEnabled());
  Cache->emplace_back(Event);
}

// Helper function for creating a PI event.
// The "Queue" argument specifies the PI queue where a command is submitted.
// The "HostVisible" argument specifies if event needs to be allocated from
// a host-visible pool.
//
static pi_result EventCreate(pi_context Context, pi_queue Queue,
                             bool HostVisible, pi_event *RetEvent) {
  bool ProfilingEnabled =
      !Queue || (Queue->Properties & PI_QUEUE_FLAG_PROFILING_ENABLE) != 0;

  if (auto CachedEvent =
          Context->getEventFromContextCache(HostVisible, ProfilingEnabled)) {
    *RetEvent = CachedEvent;
    return PI_SUCCESS;
  }

  ze_event_handle_t ZeEvent;
  ze_event_pool_handle_t ZeEventPool = {};

  size_t Index = 0;

  if (auto Res = Context->getFreeSlotInExistingOrNewPool(
          ZeEventPool, Index, HostVisible, ProfilingEnabled))
    return Res;

  ZeStruct<ze_event_desc_t> ZeEventDesc;
  ZeEventDesc.index = Index;
  ZeEventDesc.wait = 0;

  if (HostVisible) {
    ZeEventDesc.signal = ZE_EVENT_SCOPE_FLAG_HOST;
  } else {
    //
    // Set the scope to "device" for every event. This is sufficient for
    // global device access and peer device access. If needed to be seen on
    // the host we are doing special handling, see EventsScope options.
    //
    // TODO: see if "sub-device" (ZE_EVENT_SCOPE_FLAG_SUBDEVICE) can better be
    //       used in some circumstances.
    //
    ZeEventDesc.signal = 0;
  }

  ZE_CALL(zeEventCreate, (ZeEventPool, &ZeEventDesc, &ZeEvent));

  try {
    PI_ASSERT(RetEvent, PI_ERROR_INVALID_VALUE);

    *RetEvent = new _pi_event(ZeEvent, ZeEventPool, Context,
                              PI_COMMAND_TYPE_USER, true);
  } catch (const std::bad_alloc &) {
    return PI_ERROR_OUT_OF_HOST_MEMORY;
  } catch (...) {
    return PI_ERROR_UNKNOWN;
  }

  if (HostVisible)
    (*RetEvent)->HostVisibleEvent = *RetEvent;

  return PI_SUCCESS;
}

// External PI API entry
pi_result piEventCreate(pi_context Context, pi_event *RetEvent) {
  pi_result Result = EventCreate(Context, nullptr, true, RetEvent);
  (*RetEvent)->RefCountExternal++;
  if (Result != PI_SUCCESS)
    return Result;
  ZE_CALL(zeEventHostSignal, ((*RetEvent)->ZeEvent));
  return PI_SUCCESS;
}

pi_result piEventGetInfo(pi_event Event, pi_event_info ParamName,
                         size_t ParamValueSize, void *ParamValue,
                         size_t *ParamValueSizeRet) {

  PI_ASSERT(Event, PI_ERROR_INVALID_EVENT);

  ReturnHelper ReturnValue(ParamValueSize, ParamValue, ParamValueSizeRet);
  switch (ParamName) {
  case PI_EVENT_INFO_COMMAND_QUEUE: {
    std::shared_lock<pi_shared_mutex> EventLock(Event->Mutex);
    return ReturnValue(pi_queue{Event->Queue});
  }
  case PI_EVENT_INFO_CONTEXT: {
    std::shared_lock<pi_shared_mutex> EventLock(Event->Mutex);
    return ReturnValue(pi_context{Event->Context});
  }
  case PI_EVENT_INFO_COMMAND_TYPE: {
    std::shared_lock<pi_shared_mutex> EventLock(Event->Mutex);
    return ReturnValue(pi_cast<pi_uint64>(Event->CommandType));
  }
  case PI_EVENT_INFO_COMMAND_EXECUTION_STATUS: {
    // Check to see if the event's Queue has an open command list due to
    // batching. If so, go ahead and close and submit it, because it is
    // possible that this is trying to query some event's status that
    // is part of the batch.  This isn't strictly required, but it seems
    // like a reasonable thing to do.
    auto Queue = Event->Queue;
    if (Queue) {
      // Lock automatically releases when this goes out of scope.
      std::scoped_lock<pi_shared_mutex> lock(Queue->Mutex);
      const auto &OpenCommandList = Queue->eventOpenCommandList(Event);
      if (OpenCommandList != Queue->CommandListMap.end()) {
        if (auto Res = Queue->executeOpenCommandList(
                OpenCommandList->second.isCopy(Queue)))
          return Res;
      }
    }

    // Level Zero has a much more explicit notion of command submission than
    // OpenCL. It doesn't happen unless the user submits a command list. We've
    // done it just above so the status is at least PI_EVENT_RUNNING.
    pi_int32 Result = PI_EVENT_RUNNING;

    // Make sure that we query a host-visible event only.
    // If one wasn't yet created then don't create it here as well, and
    // just conservatively return that event is not yet completed.
    std::shared_lock<pi_shared_mutex> EventLock(Event->Mutex);
    auto HostVisibleEvent = Event->HostVisibleEvent;
    if (Event->Completed) {
      Result = PI_EVENT_COMPLETE;
    } else if (HostVisibleEvent) {
      ze_result_t ZeResult;
      ZeResult =
          ZE_CALL_NOCHECK(zeEventQueryStatus, (HostVisibleEvent->ZeEvent));
      if (ZeResult == ZE_RESULT_SUCCESS) {
        Result = PI_EVENT_COMPLETE;
      }
    }
    return ReturnValue(pi_cast<pi_int32>(Result));
  }
  case PI_EVENT_INFO_REFERENCE_COUNT:
    return ReturnValue(pi_uint32{Event->RefCount.load()});
  default:
    zePrint("Unsupported ParamName in piEventGetInfo: ParamName=%d(%x)\n",
            ParamName, ParamName);
    return PI_ERROR_INVALID_VALUE;
  }

  return PI_SUCCESS;
}

pi_result piEventGetProfilingInfo(pi_event Event, pi_profiling_info ParamName,
                                  size_t ParamValueSize, void *ParamValue,
                                  size_t *ParamValueSizeRet) {

  PI_ASSERT(Event, PI_ERROR_INVALID_EVENT);

  std::shared_lock<pi_shared_mutex> EventLock(Event->Mutex);
  if (Event->Queue &&
      (Event->Queue->Properties & PI_QUEUE_FLAG_PROFILING_ENABLE) == 0) {
    return PI_ERROR_PROFILING_INFO_NOT_AVAILABLE;
  }

  pi_device Device =
      Event->Queue ? Event->Queue->Device : Event->Context->Devices[0];

  uint64_t ZeTimerResolution = Device->ZeDeviceProperties->timerResolution;
  const uint64_t TimestampMaxValue =
      ((1ULL << Device->ZeDeviceProperties->kernelTimestampValidBits) - 1ULL);

  ReturnHelper ReturnValue(ParamValueSize, ParamValue, ParamValueSizeRet);

  ze_kernel_timestamp_result_t tsResult;

  switch (ParamName) {
  case PI_PROFILING_INFO_COMMAND_START: {
    ZE_CALL(zeEventQueryKernelTimestamp, (Event->ZeEvent, &tsResult));
    uint64_t ContextStartTime =
        (tsResult.global.kernelStart & TimestampMaxValue) * ZeTimerResolution;
    return ReturnValue(ContextStartTime);
  }
  case PI_PROFILING_INFO_COMMAND_END: {
    ZE_CALL(zeEventQueryKernelTimestamp, (Event->ZeEvent, &tsResult));

    uint64_t ContextStartTime =
        (tsResult.global.kernelStart & TimestampMaxValue);
    uint64_t ContextEndTime = (tsResult.global.kernelEnd & TimestampMaxValue);

    //
    // Handle a possible wrap-around (the underlying HW counter is < 64-bit).
    // Note, it will not report correct time if there were multiple wrap
    // arounds, and the longer term plan is to enlarge the capacity of the
    // HW timestamps.
    //
    if (ContextEndTime <= ContextStartTime) {
      ContextEndTime += TimestampMaxValue;
    }
    ContextEndTime *= ZeTimerResolution;
    return ReturnValue(ContextEndTime);
  }
  case PI_PROFILING_INFO_COMMAND_QUEUED:
  case PI_PROFILING_INFO_COMMAND_SUBMIT:
    // Note: No users for this case
    // The "command_submit" time is implemented by recording submission
    // timestamp with a call to piGetDeviceAndHostTimer before command enqueue.
    //
    return ReturnValue(uint64_t{0});
  default:
    zePrint("piEventGetProfilingInfo: not supported ParamName\n");
    return PI_ERROR_INVALID_VALUE;
  }

  return PI_SUCCESS;
}

} // extern "C"

// Perform any necessary cleanup after an event has been signalled.
// This currently makes sure to release any kernel that may have been used by
// the event, updates the last command event in the queue and cleans up all dep
// events of the event.
// If the caller locks queue mutex then it must pass 'true' to QueueLocked.
static pi_result CleanupCompletedEvent(pi_event Event, bool QueueLocked) {
  pi_kernel AssociatedKernel = nullptr;
  // List of dependent events.
  std::list<pi_event> EventsToBeReleased;
  pi_queue AssociatedQueue = nullptr;
  {
    std::scoped_lock<pi_shared_mutex> EventLock(Event->Mutex);
    // Exit early of event was already cleanedup.
    if (Event->CleanedUp)
      return PI_SUCCESS;

    AssociatedQueue = Event->Queue;

    // Remember the kernel associated with this event if there is one. We are
    // going to release it later.
    if (Event->CommandType == PI_COMMAND_TYPE_NDRANGE_KERNEL &&
        Event->CommandData) {
      AssociatedKernel = pi_cast<pi_kernel>(Event->CommandData);
      Event->CommandData = nullptr;
    }

    // Make a list of all the dependent events that must have signalled
    // because this event was dependent on them.
    Event->WaitList.collectEventsForReleaseAndDestroyPiZeEventList(
        EventsToBeReleased);

    Event->CleanedUp = true;
  }

  auto ReleaseIndirectMem = [](pi_kernel Kernel) {
    if (IndirectAccessTrackingEnabled) {
      // piKernelRelease is called by CleanupCompletedEvent(Event) as soon as
      // kernel execution has finished. This is the place where we need to
      // release memory allocations. If kernel is not in use (not submitted by
      // some other thread) then release referenced memory allocations. As a
      // result, memory can be deallocated and context can be removed from
      // container in the platform. That's why we need to lock a mutex here.
      pi_platform Plt = Kernel->Program->Context->getPlatform();
      std::scoped_lock<pi_shared_mutex> ContextsLock(Plt->ContextsMutex);

      if (--Kernel->SubmissionsCount == 0) {
        // Kernel is not submitted for execution, release referenced memory
        // allocations.
        for (auto &MemAlloc : Kernel->MemAllocs) {
          // std::pair<void *const, MemAllocRecord> *, Hash
          USMFreeHelper(MemAlloc->second.Context, MemAlloc->first,
                        MemAlloc->second.OwnZeMemHandle);
        }
        Kernel->MemAllocs.clear();
      }
    }
  };

  // We've reset event data members above, now cleanup resources.
  if (AssociatedKernel) {
    ReleaseIndirectMem(AssociatedKernel);
    PI_CALL(piKernelRelease(AssociatedKernel));
  }

  if (AssociatedQueue) {
    {
      // Lock automatically releases when this goes out of scope.
      std::unique_lock<pi_shared_mutex> QueueLock(AssociatedQueue->Mutex,
                                                  std::defer_lock);
      if (!QueueLocked)
        QueueLock.lock();

      // If this event was the LastCommandEvent in the queue, being used
      // to make sure that commands were executed in-order, remove this.
      // If we don't do this, the event can get released and freed leaving
      // a dangling pointer to this event.  It could also cause unneeded
      // already finished events to show up in the wait list.
      if (AssociatedQueue->LastCommandEvent == Event) {
        AssociatedQueue->LastCommandEvent = nullptr;
      }
    }

    // Release this event since we explicitly retained it on creation and
    // association with queue. Events which don't have associated queue doesn't
    // require this release because it means that they are not created using
    // createEventAndAssociateQueue, i.e. additional retain was not made.
    PI_CALL(piEventReleaseInternal(Event));
  }

  // The list of dependent events will be appended to as we walk it so that this
  // algorithm doesn't go recursive due to dependent events themselves being
  // dependent on other events forming a potentially very deep tree, and deep
  // recursion.  That turned out to be a significant problem with the recursive
  // code that preceded this implementation.
  while (!EventsToBeReleased.empty()) {
    pi_event DepEvent = EventsToBeReleased.front();
    DepEvent->Completed = true;
    EventsToBeReleased.pop_front();

    pi_kernel DepEventKernel = nullptr;
    {
      std::scoped_lock<pi_shared_mutex> DepEventLock(DepEvent->Mutex);
      DepEvent->WaitList.collectEventsForReleaseAndDestroyPiZeEventList(
          EventsToBeReleased);
      if (IndirectAccessTrackingEnabled) {
        // DepEvent has finished, we can release the associated kernel if there
        // is one. This is the earliest place we can do this and it can't be
        // done twice, so it is safe. Lock automatically releases when this goes
        // out of scope.
        // TODO: this code needs to be moved out of the guard.
        if (DepEvent->CommandType == PI_COMMAND_TYPE_NDRANGE_KERNEL &&
            DepEvent->CommandData) {
          DepEventKernel = pi_cast<pi_kernel>(DepEvent->CommandData);
          DepEvent->CommandData = nullptr;
        }
      }
    }
    if (DepEventKernel) {
      ReleaseIndirectMem(DepEventKernel);
      PI_CALL(piKernelRelease(DepEventKernel));
    }
    PI_CALL(piEventReleaseInternal(DepEvent));
  }

  return PI_SUCCESS;
}

extern "C" {

pi_result piEventsWait(pi_uint32 NumEvents, const pi_event *EventList) {

  if (NumEvents && !EventList) {
    return PI_ERROR_INVALID_EVENT;
  }
  for (uint32_t I = 0; I < NumEvents; I++) {
    if (EventList[I]->Queue->Device->ZeEventsScope ==
        OnDemandHostVisibleProxy) {
      // Make sure to add all host-visible "proxy" event signals if needed.
      // This ensures that all signalling commands are submitted below and
      // thus proxy events can be waited without a deadlock.
      //
      if (!EventList[I]->hasExternalRefs())
        die("piEventsWait must not be called for an internal event");

      ze_event_handle_t ZeHostVisibleEvent;
      if (auto Res =
              EventList[I]->getOrCreateHostVisibleEvent(ZeHostVisibleEvent))
        return Res;
    }
  }
  // Submit dependent open command lists for execution, if any
  for (uint32_t I = 0; I < NumEvents; I++) {
    auto Queue = EventList[I]->Queue;
    if (Queue) {
      // Lock automatically releases when this goes out of scope.
      std::scoped_lock<pi_shared_mutex> lock(Queue->Mutex);

      if (auto Res = Queue->executeAllOpenCommandLists())
        return Res;
    }
  }
  std::unordered_set<pi_queue> Queues;
  for (uint32_t I = 0; I < NumEvents; I++) {
    {
      {
        std::shared_lock<pi_shared_mutex> EventLock(EventList[I]->Mutex);
        if (!EventList[I]->hasExternalRefs())
          die("piEventsWait must not be called for an internal event");

        if (!EventList[I]->Completed) {
          auto HostVisibleEvent = EventList[I]->HostVisibleEvent;
          if (!HostVisibleEvent)
            die("The host-visible proxy event missing");

          ze_event_handle_t ZeEvent = HostVisibleEvent->ZeEvent;
          zePrint("ZeEvent = %#llx\n", pi_cast<std::uintptr_t>(ZeEvent));
          ZE_CALL(zeHostSynchronize, (ZeEvent));
          EventList[I]->Completed = true;
        }
      }
      if (auto Q = EventList[I]->Queue) {
        if (Q->UsingImmCmdLists && Q->isInOrderQueue())
          // Use information about waited event to cleanup completed events in
          // the in-order queue.
          CleanupEventsInImmCmdLists(EventList[I]->Queue,
                                     /* QueueLocked */ false,
                                     /* QueueSynced */ false, EventList[I]);
        else {
          // NOTE: we are cleaning up after the event here to free resources
          // sooner in case run-time is not calling piEventRelease soon enough.
          CleanupCompletedEvent(EventList[I]);
          // For the case when we have out-of-order queue or regular command
          // lists its more efficient to check fences so put the queue in the
          // set to cleanup later.
          Queues.insert(Q);
        }
      }
    }
  }

  // We waited some events above, check queue for signaled command lists and
  // reset them.
  for (auto &Q : Queues) {
    std::unique_lock<pi_shared_mutex> Lock(Q->Mutex);
    resetCommandLists(Q);
  }
  return PI_SUCCESS;
}

pi_result piEventSetCallback(pi_event Event, pi_int32 CommandExecCallbackType,
                             void (*PFnNotify)(pi_event Event,
                                               pi_int32 EventCommandStatus,
                                               void *UserData),
                             void *UserData) {
  (void)Event;
  (void)CommandExecCallbackType;
  (void)PFnNotify;
  (void)UserData;
  die("piEventSetCallback: deprecated, to be removed");
  return PI_SUCCESS;
}

pi_result piEventSetStatus(pi_event Event, pi_int32 ExecutionStatus) {
  (void)Event;
  (void)ExecutionStatus;
  die("piEventSetStatus: deprecated, to be removed");
  return PI_SUCCESS;
}

pi_result piEventRetain(pi_event Event) {
  PI_ASSERT(Event, PI_ERROR_INVALID_EVENT);
  Event->RefCountExternal++;
  Event->RefCount.increment();
  return PI_SUCCESS;
}

pi_result piEventRelease(pi_event Event) {
  PI_ASSERT(Event, PI_ERROR_INVALID_EVENT);
  Event->RefCountExternal--;
  PI_CALL(piEventReleaseInternal(Event));
  return PI_SUCCESS;
}

void _pi_queue::active_barriers::add(pi_event &Event) {
  Event->RefCount.increment();
  Events.push_back(Event);
}

<<<<<<< HEAD
void _pi_queue::active_barriers::clear() {
  for (const auto &Event : Events)
    piEventReleaseInternal(Event);
  Events.clear();
=======
pi_result _pi_queue::active_barriers::clear() {
  for (const auto &Event : Events)
    PI_CALL(piEventReleaseInternal(Event));
  Events.clear();
  return PI_SUCCESS;
>>>>>>> 5a805999
}

static pi_result piEventReleaseInternal(pi_event Event) {
  PI_ASSERT(Event, PI_ERROR_INVALID_EVENT);

  if (!Event->RefCount.decrementAndTest())
    return PI_SUCCESS;

  if (Event->CommandType == PI_COMMAND_TYPE_MEM_BUFFER_UNMAP &&
      Event->CommandData) {
    // Free the memory allocated in the piEnqueueMemBufferMap.
    if (auto Res = ZeMemFreeHelper(Event->Context, Event->CommandData))
      return Res;
    Event->CommandData = nullptr;
  }
  if (Event->OwnZeEvent) {
    if (DisableEventsCaching) {
      ZE_CALL(zeEventDestroy, (Event->ZeEvent));
      auto Context = Event->Context;
      if (auto Res = Context->decrementUnreleasedEventsInPool(Event))
        return Res;
    }
  }
  // It is possible that host-visible event was never created.
  // In case it was check if that's different from this same event
  // and release a reference to it.
  if (Event->HostVisibleEvent && Event->HostVisibleEvent != Event) {
    // Decrement ref-count of the host-visible proxy event.
    PI_CALL(piEventReleaseInternal(Event->HostVisibleEvent));
  }

  // Save pointer to the queue before deleting/resetting event.
  // When we add an event to the cache we need to check whether profiling is
  // enabled or not, so we access properties of the queue and that's why queue
  // must released later.
  auto Queue = Event->Queue;
  if (DisableEventsCaching || !Event->OwnZeEvent) {
    delete Event;
  } else {
    Event->Context->addEventToContextCache(Event);
  }

  // We intentionally incremented the reference counter when an event is
  // created so that we can avoid pi_queue is released before the associated
  // pi_event is released. Here we have to decrement it so pi_queue
  // can be released successfully.
  if (Queue) {
    PI_CALL(piQueueReleaseInternal(Queue));
  }

  return PI_SUCCESS;
}

pi_result piextEventGetNativeHandle(pi_event Event,
                                    pi_native_handle *NativeHandle) {
  PI_ASSERT(Event, PI_ERROR_INVALID_EVENT);
  PI_ASSERT(NativeHandle, PI_ERROR_INVALID_VALUE);

  {
    std::shared_lock<pi_shared_mutex> Lock(Event->Mutex);
    auto *ZeEvent = pi_cast<ze_event_handle_t *>(NativeHandle);
    *ZeEvent = Event->ZeEvent;
  }
  // Event can potentially be in an open command-list, make sure that
  // it is submitted for execution to avoid potential deadlock if
  // interop app is going to wait for it.
  auto Queue = Event->Queue;
  if (Queue) {
    std::scoped_lock<pi_shared_mutex> lock(Queue->Mutex);
    const auto &OpenCommandList = Queue->eventOpenCommandList(Event);
    if (OpenCommandList != Queue->CommandListMap.end()) {
      if (auto Res = Queue->executeOpenCommandList(
              OpenCommandList->second.isCopy(Queue)))
        return Res;
    }
  }
  return PI_SUCCESS;
}

pi_result piextEventCreateWithNativeHandle(pi_native_handle NativeHandle,
                                           pi_context Context,
                                           bool OwnNativeHandle,
                                           pi_event *Event) {
  PI_ASSERT(Context, PI_ERROR_INVALID_CONTEXT);
  PI_ASSERT(Event, PI_ERROR_INVALID_EVENT);
  PI_ASSERT(NativeHandle, PI_ERROR_INVALID_VALUE);

  auto ZeEvent = pi_cast<ze_event_handle_t>(NativeHandle);
  *Event = new _pi_event(ZeEvent, nullptr /* ZeEventPool */, Context,
                         PI_COMMAND_TYPE_USER, OwnNativeHandle);

  // Assume native event is host-visible, or otherwise we'd
  // need to create a host-visible proxy for it.
  (*Event)->HostVisibleEvent = *Event;

  // Unlike regular events managed by SYCL RT we don't have to wait for interop
  // events completion, and not need to do the their `cleanup()`. This in
  // particular guarantees that the extra `piEventRelease` is not called on
  // them. That release is needed to match the `piEventRetain` of regular events
  // made for waiting for event completion, but not this interop event.
  (*Event)->CleanedUp = true;

  return PI_SUCCESS;
}

//
// Sampler
//
pi_result piSamplerCreate(pi_context Context,
                          const pi_sampler_properties *SamplerProperties,
                          pi_sampler *RetSampler) {

  PI_ASSERT(Context, PI_ERROR_INVALID_CONTEXT);
  PI_ASSERT(RetSampler, PI_ERROR_INVALID_VALUE);

  std::shared_lock<pi_shared_mutex> Lock(Context->Mutex);

  // Have the "0" device in context to own the sampler. Rely on Level-Zero
  // drivers to perform migration as necessary for sharing it across multiple
  // devices in the context.
  //
  // TODO: figure out if we instead need explicit copying for acessing
  // the sampler from other devices in the context.
  //
  pi_device Device = Context->Devices[0];

  ze_sampler_handle_t ZeSampler;
  ZeStruct<ze_sampler_desc_t> ZeSamplerDesc;

  // Set the default values for the ZeSamplerDesc.
  ZeSamplerDesc.isNormalized = PI_TRUE;
  ZeSamplerDesc.addressMode = ZE_SAMPLER_ADDRESS_MODE_CLAMP;
  ZeSamplerDesc.filterMode = ZE_SAMPLER_FILTER_MODE_NEAREST;

  // Update the values of the ZeSamplerDesc from the pi_sampler_properties list.
  // Default values will be used if any of the following is true:
  //   a) SamplerProperties list is NULL
  //   b) SamplerProperties list is missing any properties

  if (SamplerProperties) {
    const pi_sampler_properties *CurProperty = SamplerProperties;

    while (*CurProperty != 0) {
      switch (*CurProperty) {
      case PI_SAMPLER_PROPERTIES_NORMALIZED_COORDS: {
        pi_bool CurValueBool = pi_cast<pi_bool>(*(++CurProperty));

        if (CurValueBool == PI_TRUE)
          ZeSamplerDesc.isNormalized = PI_TRUE;
        else if (CurValueBool == PI_FALSE)
          ZeSamplerDesc.isNormalized = PI_FALSE;
        else {
          zePrint("piSamplerCreate: unsupported "
                  "PI_SAMPLER_NORMALIZED_COORDS value\n");
          return PI_ERROR_INVALID_VALUE;
        }
      } break;

      case PI_SAMPLER_PROPERTIES_ADDRESSING_MODE: {
        pi_sampler_addressing_mode CurValueAddressingMode =
            pi_cast<pi_sampler_addressing_mode>(
                pi_cast<pi_uint32>(*(++CurProperty)));

        // Level Zero runtime with API version 1.2 and lower has a bug:
        // ZE_SAMPLER_ADDRESS_MODE_CLAMP_TO_BORDER is implemented as "clamp to
        // edge" and ZE_SAMPLER_ADDRESS_MODE_CLAMP is implemented as "clamp to
        // border", i.e. logic is flipped. Starting from API version 1.3 this
        // problem is going to be fixed. That's why check for API version to set
        // an address mode.
        ze_api_version_t ZeApiVersion = Context->getPlatform()->ZeApiVersion;
        // TODO: add support for PI_SAMPLER_ADDRESSING_MODE_CLAMP_TO_EDGE
        switch (CurValueAddressingMode) {
        case PI_SAMPLER_ADDRESSING_MODE_NONE:
          ZeSamplerDesc.addressMode = ZE_SAMPLER_ADDRESS_MODE_NONE;
          break;
        case PI_SAMPLER_ADDRESSING_MODE_REPEAT:
          ZeSamplerDesc.addressMode = ZE_SAMPLER_ADDRESS_MODE_REPEAT;
          break;
        case PI_SAMPLER_ADDRESSING_MODE_CLAMP:
          ZeSamplerDesc.addressMode =
              ZeApiVersion < ZE_MAKE_VERSION(1, 3)
                  ? ZE_SAMPLER_ADDRESS_MODE_CLAMP
                  : ZE_SAMPLER_ADDRESS_MODE_CLAMP_TO_BORDER;
          break;
        case PI_SAMPLER_ADDRESSING_MODE_CLAMP_TO_EDGE:
          ZeSamplerDesc.addressMode =
              ZeApiVersion < ZE_MAKE_VERSION(1, 3)
                  ? ZE_SAMPLER_ADDRESS_MODE_CLAMP_TO_BORDER
                  : ZE_SAMPLER_ADDRESS_MODE_CLAMP;
          break;
        case PI_SAMPLER_ADDRESSING_MODE_MIRRORED_REPEAT:
          ZeSamplerDesc.addressMode = ZE_SAMPLER_ADDRESS_MODE_MIRROR;
          break;
        default:
          zePrint("piSamplerCreate: unsupported PI_SAMPLER_ADDRESSING_MODE "
                  "value\n");
          zePrint("PI_SAMPLER_ADDRESSING_MODE=%d\n", CurValueAddressingMode);
          return PI_ERROR_INVALID_VALUE;
        }
      } break;

      case PI_SAMPLER_PROPERTIES_FILTER_MODE: {
        pi_sampler_filter_mode CurValueFilterMode =
            pi_cast<pi_sampler_filter_mode>(
                pi_cast<pi_uint32>(*(++CurProperty)));

        if (CurValueFilterMode == PI_SAMPLER_FILTER_MODE_NEAREST)
          ZeSamplerDesc.filterMode = ZE_SAMPLER_FILTER_MODE_NEAREST;
        else if (CurValueFilterMode == PI_SAMPLER_FILTER_MODE_LINEAR)
          ZeSamplerDesc.filterMode = ZE_SAMPLER_FILTER_MODE_LINEAR;
        else {
          zePrint("PI_SAMPLER_FILTER_MODE=%d\n", CurValueFilterMode);
          zePrint(
              "piSamplerCreate: unsupported PI_SAMPLER_FILTER_MODE value\n");
          return PI_ERROR_INVALID_VALUE;
        }
      } break;

      default:
        break;
      }
      CurProperty++;
    }
  }

  ZE_CALL(zeSamplerCreate, (Context->ZeContext, Device->ZeDevice,
                            &ZeSamplerDesc, // TODO: translate properties
                            &ZeSampler));

  try {
    *RetSampler = new _pi_sampler(ZeSampler);
  } catch (const std::bad_alloc &) {
    return PI_ERROR_OUT_OF_HOST_MEMORY;
  } catch (...) {
    return PI_ERROR_UNKNOWN;
  }
  return PI_SUCCESS;
}

pi_result piSamplerGetInfo(pi_sampler Sampler, pi_sampler_info ParamName,
                           size_t ParamValueSize, void *ParamValue,
                           size_t *ParamValueSizeRet) {
  (void)Sampler;
  (void)ParamName;
  (void)ParamValueSize;
  (void)ParamValue;
  (void)ParamValueSizeRet;

  die("piSamplerGetInfo: not implemented");
  return {};
}

pi_result piSamplerRetain(pi_sampler Sampler) {
  PI_ASSERT(Sampler, PI_ERROR_INVALID_SAMPLER);

  Sampler->RefCount.increment();
  return PI_SUCCESS;
}

pi_result piSamplerRelease(pi_sampler Sampler) {
  PI_ASSERT(Sampler, PI_ERROR_INVALID_SAMPLER);

  if (!Sampler->RefCount.decrementAndTest())
    return PI_SUCCESS;

  ZE_CALL(zeSamplerDestroy, (Sampler->ZeSampler));
  delete Sampler;

  return PI_SUCCESS;
}

//
// Queue Commands
//
pi_result piEnqueueEventsWait(pi_queue Queue, pi_uint32 NumEventsInWaitList,
                              const pi_event *EventWaitList,
                              pi_event *OutEvent) {

  PI_ASSERT(Queue, PI_ERROR_INVALID_QUEUE);

  if (EventWaitList) {
    PI_ASSERT(NumEventsInWaitList > 0, PI_ERROR_INVALID_VALUE);

    bool UseCopyEngine = false;

    // Lock automatically releases when this goes out of scope.
    std::scoped_lock<pi_shared_mutex> lock(Queue->Mutex);

    _pi_ze_event_list_t TmpWaitList = {};
    if (auto Res = TmpWaitList.createAndRetainPiZeEventList(
            NumEventsInWaitList, EventWaitList, Queue, UseCopyEngine))
      return Res;

    // Get a new command list to be used on this call
    pi_command_list_ptr_t CommandList{};
    if (auto Res = Queue->Context->getAvailableCommandList(Queue, CommandList,
                                                           UseCopyEngine))
      return Res;

    ze_event_handle_t ZeEvent = nullptr;
    pi_event InternalEvent;
    bool IsInternal = OutEvent == nullptr;
    pi_event *Event = OutEvent ? OutEvent : &InternalEvent;
    auto Res = createEventAndAssociateQueue(Queue, Event, PI_COMMAND_TYPE_USER,
                                            CommandList, IsInternal);
    if (Res != PI_SUCCESS)
      return Res;

    ZeEvent = (*Event)->ZeEvent;
    (*Event)->WaitList = TmpWaitList;

    const auto &WaitList = (*Event)->WaitList;
    auto ZeCommandList = CommandList->first;
    ZE_CALL(zeCommandListAppendWaitOnEvents,
            (ZeCommandList, WaitList.Length, WaitList.ZeEventList));

    ZE_CALL(zeCommandListAppendSignalEvent, (ZeCommandList, ZeEvent));

    // Execute command list asynchronously as the event will be used
    // to track down its completion.
    return Queue->executeCommandList(CommandList);
  }

  {
    // If wait-list is empty, then this particular command should wait until
    // all previous enqueued commands to the command-queue have completed.
    //
    // TODO: find a way to do that without blocking the host.

    // Lock automatically releases when this goes out of scope.
    std::scoped_lock<pi_shared_mutex> lock(Queue->Mutex);

    if (OutEvent) {
      auto Res = createEventAndAssociateQueue(
          Queue, OutEvent, PI_COMMAND_TYPE_USER, Queue->CommandListMap.end());
      if (Res != PI_SUCCESS)
        return Res;
    }

    Queue->synchronize();

    if (OutEvent) {
      Queue->LastCommandEvent = *OutEvent;

      ZE_CALL(zeEventHostSignal, ((*OutEvent)->ZeEvent));
      (*OutEvent)->Completed = true;
    }
  }

  if (!Queue->UsingImmCmdLists) {
    std::unique_lock<pi_shared_mutex> Lock(Queue->Mutex);
    resetCommandLists(Queue);
  }

  return PI_SUCCESS;
}

pi_result piEnqueueEventsWaitWithBarrier(pi_queue Queue,
                                         pi_uint32 NumEventsInWaitList,
                                         const pi_event *EventWaitList,
                                         pi_event *OutEvent) {
  PI_ASSERT(Queue, PI_ERROR_INVALID_QUEUE);

  // Lock automatically releases when this goes out of scope.
  std::scoped_lock<pi_shared_mutex> lock(Queue->Mutex);

  // Helper function for appending a barrier to a command list.
  auto insertBarrierIntoCmdList =
      [&Queue](pi_command_list_ptr_t CmdList,
               const _pi_ze_event_list_t &EventWaitList, pi_event &Event,
               bool IsInternal) {
        if (auto Res = createEventAndAssociateQueue(
                Queue, &Event, PI_COMMAND_TYPE_USER, CmdList, IsInternal))
          return Res;

        Event->WaitList = EventWaitList;
        ZE_CALL(zeCommandListAppendBarrier,
                (CmdList->first, Event->ZeEvent, EventWaitList.Length,
                 EventWaitList.ZeEventList));
        return PI_SUCCESS;
      };

  pi_event InternalEvent;
  bool IsInternal = OutEvent == nullptr;
  pi_event *Event = OutEvent ? OutEvent : &InternalEvent;

  // Indicator for whether batching is allowed. This may be changed later in
  // this function, but allow it by default.
  bool OkToBatch = true;

  // If we have a list of events to make the barrier from, then we can create a
  // barrier on these and use the resulting event as our future barrier.
  // We use the same approach if
  // SYCL_PI_LEVEL_ZERO_USE_MULTIPLE_COMMANDLIST_BARRIERS is not set to a
  // positive value.
  // We use the same approach if we have in-order queue because every command
  // depends on previous one, so we don't need to insert barrier to multiple
  // command lists.
  if (NumEventsInWaitList || !UseMultipleCmdlistBarriers ||
      Queue->isInOrderQueue()) {
    // Retain the events as they will be owned by the result event.
    _pi_ze_event_list_t TmpWaitList;
    if (auto Res = TmpWaitList.createAndRetainPiZeEventList(
            NumEventsInWaitList, EventWaitList, Queue,
            /*UseCopyEngine=*/false))
      return Res;

    // Get an arbitrary command-list in the queue.
    pi_command_list_ptr_t CmdList;
    if (auto Res = Queue->Context->getAvailableCommandList(
            Queue, CmdList,
            /*UseCopyEngine=*/false, OkToBatch))
      return Res;

    // Insert the barrier into the command-list and execute.
    if (auto Res =
            insertBarrierIntoCmdList(CmdList, TmpWaitList, *Event, IsInternal))
      return Res;

    if (auto Res = Queue->executeCommandList(CmdList, false, OkToBatch))
      return Res;

    // Because of the dependency between commands in the in-order queue we don't
    // need to keep track of any active barriers if we have in-order queue.
    if (UseMultipleCmdlistBarriers && !Queue->isInOrderQueue()) {
      Queue->ActiveBarriers.add(*Event);
    }
    return PI_SUCCESS;
  }

  // Since there are no events to explicitly create a barrier for, we are
  // inserting a queue-wide barrier.

  // Command list(s) for putting barriers.
  std::vector<pi_command_list_ptr_t> CmdLists;

  // There must be at least one L0 queue.
  auto &InitialComputeGroup = Queue->ComputeQueueGroupsByTID.begin()->second;
  auto &InitialCopyGroup = Queue->CopyQueueGroupsByTID.begin()->second;
  PI_ASSERT(!InitialComputeGroup.ZeQueues.empty() ||
                !InitialCopyGroup.ZeQueues.empty(),
            PI_ERROR_INVALID_QUEUE);

<<<<<<< HEAD
  if (Queue->Device->useImmediateCommandLists()) {
    // If immediate command lists are being used, each will act as their own
    // queue, so we must insert a barrier into each.
    CmdLists.reserve(Queue->CommandListMap.size());
    for (auto It = Queue->CommandListMap.begin();
         It != Queue->CommandListMap.end(); ++It)
      CmdLists.push_back(It);
  } else {
    size_t NumQueues = Queue->ComputeQueueGroup.ZeQueues.size() +
                       Queue->CopyQueueGroup.ZeQueues.size();
    OkToBatch = true;
    // Get an available command list tied to each command queue. We need
    // these so a queue-wide barrier can be inserted into each command
    // queue.
    CmdLists.reserve(NumQueues);
    for (auto QueueGroup : {Queue->ComputeQueueGroup, Queue->CopyQueueGroup}) {
      bool UseCopyEngine = QueueGroup.Type != _pi_queue::queue_type::Compute;
      for (ze_command_queue_handle_t ZeQueue : QueueGroup.ZeQueues) {
        if (ZeQueue) {
          pi_command_list_ptr_t CmdList;
          if (auto Res = Queue->Context->getAvailableCommandList(
                  Queue, CmdList, UseCopyEngine, OkToBatch, &ZeQueue))
            return Res;
          CmdLists.push_back(CmdList);
=======
  size_t NumQueues = 0;
  for (auto &QueueMap :
       {Queue->ComputeQueueGroupsByTID, Queue->CopyQueueGroupsByTID})
    for (auto &QueueGroup : QueueMap)
      NumQueues += QueueGroup.second.ZeQueues.size();

  OkToBatch = true;
  // Get an available command list tied to each command queue. We need
  // these so a queue-wide barrier can be inserted into each command
  // queue.
  CmdLists.reserve(NumQueues);
  for (auto &QueueMap :
       {Queue->ComputeQueueGroupsByTID, Queue->CopyQueueGroupsByTID})
    for (auto &QueueGroup : QueueMap) {
      bool UseCopyEngine =
          QueueGroup.second.Type != _pi_queue::queue_type::Compute;
      if (Queue->UsingImmCmdLists) {
        // If immediate command lists are being used, each will act as their own
        // queue, so we must insert a barrier into each.
        for (auto &ImmCmdList : QueueGroup.second.ImmCmdLists)
          if (ImmCmdList != Queue->CommandListMap.end())
            CmdLists.push_back(ImmCmdList);
      } else {
        for (auto ZeQueue : QueueGroup.second.ZeQueues) {
          if (ZeQueue) {
            pi_command_list_ptr_t CmdList;
            if (auto Res = Queue->Context->getAvailableCommandList(
                    Queue, CmdList, UseCopyEngine, OkToBatch, &ZeQueue))
              return Res;
            CmdLists.push_back(CmdList);
          }
>>>>>>> 5a805999
        }
      }
    }

  // If no activity has occurred on the queue then there will be no cmdlists.
  // We need one for generating an Event, so create one.
  if (CmdLists.size() == 0) {
    // Get any available command list.
    pi_command_list_ptr_t CmdList;
    if (auto Res = Queue->Context->getAvailableCommandList(
            Queue, CmdList,
            /*UseCopyEngine=*/false, OkToBatch))
      return Res;
    CmdLists.push_back(CmdList);
  }

  if (CmdLists.size() > 1) {
    // Insert a barrier into each unique command queue using the available
    // command-lists.
    std::vector<pi_event> EventWaitVector(CmdLists.size());
    for (size_t I = 0; I < CmdLists.size(); ++I) {
      if (auto Res =
              insertBarrierIntoCmdList(CmdLists[I], _pi_ze_event_list_t{},
                                       EventWaitVector[I], /*IsInternal*/ true))
        return Res;
    }
    // If there were multiple queues we need to create a "convergence" event to
    // be our active barrier. This convergence event is signalled by a barrier
    // on all the events from the barriers we have inserted into each queue.
    // Use the first command list as our convergence command list.
    pi_command_list_ptr_t &ConvergenceCmdList = CmdLists[0];

    // Create an event list. It will take ownership over all relevant events so
    // we relinquish ownership and let it keep all events it needs.
    _pi_ze_event_list_t BaseWaitList;
    if (auto Res = BaseWaitList.createAndRetainPiZeEventList(
            EventWaitVector.size(), EventWaitVector.data(), Queue,
            ConvergenceCmdList->second.isCopy(Queue)))
      return Res;

    // Insert a barrier with the events from each command-queue into the
    // convergence command list. The resulting event signals the convergence of
    // all barriers.
    if (auto Res = insertBarrierIntoCmdList(ConvergenceCmdList, BaseWaitList,
                                            *Event, IsInternal))
      return Res;
  } else {
    // If there is only a single queue then insert a barrier and the single
    // result event can be used as our active barrier and used as the return
    // event. Take into account whether output event is discarded or not.
    if (auto Res = insertBarrierIntoCmdList(CmdLists[0], _pi_ze_event_list_t{},
                                            *Event, IsInternal))
      return Res;
  }

  // Execute each command list so the barriers can be encountered.
  for (pi_command_list_ptr_t &CmdList : CmdLists)
    if (auto Res = Queue->executeCommandList(CmdList, false, OkToBatch))
      return Res;

<<<<<<< HEAD
  Queue->ActiveBarriers.clear();
=======
  if (auto Res = Queue->ActiveBarriers.clear())
    return Res;
>>>>>>> 5a805999
  Queue->ActiveBarriers.add(*Event);
  return PI_SUCCESS;
}

pi_result piEnqueueMemBufferRead(pi_queue Queue, pi_mem Src,
                                 pi_bool BlockingRead, size_t Offset,
                                 size_t Size, void *Dst,
                                 pi_uint32 NumEventsInWaitList,
                                 const pi_event *EventWaitList,
                                 pi_event *Event) {
  PI_ASSERT(Src, PI_ERROR_INVALID_MEM_OBJECT);
  PI_ASSERT(Queue, PI_ERROR_INVALID_QUEUE);

  std::shared_lock<pi_shared_mutex> SrcLock(Src->Mutex, std::defer_lock);
  std::scoped_lock<std::shared_lock<pi_shared_mutex>, pi_shared_mutex> LockAll(
      SrcLock, Queue->Mutex);

  char *ZeHandleSrc;
  PI_CALL(Src->getZeHandle(ZeHandleSrc, _pi_mem::read_only, Queue->Device));
  return enqueueMemCopyHelper(PI_COMMAND_TYPE_MEM_BUFFER_READ, Queue, Dst,
                              BlockingRead, Size, ZeHandleSrc + Offset,
                              NumEventsInWaitList, EventWaitList, Event,
                              /* PreferCopyEngine */ true);
}

pi_result piEnqueueMemBufferReadRect(
    pi_queue Queue, pi_mem Buffer, pi_bool BlockingRead,
    pi_buff_rect_offset BufferOffset, pi_buff_rect_offset HostOffset,
    pi_buff_rect_region Region, size_t BufferRowPitch, size_t BufferSlicePitch,
    size_t HostRowPitch, size_t HostSlicePitch, void *Ptr,
    pi_uint32 NumEventsInWaitList, const pi_event *EventWaitList,
    pi_event *Event) {

  PI_ASSERT(Buffer, PI_ERROR_INVALID_MEM_OBJECT);
  PI_ASSERT(Queue, PI_ERROR_INVALID_QUEUE);

  std::shared_lock<pi_shared_mutex> SrcLock(Buffer->Mutex, std::defer_lock);
  std::scoped_lock<std::shared_lock<pi_shared_mutex>, pi_shared_mutex> LockAll(
      SrcLock, Queue->Mutex);

  char *ZeHandleSrc;
  PI_CALL(Buffer->getZeHandle(ZeHandleSrc, _pi_mem::read_only, Queue->Device));
  return enqueueMemCopyRectHelper(
      PI_COMMAND_TYPE_MEM_BUFFER_READ_RECT, Queue, ZeHandleSrc,
      static_cast<char *>(Ptr), BufferOffset, HostOffset, Region,
      BufferRowPitch, HostRowPitch, BufferSlicePitch, HostSlicePitch,
      BlockingRead, NumEventsInWaitList, EventWaitList, Event);
}

} // extern "C"

bool _pi_queue::useCopyEngine(bool PreferCopyEngine) const {
  auto InitialCopyGroup = CopyQueueGroupsByTID.begin()->second;
  return PreferCopyEngine && InitialCopyGroup.ZeQueues.size() > 0 &&
         (!isInOrderQueue() || UseCopyEngineForInOrderQueue);
}

// Wait on all operations in flight on this Queue.
// The caller is expected to hold a lock on the Queue.
// For standard commandlists sync the L0 queues directly.
// For immediate commandlists add barriers to all commandlists associated
// with the Queue. An alternative approach would be to wait on all Events
// associated with the in-flight operations.
// TODO: Event release in immediate commandlist mode is driven by the SYCL
// runtime. Need to investigate whether relase can be done earlier, at sync
// points such as this, to reduce total number of active Events.
pi_result _pi_queue::synchronize() {
  if (!Healthy)
    return PI_SUCCESS;

  auto syncImmCmdList = [](_pi_queue *Queue, pi_command_list_ptr_t ImmCmdList) {
    if (ImmCmdList == Queue->CommandListMap.end())
      return PI_SUCCESS;

    pi_event Event;
    pi_result Res = createEventAndAssociateQueue(
        Queue, &Event, PI_COMMAND_TYPE_USER, ImmCmdList, false);
    if (Res != PI_SUCCESS)
      return Res;
    auto zeEvent = Event->ZeEvent;
    ZE_CALL(zeCommandListAppendBarrier,
            (ImmCmdList->first, zeEvent, 0, nullptr));
    ZE_CALL(zeHostSynchronize, (zeEvent));
    Event->Completed = true;
    PI_CALL(piEventRelease(Event));

    // Cleanup all events from the synced command list.
    auto EventListToCleanup = std::move(ImmCmdList->second.EventList);
    ImmCmdList->second.EventList.clear();
    CleanupEventListFromResetCmdList(EventListToCleanup, true);
    return PI_SUCCESS;
  };

  // Do nothing if the queue is empty
  if (!LastCommandEvent)
    return PI_SUCCESS;

  // For in-order queue just wait for the last command.
  if (isInOrderQueue()) {
    ZE_CALL(zeHostSynchronize, (LastCommandEvent->ZeEvent));
  } else {
    // Otherwise sync all L0 queues/immediate command-lists.
    for (auto &QueueMap : {ComputeQueueGroupsByTID, CopyQueueGroupsByTID}) {
      for (auto &QueueGroup : QueueMap) {
        if (Device->ImmCommandListUsed) {
          for (auto ImmCmdList : QueueGroup.second.ImmCmdLists)
            syncImmCmdList(this, ImmCmdList);
        } else {
          for (auto &ZeQueue : QueueGroup.second.ZeQueues)
            if (ZeQueue)
              ZE_CALL(zeHostSynchronize, (ZeQueue));
        }
      }
    }
  }
  LastCommandEvent = nullptr;

  // With the entire queue synchronized, the active barriers must be done so we
  // can remove them.
<<<<<<< HEAD
  ActiveBarriers.clear();
=======
  if (auto Res = ActiveBarriers.clear())
    return Res;

>>>>>>> 5a805999
  return PI_SUCCESS;
}

// Shared by all memory read/write/copy PI interfaces.
// PI interfaces must have queue's and destination buffer's mutexes locked for
// exclusive use and source buffer's mutex locked for shared use on entry.
static pi_result
enqueueMemCopyHelper(pi_command_type CommandType, pi_queue Queue, void *Dst,
                     pi_bool BlockingWrite, size_t Size, const void *Src,
                     pi_uint32 NumEventsInWaitList,
                     const pi_event *EventWaitList, pi_event *OutEvent,
                     bool PreferCopyEngine) {
  PI_ASSERT(Queue, PI_ERROR_INVALID_QUEUE);

  bool UseCopyEngine = Queue->useCopyEngine(PreferCopyEngine);

  _pi_ze_event_list_t TmpWaitList;
  if (auto Res = TmpWaitList.createAndRetainPiZeEventList(
          NumEventsInWaitList, EventWaitList, Queue, UseCopyEngine))
    return Res;

  // We want to batch these commands to avoid extra submissions (costly)
  bool OkToBatch = true;

  // Get a new command list to be used on this call
  pi_command_list_ptr_t CommandList{};
  if (auto Res = Queue->Context->getAvailableCommandList(
          Queue, CommandList, UseCopyEngine, OkToBatch))
    return Res;

  ze_event_handle_t ZeEvent = nullptr;
  pi_event InternalEvent;
  bool IsInternal = OutEvent == nullptr;
  pi_event *Event = OutEvent ? OutEvent : &InternalEvent;
  auto Res = createEventAndAssociateQueue(Queue, Event, CommandType,
                                          CommandList, IsInternal);
  if (Res != PI_SUCCESS)
    return Res;
  ZeEvent = (*Event)->ZeEvent;
  (*Event)->WaitList = TmpWaitList;

  const auto &ZeCommandList = CommandList->first;
  const auto &WaitList = (*Event)->WaitList;

  zePrint("calling zeCommandListAppendMemoryCopy() with\n"
          "  ZeEvent %#llx\n",
          pi_cast<std::uintptr_t>(ZeEvent));
  printZeEventList(WaitList);

  ZE_CALL(zeCommandListAppendMemoryCopy,
          (ZeCommandList, Dst, Src, Size, ZeEvent, WaitList.Length,
           WaitList.ZeEventList));

  if (auto Res =
          Queue->executeCommandList(CommandList, BlockingWrite, OkToBatch))
    return Res;

  return PI_SUCCESS;
}

// Shared by all memory read/write/copy rect PI interfaces.
// PI interfaces must have queue's and destination buffer's mutexes locked for
// exclusive use and source buffer's mutex locked for shared use on entry.
static pi_result enqueueMemCopyRectHelper(
    pi_command_type CommandType, pi_queue Queue, const void *SrcBuffer,
    void *DstBuffer, pi_buff_rect_offset SrcOrigin,
    pi_buff_rect_offset DstOrigin, pi_buff_rect_region Region,
    size_t SrcRowPitch, size_t DstRowPitch, size_t SrcSlicePitch,
    size_t DstSlicePitch, pi_bool Blocking, pi_uint32 NumEventsInWaitList,
    const pi_event *EventWaitList, pi_event *OutEvent, bool PreferCopyEngine) {

  PI_ASSERT(Region && SrcOrigin && DstOrigin && Queue, PI_ERROR_INVALID_VALUE);

  bool UseCopyEngine = Queue->useCopyEngine(PreferCopyEngine);

  _pi_ze_event_list_t TmpWaitList;
  if (auto Res = TmpWaitList.createAndRetainPiZeEventList(
          NumEventsInWaitList, EventWaitList, Queue, UseCopyEngine))
    return Res;

  // We want to batch these commands to avoid extra submissions (costly)
  bool OkToBatch = true;

  // Get a new command list to be used on this call
  pi_command_list_ptr_t CommandList{};
  if (auto Res = Queue->Context->getAvailableCommandList(
          Queue, CommandList, UseCopyEngine, OkToBatch))
    return Res;

  ze_event_handle_t ZeEvent = nullptr;
  pi_event InternalEvent;
  bool IsInternal = OutEvent == nullptr;
  pi_event *Event = OutEvent ? OutEvent : &InternalEvent;
  auto Res = createEventAndAssociateQueue(Queue, Event, CommandType,
                                          CommandList, IsInternal);
  if (Res != PI_SUCCESS)
    return Res;
  ZeEvent = (*Event)->ZeEvent;
  (*Event)->WaitList = TmpWaitList;

  const auto &ZeCommandList = CommandList->first;
  const auto &WaitList = (*Event)->WaitList;

  zePrint("calling zeCommandListAppendMemoryCopy() with\n"
          "  ZeEvent %#llx\n",
          pi_cast<std::uintptr_t>(ZeEvent));
  printZeEventList(WaitList);

  uint32_t SrcOriginX = pi_cast<uint32_t>(SrcOrigin->x_bytes);
  uint32_t SrcOriginY = pi_cast<uint32_t>(SrcOrigin->y_scalar);
  uint32_t SrcOriginZ = pi_cast<uint32_t>(SrcOrigin->z_scalar);

  uint32_t SrcPitch = SrcRowPitch;
  if (SrcPitch == 0)
    SrcPitch = pi_cast<uint32_t>(Region->width_bytes);

  if (SrcSlicePitch == 0)
    SrcSlicePitch = pi_cast<uint32_t>(Region->height_scalar) * SrcPitch;

  uint32_t DstOriginX = pi_cast<uint32_t>(DstOrigin->x_bytes);
  uint32_t DstOriginY = pi_cast<uint32_t>(DstOrigin->y_scalar);
  uint32_t DstOriginZ = pi_cast<uint32_t>(DstOrigin->z_scalar);

  uint32_t DstPitch = DstRowPitch;
  if (DstPitch == 0)
    DstPitch = pi_cast<uint32_t>(Region->width_bytes);

  if (DstSlicePitch == 0)
    DstSlicePitch = pi_cast<uint32_t>(Region->height_scalar) * DstPitch;

  uint32_t Width = pi_cast<uint32_t>(Region->width_bytes);
  uint32_t Height = pi_cast<uint32_t>(Region->height_scalar);
  uint32_t Depth = pi_cast<uint32_t>(Region->depth_scalar);

  const ze_copy_region_t ZeSrcRegion = {SrcOriginX, SrcOriginY, SrcOriginZ,
                                        Width,      Height,     Depth};
  const ze_copy_region_t ZeDstRegion = {DstOriginX, DstOriginY, DstOriginZ,
                                        Width,      Height,     Depth};

  ZE_CALL(zeCommandListAppendMemoryCopyRegion,
          (ZeCommandList, DstBuffer, &ZeDstRegion, DstPitch, DstSlicePitch,
           SrcBuffer, &ZeSrcRegion, SrcPitch, SrcSlicePitch, nullptr,
           WaitList.Length, WaitList.ZeEventList));

  zePrint("calling zeCommandListAppendMemoryCopyRegion()\n");

  ZE_CALL(zeCommandListAppendBarrier, (ZeCommandList, ZeEvent, 0, nullptr));

  zePrint("calling zeCommandListAppendBarrier() with Event %#llx\n",
          pi_cast<std::uintptr_t>(ZeEvent));

  if (auto Res = Queue->executeCommandList(CommandList, Blocking, OkToBatch))
    return Res;

  return PI_SUCCESS;
}

extern "C" {

pi_result piEnqueueMemBufferWrite(pi_queue Queue, pi_mem Buffer,
                                  pi_bool BlockingWrite, size_t Offset,
                                  size_t Size, const void *Ptr,
                                  pi_uint32 NumEventsInWaitList,
                                  const pi_event *EventWaitList,
                                  pi_event *Event) {

  PI_ASSERT(Buffer, PI_ERROR_INVALID_MEM_OBJECT);
  PI_ASSERT(Queue, PI_ERROR_INVALID_QUEUE);

  std::scoped_lock<pi_shared_mutex, pi_shared_mutex> Lock(Queue->Mutex,
                                                          Buffer->Mutex);

  char *ZeHandleDst;
  PI_CALL(Buffer->getZeHandle(ZeHandleDst, _pi_mem::write_only, Queue->Device));
  return enqueueMemCopyHelper(PI_COMMAND_TYPE_MEM_BUFFER_WRITE, Queue,
                              ZeHandleDst + Offset, // dst
                              BlockingWrite, Size,
                              Ptr, // src
                              NumEventsInWaitList, EventWaitList, Event,
                              /* PreferCopyEngine */ true);
}

pi_result piEnqueueMemBufferWriteRect(
    pi_queue Queue, pi_mem Buffer, pi_bool BlockingWrite,
    pi_buff_rect_offset BufferOffset, pi_buff_rect_offset HostOffset,
    pi_buff_rect_region Region, size_t BufferRowPitch, size_t BufferSlicePitch,
    size_t HostRowPitch, size_t HostSlicePitch, const void *Ptr,
    pi_uint32 NumEventsInWaitList, const pi_event *EventWaitList,
    pi_event *Event) {

  PI_ASSERT(Buffer, PI_ERROR_INVALID_MEM_OBJECT);
  PI_ASSERT(Queue, PI_ERROR_INVALID_QUEUE);

  std::scoped_lock<pi_shared_mutex, pi_shared_mutex> Lock(Queue->Mutex,
                                                          Buffer->Mutex);

  char *ZeHandleDst;
  PI_CALL(Buffer->getZeHandle(ZeHandleDst, _pi_mem::write_only, Queue->Device));
  return enqueueMemCopyRectHelper(
      PI_COMMAND_TYPE_MEM_BUFFER_WRITE_RECT, Queue,
      const_cast<char *>(static_cast<const char *>(Ptr)), ZeHandleDst,
      HostOffset, BufferOffset, Region, HostRowPitch, BufferRowPitch,
      HostSlicePitch, BufferSlicePitch, BlockingWrite, NumEventsInWaitList,
      EventWaitList, Event);
}

pi_result piEnqueueMemBufferCopy(pi_queue Queue, pi_mem SrcMem, pi_mem DstMem,
                                 size_t SrcOffset, size_t DstOffset,
                                 size_t Size, pi_uint32 NumEventsInWaitList,
                                 const pi_event *EventWaitList,
                                 pi_event *Event) {
  PI_ASSERT(SrcMem && DstMem, PI_ERROR_INVALID_MEM_OBJECT);
  PI_ASSERT(Queue, PI_ERROR_INVALID_QUEUE);

  PI_ASSERT(!SrcMem->isImage(), PI_ERROR_INVALID_MEM_OBJECT);
  PI_ASSERT(!DstMem->isImage(), PI_ERROR_INVALID_MEM_OBJECT);
  auto SrcBuffer = pi_cast<pi_buffer>(SrcMem);
  auto DstBuffer = pi_cast<pi_buffer>(DstMem);

  std::shared_lock<pi_shared_mutex> SrcLock(SrcBuffer->Mutex, std::defer_lock);
  std::scoped_lock<std::shared_lock<pi_shared_mutex>, pi_shared_mutex,
                   pi_shared_mutex>
      LockAll(SrcLock, DstBuffer->Mutex, Queue->Mutex);

  // Copy engine is preferred only for host to device transfer.
  // Device to device transfers run faster on compute engines.
  bool PreferCopyEngine = (SrcBuffer->OnHost || DstBuffer->OnHost);

  // Temporary option added to use copy engine for D2D copy
  PreferCopyEngine |= UseCopyEngineForD2DCopy;

  char *ZeHandleSrc;
  PI_CALL(
      SrcBuffer->getZeHandle(ZeHandleSrc, _pi_mem::read_only, Queue->Device));
  char *ZeHandleDst;
  PI_CALL(
      DstBuffer->getZeHandle(ZeHandleDst, _pi_mem::write_only, Queue->Device));

  return enqueueMemCopyHelper(
      PI_COMMAND_TYPE_MEM_BUFFER_COPY, Queue, ZeHandleDst + DstOffset,
      false, // blocking
      Size, ZeHandleSrc + SrcOffset, NumEventsInWaitList, EventWaitList, Event,
      PreferCopyEngine);
}

pi_result piEnqueueMemBufferCopyRect(
    pi_queue Queue, pi_mem SrcMem, pi_mem DstMem, pi_buff_rect_offset SrcOrigin,
    pi_buff_rect_offset DstOrigin, pi_buff_rect_region Region,
    size_t SrcRowPitch, size_t SrcSlicePitch, size_t DstRowPitch,
    size_t DstSlicePitch, pi_uint32 NumEventsInWaitList,
    const pi_event *EventWaitList, pi_event *Event) {
  PI_ASSERT(SrcMem && DstMem, PI_ERROR_INVALID_MEM_OBJECT);
  PI_ASSERT(Queue, PI_ERROR_INVALID_QUEUE);

  PI_ASSERT(!SrcMem->isImage(), PI_ERROR_INVALID_MEM_OBJECT);
  PI_ASSERT(!DstMem->isImage(), PI_ERROR_INVALID_MEM_OBJECT);
  auto SrcBuffer = pi_cast<pi_buffer>(SrcMem);
  auto DstBuffer = pi_cast<pi_buffer>(DstMem);

  std::shared_lock<pi_shared_mutex> SrcLock(SrcBuffer->Mutex, std::defer_lock);
  std::scoped_lock<std::shared_lock<pi_shared_mutex>, pi_shared_mutex,
                   pi_shared_mutex>
      LockAll(SrcLock, DstBuffer->Mutex, Queue->Mutex);

  // Copy engine is preferred only for host to device transfer.
  // Device to device transfers run faster on compute engines.
  bool PreferCopyEngine = (SrcBuffer->OnHost || DstBuffer->OnHost);

  char *ZeHandleSrc;
  PI_CALL(
      SrcBuffer->getZeHandle(ZeHandleSrc, _pi_mem::read_only, Queue->Device));
  char *ZeHandleDst;
  PI_CALL(
      DstBuffer->getZeHandle(ZeHandleDst, _pi_mem::write_only, Queue->Device));

  return enqueueMemCopyRectHelper(
      PI_COMMAND_TYPE_MEM_BUFFER_COPY_RECT, Queue, ZeHandleSrc, ZeHandleDst,
      SrcOrigin, DstOrigin, Region, SrcRowPitch, DstRowPitch, SrcSlicePitch,
      DstSlicePitch,
      false, // blocking
      NumEventsInWaitList, EventWaitList, Event, PreferCopyEngine);
}

} // extern "C"

// Default to using compute engine for fill operation, but allow to
// override this with an environment variable.
static bool PreferCopyEngine = [] {
  const char *Env = std::getenv("SYCL_PI_LEVEL_ZERO_USE_COPY_ENGINE_FOR_FILL");
  return Env ? std::stoi(Env) != 0 : false;
}();

// PI interfaces must have queue's and buffer's mutexes locked on entry.
static pi_result
enqueueMemFillHelper(pi_command_type CommandType, pi_queue Queue, void *Ptr,
                     const void *Pattern, size_t PatternSize, size_t Size,
                     pi_uint32 NumEventsInWaitList,
                     const pi_event *EventWaitList, pi_event *OutEvent) {
  PI_ASSERT(Queue, PI_ERROR_INVALID_QUEUE);
  // Pattern size must be a power of two.
  PI_ASSERT((PatternSize > 0) && ((PatternSize & (PatternSize - 1)) == 0),
            PI_ERROR_INVALID_VALUE);

  auto &Device = Queue->Device;

  // Make sure that pattern size matches the capability of the copy queues.
  // Check both main and link groups as we don't known which one will be used.
  //
  if (PreferCopyEngine && Device->hasCopyEngine()) {
    if (Device->hasMainCopyEngine() &&
        Device->QueueGroup[_pi_device::queue_group_info_t::MainCopy]
                .ZeProperties.maxMemoryFillPatternSize < PatternSize) {
      PreferCopyEngine = false;
    }
    if (Device->hasLinkCopyEngine() &&
        Device->QueueGroup[_pi_device::queue_group_info_t::LinkCopy]
                .ZeProperties.maxMemoryFillPatternSize < PatternSize) {
      PreferCopyEngine = false;
    }
  }

  bool UseCopyEngine = Queue->useCopyEngine(PreferCopyEngine);
  if (!UseCopyEngine) {
    // Pattern size must fit the compute queue capabilities.
    PI_ASSERT(PatternSize <=
                  Device->QueueGroup[_pi_device::queue_group_info_t::Compute]
                      .ZeProperties.maxMemoryFillPatternSize,
              PI_ERROR_INVALID_VALUE);
  }

  _pi_ze_event_list_t TmpWaitList;
  if (auto Res = TmpWaitList.createAndRetainPiZeEventList(
          NumEventsInWaitList, EventWaitList, Queue, UseCopyEngine))
    return Res;

  pi_command_list_ptr_t CommandList{};
  // We want to batch these commands to avoid extra submissions (costly)
  bool OkToBatch = true;
  if (auto Res = Queue->Context->getAvailableCommandList(
          Queue, CommandList, UseCopyEngine, OkToBatch))
    return Res;

  ze_event_handle_t ZeEvent = nullptr;
  pi_event InternalEvent;
  bool IsInternal = OutEvent == nullptr;
  pi_event *Event = OutEvent ? OutEvent : &InternalEvent;
  auto Res = createEventAndAssociateQueue(Queue, Event, CommandType,
                                          CommandList, IsInternal);
  if (Res != PI_SUCCESS)
    return Res;

  ZeEvent = (*Event)->ZeEvent;
  (*Event)->WaitList = TmpWaitList;

  const auto &ZeCommandList = CommandList->first;
  const auto &WaitList = (*Event)->WaitList;

  ZE_CALL(zeCommandListAppendMemoryFill,
          (ZeCommandList, Ptr, Pattern, PatternSize, Size, ZeEvent,
           WaitList.Length, WaitList.ZeEventList));

  zePrint("calling zeCommandListAppendMemoryFill() with\n"
          "  ZeEvent %#llx\n",
          pi_cast<pi_uint64>(ZeEvent));
  printZeEventList(WaitList);

  // Execute command list asynchronously, as the event will be used
  // to track down its completion.
  if (auto Res = Queue->executeCommandList(CommandList, false, OkToBatch))
    return Res;

  return PI_SUCCESS;
}

extern "C" {

pi_result piEnqueueMemBufferFill(pi_queue Queue, pi_mem Buffer,
                                 const void *Pattern, size_t PatternSize,
                                 size_t Offset, size_t Size,
                                 pi_uint32 NumEventsInWaitList,
                                 const pi_event *EventWaitList,
                                 pi_event *Event) {

  PI_ASSERT(Buffer, PI_ERROR_INVALID_MEM_OBJECT);
  PI_ASSERT(Queue, PI_ERROR_INVALID_QUEUE);

  std::scoped_lock<pi_shared_mutex, pi_shared_mutex> Lock(Queue->Mutex,
                                                          Buffer->Mutex);

  char *ZeHandleDst;
  PI_CALL(Buffer->getZeHandle(ZeHandleDst, _pi_mem::write_only, Queue->Device));
  return enqueueMemFillHelper(PI_COMMAND_TYPE_MEM_BUFFER_FILL, Queue,
                              ZeHandleDst + Offset, Pattern, PatternSize, Size,
                              NumEventsInWaitList, EventWaitList, Event);
}

static pi_result USMHostAllocImpl(void **ResultPtr, pi_context Context,
                                  pi_usm_mem_properties *Properties,
                                  size_t Size, pi_uint32 Alignment);

pi_result piEnqueueMemBufferMap(pi_queue Queue, pi_mem Mem, pi_bool BlockingMap,
                                pi_map_flags MapFlags, size_t Offset,
                                size_t Size, pi_uint32 NumEventsInWaitList,
                                const pi_event *EventWaitList,
                                pi_event *OutEvent, void **RetMap) {

  // TODO: we don't implement read-only or write-only, always read-write.
  // assert((map_flags & PI_MAP_READ) != 0);
  // assert((map_flags & PI_MAP_WRITE) != 0);
  PI_ASSERT(Mem, PI_ERROR_INVALID_MEM_OBJECT);
  PI_ASSERT(Queue, PI_ERROR_INVALID_QUEUE);

  PI_ASSERT(!Mem->isImage(), PI_ERROR_INVALID_MEM_OBJECT);
  auto Buffer = pi_cast<pi_buffer>(Mem);

  pi_event InternalEvent;
  bool IsInternal = OutEvent == nullptr;
  pi_event *Event = OutEvent ? OutEvent : &InternalEvent;
  ze_event_handle_t ZeEvent = nullptr;

  bool UseCopyEngine = false;
  {
    // Lock automatically releases when this goes out of scope.
    std::scoped_lock<pi_shared_mutex> lock(Queue->Mutex);

    _pi_ze_event_list_t TmpWaitList;
    if (auto Res = TmpWaitList.createAndRetainPiZeEventList(
            NumEventsInWaitList, EventWaitList, Queue, UseCopyEngine))
      return Res;

    auto Res = createEventAndAssociateQueue(
        Queue, Event, PI_COMMAND_TYPE_MEM_BUFFER_MAP,
        Queue->CommandListMap.end(), IsInternal);
    if (Res != PI_SUCCESS)
      return Res;

    ZeEvent = (*Event)->ZeEvent;
    (*Event)->WaitList = TmpWaitList;
  }

  // Translate the host access mode info.
  _pi_mem::access_mode_t AccessMode = _pi_mem::unknown;
  if (MapFlags & PI_MAP_WRITE_INVALIDATE_REGION)
    AccessMode = _pi_mem::write_only;
  else {
    if (MapFlags & PI_MAP_READ) {
      AccessMode = _pi_mem::read_only;
      if (MapFlags & PI_MAP_WRITE)
        AccessMode = _pi_mem::read_write;
    } else if (MapFlags & PI_MAP_WRITE)
      AccessMode = _pi_mem::write_only;
  }
  PI_ASSERT(AccessMode != _pi_mem::unknown, PI_ERROR_INVALID_VALUE);

  // TODO: Level Zero is missing the memory "mapping" capabilities, so we are
  // left to doing new memory allocation and a copy (read) on discrete devices.
  // For integrated devices, we have allocated the buffer in host memory so no
  // actions are needed here except for synchronizing on incoming events.
  // A host-to-host copy is done if a host pointer had been supplied during
  // buffer creation on integrated devices.
  //
  // TODO: for discrete, check if the input buffer is already allocated
  // in shared memory and thus is accessible from the host as is.
  // Can we get SYCL RT to predict/allocate in shared memory
  // from the beginning?

  // For integrated devices the buffer has been allocated in host memory.
  if (Buffer->OnHost) {
    // Wait on incoming events before doing the copy
    if (NumEventsInWaitList > 0)
      PI_CALL(piEventsWait(NumEventsInWaitList, EventWaitList));

    if (Queue->isInOrderQueue())
      PI_CALL(piQueueFinish(Queue));

    // Lock automatically releases when this goes out of scope.
    std::scoped_lock<pi_shared_mutex> Guard(Buffer->Mutex);

    char *ZeHandleSrc;
    PI_CALL(Buffer->getZeHandle(ZeHandleSrc, AccessMode, Queue->Device));

    if (Buffer->MapHostPtr) {
      *RetMap = Buffer->MapHostPtr + Offset;
      if (ZeHandleSrc != Buffer->MapHostPtr &&
          AccessMode != _pi_mem::write_only) {
        memcpy(*RetMap, ZeHandleSrc + Offset, Size);
      }
    } else {
      *RetMap = ZeHandleSrc + Offset;
    }

    auto Res = Buffer->Mappings.insert({*RetMap, {Offset, Size}});
    // False as the second value in pair means that mapping was not inserted
    // because mapping already exists.
    if (!Res.second) {
      zePrint("piEnqueueMemBufferMap: duplicate mapping detected\n");
      return PI_ERROR_INVALID_VALUE;
    }

    // Signal this event
    ZE_CALL(zeEventHostSignal, (ZeEvent));
    (*Event)->Completed = true;
    return PI_SUCCESS;
  }

  // Lock automatically releases when this goes out of scope.
  std::scoped_lock<pi_shared_mutex, pi_shared_mutex> Lock(Queue->Mutex,
                                                          Buffer->Mutex);

  if (Buffer->MapHostPtr) {
    *RetMap = Buffer->MapHostPtr + Offset;
  } else {
    // TODO: use USM host allocator here
    // TODO: Do we even need every map to allocate new host memory?
    //       In the case when the buffer is "OnHost" we use single allocation.
    if (auto Res = ZeHostMemAllocHelper(RetMap, Queue->Context, Size))
      return Res;
  }

  // Take a shortcut if the host is not going to read buffer's data.
  if (AccessMode == _pi_mem::write_only) {
    (*Event)->Completed = true;
  } else {
    // For discrete devices we need a command list
    pi_command_list_ptr_t CommandList{};
    if (auto Res = Queue->Context->getAvailableCommandList(Queue, CommandList,
                                                           UseCopyEngine))
      return Res;

    // Add the event to the command list.
    CommandList->second.append(*Event);
    (*Event)->RefCount.increment();

    const auto &ZeCommandList = CommandList->first;
    const auto &WaitList = (*Event)->WaitList;

    char *ZeHandleSrc;
    PI_CALL(Buffer->getZeHandle(ZeHandleSrc, AccessMode, Queue->Device));

    ZE_CALL(zeCommandListAppendMemoryCopy,
            (ZeCommandList, *RetMap, ZeHandleSrc + Offset, Size, ZeEvent,
             WaitList.Length, WaitList.ZeEventList));

    if (auto Res = Queue->executeCommandList(CommandList, BlockingMap))
      return Res;
  }

  auto Res = Buffer->Mappings.insert({*RetMap, {Offset, Size}});
  // False as the second value in pair means that mapping was not inserted
  // because mapping already exists.
  if (!Res.second) {
    zePrint("piEnqueueMemBufferMap: duplicate mapping detected\n");
    return PI_ERROR_INVALID_VALUE;
  }
  return PI_SUCCESS;
}

pi_result piEnqueueMemUnmap(pi_queue Queue, pi_mem Mem, void *MappedPtr,
                            pi_uint32 NumEventsInWaitList,
                            const pi_event *EventWaitList, pi_event *OutEvent) {
  PI_ASSERT(Mem, PI_ERROR_INVALID_MEM_OBJECT);
  PI_ASSERT(Queue, PI_ERROR_INVALID_QUEUE);

  PI_ASSERT(!Mem->isImage(), PI_ERROR_INVALID_MEM_OBJECT);
  auto Buffer = pi_cast<pi_buffer>(Mem);

  bool UseCopyEngine = false;

  ze_event_handle_t ZeEvent = nullptr;
  pi_event InternalEvent;
  bool IsInternal = OutEvent == nullptr;
  pi_event *Event = OutEvent ? OutEvent : &InternalEvent;
  {
    // Lock automatically releases when this goes out of scope.
    std::scoped_lock<pi_shared_mutex> lock(Queue->Mutex);

    _pi_ze_event_list_t TmpWaitList;
    if (auto Res = TmpWaitList.createAndRetainPiZeEventList(
            NumEventsInWaitList, EventWaitList, Queue, UseCopyEngine))
      return Res;

    auto Res = createEventAndAssociateQueue(
        Queue, Event, PI_COMMAND_TYPE_MEM_BUFFER_UNMAP,
        Queue->CommandListMap.end(), IsInternal);
    if (Res != PI_SUCCESS)
      return Res;
    ZeEvent = (*Event)->ZeEvent;
    (*Event)->WaitList = TmpWaitList;
  }

  _pi_buffer::Mapping MapInfo = {};
  {
    // Lock automatically releases when this goes out of scope.
    std::scoped_lock<pi_shared_mutex> Guard(Buffer->Mutex);
    auto It = Buffer->Mappings.find(MappedPtr);
    if (It == Buffer->Mappings.end()) {
      zePrint("piEnqueueMemUnmap: unknown memory mapping\n");
      return PI_ERROR_INVALID_VALUE;
    }
    MapInfo = It->second;
    Buffer->Mappings.erase(It);

    // NOTE: we still have to free the host memory allocated/returned by
    // piEnqueueMemBufferMap, but can only do so after the above copy
    // is completed. Instead of waiting for It here (blocking), we shall
    // do so in piEventRelease called for the pi_event tracking the unmap.
    // In the case of an integrated device, the map operation does not allocate
    // any memory, so there is nothing to free. This is indicated by a nullptr.
    (*Event)->CommandData =
        (Buffer->OnHost ? nullptr : (Buffer->MapHostPtr ? nullptr : MappedPtr));
  }

  // For integrated devices the buffer is allocated in host memory.
  if (Buffer->OnHost) {
    // Wait on incoming events before doing the copy
    if (NumEventsInWaitList > 0)
      PI_CALL(piEventsWait(NumEventsInWaitList, EventWaitList));

    if (Queue->isInOrderQueue())
      PI_CALL(piQueueFinish(Queue));

    char *ZeHandleDst;
    PI_CALL(
        Buffer->getZeHandle(ZeHandleDst, _pi_mem::write_only, Queue->Device));

    std::scoped_lock<pi_shared_mutex> Guard(Buffer->Mutex);
    if (Buffer->MapHostPtr)
      memcpy(ZeHandleDst + MapInfo.Offset, MappedPtr, MapInfo.Size);

    // Signal this event
    ZE_CALL(zeEventHostSignal, (ZeEvent));
    (*Event)->Completed = true;
    return PI_SUCCESS;
  }

  // Lock automatically releases when this goes out of scope.
  std::scoped_lock<pi_shared_mutex, pi_shared_mutex> Lock(Queue->Mutex,
                                                          Buffer->Mutex);

  pi_command_list_ptr_t CommandList{};
  if (auto Res = Queue->Context->getAvailableCommandList(Queue, CommandList,
                                                         UseCopyEngine))
    return Res;

  CommandList->second.append(*Event);
  (*Event)->RefCount.increment();

  const auto &ZeCommandList = CommandList->first;

  // TODO: Level Zero is missing the memory "mapping" capabilities, so we are
  // left to doing copy (write back to the device).
  //
  // NOTE: Keep this in sync with the implementation of
  // piEnqueueMemBufferMap.

  char *ZeHandleDst;
  PI_CALL(Buffer->getZeHandle(ZeHandleDst, _pi_mem::write_only, Queue->Device));

  ZE_CALL(zeCommandListAppendMemoryCopy,
          (ZeCommandList, ZeHandleDst + MapInfo.Offset, MappedPtr, MapInfo.Size,
           ZeEvent, (*Event)->WaitList.Length, (*Event)->WaitList.ZeEventList));

  // Execute command list asynchronously, as the event will be used
  // to track down its completion.
  if (auto Res = Queue->executeCommandList(CommandList))
    return Res;

  return PI_SUCCESS;
}

pi_result piMemImageGetInfo(pi_mem Image, pi_image_info ParamName,
                            size_t ParamValueSize, void *ParamValue,
                            size_t *ParamValueSizeRet) {
  (void)Image;
  (void)ParamName;
  (void)ParamValueSize;
  (void)ParamValue;
  (void)ParamValueSizeRet;

  die("piMemImageGetInfo: not implemented");
  return {};
}

} // extern "C"

static pi_result getImageRegionHelper(pi_mem Mem, pi_image_offset Origin,
                                      pi_image_region Region,
                                      ze_image_region_t &ZeRegion) {

  PI_ASSERT(Mem, PI_ERROR_INVALID_MEM_OBJECT);
  PI_ASSERT(Origin, PI_ERROR_INVALID_VALUE);

#ifndef NDEBUG
  PI_ASSERT(Mem->isImage(), PI_ERROR_INVALID_MEM_OBJECT);
  auto Image = static_cast<_pi_image *>(Mem);
  ze_image_desc_t &ZeImageDesc = Image->ZeImageDesc;

  PI_ASSERT((ZeImageDesc.type == ZE_IMAGE_TYPE_1D && Origin->y == 0 &&
             Origin->z == 0) ||
                (ZeImageDesc.type == ZE_IMAGE_TYPE_1DARRAY && Origin->z == 0) ||
                (ZeImageDesc.type == ZE_IMAGE_TYPE_2D && Origin->z == 0) ||
                (ZeImageDesc.type == ZE_IMAGE_TYPE_3D),
            PI_ERROR_INVALID_VALUE);

  PI_ASSERT(Region->width && Region->height && Region->depth,
            PI_ERROR_INVALID_VALUE);
  PI_ASSERT(
      (ZeImageDesc.type == ZE_IMAGE_TYPE_1D && Region->height == 1 &&
       Region->depth == 1) ||
          (ZeImageDesc.type == ZE_IMAGE_TYPE_1DARRAY && Region->depth == 1) ||
          (ZeImageDesc.type == ZE_IMAGE_TYPE_2D && Region->depth == 1) ||
          (ZeImageDesc.type == ZE_IMAGE_TYPE_3D),
      PI_ERROR_INVALID_VALUE);
#endif // !NDEBUG

  uint32_t OriginX = pi_cast<uint32_t>(Origin->x);
  uint32_t OriginY = pi_cast<uint32_t>(Origin->y);
  uint32_t OriginZ = pi_cast<uint32_t>(Origin->z);

  uint32_t Width = pi_cast<uint32_t>(Region->width);
  uint32_t Height = pi_cast<uint32_t>(Region->height);
  uint32_t Depth = pi_cast<uint32_t>(Region->depth);

  ZeRegion = {OriginX, OriginY, OriginZ, Width, Height, Depth};

  return PI_SUCCESS;
}

// Helper function to implement image read/write/copy.
// PI interfaces must have queue's and destination image's mutexes locked for
// exclusive use and source image's mutex locked for shared use on entry.
static pi_result enqueueMemImageCommandHelper(
    pi_command_type CommandType, pi_queue Queue,
    const void *Src, // image or ptr
    void *Dst,       // image or ptr
    pi_bool IsBlocking, pi_image_offset SrcOrigin, pi_image_offset DstOrigin,
    pi_image_region Region, size_t RowPitch, size_t SlicePitch,
    pi_uint32 NumEventsInWaitList, const pi_event *EventWaitList,
    pi_event *OutEvent, bool PreferCopyEngine = false) {
  PI_ASSERT(Queue, PI_ERROR_INVALID_QUEUE);

  bool UseCopyEngine = Queue->useCopyEngine(PreferCopyEngine);

  _pi_ze_event_list_t TmpWaitList;
  if (auto Res = TmpWaitList.createAndRetainPiZeEventList(
          NumEventsInWaitList, EventWaitList, Queue, UseCopyEngine))
    return Res;

  // We want to batch these commands to avoid extra submissions (costly)
  bool OkToBatch = true;

  // Get a new command list to be used on this call
  pi_command_list_ptr_t CommandList{};
  if (auto Res = Queue->Context->getAvailableCommandList(
          Queue, CommandList, UseCopyEngine, OkToBatch))
    return Res;

  ze_event_handle_t ZeEvent = nullptr;
  pi_event InternalEvent;
  bool IsInternal = OutEvent == nullptr;
  pi_event *Event = OutEvent ? OutEvent : &InternalEvent;
  auto Res = createEventAndAssociateQueue(Queue, Event, CommandType,
                                          CommandList, IsInternal);
  if (Res != PI_SUCCESS)
    return Res;
  ZeEvent = (*Event)->ZeEvent;
  (*Event)->WaitList = TmpWaitList;

  const auto &ZeCommandList = CommandList->first;
  const auto &WaitList = (*Event)->WaitList;

  if (CommandType == PI_COMMAND_TYPE_IMAGE_READ) {
    pi_mem SrcMem = pi_cast<pi_mem>(const_cast<void *>(Src));

    ze_image_region_t ZeSrcRegion;
    auto Result = getImageRegionHelper(SrcMem, SrcOrigin, Region, ZeSrcRegion);
    if (Result != PI_SUCCESS)
      return Result;

    // TODO: Level Zero does not support row_pitch/slice_pitch for images yet.
    // Check that SYCL RT did not want pitch larger than default.
    (void)RowPitch;
    (void)SlicePitch;
#ifndef NDEBUG
    PI_ASSERT(SrcMem->isImage(), PI_ERROR_INVALID_MEM_OBJECT);

    auto SrcImage = static_cast<_pi_image *>(SrcMem);
    const ze_image_desc_t &ZeImageDesc = SrcImage->ZeImageDesc;
    PI_ASSERT(
        RowPitch == 0 ||
            // special case RGBA image pitch equal to region's width
            (ZeImageDesc.format.layout == ZE_IMAGE_FORMAT_LAYOUT_32_32_32_32 &&
             RowPitch == 4 * 4 * ZeSrcRegion.width) ||
            (ZeImageDesc.format.layout == ZE_IMAGE_FORMAT_LAYOUT_16_16_16_16 &&
             RowPitch == 4 * 2 * ZeSrcRegion.width) ||
            (ZeImageDesc.format.layout == ZE_IMAGE_FORMAT_LAYOUT_8_8_8_8 &&
             RowPitch == 4 * ZeSrcRegion.width),
        PI_ERROR_INVALID_IMAGE_SIZE);
    PI_ASSERT(SlicePitch == 0 || SlicePitch == RowPitch * ZeSrcRegion.height,
              PI_ERROR_INVALID_IMAGE_SIZE);
#endif // !NDEBUG

    char *ZeHandleSrc;
    PI_CALL(
        SrcMem->getZeHandle(ZeHandleSrc, _pi_mem::read_only, Queue->Device));
    ZE_CALL(zeCommandListAppendImageCopyToMemory,
            (ZeCommandList, Dst, pi_cast<ze_image_handle_t>(ZeHandleSrc),
             &ZeSrcRegion, ZeEvent, WaitList.Length, WaitList.ZeEventList));
  } else if (CommandType == PI_COMMAND_TYPE_IMAGE_WRITE) {
    pi_mem DstMem = pi_cast<pi_mem>(Dst);
    ze_image_region_t ZeDstRegion;
    auto Result = getImageRegionHelper(DstMem, DstOrigin, Region, ZeDstRegion);
    if (Result != PI_SUCCESS)
      return Result;

      // TODO: Level Zero does not support row_pitch/slice_pitch for images yet.
      // Check that SYCL RT did not want pitch larger than default.
#ifndef NDEBUG
    PI_ASSERT(DstMem->isImage(), PI_ERROR_INVALID_MEM_OBJECT);

    auto DstImage = static_cast<_pi_image *>(DstMem);
    const ze_image_desc_t &ZeImageDesc = DstImage->ZeImageDesc;
    PI_ASSERT(
        RowPitch == 0 ||
            // special case RGBA image pitch equal to region's width
            (ZeImageDesc.format.layout == ZE_IMAGE_FORMAT_LAYOUT_32_32_32_32 &&
             RowPitch == 4 * 4 * ZeDstRegion.width) ||
            (ZeImageDesc.format.layout == ZE_IMAGE_FORMAT_LAYOUT_16_16_16_16 &&
             RowPitch == 4 * 2 * ZeDstRegion.width) ||
            (ZeImageDesc.format.layout == ZE_IMAGE_FORMAT_LAYOUT_8_8_8_8 &&
             RowPitch == 4 * ZeDstRegion.width),
        PI_ERROR_INVALID_IMAGE_SIZE);
    PI_ASSERT(SlicePitch == 0 || SlicePitch == RowPitch * ZeDstRegion.height,
              PI_ERROR_INVALID_IMAGE_SIZE);
#endif // !NDEBUG

    char *ZeHandleDst;
    PI_CALL(
        DstMem->getZeHandle(ZeHandleDst, _pi_mem::write_only, Queue->Device));
    ZE_CALL(zeCommandListAppendImageCopyFromMemory,
            (ZeCommandList, pi_cast<ze_image_handle_t>(ZeHandleDst), Src,
             &ZeDstRegion, ZeEvent, WaitList.Length, WaitList.ZeEventList));
  } else if (CommandType == PI_COMMAND_TYPE_IMAGE_COPY) {
    pi_mem SrcImage = pi_cast<pi_mem>(const_cast<void *>(Src));
    pi_mem DstImage = pi_cast<pi_mem>(Dst);

    ze_image_region_t ZeSrcRegion;
    auto Result =
        getImageRegionHelper(SrcImage, SrcOrigin, Region, ZeSrcRegion);
    if (Result != PI_SUCCESS)
      return Result;
    ze_image_region_t ZeDstRegion;
    Result = getImageRegionHelper(DstImage, DstOrigin, Region, ZeDstRegion);
    if (Result != PI_SUCCESS)
      return Result;

    char *ZeHandleSrc;
    char *ZeHandleDst;
    PI_CALL(
        SrcImage->getZeHandle(ZeHandleSrc, _pi_mem::read_only, Queue->Device));
    PI_CALL(
        DstImage->getZeHandle(ZeHandleDst, _pi_mem::write_only, Queue->Device));
    ZE_CALL(zeCommandListAppendImageCopyRegion,
            (ZeCommandList, pi_cast<ze_image_handle_t>(ZeHandleDst),
             pi_cast<ze_image_handle_t>(ZeHandleSrc), &ZeDstRegion,
             &ZeSrcRegion, ZeEvent, 0, nullptr));
  } else {
    zePrint("enqueueMemImageUpdate: unsupported image command type\n");
    return PI_ERROR_INVALID_OPERATION;
  }

  if (auto Res = Queue->executeCommandList(CommandList, IsBlocking, OkToBatch))
    return Res;

  return PI_SUCCESS;
}

extern "C" {

pi_result piEnqueueMemImageRead(pi_queue Queue, pi_mem Image,
                                pi_bool BlockingRead, pi_image_offset Origin,
                                pi_image_region Region, size_t RowPitch,
                                size_t SlicePitch, void *Ptr,
                                pi_uint32 NumEventsInWaitList,
                                const pi_event *EventWaitList,
                                pi_event *Event) {
  PI_ASSERT(Queue, PI_ERROR_INVALID_QUEUE);

  std::shared_lock<pi_shared_mutex> SrcLock(Image->Mutex, std::defer_lock);
  std::scoped_lock<std::shared_lock<pi_shared_mutex>, pi_shared_mutex> LockAll(
      SrcLock, Queue->Mutex);
  return enqueueMemImageCommandHelper(
      PI_COMMAND_TYPE_IMAGE_READ, Queue,
      Image, // src
      Ptr,   // dst
      BlockingRead,
      Origin,  // SrcOrigin
      nullptr, // DstOrigin
      Region, RowPitch, SlicePitch, NumEventsInWaitList, EventWaitList, Event);
}

pi_result piEnqueueMemImageWrite(pi_queue Queue, pi_mem Image,
                                 pi_bool BlockingWrite, pi_image_offset Origin,
                                 pi_image_region Region, size_t InputRowPitch,
                                 size_t InputSlicePitch, const void *Ptr,
                                 pi_uint32 NumEventsInWaitList,
                                 const pi_event *EventWaitList,
                                 pi_event *Event) {

  PI_ASSERT(Queue, PI_ERROR_INVALID_QUEUE);

  std::scoped_lock<pi_shared_mutex, pi_shared_mutex> Lock(Queue->Mutex,
                                                          Image->Mutex);
  return enqueueMemImageCommandHelper(PI_COMMAND_TYPE_IMAGE_WRITE, Queue,
                                      Ptr,   // src
                                      Image, // dst
                                      BlockingWrite,
                                      nullptr, // SrcOrigin
                                      Origin,  // DstOrigin
                                      Region, InputRowPitch, InputSlicePitch,
                                      NumEventsInWaitList, EventWaitList,
                                      Event);
}

pi_result
piEnqueueMemImageCopy(pi_queue Queue, pi_mem SrcImage, pi_mem DstImage,
                      pi_image_offset SrcOrigin, pi_image_offset DstOrigin,
                      pi_image_region Region, pi_uint32 NumEventsInWaitList,
                      const pi_event *EventWaitList, pi_event *Event) {

  PI_ASSERT(Queue, PI_ERROR_INVALID_QUEUE);

  std::shared_lock<pi_shared_mutex> SrcLock(SrcImage->Mutex, std::defer_lock);
  std::scoped_lock<std::shared_lock<pi_shared_mutex>, pi_shared_mutex,
                   pi_shared_mutex>
      LockAll(SrcLock, DstImage->Mutex, Queue->Mutex);
  // Copy engine is preferred only for host to device transfer.
  // Device to device transfers run faster on compute engines.
  // Images are always allocated on device.
  bool PreferCopyEngine = false;
  return enqueueMemImageCommandHelper(
      PI_COMMAND_TYPE_IMAGE_COPY, Queue, SrcImage, DstImage,
      false, // is_blocking
      SrcOrigin, DstOrigin, Region,
      0, // row pitch
      0, // slice pitch
      NumEventsInWaitList, EventWaitList, Event, PreferCopyEngine);
}

pi_result piEnqueueMemImageFill(pi_queue Queue, pi_mem Image,
                                const void *FillColor, const size_t *Origin,
                                const size_t *Region,
                                pi_uint32 NumEventsInWaitList,
                                const pi_event *EventWaitList,
                                pi_event *Event) {
  (void)Image;
  (void)FillColor;
  (void)Origin;
  (void)Region;
  (void)NumEventsInWaitList;
  (void)EventWaitList;
  (void)Event;

  PI_ASSERT(Queue, PI_ERROR_INVALID_QUEUE);

  // Lock automatically releases when this goes out of scope.
  std::scoped_lock<pi_shared_mutex, pi_shared_mutex> Lock(Queue->Mutex,
                                                          Image->Mutex);

  die("piEnqueueMemImageFill: not implemented");
  return {};
}

pi_result piMemBufferPartition(pi_mem Buffer, pi_mem_flags Flags,
                               pi_buffer_create_type BufferCreateType,
                               void *BufferCreateInfo, pi_mem *RetMem) {

  PI_ASSERT(Buffer && !Buffer->isImage() &&
                !(static_cast<pi_buffer>(Buffer))->isSubBuffer(),
            PI_ERROR_INVALID_MEM_OBJECT);

  PI_ASSERT(BufferCreateType == PI_BUFFER_CREATE_TYPE_REGION &&
                BufferCreateInfo && RetMem,
            PI_ERROR_INVALID_VALUE);

  std::shared_lock<pi_shared_mutex> Guard(Buffer->Mutex);

  if (Flags != PI_MEM_FLAGS_ACCESS_RW) {
    die("piMemBufferPartition: Level-Zero implements only read-write buffer,"
        "no read-only or write-only yet.");
  }

  auto Region = (pi_buffer_region)BufferCreateInfo;

  PI_ASSERT(Region->size != 0u, PI_ERROR_INVALID_BUFFER_SIZE);
  PI_ASSERT(Region->origin <= (Region->origin + Region->size),
            PI_ERROR_INVALID_VALUE);

  try {
    *RetMem = new _pi_buffer(static_cast<pi_buffer>(Buffer), Region->origin,
                             Region->size);
  } catch (const std::bad_alloc &) {
    return PI_ERROR_OUT_OF_HOST_MEMORY;
  } catch (...) {
    return PI_ERROR_UNKNOWN;
  }

  return PI_SUCCESS;
}

pi_result piEnqueueNativeKernel(pi_queue Queue, void (*UserFunc)(void *),
                                void *Args, size_t CbArgs,
                                pi_uint32 NumMemObjects, const pi_mem *MemList,
                                const void **ArgsMemLoc,
                                pi_uint32 NumEventsInWaitList,
                                const pi_event *EventWaitList,
                                pi_event *Event) {
  (void)UserFunc;
  (void)Args;
  (void)CbArgs;
  (void)NumMemObjects;
  (void)MemList;
  (void)ArgsMemLoc;
  (void)NumEventsInWaitList;
  (void)EventWaitList;
  (void)Event;

  PI_ASSERT(Queue, PI_ERROR_INVALID_QUEUE);

  // Lock automatically releases when this goes out of scope.
  std::scoped_lock<pi_shared_mutex> lock(Queue->Mutex);

  die("piEnqueueNativeKernel: not implemented");
  return {};
}

// Function gets characters between delimeter's in str
// then checks if they are equal to the sub_str.
// returns true if there is at least one instance
// returns false if there are no instances of the name
static bool is_in_separated_string(const std::string &str, char delimiter,
                                   const std::string &sub_str) {
  size_t beg = 0;
  size_t length = 0;
  for (const auto &x : str) {
    if (x == delimiter) {
      if (str.substr(beg, length) == sub_str)
        return true;

      beg += length + 1;
      length = 0;
      continue;
    }
    length++;
  }
  if (length != 0)
    if (str.substr(beg, length) == sub_str)
      return true;

  return false;
}

// TODO: Check if the function_pointer_ret type can be converted to void**.
pi_result piextGetDeviceFunctionPointer(pi_device Device, pi_program Program,
                                        const char *FunctionName,
                                        pi_uint64 *FunctionPointerRet) {
  (void)Device;
  PI_ASSERT(Program, PI_ERROR_INVALID_PROGRAM);

  std::shared_lock<pi_shared_mutex> Guard(Program->Mutex);
  if (Program->State != _pi_program::Exe) {
    return PI_ERROR_INVALID_PROGRAM_EXECUTABLE;
  }

  ze_result_t ZeResult =
      ZE_CALL_NOCHECK(zeModuleGetFunctionPointer,
                      (Program->ZeModule, FunctionName,
                       reinterpret_cast<void **>(FunctionPointerRet)));

  // zeModuleGetFunctionPointer currently fails for all
  // kernels regardless of if the kernel exist or not
  // with ZE_RESULT_ERROR_INVALID_ARGUMENT
  // TODO: remove when this is no longer the case
  // If zeModuleGetFunctionPointer returns invalid argument,
  // fallback to searching through kernel list and return
  // PI_ERROR_FUNCTION_ADDRESS_IS_NOT_AVAILABLE if the function exists
  // or PI_ERROR_INVALID_KERNEL_NAME if the function does not exist.
  // FunctionPointerRet should always be 0
  if (ZeResult == ZE_RESULT_ERROR_INVALID_ARGUMENT) {
    size_t Size;
    *FunctionPointerRet = 0;
    PI_CALL(piProgramGetInfo(Program, PI_PROGRAM_INFO_KERNEL_NAMES, 0, nullptr,
                             &Size));

    std::string ClResult(Size, ' ');
    PI_CALL(piProgramGetInfo(Program, PI_PROGRAM_INFO_KERNEL_NAMES,
                             ClResult.size(), &ClResult[0], nullptr));

    // Get rid of the null terminator and search for kernel_name
    // If function can be found return error code to indicate it
    // exists
    ClResult.pop_back();
    if (is_in_separated_string(ClResult, ';', std::string(FunctionName)))
      return PI_ERROR_FUNCTION_ADDRESS_IS_NOT_AVAILABLE;

    return PI_ERROR_INVALID_KERNEL_NAME;
  }

  if (ZeResult == ZE_RESULT_ERROR_INVALID_FUNCTION_NAME) {
    *FunctionPointerRet = 0;
    return PI_ERROR_INVALID_KERNEL_NAME;
  }

  return mapError(ZeResult);
}

static bool UseUSMAllocator = [] {
  // Enable allocator by default if it's not explicitly disabled
  return std::getenv("SYCL_PI_LEVEL_ZERO_DISABLE_USM_ALLOCATOR") == nullptr;
}();

enum class USMAllocationForceResidencyType {
  // [Default] Do not force memory residency at allocation time.
  None = 0,
  // Force memory resident on the device of allocation at allocation time.
  // For host allocation force residency on all devices in a context.
  Device = 1,
  // Force memory resident on all devices in the context with P2P
  // access to the device of allocation.
  // For host allocation force residency on all devices in a context.
  P2PDevices = 2
};

// Returns the desired USM residency setting
static USMAllocationForceResidencyType USMAllocationForceResidency = [] {
  const auto Str = std::getenv("SYCL_PI_LEVEL_ZERO_USM_RESIDENT");
  if (!Str)
    return USMAllocationForceResidencyType::None;
  switch (std::atoi(Str)) {
  case 1:
    return USMAllocationForceResidencyType::Device;
  case 2:
    return USMAllocationForceResidencyType::P2PDevices;
  default:
    return USMAllocationForceResidencyType::None;
  };
}();

// Make USM allocation resident as requested
static pi_result
USMAllocationMakeResident(pi_context Context,
                          pi_device Device, // nullptr for host allocation
                          void *Ptr, size_t Size) {

  std::list<pi_device> Devices;

  if (USMAllocationForceResidency == USMAllocationForceResidencyType::None)
    return PI_SUCCESS;
  else if (!Device) {
    // Host allocation, make it resident on all devices in the context
    Devices.insert(Devices.end(), Context->Devices.begin(),
                   Context->Devices.end());
  } else {
    Devices.push_back(Device);
    if (USMAllocationForceResidency ==
        USMAllocationForceResidencyType::P2PDevices) {
      ze_bool_t P2P;
      for (const auto &D : Context->Devices) {
        if (D == Device)
          continue;
        // TODO: Cache P2P devices for a context
        ZE_CALL(zeDeviceCanAccessPeer, (D->ZeDevice, Device->ZeDevice, &P2P));
        if (P2P)
          Devices.push_back(D);
      }
    }
  }
  for (const auto &D : Devices) {
    ZE_CALL(zeContextMakeMemoryResident,
            (Context->ZeContext, D->ZeDevice, Ptr, Size));
  }
  return PI_SUCCESS;
}

static pi_result USMDeviceAllocImpl(void **ResultPtr, pi_context Context,
                                    pi_device Device,
                                    pi_usm_mem_properties *Properties,
                                    size_t Size, pi_uint32 Alignment) {
  PI_ASSERT(Context, PI_ERROR_INVALID_CONTEXT);
  PI_ASSERT(Device, PI_ERROR_INVALID_DEVICE);

  // Check that incorrect bits are not set in the properties.
  PI_ASSERT(!Properties || *Properties == 0 ||
                (*Properties == PI_MEM_ALLOC_FLAGS && *(Properties + 2) == 0),
            PI_ERROR_INVALID_VALUE);

  // TODO: translate PI properties to Level Zero flags
  ZeStruct<ze_device_mem_alloc_desc_t> ZeDesc;
  ZeDesc.flags = 0;
  ZeDesc.ordinal = 0;

  ZeStruct<ze_relaxed_allocation_limits_exp_desc_t> RelaxedDesc;
  if (Size > Device->ZeDeviceProperties->maxMemAllocSize) {
    // Tell Level-Zero to accept Size > maxMemAllocSize
    RelaxedDesc.flags = ZE_RELAXED_ALLOCATION_LIMITS_EXP_FLAG_MAX_SIZE;
    ZeDesc.pNext = &RelaxedDesc;
  }

  ZE_CALL(zeMemAllocDevice, (Context->ZeContext, &ZeDesc, Size, Alignment,
                             Device->ZeDevice, ResultPtr));

  PI_ASSERT(Alignment == 0 ||
                reinterpret_cast<std::uintptr_t>(*ResultPtr) % Alignment == 0,
            PI_ERROR_INVALID_VALUE);

  USMAllocationMakeResident(Context, Device, *ResultPtr, Size);
  return PI_SUCCESS;
}

static pi_result USMSharedAllocImpl(void **ResultPtr, pi_context Context,
                                    pi_device Device, pi_usm_mem_properties *,
                                    size_t Size, pi_uint32 Alignment) {
  PI_ASSERT(Context, PI_ERROR_INVALID_CONTEXT);
  PI_ASSERT(Device, PI_ERROR_INVALID_DEVICE);

  // TODO: translate PI properties to Level Zero flags
  ZeStruct<ze_host_mem_alloc_desc_t> ZeHostDesc;
  ZeHostDesc.flags = 0;
  ZeStruct<ze_device_mem_alloc_desc_t> ZeDevDesc;
  ZeDevDesc.flags = 0;
  ZeDevDesc.ordinal = 0;

  ZeStruct<ze_relaxed_allocation_limits_exp_desc_t> RelaxedDesc;
  if (Size > Device->ZeDeviceProperties->maxMemAllocSize) {
    // Tell Level-Zero to accept Size > maxMemAllocSize
    RelaxedDesc.flags = ZE_RELAXED_ALLOCATION_LIMITS_EXP_FLAG_MAX_SIZE;
    ZeDevDesc.pNext = &RelaxedDesc;
  }

  ZE_CALL(zeMemAllocShared, (Context->ZeContext, &ZeDevDesc, &ZeHostDesc, Size,
                             Alignment, Device->ZeDevice, ResultPtr));

  PI_ASSERT(Alignment == 0 ||
                reinterpret_cast<std::uintptr_t>(*ResultPtr) % Alignment == 0,
            PI_ERROR_INVALID_VALUE);

  USMAllocationMakeResident(Context, Device, *ResultPtr, Size);

  // TODO: Handle PI_MEM_ALLOC_DEVICE_READ_ONLY.
  return PI_SUCCESS;
}

static pi_result USMHostAllocImpl(void **ResultPtr, pi_context Context,
                                  pi_usm_mem_properties *Properties,
                                  size_t Size, pi_uint32 Alignment) {
  PI_ASSERT(Context, PI_ERROR_INVALID_CONTEXT);

  // Check that incorrect bits are not set in the properties.
  PI_ASSERT(!Properties || *Properties == 0 ||
                (*Properties == PI_MEM_ALLOC_FLAGS && *(Properties + 2) == 0),
            PI_ERROR_INVALID_VALUE);

  // TODO: translate PI properties to Level Zero flags
  ZeStruct<ze_host_mem_alloc_desc_t> ZeHostDesc;
  ZeHostDesc.flags = 0;
  ZE_CALL(zeMemAllocHost,
          (Context->ZeContext, &ZeHostDesc, Size, Alignment, ResultPtr));

  PI_ASSERT(Alignment == 0 ||
                reinterpret_cast<std::uintptr_t>(*ResultPtr) % Alignment == 0,
            PI_ERROR_INVALID_VALUE);

  USMAllocationMakeResident(Context, nullptr, *ResultPtr, Size);
  return PI_SUCCESS;
}

static pi_result USMFreeImpl(pi_context Context, void *Ptr) {
  ZE_CALL(zeMemFree, (Context->ZeContext, Ptr));
  return PI_SUCCESS;
}

// Exception type to pass allocation errors
class UsmAllocationException {
  const pi_result Error;

public:
  UsmAllocationException(pi_result Err) : Error{Err} {}
  pi_result getError() const { return Error; }
};

pi_result USMSharedMemoryAlloc::allocateImpl(void **ResultPtr, size_t Size,
                                             pi_uint32 Alignment) {
  return USMSharedAllocImpl(ResultPtr, Context, Device, nullptr, Size,
                            Alignment);
}

pi_result USMSharedReadOnlyMemoryAlloc::allocateImpl(void **ResultPtr,
                                                     size_t Size,
                                                     pi_uint32 Alignment) {
  pi_usm_mem_properties Props[] = {PI_MEM_ALLOC_FLAGS,
                                   PI_MEM_ALLOC_DEVICE_READ_ONLY, 0};
  return USMSharedAllocImpl(ResultPtr, Context, Device, Props, Size, Alignment);
}

pi_result USMDeviceMemoryAlloc::allocateImpl(void **ResultPtr, size_t Size,
                                             pi_uint32 Alignment) {
  return USMDeviceAllocImpl(ResultPtr, Context, Device, nullptr, Size,
                            Alignment);
}

pi_result USMHostMemoryAlloc::allocateImpl(void **ResultPtr, size_t Size,
                                           pi_uint32 Alignment) {
  return USMHostAllocImpl(ResultPtr, Context, nullptr, Size, Alignment);
}

void *USMMemoryAllocBase::allocate(size_t Size) {
  void *Ptr = nullptr;

  auto Res = allocateImpl(&Ptr, Size, sizeof(void *));
  if (Res != PI_SUCCESS) {
    throw UsmAllocationException(Res);
  }

  return Ptr;
}

void *USMMemoryAllocBase::allocate(size_t Size, size_t Alignment) {
  void *Ptr = nullptr;

  auto Res = allocateImpl(&Ptr, Size, Alignment);
  if (Res != PI_SUCCESS) {
    throw UsmAllocationException(Res);
  }
  return Ptr;
}

void USMMemoryAllocBase::deallocate(void *Ptr) {
  auto Res = USMFreeImpl(Context, Ptr);
  if (Res != PI_SUCCESS) {
    throw UsmAllocationException(Res);
  }
}

pi_result piextUSMDeviceAlloc(void **ResultPtr, pi_context Context,
                              pi_device Device,
                              pi_usm_mem_properties *Properties, size_t Size,
                              pi_uint32 Alignment) {
  // L0 supports alignment up to 64KB and silently ignores higher values.
  // We flag alignment > 64KB as an invalid value.
  if (Alignment > 65536)
    return PI_ERROR_INVALID_VALUE;

  pi_platform Plt = Device->Platform;

  // If indirect access tracking is enabled then lock the mutex which is
  // guarding contexts container in the platform. This prevents new kernels from
  // being submitted in any context while we are in the process of allocating a
  // memory, this is needed to properly capture allocations by kernels with
  // indirect access. This lock also protects access to the context's data
  // structures. If indirect access tracking is not enabled then lock context
  // mutex to protect access to context's data structures.
  std::shared_lock<pi_shared_mutex> ContextLock(Context->Mutex,
                                                std::defer_lock);
  std::unique_lock<pi_shared_mutex> IndirectAccessTrackingLock(
      Plt->ContextsMutex, std::defer_lock);
  if (IndirectAccessTrackingEnabled) {
    IndirectAccessTrackingLock.lock();
    // We are going to defer memory release if there are kernels with indirect
    // access, that is why explicitly retain context to be sure that it is
    // released after all memory allocations in this context are released.
    PI_CALL(piContextRetain(Context));
  } else {
    ContextLock.lock();
  }

  if (!UseUSMAllocator ||
      // L0 spec says that allocation fails if Alignment != 2^n, in order to
      // keep the same behavior for the allocator, just call L0 API directly and
      // return the error code.
      ((Alignment & (Alignment - 1)) != 0)) {
    pi_result Res = USMDeviceAllocImpl(ResultPtr, Context, Device, Properties,
                                       Size, Alignment);
    if (IndirectAccessTrackingEnabled) {
      // Keep track of all memory allocations in the context
      Context->MemAllocs.emplace(std::piecewise_construct,
                                 std::forward_as_tuple(*ResultPtr),
                                 std::forward_as_tuple(Context));
    }
    return Res;
  }

  try {
    auto It = Context->DeviceMemAllocContexts.find(Device->ZeDevice);
    if (It == Context->DeviceMemAllocContexts.end())
      return PI_ERROR_INVALID_VALUE;

    *ResultPtr = It->second.allocate(Size, Alignment);
    if (IndirectAccessTrackingEnabled) {
      // Keep track of all memory allocations in the context
      Context->MemAllocs.emplace(std::piecewise_construct,
                                 std::forward_as_tuple(*ResultPtr),
                                 std::forward_as_tuple(Context));
    }

  } catch (const UsmAllocationException &Ex) {
    *ResultPtr = nullptr;
    return Ex.getError();
  } catch (...) {
    return PI_ERROR_UNKNOWN;
  }

  return PI_SUCCESS;
}

pi_result piextUSMSharedAlloc(void **ResultPtr, pi_context Context,
                              pi_device Device,
                              pi_usm_mem_properties *Properties, size_t Size,
                              pi_uint32 Alignment) {
  // See if the memory is going to be read-only on the device.
  bool DeviceReadOnly = false;
  // Check that incorrect bits are not set in the properties.
  if (Properties && *Properties != 0) {
    PI_ASSERT(*(Properties) == PI_MEM_ALLOC_FLAGS && *(Properties + 2) == 0,
              PI_ERROR_INVALID_VALUE);
    DeviceReadOnly = *(Properties + 1) & PI_MEM_ALLOC_DEVICE_READ_ONLY;
  }

  // L0 supports alignment up to 64KB and silently ignores higher values.
  // We flag alignment > 64KB as an invalid value.
  if (Alignment > 65536)
    return PI_ERROR_INVALID_VALUE;

  pi_platform Plt = Device->Platform;

  // If indirect access tracking is enabled then lock the mutex which is
  // guarding contexts container in the platform. This prevents new kernels from
  // being submitted in any context while we are in the process of allocating a
  // memory, this is needed to properly capture allocations by kernels with
  // indirect access. This lock also protects access to the context's data
  // structures. If indirect access tracking is not enabled then lock context
  // mutex to protect access to context's data structures.
  std::scoped_lock<pi_shared_mutex> Lock(
      IndirectAccessTrackingEnabled ? Plt->ContextsMutex : Context->Mutex);

  if (IndirectAccessTrackingEnabled) {
    // We are going to defer memory release if there are kernels with indirect
    // access, that is why explicitly retain context to be sure that it is
    // released after all memory allocations in this context are released.
    PI_CALL(piContextRetain(Context));
  }

  if (!UseUSMAllocator ||
      // L0 spec says that allocation fails if Alignment != 2^n, in order to
      // keep the same behavior for the allocator, just call L0 API directly and
      // return the error code.
      ((Alignment & (Alignment - 1)) != 0)) {
    pi_result Res = USMSharedAllocImpl(ResultPtr, Context, Device, Properties,
                                       Size, Alignment);
    if (IndirectAccessTrackingEnabled) {
      // Keep track of all memory allocations in the context
      Context->MemAllocs.emplace(std::piecewise_construct,
                                 std::forward_as_tuple(*ResultPtr),
                                 std::forward_as_tuple(Context));
    }
    return Res;
  }

  try {
    auto &Allocator = (DeviceReadOnly ? Context->SharedReadOnlyMemAllocContexts
                                      : Context->SharedMemAllocContexts);
    auto It = Allocator.find(Device->ZeDevice);
    if (It == Allocator.end())
      return PI_ERROR_INVALID_VALUE;

    *ResultPtr = It->second.allocate(Size, Alignment);
    if (DeviceReadOnly) {
      Context->SharedReadOnlyAllocs.insert(*ResultPtr);
    }
    if (IndirectAccessTrackingEnabled) {
      // Keep track of all memory allocations in the context
      Context->MemAllocs.emplace(std::piecewise_construct,
                                 std::forward_as_tuple(*ResultPtr),
                                 std::forward_as_tuple(Context));
    }
  } catch (const UsmAllocationException &Ex) {
    *ResultPtr = nullptr;
    return Ex.getError();
  } catch (...) {
    return PI_ERROR_UNKNOWN;
  }

  return PI_SUCCESS;
}

pi_result piextUSMHostAlloc(void **ResultPtr, pi_context Context,
                            pi_usm_mem_properties *Properties, size_t Size,
                            pi_uint32 Alignment) {
  // L0 supports alignment up to 64KB and silently ignores higher values.
  // We flag alignment > 64KB as an invalid value.
  if (Alignment > 65536)
    return PI_ERROR_INVALID_VALUE;

  pi_platform Plt = Context->getPlatform();
  // If indirect access tracking is enabled then lock the mutex which is
  // guarding contexts container in the platform. This prevents new kernels from
  // being submitted in any context while we are in the process of allocating a
  // memory, this is needed to properly capture allocations by kernels with
  // indirect access. This lock also protects access to the context's data
  // structures. If indirect access tracking is not enabled then lock context
  // mutex to protect access to context's data structures.
  std::shared_lock<pi_shared_mutex> ContextLock(Context->Mutex,
                                                std::defer_lock);
  std::unique_lock<pi_shared_mutex> IndirectAccessTrackingLock(
      Plt->ContextsMutex, std::defer_lock);
  if (IndirectAccessTrackingEnabled) {
    IndirectAccessTrackingLock.lock();
    // We are going to defer memory release if there are kernels with indirect
    // access, that is why explicitly retain context to be sure that it is
    // released after all memory allocations in this context are released.
    PI_CALL(piContextRetain(Context));
  } else {
    ContextLock.lock();
  }

  if (!UseUSMAllocator ||
      // L0 spec says that allocation fails if Alignment != 2^n, in order to
      // keep the same behavior for the allocator, just call L0 API directly and
      // return the error code.
      ((Alignment & (Alignment - 1)) != 0)) {
    pi_result Res =
        USMHostAllocImpl(ResultPtr, Context, Properties, Size, Alignment);
    if (IndirectAccessTrackingEnabled) {
      // Keep track of all memory allocations in the context
      Context->MemAllocs.emplace(std::piecewise_construct,
                                 std::forward_as_tuple(*ResultPtr),
                                 std::forward_as_tuple(Context));
    }
    return Res;
  }

  // There is a single allocator for Host USM allocations, so we don't need to
  // find the allocator depending on context as we do for Shared and Device
  // allocations.
  try {
    *ResultPtr = Context->HostMemAllocContext->allocate(Size, Alignment);
    if (IndirectAccessTrackingEnabled) {
      // Keep track of all memory allocations in the context
      Context->MemAllocs.emplace(std::piecewise_construct,
                                 std::forward_as_tuple(*ResultPtr),
                                 std::forward_as_tuple(Context));
    }
  } catch (const UsmAllocationException &Ex) {
    *ResultPtr = nullptr;
    return Ex.getError();
  } catch (...) {
    return PI_ERROR_UNKNOWN;
  }

  return PI_SUCCESS;
}

// Helper function to deallocate USM memory, if indirect access support is
// enabled then a caller must lock the platform-level mutex guarding the
// container with contexts because deallocating the memory can turn RefCount of
// a context to 0 and as a result the context being removed from the list of
// tracked contexts.
// If indirect access tracking is not enabled then caller must lock Context
// mutex.
static pi_result USMFreeHelper(pi_context Context, void *Ptr,
                               bool OwnZeMemHandle) {
  if (!OwnZeMemHandle) {
    // Memory should not be freed
    return PI_SUCCESS;
  }

  if (IndirectAccessTrackingEnabled) {
    auto It = Context->MemAllocs.find(Ptr);
    if (It == std::end(Context->MemAllocs)) {
      die("All memory allocations must be tracked!");
    }
    if (!It->second.RefCount.decrementAndTest()) {
      // Memory can't be deallocated yet.
      return PI_SUCCESS;
    }

    // Reference count is zero, it is ok to free memory.
    // We don't need to track this allocation anymore.
    Context->MemAllocs.erase(It);
  }

  if (!UseUSMAllocator) {
    pi_result Res = USMFreeImpl(Context, Ptr);
    if (IndirectAccessTrackingEnabled)
      PI_CALL(ContextReleaseHelper(Context));
    return Res;
  }

  // Query the device of the allocation to determine the right allocator context
  ze_device_handle_t ZeDeviceHandle;
  ZeStruct<ze_memory_allocation_properties_t> ZeMemoryAllocationProperties;

  // Query memory type of the pointer we're freeing to determine the correct
  // way to do it(directly or via an allocator)
  ZE_CALL(zeMemGetAllocProperties,
          (Context->ZeContext, Ptr, &ZeMemoryAllocationProperties,
           &ZeDeviceHandle));

  // If memory type is host release from host pool
  if (ZeMemoryAllocationProperties.type == ZE_MEMORY_TYPE_HOST) {
    try {
      Context->HostMemAllocContext->deallocate(Ptr);
    } catch (const UsmAllocationException &Ex) {
      return Ex.getError();
    } catch (...) {
      return PI_ERROR_UNKNOWN;
    }
    if (IndirectAccessTrackingEnabled)
      PI_CALL(ContextReleaseHelper(Context));
    return PI_SUCCESS;
  }

  // Points out an allocation in SharedReadOnlyMemAllocContexts
  auto SharedReadOnlyAllocsIterator = Context->SharedReadOnlyAllocs.end();

  if (!ZeDeviceHandle) {
    // The only case where it is OK not have device identified is
    // if the memory is not known to the driver. We should not ever get
    // this either, probably.
    PI_ASSERT(ZeMemoryAllocationProperties.type == ZE_MEMORY_TYPE_UNKNOWN,
              PI_ERROR_INVALID_DEVICE);
  } else {
    pi_device Device;
    // All context member devices or their descendants are of the same platform.
    auto Platform = Context->getPlatform();
    Device = Platform->getDeviceFromNativeHandle(ZeDeviceHandle);
    PI_ASSERT(Device, PI_ERROR_INVALID_DEVICE);

    auto DeallocationHelper =
<<<<<<< HEAD
        [Context, Device, Ptr,
         OwnZeMemHandle](std::unordered_map<ze_device_handle_t, USMAllocContext>
                             &AllocContextMap) {
=======
        [Context, Device,
         Ptr](std::unordered_map<ze_device_handle_t, USMAllocContext>
                  &AllocContextMap) {
>>>>>>> 5a805999
          try {
            auto It = AllocContextMap.find(Device->ZeDevice);
            if (It == AllocContextMap.end())
              return PI_ERROR_INVALID_VALUE;

            // The right context is found, deallocate the pointer
            It->second.deallocate(Ptr);
          } catch (const UsmAllocationException &Ex) {
            return Ex.getError();
          }

          if (IndirectAccessTrackingEnabled)
            PI_CALL(ContextReleaseHelper(Context));
          return PI_SUCCESS;
        };

    switch (ZeMemoryAllocationProperties.type) {
    case ZE_MEMORY_TYPE_SHARED:
      // Distinguish device_read_only allocations since they have own pool.
      SharedReadOnlyAllocsIterator = Context->SharedReadOnlyAllocs.find(Ptr);
      return DeallocationHelper(SharedReadOnlyAllocsIterator !=
                                        Context->SharedReadOnlyAllocs.end()
                                    ? Context->SharedReadOnlyMemAllocContexts
                                    : Context->SharedMemAllocContexts);
    case ZE_MEMORY_TYPE_DEVICE:
      return DeallocationHelper(Context->DeviceMemAllocContexts);
    default:
      // Handled below
      break;
    }
  }

  pi_result Res = USMFreeImpl(Context, Ptr);
  if (SharedReadOnlyAllocsIterator != Context->SharedReadOnlyAllocs.end()) {
    Context->SharedReadOnlyAllocs.erase(SharedReadOnlyAllocsIterator);
  }
  if (IndirectAccessTrackingEnabled)
    PI_CALL(ContextReleaseHelper(Context));
  return Res;
}

pi_result piextUSMFree(pi_context Context, void *Ptr) {
  pi_platform Plt = Context->getPlatform();

  std::scoped_lock<pi_shared_mutex> Lock(
      IndirectAccessTrackingEnabled ? Plt->ContextsMutex : Context->Mutex);

  return USMFreeHelper(Context, Ptr);
}

pi_result piextKernelSetArgPointer(pi_kernel Kernel, pi_uint32 ArgIndex,
                                   size_t ArgSize, const void *ArgValue) {

  PI_CALL(piKernelSetArg(Kernel, ArgIndex, ArgSize, ArgValue));
  return PI_SUCCESS;
}

/// USM Memset API
///
/// @param Queue is the queue to submit to
/// @param Ptr is the ptr to memset
/// @param Value is value to set.  It is interpreted as an 8-bit value and the
/// upper
///        24 bits are ignored
/// @param Count is the size in bytes to memset
/// @param NumEventsInWaitlist is the number of events to wait on
/// @param EventsWaitlist is an array of events to wait on
/// @param Event is the event that represents this operation
pi_result piextUSMEnqueueMemset(pi_queue Queue, void *Ptr, pi_int32 Value,
                                size_t Count, pi_uint32 NumEventsInWaitlist,
                                const pi_event *EventsWaitlist,
                                pi_event *Event) {
  if (!Ptr) {
    return PI_ERROR_INVALID_VALUE;
  }

  PI_ASSERT(Queue, PI_ERROR_INVALID_QUEUE);

  std::scoped_lock<pi_shared_mutex> Lock(Queue->Mutex);
  return enqueueMemFillHelper(
      // TODO: do we need a new command type for USM memset?
      PI_COMMAND_TYPE_MEM_BUFFER_FILL, Queue, Ptr,
      &Value, // It will be interpreted as an 8-bit value,
      1,      // which is indicated with this pattern_size==1
      Count, NumEventsInWaitlist, EventsWaitlist, Event);
}

// Helper function to check if a pointer is a device pointer.
static bool IsDevicePointer(pi_context Context, const void *Ptr) {
  ze_device_handle_t ZeDeviceHandle;
  ZeStruct<ze_memory_allocation_properties_t> ZeMemoryAllocationProperties;

  // Query memory type of the pointer
  ZE_CALL(zeMemGetAllocProperties,
          (Context->ZeContext, Ptr, &ZeMemoryAllocationProperties,
           &ZeDeviceHandle));

  return (ZeMemoryAllocationProperties.type == ZE_MEMORY_TYPE_DEVICE);
}

pi_result piextUSMEnqueueMemcpy(pi_queue Queue, pi_bool Blocking, void *DstPtr,
                                const void *SrcPtr, size_t Size,
                                pi_uint32 NumEventsInWaitlist,
                                const pi_event *EventsWaitlist,
                                pi_event *Event) {

  if (!DstPtr) {
    return PI_ERROR_INVALID_VALUE;
  }

  PI_ASSERT(Queue, PI_ERROR_INVALID_QUEUE);

  std::scoped_lock<pi_shared_mutex> lock(Queue->Mutex);

  // Device to Device copies are found to execute slower on copy engine
  // (versus compute engine).
  bool PreferCopyEngine = !IsDevicePointer(Queue->Context, SrcPtr) ||
                          !IsDevicePointer(Queue->Context, DstPtr);

  // Temporary option added to use copy engine for D2D copy
  PreferCopyEngine |= UseCopyEngineForD2DCopy;

  return enqueueMemCopyHelper(
      // TODO: do we need a new command type for this?
      PI_COMMAND_TYPE_MEM_BUFFER_COPY, Queue, DstPtr, Blocking, Size, SrcPtr,
      NumEventsInWaitlist, EventsWaitlist, Event, PreferCopyEngine);
}

/// Hint to migrate memory to the device
///
/// @param Queue is the queue to submit to
/// @param Ptr points to the memory to migrate
/// @param Size is the number of bytes to migrate
/// @param Flags is a bitfield used to specify memory migration options
/// @param NumEventsInWaitlist is the number of events to wait on
/// @param EventsWaitlist is an array of events to wait on
/// @param Event is the event that represents this operation
pi_result piextUSMEnqueuePrefetch(pi_queue Queue, const void *Ptr, size_t Size,
                                  pi_usm_migration_flags Flags,
                                  pi_uint32 NumEventsInWaitList,
                                  const pi_event *EventWaitList,
                                  pi_event *OutEvent) {

  // flags is currently unused so fail if set
  PI_ASSERT(Flags == 0, PI_ERROR_INVALID_VALUE);
  PI_ASSERT(Queue, PI_ERROR_INVALID_QUEUE);

  // Lock automatically releases when this goes out of scope.
  std::scoped_lock<pi_shared_mutex> lock(Queue->Mutex);

  bool UseCopyEngine = false;

  // Please note that the following code should be run before the
  // subsequent getAvailableCommandList() call so that there is no
  // dead-lock from waiting unsubmitted events in an open batch.
  // The createAndRetainPiZeEventList() has the proper side-effect
  // of submitting batches with dependent events.
  //
  _pi_ze_event_list_t TmpWaitList;
  if (auto Res = TmpWaitList.createAndRetainPiZeEventList(
          NumEventsInWaitList, EventWaitList, Queue, UseCopyEngine))
    return Res;

  // Get a new command list to be used on this call
  pi_command_list_ptr_t CommandList{};
  // TODO: Change UseCopyEngine argument to 'true' once L0 backend
  // support is added
  if (auto Res = Queue->Context->getAvailableCommandList(Queue, CommandList,
                                                         UseCopyEngine))
    return Res;

  // TODO: do we need to create a unique command type for this?
  ze_event_handle_t ZeEvent = nullptr;
  pi_event InternalEvent;
  bool IsInternal = OutEvent == nullptr;
  pi_event *Event = OutEvent ? OutEvent : &InternalEvent;
  auto Res = createEventAndAssociateQueue(Queue, Event, PI_COMMAND_TYPE_USER,
                                          CommandList, IsInternal);
  if (Res != PI_SUCCESS)
    return Res;
  ZeEvent = (*Event)->ZeEvent;
  (*Event)->WaitList = TmpWaitList;

  const auto &WaitList = (*Event)->WaitList;
  const auto &ZeCommandList = CommandList->first;
  if (WaitList.Length) {
    ZE_CALL(zeCommandListAppendWaitOnEvents,
            (ZeCommandList, WaitList.Length, WaitList.ZeEventList));
  }
  // TODO: figure out how to translate "flags"
  ZE_CALL(zeCommandListAppendMemoryPrefetch, (ZeCommandList, Ptr, Size));

  // TODO: Level Zero does not have a completion "event" with the prefetch API,
  // so manually add command to signal our event.
  ZE_CALL(zeCommandListAppendSignalEvent, (ZeCommandList, ZeEvent));

  if (auto Res = Queue->executeCommandList(CommandList, false))
    return Res;

  return PI_SUCCESS;
}

/// USM memadvise API to govern behavior of automatic migration mechanisms
///
/// @param Queue is the queue to submit to
/// @param Ptr is the data to be advised
/// @param Length is the size in bytes of the meory to advise
/// @param Advice is device specific advice
/// @param Event is the event that represents this operation
///
pi_result piextUSMEnqueueMemAdvise(pi_queue Queue, const void *Ptr,
                                   size_t Length, pi_mem_advice Advice,
                                   pi_event *OutEvent) {
  PI_ASSERT(Queue, PI_ERROR_INVALID_QUEUE);

  // Lock automatically releases when this goes out of scope.
  std::scoped_lock<pi_shared_mutex> lock(Queue->Mutex);

  auto ZeAdvice = pi_cast<ze_memory_advice_t>(Advice);

  bool UseCopyEngine = false;

  _pi_ze_event_list_t TmpWaitList;
  if (auto Res = TmpWaitList.createAndRetainPiZeEventList(0, nullptr, Queue,
                                                          UseCopyEngine))
    return Res;

  // Get a new command list to be used on this call
  pi_command_list_ptr_t CommandList{};
  // UseCopyEngine is set to 'false' here.
  // TODO: Additional analysis is required to check if this operation will
  // run faster on copy engines.
  if (auto Res = Queue->Context->getAvailableCommandList(Queue, CommandList,
                                                         UseCopyEngine))
    return Res;

  // TODO: do we need to create a unique command type for this?
  ze_event_handle_t ZeEvent = nullptr;
  pi_event InternalEvent;
  bool IsInternal = OutEvent == nullptr;
  pi_event *Event = OutEvent ? OutEvent : &InternalEvent;
  auto Res = createEventAndAssociateQueue(Queue, Event, PI_COMMAND_TYPE_USER,
                                          CommandList, IsInternal);
  if (Res != PI_SUCCESS)
    return Res;
  ZeEvent = (*Event)->ZeEvent;
  (*Event)->WaitList = TmpWaitList;

  const auto &ZeCommandList = CommandList->first;
  const auto &WaitList = (*Event)->WaitList;

  if (WaitList.Length) {
    ZE_CALL(zeCommandListAppendWaitOnEvents,
            (ZeCommandList, WaitList.Length, WaitList.ZeEventList));
  }

  ZE_CALL(zeCommandListAppendMemAdvise,
          (ZeCommandList, Queue->Device->ZeDevice, Ptr, Length, ZeAdvice));

  // TODO: Level Zero does not have a completion "event" with the advise API,
  // so manually add command to signal our event.
  ZE_CALL(zeCommandListAppendSignalEvent, (ZeCommandList, ZeEvent));

  Queue->executeCommandList(CommandList, false);

  return PI_SUCCESS;
}

/// USM 2D Fill API
///
/// \param queue is the queue to submit to
/// \param ptr is the ptr to fill
/// \param pitch is the total width of the destination memory including padding
/// \param pattern is a pointer with the bytes of the pattern to set
/// \param pattern_size is the size in bytes of the pattern
/// \param width is width in bytes of each row to fill
/// \param height is height the columns to fill
/// \param num_events_in_waitlist is the number of events to wait on
/// \param events_waitlist is an array of events to wait on
/// \param event is the event that represents this operation
__SYCL_EXPORT pi_result piextUSMEnqueueFill2D(pi_queue queue, void *ptr,
                                              size_t pitch, size_t pattern_size,
                                              const void *pattern, size_t width,
                                              size_t height,
                                              pi_uint32 num_events_in_waitlist,
                                              const pi_event *events_waitlist,
                                              pi_event *event) {
  std::ignore = queue;
  std::ignore = ptr;
  std::ignore = pitch;
  std::ignore = pattern_size;
  std::ignore = pattern;
  std::ignore = width;
  std::ignore = height;
  std::ignore = num_events_in_waitlist;
  std::ignore = events_waitlist;
  std::ignore = event;
  die("piextUSMEnqueueFill2D: not implemented");
  return {};
}

/// USM 2D Memset API
///
/// \param queue is the queue to submit to
/// \param ptr is the ptr to fill
/// \param pitch is the total width of the destination memory including padding
/// \param pattern is a pointer with the bytes of the pattern to set
/// \param pattern_size is the size in bytes of the pattern
/// \param width is width in bytes of each row to fill
/// \param height is height the columns to fill
/// \param num_events_in_waitlist is the number of events to wait on
/// \param events_waitlist is an array of events to wait on
/// \param event is the event that represents this operation
__SYCL_EXPORT pi_result piextUSMEnqueueMemset2D(
    pi_queue queue, void *ptr, size_t pitch, int value, size_t width,
    size_t height, pi_uint32 num_events_in_waitlist,
    const pi_event *events_waitlist, pi_event *event) {
  std::ignore = queue;
  std::ignore = ptr;
  std::ignore = pitch;
  std::ignore = value;
  std::ignore = width;
  std::ignore = height;
  std::ignore = num_events_in_waitlist;
  std::ignore = events_waitlist;
  std::ignore = event;
  die("piextUSMEnqueueMemset2D: not implemented");
  return {};
}

/// USM 2D Memcpy API
///
/// \param queue is the queue to submit to
/// \param blocking is whether this operation should block the host
/// \param dst_ptr is the location the data will be copied
/// \param dst_pitch is the total width of the destination memory including
/// padding
/// \param src_ptr is the data to be copied
/// \param dst_pitch is the total width of the source memory including padding
/// \param width is width in bytes of each row to be copied
/// \param height is height the columns to be copied
/// \param num_events_in_waitlist is the number of events to wait on
/// \param events_waitlist is an array of events to wait on
/// \param event is the event that represents this operation
__SYCL_EXPORT pi_result piextUSMEnqueueMemcpy2D(
    pi_queue Queue, pi_bool Blocking, void *DstPtr, size_t DstPitch,
    const void *SrcPtr, size_t SrcPitch, size_t Width, size_t Height,
    pi_uint32 NumEventsInWaitlist, const pi_event *EventWaitlist,
    pi_event *Event) {
  if (!DstPtr || !SrcPtr)
    return PI_ERROR_INVALID_VALUE;

  PI_ASSERT(Queue, PI_ERROR_INVALID_QUEUE);

  pi_buff_rect_offset_struct ZeroOffset{0, 0, 0};
  pi_buff_rect_region_struct Region{Width, Height, 0};

  std::scoped_lock<pi_shared_mutex> lock(Queue->Mutex);

  // Device to Device copies are found to execute slower on copy engine
  // (versus compute engine).
  bool PreferCopyEngine = !IsDevicePointer(Queue->Context, SrcPtr) ||
                          !IsDevicePointer(Queue->Context, DstPtr);

  // Temporary option added to use copy engine for D2D copy
  PreferCopyEngine |= UseCopyEngineForD2DCopy;

  return enqueueMemCopyRectHelper(
      // TODO: do we need a new command type for this?
      PI_COMMAND_TYPE_MEM_BUFFER_COPY_RECT, Queue, SrcPtr, DstPtr, &ZeroOffset,
      &ZeroOffset, &Region, SrcPitch, DstPitch, /*SrcSlicePitch=*/0,
      /*DstSlicePitch=*/0, Blocking, NumEventsInWaitlist, EventWaitlist, Event,
      PreferCopyEngine);
}

/// API to query information about USM allocated pointers.
/// Valid Queries:
///   PI_MEM_ALLOC_TYPE returns host/device/shared pi_usm_type value
///   PI_MEM_ALLOC_BASE_PTR returns the base ptr of an allocation if
///                         the queried pointer fell inside an allocation.
///                         Result must fit in void *
///   PI_MEM_ALLOC_SIZE returns how big the queried pointer's
///                     allocation is in bytes. Result is a size_t.
///   PI_MEM_ALLOC_DEVICE returns the pi_device this was allocated against
///
/// @param Context is the pi_context
/// @param Ptr is the pointer to query
/// @param ParamName is the type of query to perform
/// @param ParamValueSize is the size of the result in bytes
/// @param ParamValue is the result
/// @param ParamValueRet is how many bytes were written
pi_result piextUSMGetMemAllocInfo(pi_context Context, const void *Ptr,
                                  pi_mem_alloc_info ParamName,
                                  size_t ParamValueSize, void *ParamValue,
                                  size_t *ParamValueSizeRet) {
  PI_ASSERT(Context, PI_ERROR_INVALID_CONTEXT);

  ze_device_handle_t ZeDeviceHandle;
  ZeStruct<ze_memory_allocation_properties_t> ZeMemoryAllocationProperties;

  ZE_CALL(zeMemGetAllocProperties,
          (Context->ZeContext, Ptr, &ZeMemoryAllocationProperties,
           &ZeDeviceHandle));

  ReturnHelper ReturnValue(ParamValueSize, ParamValue, ParamValueSizeRet);
  switch (ParamName) {
  case PI_MEM_ALLOC_TYPE: {
    pi_usm_type MemAllocaType;
    switch (ZeMemoryAllocationProperties.type) {
    case ZE_MEMORY_TYPE_UNKNOWN:
      MemAllocaType = PI_MEM_TYPE_UNKNOWN;
      break;
    case ZE_MEMORY_TYPE_HOST:
      MemAllocaType = PI_MEM_TYPE_HOST;
      break;
    case ZE_MEMORY_TYPE_DEVICE:
      MemAllocaType = PI_MEM_TYPE_DEVICE;
      break;
    case ZE_MEMORY_TYPE_SHARED:
      MemAllocaType = PI_MEM_TYPE_SHARED;
      break;
    default:
      zePrint("piextUSMGetMemAllocInfo: unexpected usm memory type\n");
      return PI_ERROR_INVALID_VALUE;
    }
    return ReturnValue(MemAllocaType);
  }
  case PI_MEM_ALLOC_DEVICE:
    if (ZeDeviceHandle) {
      auto Platform = Context->getPlatform();
      auto Device = Platform->getDeviceFromNativeHandle(ZeDeviceHandle);
      return Device ? ReturnValue(Device) : PI_ERROR_INVALID_VALUE;
    } else {
      return PI_ERROR_INVALID_VALUE;
    }
  case PI_MEM_ALLOC_BASE_PTR: {
    void *Base;
    ZE_CALL(zeMemGetAddressRange, (Context->ZeContext, Ptr, &Base, nullptr));
    return ReturnValue(Base);
  }
  case PI_MEM_ALLOC_SIZE: {
    size_t Size;
    ZE_CALL(zeMemGetAddressRange, (Context->ZeContext, Ptr, nullptr, &Size));
    return ReturnValue(Size);
  }
  default:
    zePrint("piextUSMGetMemAllocInfo: unsupported ParamName\n");
    return PI_ERROR_INVALID_VALUE;
  }
  return PI_SUCCESS;
}

/// API for writing data from host to a device global variable.
///
/// \param Queue is the queue
/// \param Program is the program containing the device global variable
/// \param Name is the unique identifier for the device global variable
/// \param BlockingWrite is true if the write should block
/// \param Count is the number of bytes to copy
/// \param Offset is the byte offset into the device global variable to start
/// copying
/// \param Src is a pointer to where the data must be copied from
/// \param NumEventsInWaitList is a number of events in the wait list
/// \param EventWaitList is the wait list
/// \param Event is the resulting event
pi_result piextEnqueueDeviceGlobalVariableWrite(
    pi_queue Queue, pi_program Program, const char *Name, pi_bool BlockingWrite,
    size_t Count, size_t Offset, const void *Src, pi_uint32 NumEventsInWaitList,
    const pi_event *EventsWaitList, pi_event *Event) {
  PI_ASSERT(Queue, PI_ERROR_INVALID_QUEUE);

  std::scoped_lock<pi_shared_mutex> lock(Queue->Mutex);

  // Find global variable pointer
  size_t GlobalVarSize = 0;
  void *GlobalVarPtr = nullptr;
  ZE_CALL(zeModuleGetGlobalPointer,
          (Program->ZeModule, Name, &GlobalVarSize, &GlobalVarPtr));
  if (GlobalVarSize < Offset + Count) {
    setErrorMessage("Write device global variable is out of range.",
                    UR_RESULT_ERROR_INVALID_VALUE);
    return PI_ERROR_PLUGIN_SPECIFIC_ERROR;
  }

  // Copy engine is preferred only for host to device transfer.
  // Device to device transfers run faster on compute engines.
  bool PreferCopyEngine = !IsDevicePointer(Queue->Context, Src);

  // Temporary option added to use copy engine for D2D copy
  PreferCopyEngine |= UseCopyEngineForD2DCopy;

  return enqueueMemCopyHelper(PI_COMMAND_TYPE_DEVICE_GLOBAL_VARIABLE_WRITE,
                              Queue, pi_cast<char *>(GlobalVarPtr) + Offset,
                              BlockingWrite, Count, Src, NumEventsInWaitList,
                              EventsWaitList, Event, PreferCopyEngine);
}

/// API reading data from a device global variable to host.
///
/// \param Queue is the queue
/// \param Program is the program containing the device global variable
/// \param Name is the unique identifier for the device global variable
/// \param BlockingRead is true if the read should block
/// \param Count is the number of bytes to copy
/// \param Offset is the byte offset into the device global variable to start
/// copying
/// \param Dst is a pointer to where the data must be copied to
/// \param NumEventsInWaitList is a number of events in the wait list
/// \param EventWaitList is the wait list
/// \param Event is the resulting event
pi_result piextEnqueueDeviceGlobalVariableRead(
    pi_queue Queue, pi_program Program, const char *Name, pi_bool BlockingRead,
    size_t Count, size_t Offset, void *Dst, pi_uint32 NumEventsInWaitList,
    const pi_event *EventsWaitList, pi_event *Event) {
  PI_ASSERT(Queue, PI_ERROR_INVALID_QUEUE);

  std::scoped_lock<pi_shared_mutex> lock(Queue->Mutex);

  // Find global variable pointer
  size_t GlobalVarSize = 0;
  void *GlobalVarPtr = nullptr;
  ZE_CALL(zeModuleGetGlobalPointer,
          (Program->ZeModule, Name, &GlobalVarSize, &GlobalVarPtr));
  if (GlobalVarSize < Offset + Count) {
    setErrorMessage("Read from device global variable is out of range.",
                    UR_RESULT_ERROR_INVALID_VALUE);
    return PI_ERROR_PLUGIN_SPECIFIC_ERROR;
  }

  // Copy engine is preferred only for host to device transfer.
  // Device to device transfers run faster on compute engines.
  bool PreferCopyEngine = !IsDevicePointer(Queue->Context, Dst);

  // Temporary option added to use copy engine for D2D copy
  PreferCopyEngine |= UseCopyEngineForD2DCopy;

  return enqueueMemCopyHelper(
      PI_COMMAND_TYPE_DEVICE_GLOBAL_VARIABLE_READ, Queue, Dst, BlockingRead,
      Count, pi_cast<char *>(GlobalVarPtr) + Offset, NumEventsInWaitList,
      EventsWaitList, Event, PreferCopyEngine);
}
/// API for Read from host pipe.
///
/// \param Queue is the queue
/// \param Program is the program containing the device variable
/// \param PipeSymbol is the unique identifier for the device variable
/// \param Blocking is true if the write should block
/// \param Ptr is a pointer to where the data will be copied to
/// \param Size is size of the data that is read/written from/to pipe
/// \param NumEventsInWaitList is a number of events in the wait list
/// \param EventWaitList is the wait list
/// \param Event is the resulting event
pi_result piextEnqueueReadHostPipe(pi_queue Queue, pi_program Program,
                                   const char *PipeSymbol, pi_bool Blocking,
                                   void *Ptr, size_t Size,
                                   pi_uint32 NumEventsInWaitList,
                                   const pi_event *EventsWaitList,
                                   pi_event *Event) {
  (void)Queue;
  (void)Program;
  (void)PipeSymbol;
  (void)Blocking;
  (void)Ptr;
  (void)Size;
  (void)NumEventsInWaitList;
  (void)EventsWaitList;
  (void)Event;

  PI_ASSERT(Queue, PI_ERROR_INVALID_QUEUE);

  die("piextEnqueueReadHostPipe: not implemented");
  return {};
}

/// API for write to pipe of a given name.
///
/// \param Queue is the queue
/// \param Program is the program containing the device variable
/// \param PipeSymbol is the unique identifier for the device variable
/// \param Blocking is true if the write should block
/// \param Ptr is a pointer to where the data must be copied from
/// \param Size is size of the data that is read/written from/to pipe
/// \param NumEventsInWaitList is a number of events in the wait list
/// \param EventWaitList is the wait list
/// \param Event is the resulting event
pi_result piextEnqueueWriteHostPipe(pi_queue Queue, pi_program Program,
                                    const char *PipeSymbol, pi_bool Blocking,
                                    void *Ptr, size_t Size,
                                    pi_uint32 NumEventsInWaitList,
                                    const pi_event *EventsWaitList,
                                    pi_event *Event) {
  (void)Queue;
  (void)Program;
  (void)PipeSymbol;
  (void)Blocking;
  (void)Ptr;
  (void)Size;
  (void)NumEventsInWaitList;
  (void)EventsWaitList;
  (void)Event;

  PI_ASSERT(Queue, PI_ERROR_INVALID_QUEUE);

  die("piextEnqueueWriteHostPipe: not implemented");
  return {};
}

pi_result piKernelSetExecInfo(pi_kernel Kernel, pi_kernel_exec_info ParamName,
                              size_t ParamValueSize, const void *ParamValue) {
  (void)ParamValueSize;
  PI_ASSERT(Kernel, PI_ERROR_INVALID_KERNEL);
  PI_ASSERT(ParamValue, PI_ERROR_INVALID_VALUE);

  std::scoped_lock<pi_shared_mutex> Guard(Kernel->Mutex);
  if (ParamName == PI_USM_INDIRECT_ACCESS &&
      *(static_cast<const pi_bool *>(ParamValue)) == PI_TRUE) {
    // The whole point for users really was to not need to know anything
    // about the types of allocations kernel uses. So in DPC++ we always
    // just set all 3 modes for each kernel.
    ze_kernel_indirect_access_flags_t IndirectFlags =
        ZE_KERNEL_INDIRECT_ACCESS_FLAG_HOST |
        ZE_KERNEL_INDIRECT_ACCESS_FLAG_DEVICE |
        ZE_KERNEL_INDIRECT_ACCESS_FLAG_SHARED;
    ZE_CALL(zeKernelSetIndirectAccess, (Kernel->ZeKernel, IndirectFlags));
  } else if (ParamName == PI_EXT_KERNEL_EXEC_INFO_CACHE_CONFIG) {
    ze_cache_config_flag_t ZeCacheConfig;
    switch (*(static_cast<const pi_kernel_cache_config *>(ParamValue))) {
    case PI_EXT_KERNEL_EXEC_INFO_CACHE_LARGE_SLM:
      ZeCacheConfig = ZE_CACHE_CONFIG_FLAG_LARGE_SLM;
      break;
    case PI_EXT_KERNEL_EXEC_INFO_CACHE_LARGE_DATA:
      ZeCacheConfig = ZE_CACHE_CONFIG_FLAG_LARGE_DATA;
      break;
    case PI_EXT_KERNEL_EXEC_INFO_CACHE_DEFAULT:
      ZeCacheConfig = static_cast<ze_cache_config_flag_t>(0);
      break;
    default:
      // Unexpected cache configuration value.
      return PI_ERROR_INVALID_VALUE;
    }
    ZE_CALL(zeKernelSetCacheConfig, (Kernel->ZeKernel, ZeCacheConfig););
  } else {
    zePrint("piKernelSetExecInfo: unsupported ParamName\n");
    return PI_ERROR_INVALID_VALUE;
  }

  return PI_SUCCESS;
}

pi_result piextProgramSetSpecializationConstant(pi_program Prog,
                                                pi_uint32 SpecID, size_t,
                                                const void *SpecValue) {
  std::scoped_lock<pi_shared_mutex> Guard(Prog->Mutex);

  // Remember the value of this specialization constant until the program is
  // built.  Note that we only save the pointer to the buffer that contains the
  // value.  The caller is responsible for maintaining storage for this buffer.
  //
  // NOTE: SpecSize is unused in Level Zero, the size is known from SPIR-V by
  // SpecID.
  Prog->SpecConstants[SpecID] = SpecValue;

  return PI_SUCCESS;
}

const char SupportedVersion[] = _PI_LEVEL_ZERO_PLUGIN_VERSION_STRING;

pi_result piPluginInit(pi_plugin *PluginInit) {
  PI_ASSERT(PluginInit, PI_ERROR_INVALID_VALUE);

  // Check that the major version matches in PiVersion and SupportedVersion
  _PI_PLUGIN_VERSION_CHECK(PluginInit->PiVersion, SupportedVersion);

  // TODO: handle versioning/targets properly.
  size_t PluginVersionSize = sizeof(PluginInit->PluginVersion);

  PI_ASSERT(strlen(_PI_LEVEL_ZERO_PLUGIN_VERSION_STRING) < PluginVersionSize,
            PI_ERROR_INVALID_VALUE);

  strncpy(PluginInit->PluginVersion, SupportedVersion, PluginVersionSize);

#define _PI_API(api)                                                           \
  (PluginInit->PiFunctionTable).api = (decltype(&::api))(&api);
#include <sycl/detail/pi.def>

  enableZeTracing();
  return PI_SUCCESS;
}

pi_result piextPluginGetOpaqueData(void *opaque_data_param,
                                   void **opaque_data_return) {
  (void)opaque_data_param;
  (void)opaque_data_return;
  return PI_ERROR_UNKNOWN;
}

// SYCL RT calls this api to notify the end of plugin lifetime.
// Windows: dynamically loaded plugins might have been unloaded already
// when this is called. Sycl RT holds onto the PI plugin so it can be
// called safely. But this is not transitive. If the PI plugin in turn
// dynamically loaded a different DLL, that may have been unloaded.
// It can include all the jobs to tear down resources before
// the plugin is unloaded from memory.
pi_result piTearDown(void *PluginParameter) {
  (void)PluginParameter;
  bool LeakFound = false;
  // reclaim pi_platform objects here since we don't have piPlatformRelease.
  for (pi_platform Platform : *PiPlatformsCache) {
    delete Platform;
  }
  delete PiPlatformsCache;
  delete PiPlatformsCacheMutex;

  // Print the balance of various create/destroy native calls.
  // The idea is to verify if the number of create(+) and destroy(-) calls are
  // matched.
  if (ZeDebug & ZE_DEBUG_CALL_COUNT) {
    // clang-format off
    //
    // The format of this table is such that each row accounts for a
    // specific type of objects, and all elements in the raw except the last
    // one are allocating objects of that type, while the last element is known
    // to deallocate objects of that type.
    //
    std::vector<std::vector<const char *>> CreateDestroySet = {
      {"zeContextCreate",      "zeContextDestroy"},
      {"zeCommandQueueCreate", "zeCommandQueueDestroy"},
      {"zeModuleCreate",       "zeModuleDestroy"},
      {"zeKernelCreate",       "zeKernelDestroy"},
      {"zeEventPoolCreate",    "zeEventPoolDestroy"},
      {"zeCommandListCreateImmediate", "zeCommandListCreate", "zeCommandListDestroy"},
      {"zeEventCreate",        "zeEventDestroy"},
      {"zeFenceCreate",        "zeFenceDestroy"},
      {"zeImageCreate",        "zeImageDestroy"},
      {"zeSamplerCreate",      "zeSamplerDestroy"},
      {"zeMemAllocDevice", "zeMemAllocHost", "zeMemAllocShared", "zeMemFree"},
    };

    // A sample output aimed below is this:
    // ------------------------------------------------------------------------
    //                zeContextCreate = 1     \--->        zeContextDestroy = 1
    //           zeCommandQueueCreate = 1     \--->   zeCommandQueueDestroy = 1
    //                 zeModuleCreate = 1     \--->         zeModuleDestroy = 1
    //                 zeKernelCreate = 1     \--->         zeKernelDestroy = 1
    //              zeEventPoolCreate = 1     \--->      zeEventPoolDestroy = 1
    //   zeCommandListCreateImmediate = 1     |
    //            zeCommandListCreate = 1     \--->    zeCommandListDestroy = 1  ---> LEAK = 1
    //                  zeEventCreate = 2     \--->          zeEventDestroy = 2
    //                  zeFenceCreate = 1     \--->          zeFenceDestroy = 1
    //                  zeImageCreate = 0     \--->          zeImageDestroy = 0
    //                zeSamplerCreate = 0     \--->        zeSamplerDestroy = 0
    //               zeMemAllocDevice = 0     |
    //                 zeMemAllocHost = 1     |
    //               zeMemAllocShared = 0     \--->               zeMemFree = 1
    //
    // clang-format on

    fprintf(stderr, "ZE_DEBUG=%d: check balance of create/destroy calls\n",
            ZE_DEBUG_CALL_COUNT);
    fprintf(stderr,
            "----------------------------------------------------------\n");
    for (const auto &Row : CreateDestroySet) {
      int diff = 0;
      for (auto I = Row.begin(); I != Row.end();) {
        const char *ZeName = *I;
        const auto &ZeCount = (*ZeCallCount)[*I];

        bool First = (I == Row.begin());
        bool Last = (++I == Row.end());

        if (Last) {
          fprintf(stderr, " \\--->");
          diff -= ZeCount;
        } else {
          diff += ZeCount;
          if (!First) {
            fprintf(stderr, " | \n");
          }
        }

        fprintf(stderr, "%30s = %-5d", ZeName, ZeCount);
      }

      if (diff) {
        LeakFound = true;
        fprintf(stderr, " ---> LEAK = %d", diff);
      }
      fprintf(stderr, "\n");
    }

    ZeCallCount->clear();
    delete ZeCallCount;
    ZeCallCount = nullptr;
  }
  if (LeakFound)
    return PI_ERROR_INVALID_MEM_OBJECT;

  disableZeTracing();
  return PI_SUCCESS;
}

pi_result _pi_buffer::getZeHandlePtr(char **&ZeHandlePtr,
                                     access_mode_t AccessMode,
                                     pi_device Device) {
  char *ZeHandle;
  PI_CALL(getZeHandle(ZeHandle, AccessMode, Device));
  ZeHandlePtr = &Allocations[Device].ZeHandle;
  return PI_SUCCESS;
}

size_t _pi_buffer::getAlignment() const {
  // Choose an alignment that is at most 64 and is the next power of 2
  // for sizes less than 64.
  auto Alignment = Size;
  if (Alignment > 32UL)
    Alignment = 64UL;
  else if (Alignment > 16UL)
    Alignment = 32UL;
  else if (Alignment > 8UL)
    Alignment = 16UL;
  else if (Alignment > 4UL)
    Alignment = 8UL;
  else if (Alignment > 2UL)
    Alignment = 4UL;
  else if (Alignment > 1UL)
    Alignment = 2UL;
  else
    Alignment = 1UL;
  return Alignment;
}

pi_result _pi_buffer::getZeHandle(char *&ZeHandle, access_mode_t AccessMode,
                                  pi_device Device) {

  // NOTE: There might be no valid allocation at all yet and we get
  // here from piEnqueueKernelLaunch that would be doing the buffer
  // initialization. In this case the Device is not null as kernel
  // launch is always on a specific device.
  if (!Device)
    Device = LastDeviceWithValidAllocation;
  // If the device is still not selected then use the first one in
  // the context of the buffer.
  if (!Device)
    Device = Context->Devices[0];

  auto &Allocation = Allocations[Device];

  // Sub-buffers don't maintain own allocations but rely on parent buffer.
  if (isSubBuffer()) {
    PI_CALL(SubBuffer.Parent->getZeHandle(ZeHandle, AccessMode, Device));
    ZeHandle += SubBuffer.Origin;
    // Still store the allocation info in the PI sub-buffer for
    // getZeHandlePtr to work. At least zeKernelSetArgumentValue needs to
    // be given a pointer to the allocation handle rather than its value.
    //
    Allocation.ZeHandle = ZeHandle;
    Allocation.ReleaseAction = allocation_t::keep;
    LastDeviceWithValidAllocation = Device;
    return PI_SUCCESS;
  }

  // First handle case where the buffer is represented by only
  // a single host allocation.
  if (OnHost) {
    auto &HostAllocation = Allocations[nullptr];
    // The host allocation may already exists, e.g. with imported
    // host ptr, or in case of interop buffer.
    if (!HostAllocation.ZeHandle) {
      if (USMAllocatorConfigInstance.EnableBuffers) {
        HostAllocation.ReleaseAction = allocation_t::free;
        PI_CALL(piextUSMHostAlloc(pi_cast<void **>(&ZeHandle), Context, nullptr,
                                  Size, getAlignment()));
      } else {
        HostAllocation.ReleaseAction = allocation_t::free_native;
        PI_CALL(
            ZeHostMemAllocHelper(pi_cast<void **>(&ZeHandle), Context, Size));
      }
      HostAllocation.ZeHandle = ZeHandle;
      HostAllocation.Valid = true;
    }
    Allocation = HostAllocation;
    Allocation.ReleaseAction = allocation_t::keep;
    ZeHandle = Allocation.ZeHandle;
    LastDeviceWithValidAllocation = Device;
    return PI_SUCCESS;
  }
  // Reads user setting on how to deal with buffers in contexts where
  // all devices have the same root-device. Returns "true" if the
  // preference is to have allocate on each [sub-]device and migrate
  // normally (copy) to other sub-devices as needed. Returns "false"
  // if the preference is to have single root-device allocations
  // serve the needs of all [sub-]devices, meaning potentially more
  // cross-tile traffic.
  //
  static const bool SingleRootDeviceBufferMigration = [] {
    const char *EnvStr =
        std::getenv("SYCL_PI_LEVEL_ZERO_SINGLE_ROOT_DEVICE_BUFFER_MIGRATION");
    if (EnvStr)
      return (std::stoi(EnvStr) != 0);
    // The default is to migrate normally, which may not always be the
    // best option (depends on buffer access patterns), but is an
    // overall win on the set of the available benchmarks.
    return true;
  }();

  // Peform actual device allocation as needed.
  if (!Allocation.ZeHandle) {
    if (!SingleRootDeviceBufferMigration && Context->SingleRootDevice &&
        Context->SingleRootDevice != Device) {
      // If all devices in the context are sub-devices of the same device
      // then we reuse root-device allocation by all sub-devices in the
      // context.
      // TODO: we can probably generalize this and share root-device
      //       allocations by its own sub-devices even if not all other
      //       devices in the context have the same root.
      PI_CALL(getZeHandle(ZeHandle, AccessMode, Context->SingleRootDevice));
      Allocation.ReleaseAction = allocation_t::keep;
      Allocation.ZeHandle = ZeHandle;
      Allocation.Valid = true;
      return PI_SUCCESS;
    } else { // Create device allocation
      if (USMAllocatorConfigInstance.EnableBuffers) {
        Allocation.ReleaseAction = allocation_t::free;
        PI_CALL(piextUSMDeviceAlloc(pi_cast<void **>(&ZeHandle), Context,
                                    Device, nullptr, Size, getAlignment()));
      } else {
        Allocation.ReleaseAction = allocation_t::free_native;
        PI_CALL(ZeDeviceMemAllocHelper(pi_cast<void **>(&ZeHandle), Context,
                                       Device, Size));
      }
    }
    Allocation.ZeHandle = ZeHandle;
  } else {
    ZeHandle = Allocation.ZeHandle;
  }

  // If some prior access invalidated this allocation then make it valid again.
  if (!Allocation.Valid) {
    // LastDeviceWithValidAllocation should always have valid allocation.
    if (Device == LastDeviceWithValidAllocation)
      die("getZeHandle: last used allocation is not valid");

    // For write-only access the allocation contents is not going to be used.
    // So don't do anything to make it "valid".
    bool NeedCopy = AccessMode != _pi_mem::write_only;
    // It's also possible that the buffer doesn't have a valid allocation
    // yet presumably when it is passed to a kernel that will perform
    // it's intialization.
    if (NeedCopy && !LastDeviceWithValidAllocation) {
      NeedCopy = false;
    }
    char *ZeHandleSrc = nullptr;
    if (NeedCopy) {
      PI_CALL(getZeHandle(ZeHandleSrc, _pi_mem::read_only,
                          LastDeviceWithValidAllocation));
      // It's possible with the single root-device contexts that
      // the buffer is represented by the single root-device
      // allocation and then skip the copy to itself.
      if (ZeHandleSrc == ZeHandle)
        NeedCopy = false;
    }

    if (NeedCopy) {
      // Copy valid buffer data to this allocation.
      // TODO: see if we should better use peer's device allocation used
      // directly, if that capability is reported with zeDeviceCanAccessPeer,
      // instead of maintaining a separate allocation and performing
      // explciit copies.
      //
      // zeCommandListAppendMemoryCopy must not be called from simultaneous
      // threads with the same command list handle, so we need exclusive lock.
      ze_bool_t P2P = false;
      ZE_CALL(
          zeDeviceCanAccessPeer,
          (Device->ZeDevice, LastDeviceWithValidAllocation->ZeDevice, &P2P));
      if (!P2P) {
        // P2P copy is not possible, so copy through the host.
        auto &HostAllocation = Allocations[nullptr];
        // The host allocation may already exists, e.g. with imported
        // host ptr, or in case of interop buffer.
        if (!HostAllocation.ZeHandle) {
          void *ZeHandleHost;
          if (USMAllocatorConfigInstance.EnableBuffers) {
            HostAllocation.ReleaseAction = allocation_t::free;
            PI_CALL(piextUSMHostAlloc(&ZeHandleHost, Context, nullptr, Size,
                                      getAlignment()));
          } else {
            HostAllocation.ReleaseAction = allocation_t::free_native;
            PI_CALL(ZeHostMemAllocHelper(&ZeHandleHost, Context, Size));
          }
          HostAllocation.ZeHandle = pi_cast<char *>(ZeHandleHost);
          HostAllocation.Valid = false;
        }
        std::scoped_lock<pi_mutex> Lock(Context->ImmediateCommandListMutex);
        if (!HostAllocation.Valid) {
          ZE_CALL(zeCommandListAppendMemoryCopy,
                  (Context->ZeCommandListInit,
                   HostAllocation.ZeHandle /* Dst */, ZeHandleSrc, Size,
                   nullptr, 0, nullptr));
          // Mark the host allocation data  as valid so it can be reused.
          // It will be invalidated below if the current access is not
          // read-only.
          HostAllocation.Valid = true;
        }
        ZE_CALL(zeCommandListAppendMemoryCopy,
                (Context->ZeCommandListInit, ZeHandle /* Dst */,
                 HostAllocation.ZeHandle, Size, nullptr, 0, nullptr));
      } else {
        // Perform P2P copy.
        std::scoped_lock<pi_mutex> Lock(Context->ImmediateCommandListMutex);
        ZE_CALL(zeCommandListAppendMemoryCopy,
                (Context->ZeCommandListInit, ZeHandle /* Dst */, ZeHandleSrc,
                 Size, nullptr, 0, nullptr));
      }
    }
    Allocation.Valid = true;
    LastDeviceWithValidAllocation = Device;
  }

  // Invalidate other allocations that would become not valid if
  // this access is not read-only.
  if (AccessMode != _pi_mem::read_only) {
    for (auto &Alloc : Allocations) {
      if (Alloc.first != LastDeviceWithValidAllocation)
        Alloc.second.Valid = false;
    }
  }

  zePrint("getZeHandle(pi_device{%p}) = %p\n", (void *)Device,
          (void *)Allocation.ZeHandle);
  return PI_SUCCESS;
}

pi_result _pi_buffer::free() {
  for (auto &Alloc : Allocations) {
    auto &ZeHandle = Alloc.second.ZeHandle;
    // It is possible that the real allocation wasn't made if the buffer
    // wasn't really used in this location.
    if (!ZeHandle)
      continue;

    switch (Alloc.second.ReleaseAction) {
    case allocation_t::keep:
      break;
    case allocation_t::free: {
      pi_platform Plt = Context->getPlatform();
      std::scoped_lock<pi_shared_mutex> Lock(
          IndirectAccessTrackingEnabled ? Plt->ContextsMutex : Context->Mutex);

      PI_CALL(USMFreeHelper(Context, ZeHandle));
      break;
    }
    case allocation_t::free_native:
      PI_CALL(ZeMemFreeHelper(Context, ZeHandle));
      break;
    case allocation_t::unimport:
      ZeUSMImport.doZeUSMRelease(Context->getPlatform()->ZeDriver, ZeHandle);
      break;
    default:
      die("_pi_buffer::free(): Unhandled release action");
    }
    ZeHandle = nullptr; // don't leave hanging pointers
  }
  return PI_SUCCESS;
}

pi_result piGetDeviceAndHostTimer(pi_device Device, uint64_t *DeviceTime,
                                  uint64_t *HostTime) {
  const uint64_t &ZeTimerResolution =
      Device->ZeDeviceProperties->timerResolution;
  const uint64_t TimestampMaxCount =
      ((1ULL << Device->ZeDeviceProperties->kernelTimestampValidBits) - 1ULL);
  uint64_t DeviceClockCount, Dummy;

  ZE_CALL(zeDeviceGetGlobalTimestamps,
          (Device->ZeDevice, HostTime == nullptr ? &Dummy : HostTime,
           &DeviceClockCount));

  if (DeviceTime != nullptr) {
    *DeviceTime = (DeviceClockCount & TimestampMaxCount) * ZeTimerResolution;
  }
  return PI_SUCCESS;
}

#ifdef _WIN32
#define __SYCL_PLUGIN_DLL_NAME "pi_level_zero.dll"
#include "../common_win_pi_trace/common_win_pi_trace.hpp"
#undef __SYCL_PLUGIN_DLL_NAME
#endif
} // extern "C"<|MERGE_RESOLUTION|>--- conflicted
+++ resolved
@@ -535,27 +535,14 @@
   auto createUSMAllocators = [this](pi_device Device) {
     SharedMemAllocContexts.emplace(
         std::piecewise_construct, std::make_tuple(Device->ZeDevice),
-<<<<<<< HEAD
-        std::make_tuple(std::unique_ptr<SystemMemory>(
-            new USMSharedMemoryAlloc(this, Device))));
-=======
         std::make_tuple(
             std::unique_ptr<SystemMemory>(
                 new USMSharedMemoryAlloc(this, Device)),
             USMAllocatorConfigInstance.Configs[usm_settings::MemType::Shared]));
->>>>>>> 5a805999
 
     SharedReadOnlyMemAllocContexts.emplace(
         std::piecewise_construct, std::make_tuple(Device->ZeDevice),
         std::make_tuple(std::unique_ptr<SystemMemory>(
-<<<<<<< HEAD
-            new USMSharedReadOnlyMemoryAlloc(this, Device))));
-
-    DeviceMemAllocContexts.emplace(
-        std::piecewise_construct, std::make_tuple(Device->ZeDevice),
-        std::make_tuple(std::unique_ptr<SystemMemory>(
-            new USMDeviceMemoryAlloc(this, Device))));
-=======
                             new USMSharedReadOnlyMemoryAlloc(this, Device)),
                         USMAllocatorConfigInstance
                             .Configs[usm_settings::MemType::SharedReadOnly]));
@@ -566,7 +553,6 @@
             std::unique_ptr<SystemMemory>(
                 new USMDeviceMemoryAlloc(this, Device)),
             USMAllocatorConfigInstance.Configs[usm_settings::MemType::Device]));
->>>>>>> 5a805999
   };
 
   // Recursive helper to call createUSMAllocators for all sub-devices
@@ -1839,11 +1825,11 @@
   if (auto Res = ActiveBarriersWaitList.createAndRetainPiZeEventList(
           ActiveBarriers.vector().size(), ActiveBarriers.vector().data(), this,
           UseCopyEngine))
-<<<<<<< HEAD
     return Res;
 
   // We can now replace active barriers with the ones in the wait list.
-  ActiveBarriers.clear();
+  if (auto Res = ActiveBarriers.clear())
+    return Res;
 
   if (ActiveBarriersWaitList.Length == 0) {
     return PI_SUCCESS;
@@ -1859,28 +1845,6 @@
           this, &Event, PI_COMMAND_TYPE_USER, CmdList, /*IsInternal*/ true))
     return Res;
 
-=======
-    return Res;
-
-  // We can now replace active barriers with the ones in the wait list.
-  if (auto Res = ActiveBarriers.clear())
-    return Res;
-
-  if (ActiveBarriersWaitList.Length == 0) {
-    return PI_SUCCESS;
-  }
-
-  for (pi_uint32 I = 0; I < ActiveBarriersWaitList.Length; ++I) {
-    auto &Event = ActiveBarriersWaitList.PiEventList[I];
-    ActiveBarriers.add(Event);
-  }
-
-  pi_event Event = nullptr;
-  if (auto Res = createEventAndAssociateQueue(
-          this, &Event, PI_COMMAND_TYPE_USER, CmdList, /*IsInternal*/ true))
-    return Res;
-
->>>>>>> 5a805999
   Event->WaitList = ActiveBarriersWaitList;
   Event->OwnZeEvent = true;
 
@@ -5290,18 +5254,11 @@
   Events.push_back(Event);
 }
 
-<<<<<<< HEAD
-void _pi_queue::active_barriers::clear() {
-  for (const auto &Event : Events)
-    piEventReleaseInternal(Event);
-  Events.clear();
-=======
 pi_result _pi_queue::active_barriers::clear() {
   for (const auto &Event : Events)
     PI_CALL(piEventReleaseInternal(Event));
   Events.clear();
   return PI_SUCCESS;
->>>>>>> 5a805999
 }
 
 static pi_result piEventReleaseInternal(pi_event Event) {
@@ -5745,32 +5702,6 @@
                 !InitialCopyGroup.ZeQueues.empty(),
             PI_ERROR_INVALID_QUEUE);
 
-<<<<<<< HEAD
-  if (Queue->Device->useImmediateCommandLists()) {
-    // If immediate command lists are being used, each will act as their own
-    // queue, so we must insert a barrier into each.
-    CmdLists.reserve(Queue->CommandListMap.size());
-    for (auto It = Queue->CommandListMap.begin();
-         It != Queue->CommandListMap.end(); ++It)
-      CmdLists.push_back(It);
-  } else {
-    size_t NumQueues = Queue->ComputeQueueGroup.ZeQueues.size() +
-                       Queue->CopyQueueGroup.ZeQueues.size();
-    OkToBatch = true;
-    // Get an available command list tied to each command queue. We need
-    // these so a queue-wide barrier can be inserted into each command
-    // queue.
-    CmdLists.reserve(NumQueues);
-    for (auto QueueGroup : {Queue->ComputeQueueGroup, Queue->CopyQueueGroup}) {
-      bool UseCopyEngine = QueueGroup.Type != _pi_queue::queue_type::Compute;
-      for (ze_command_queue_handle_t ZeQueue : QueueGroup.ZeQueues) {
-        if (ZeQueue) {
-          pi_command_list_ptr_t CmdList;
-          if (auto Res = Queue->Context->getAvailableCommandList(
-                  Queue, CmdList, UseCopyEngine, OkToBatch, &ZeQueue))
-            return Res;
-          CmdLists.push_back(CmdList);
-=======
   size_t NumQueues = 0;
   for (auto &QueueMap :
        {Queue->ComputeQueueGroupsByTID, Queue->CopyQueueGroupsByTID})
@@ -5802,7 +5733,6 @@
               return Res;
             CmdLists.push_back(CmdList);
           }
->>>>>>> 5a805999
         }
       }
     }
@@ -5863,12 +5793,8 @@
     if (auto Res = Queue->executeCommandList(CmdList, false, OkToBatch))
       return Res;
 
-<<<<<<< HEAD
-  Queue->ActiveBarriers.clear();
-=======
   if (auto Res = Queue->ActiveBarriers.clear())
     return Res;
->>>>>>> 5a805999
   Queue->ActiveBarriers.add(*Event);
   return PI_SUCCESS;
 }
@@ -5988,13 +5914,9 @@
 
   // With the entire queue synchronized, the active barriers must be done so we
   // can remove them.
-<<<<<<< HEAD
-  ActiveBarriers.clear();
-=======
   if (auto Res = ActiveBarriers.clear())
     return Res;
 
->>>>>>> 5a805999
   return PI_SUCCESS;
 }
 
@@ -7633,15 +7555,9 @@
     PI_ASSERT(Device, PI_ERROR_INVALID_DEVICE);
 
     auto DeallocationHelper =
-<<<<<<< HEAD
-        [Context, Device, Ptr,
-         OwnZeMemHandle](std::unordered_map<ze_device_handle_t, USMAllocContext>
-                             &AllocContextMap) {
-=======
         [Context, Device,
          Ptr](std::unordered_map<ze_device_handle_t, USMAllocContext>
                   &AllocContextMap) {
->>>>>>> 5a805999
           try {
             auto It = AllocContextMap.find(Device->ZeDevice);
             if (It == AllocContextMap.end())
