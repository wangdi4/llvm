--- conflicted
+++ resolved
@@ -1839,9 +1839,6 @@
 
   PI_ASSERT(Device, PI_INVALID_DEVICE);
 
-<<<<<<< HEAD
-  // Get the number of subdevices/tiles available. // INTEL
-=======
   // Check if Device was already partitioned into the same or bigger size
   // before. If so, we can return immediately without searching the global
   // device cache. Note that L0 driver always returns the same handles in the
@@ -1857,8 +1854,7 @@
     return PI_SUCCESS;
   }
 
-  // Get the number of subdevices available.
->>>>>>> 0b18b492
+  // Get the number of subdevices/tiles available. // INTEL
   // TODO: maybe add interface to create the specified # of subdevices.
   uint32_t Count = 0;
   ZE_CALL(zeDeviceGetSubDevices(Device->ZeDevice, &Count, nullptr));
