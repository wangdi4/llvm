--- conflicted
+++ resolved
@@ -24,10 +24,6 @@
 #include <thread>
 #include <utility>
 
-<<<<<<< HEAD
-#include <level_zero/zes_api.h>
-=======
->>>>>>> 130e135d
 #include <level_zero/zet_api.h>
 
 #include "usm_allocator.hpp"
@@ -555,32 +551,12 @@
   if (numQueueGroups == 0) {
     return PI_ERROR_UNKNOWN;
   }
-<<<<<<< HEAD
-  std::vector<ze_command_queue_group_properties_t> QueueProperties(
-=======
   std::vector<ZeStruct<ze_command_queue_group_properties_t>> QueueProperties(
->>>>>>> 130e135d
       numQueueGroups);
   ZE_CALL(zeDeviceGetCommandQueueGroupProperties,
           (ZeDevice, &numQueueGroups, QueueProperties.data()));
 
   int ComputeGroupIndex = -1;
-<<<<<<< HEAD
-  for (uint32_t i = 0; i < numQueueGroups; i++) {
-    if (QueueProperties[i].flags &
-        ZE_COMMAND_QUEUE_GROUP_PROPERTY_FLAG_COMPUTE) {
-      ComputeGroupIndex = i;
-      break;
-    }
-  }
-  // How is it possible that there are no "compute" capabilities?
-  if (ComputeGroupIndex < 0) {
-    return PI_ERROR_UNKNOWN;
-  }
-  ZeComputeQueueGroupIndex = ComputeGroupIndex;
-  ZeComputeQueueGroupProperties = QueueProperties[ComputeGroupIndex];
-=======
->>>>>>> 130e135d
 
   // Initialize a sub-sub-device with its own ordinal and index
   if (SubSubDeviceOrdinal >= 0) {
@@ -588,17 +564,9 @@
     ZeComputeEngineIndex = SubSubDeviceIndex;
   } else { // This is a root or a sub-device
     for (uint32_t i = 0; i < numQueueGroups; i++) {
-<<<<<<< HEAD
-      if (((QueueProperties[i].flags &
-            ZE_COMMAND_QUEUE_GROUP_PROPERTY_FLAG_COMPUTE) == 0) &&
-          (QueueProperties[i].flags &
-           ZE_COMMAND_QUEUE_GROUP_PROPERTY_FLAG_COPY)) {
-        CopyGroupIndex = i;
-=======
       if (QueueProperties[i].flags &
           ZE_COMMAND_QUEUE_GROUP_PROPERTY_FLAG_COMPUTE) {
         ComputeGroupIndex = i;
->>>>>>> 130e135d
         break;
       }
     }
@@ -633,16 +601,9 @@
       ZeCopyQueueGroupProperties = QueueProperties[CopyGroupIndex];
     }
   }
-<<<<<<< HEAD
-  ZeCopyQueueGroupIndex = CopyGroupIndex;
-  if (CopyGroupIndex >= 0) {
-    ZeCopyQueueGroupProperties = QueueProperties[CopyGroupIndex];
-  }
-=======
 
   ZeComputeQueueGroupIndex = ComputeGroupIndex;
   ZeComputeQueueGroupProperties = QueueProperties[ComputeGroupIndex];
->>>>>>> 130e135d
 
   // Cache device properties
   ZeDeviceProperties = {};
@@ -660,15 +621,9 @@
   // TODO: get rid of using Devices[0] for the context with multiple
   // root-devices. We should somehow make the data initialized on all devices.
   pi_device Device = SingleRootDevice ? SingleRootDevice : Devices[0];
-<<<<<<< HEAD
-  ze_command_queue_desc_t ZeCommandQueueDesc = {};
-  ZeCommandQueueDesc.ordinal = Device->ZeComputeQueueGroupIndex;
-  ZeCommandQueueDesc.index = 0;
-=======
   ZeStruct<ze_command_queue_desc_t> ZeCommandQueueDesc;
   ZeCommandQueueDesc.ordinal = Device->ZeComputeQueueGroupIndex;
   ZeCommandQueueDesc.index = Device->ZeComputeEngineIndex;
->>>>>>> 130e135d
   ZeCommandQueueDesc.mode = ZE_COMMAND_QUEUE_MODE_SYNCHRONOUS;
   ZE_CALL(
       zeCommandListCreateImmediate,
@@ -1018,14 +973,8 @@
 
       auto &Contexts = Device->Platform->Contexts;
       for (auto &Ctx : Contexts) {
-<<<<<<< HEAD
-        for (auto It = Ctx->MemAllocs.begin(); It != Ctx->MemAllocs.end();
-             It++) {
-          const auto &Pair = Kernel->MemAllocs.insert(It);
-=======
         for (auto &Elem : Ctx->MemAllocs) {
           const auto &Pair = Kernel->MemAllocs.insert(&Elem);
->>>>>>> 130e135d
           // Kernel is referencing this memory allocation from now.
           // If this memory allocation was already captured for this kernel, it
           // means that kernel is submitted several times. Increase reference
@@ -1033,11 +982,7 @@
           // SubmissionsCount turns to 0. We don't want to know how many times
           // allocation was retained by each submission.
           if (Pair.second)
-<<<<<<< HEAD
-            It->second.RefCount++;
-=======
             Elem.second.RefCount++;
->>>>>>> 130e135d
         }
       }
       Kernel->SubmissionsCount++;
@@ -1627,8 +1572,6 @@
           delete[] ZeSubdevices;
           return Result;
         }
-<<<<<<< HEAD
-=======
 
         // collect all the ordinals for the sub-sub-devices
         std::vector<int> Ordinals;
@@ -1673,7 +1616,6 @@
           }
         }
 
->>>>>>> 130e135d
         // save pointers to sub-devices for quick retrieval in the future.
         Device->SubDevices.push_back(PiSubDevice.get());
         PiDevicesCache.push_back(std::move(PiSubDevice));
@@ -2390,13 +2332,9 @@
   PI_ASSERT(RetContext, PI_INVALID_VALUE);
 
   pi_platform Platform = (*Devices)->Platform;
-<<<<<<< HEAD
-  ze_context_desc_t ContextDesc = {ZE_STRUCTURE_TYPE_CONTEXT_DESC, nullptr, 0};
-=======
   ZeStruct<ze_context_desc_t> ContextDesc;
   ContextDesc.flags = 0;
 
->>>>>>> 130e135d
   ze_context_handle_t ZeContext;
   ZE_CALL(zeContextCreate, (Platform->ZeDriver, &ContextDesc, &ZeContext));
   try {
@@ -2781,47 +2719,6 @@
     //
   }
 
-<<<<<<< HEAD
-  pi_platform Plt = Context->Devices[0]->Platform;
-  std::unique_lock<std::mutex> ContextsLock(Plt->ContextsMutex,
-                                            std::defer_lock);
-  if (IndirectAccessTrackingEnabled) {
-    // Lock the mutex which is guarding contexts container in the platform.
-    // This prevents new kernels from being submitted in any context while we
-    // are in the process of allocating a memory, this is needed to properly
-    // capture allocations by kernels with indirect access.
-    ContextsLock.lock();
-    // We are going to defer memory release if there are kernels with indirect
-    // access, that is why explicitly retain context to be sure that it is
-    // released after all memory allocations in this context are released.
-    PI_CALL(piContextRetain(Context));
-  }
-
-  if (DeviceIsIntegrated) {
-    ze_host_mem_alloc_desc_t ZeDesc = {};
-    ZeDesc.flags = 0;
-
-    ZE_CALL(zeMemAllocHost, (Context->ZeContext, &ZeDesc, Size, 1, &Ptr));
-  } else if (Context->SingleRootDevice) {
-    ze_device_mem_alloc_desc_t ZeDesc = {};
-    ZeDesc.flags = 0;
-    ZeDesc.ordinal = 0;
-
-    ZE_CALL(zeMemAllocDevice,
-            (Context->ZeContext, &ZeDesc, Size, 1, Context->SingleRootDevice->ZeDevice, &Ptr));
-  } else {
-    ze_host_mem_alloc_desc_t ZeDesc = {};
-    ZeDesc.flags = 0;
-
-    ZE_CALL(zeMemAllocHost, (Context->ZeContext, &ZeDesc, Size, 1, &Ptr));
-  }
-
-  if (IndirectAccessTrackingEnabled) {
-    // Keep track of all memory allocations in the context
-    Context->MemAllocs.emplace(std::piecewise_construct,
-                               std::forward_as_tuple(Ptr),
-                               std::forward_as_tuple(Context));
-=======
   // Choose an alignment that is at most 64 and is the next power of 2 for sizes
   // less than 64.
   auto Alignment = Size;
@@ -2856,7 +2753,6 @@
     // or do explicit memory transfers from one device to another using host
     // resources as backing buffers to allow those transfers.
     Result = piextUSMHostAlloc(&Ptr, Context, nullptr, Size, Alignment);
->>>>>>> 130e135d
   }
 
   if (Result != PI_SUCCESS)
@@ -2931,15 +2827,7 @@
     } else {
       auto Buf = static_cast<_pi_buffer *>(Mem);
       if (!Buf->isSubBuffer()) {
-<<<<<<< HEAD
-        if (IndirectAccessTrackingEnabled) {
-          PI_CALL(piextUSMFree(Mem->Context, Mem->getZeHandle()));
-        } else {
-          ZE_CALL(zeMemFree, (Mem->Context->ZeContext, Mem->getZeHandle()));
-        }
-=======
         PI_CALL(piextUSMFree(Mem->Context, Mem->getZeHandle()));
->>>>>>> 130e135d
       }
     }
     delete Mem;
@@ -5318,12 +5206,9 @@
                               EventWaitList, Event);
 }
 
-<<<<<<< HEAD
-=======
 static pi_result USMHostAllocImpl(void **ResultPtr, pi_context Context,
                                   pi_usm_mem_properties *Properties,
                                   size_t Size, pi_uint32 Alignment);
->>>>>>> 130e135d
 
 pi_result piEnqueueMemBufferMap(pi_queue Queue, pi_mem Buffer,
                                 pi_bool BlockingMap, pi_map_flags MapFlags,
@@ -5427,11 +5312,7 @@
       // Use the version with reference counting
       PI_CALL(piextUSMHostAlloc(RetMap, Queue->Context, nullptr, Size, 1));
     } else {
-<<<<<<< HEAD
-      ze_host_mem_alloc_desc_t ZeDesc = {};
-=======
       ZeStruct<ze_host_mem_alloc_desc_t> ZeDesc;
->>>>>>> 130e135d
       ZeDesc.flags = 0;
 
       ZE_CALL(zeMemAllocHost,
@@ -5943,53 +5824,6 @@
   return mapError(ZeResult);
 }
 
-<<<<<<< HEAD
-pi_result piextUSMHostAlloc(void **ResultPtr, pi_context Context,
-                            pi_usm_mem_properties *Properties, size_t Size,
-                            pi_uint32 Alignment) {
-  PI_ASSERT(Context, PI_INVALID_CONTEXT);
-
-  // Check that incorrect bits are not set in the properties.
-  PI_ASSERT(!Properties || (Properties && !(*Properties & ~PI_MEM_ALLOC_FLAGS)),
-            PI_INVALID_VALUE);
-
-  pi_platform Plt = Context->Devices[0]->Platform;
-  std::unique_lock<std::mutex> ContextsLock(Plt->ContextsMutex,
-                                            std::defer_lock);
-  if (IndirectAccessTrackingEnabled) {
-    // Lock the mutex which is guarding contexts container in the platform.
-    // This prevents new kernels from being submitted in any context while we
-    // are in the process of allocating a memory, this is needed to properly
-    // capture allocations by kernels with indirect access.
-    ContextsLock.lock();
-    // We are going to defer memory release if there are kernels with indirect
-    // access, that is why explicitly retain context to be sure that it is
-    // released after all memory allocations in this context are released.
-    PI_CALL(piContextRetain(Context));
-  }
-
-  ze_host_mem_alloc_desc_t ZeDesc = {};
-  ZeDesc.flags = 0;
-  // TODO: translate PI properties to Level Zero flags
-  ZE_CALL(zeMemAllocHost,
-          (Context->ZeContext, &ZeDesc, Size, Alignment, ResultPtr));
-
-  PI_ASSERT(Alignment == 0 ||
-                reinterpret_cast<std::uintptr_t>(*ResultPtr) % Alignment == 0,
-            PI_INVALID_VALUE);
-
-  if (IndirectAccessTrackingEnabled) {
-    // Keep track of all memory allocations in the context
-    Context->MemAllocs.emplace(std::piecewise_construct,
-                               std::forward_as_tuple(*ResultPtr),
-                               std::forward_as_tuple(Context));
-  }
-
-  return PI_SUCCESS;
-}
-
-=======
->>>>>>> 130e135d
 static bool ShouldUseUSMAllocator() {
   // Enable allocator by default if it's not explicitly disabled
   return std::getenv("SYCL_PI_LEVEL_ZERO_DISABLE_USM_ALLOCATOR") == nullptr;
@@ -6261,8 +6095,6 @@
   return PI_SUCCESS;
 }
 
-<<<<<<< HEAD
-=======
 pi_result piextUSMHostAlloc(void **ResultPtr, pi_context Context,
                             pi_usm_mem_properties *Properties, size_t Size,
                             pi_uint32 Alignment) {
@@ -6318,7 +6150,6 @@
   return PI_SUCCESS;
 }
 
->>>>>>> 130e135d
 // Helper function to deallocate USM memory, if indirect access support is
 // enabled then a caller must lock the platform-level mutex guarding the
 // container with contexts because deallocating the memory can turn RefCount of
