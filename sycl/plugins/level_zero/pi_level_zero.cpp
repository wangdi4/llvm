--- conflicted
+++ resolved
@@ -455,13 +455,8 @@
   return PI_SUCCESS;
 }
 
-<<<<<<< HEAD
-pi_result _pi_context::decrementUnreleasedEventsInPool(pi_event Event) {
-  ze_event_pool_handle_t ZePool = Event->ZeEventPool;
-=======
 pi_result
 _pi_context::decrementUnreleasedEventsInPool(ze_event_pool_handle_t &ZePool) {
->>>>>>> d2d0a52b
   if (!ZePool) {
     // This must be an interop event created on a users's pool.
     // Do nothing.
@@ -2991,29 +2986,44 @@
     //
   }
 
+  // Choose an alignment that is at most 64 and is the next power of 2 for sizes
+  // less than 64.
+  auto Alignment = Size;
+  if (Alignment > 32UL)
+    Alignment = 64UL;
+  else if (Alignment > 16UL)
+    Alignment = 32UL;
+  else if (Alignment > 8UL)
+    Alignment = 16UL;
+  else if (Alignment > 4UL)
+    Alignment = 8UL;
+  else if (Alignment > 2UL)
+    Alignment = 4UL;
+  else if (Alignment > 1UL)
+    Alignment = 2UL;
+  else
+    Alignment = 1UL;
+
+  pi_result Result;
   if (DeviceIsIntegrated) {
-    ze_host_mem_alloc_desc_t ZeDesc = {};
-    ZeDesc.flags = 0;
-    ZE_CALL(zeMemAllocHost, (Context->ZeContext, &ZeDesc, Size, 1, &Ptr));
+    Result = piextUSMHostAlloc(&Ptr, Context, nullptr, Size, Alignment);
   } else if (Context->SingleRootDevice) {
     // If we have a single discrete device or all devices in the context are
     // sub-devices of the same device then we can allocate on device
-    ze_device_mem_alloc_desc_t ZeDesc = {};
-    ZeDesc.flags = 0;
-    ZeDesc.ordinal = 0;
-    ZE_CALL(zeMemAllocDevice, (Context->ZeContext, &ZeDesc, Size, 1,
-                               Context->SingleRootDevice->ZeDevice, &Ptr));
+    Result = piextUSMDeviceAlloc(&Ptr, Context, Context->SingleRootDevice,
+                                 nullptr, Size, Alignment);
   } else {
-    ze_host_mem_alloc_desc_t ZeDesc = {};
-    ZeDesc.flags = 0;
     // Context with several gpu cards. Temporarily use host allocation because
     // it is accessible by all devices. But it is not good in terms of
     // performance.
     // TODO: We need to either allow remote access to device memory using IPC,
     // or do explicit memory transfers from one device to another using host
     // resources as backing buffers to allow those transfers.
-    ZE_CALL(zeMemAllocHost, (Context->ZeContext, &ZeDesc, Size, 1, &Ptr));
-  }
+    Result = piextUSMHostAlloc(&Ptr, Context, nullptr, Size, Alignment);
+  }
+
+  if (Result != PI_SUCCESS)
+    return Result;
 
   if (HostPtr) {
     if ((Flags & PI_MEM_FLAGS_HOST_PTR_USE) != 0 ||
@@ -3084,7 +3094,7 @@
     } else {
       auto Buf = static_cast<_pi_buffer *>(Mem);
       if (!Buf->isSubBuffer()) {
-        ZE_CALL(zeMemFree, (Mem->Context->ZeContext, Mem->getZeHandle()));
+        PI_CALL(piextUSMFree(Mem->Context, Mem->getZeHandle()));
       }
     }
     delete Mem;
@@ -4609,13 +4619,8 @@
 
   uint64_t ZeTimerResolution =
       Event->Queue
-<<<<<<< HEAD
-          ? Event->Queue->Device->ZeDeviceProperties.timerResolution
-          : Event->Context->Devices[0]->ZeDeviceProperties.timerResolution;
-=======
           ? Event->Queue->Device->ZeDeviceProperties->timerResolution
           : Event->Context->Devices[0]->ZeDeviceProperties->timerResolution;
->>>>>>> d2d0a52b
 
   ReturnHelper ReturnValue(ParamValueSize, ParamValue, ParamValueSizeRet);
 
@@ -4677,10 +4682,6 @@
   // queue to also serve as the thread safety mechanism for the
   // any of the Event's data members that need to be read/reset as
   // part of the cleanup operations.
-<<<<<<< HEAD
-  auto Queue = Event->Queue;
-=======
->>>>>>> d2d0a52b
   if (Queue) {
     // Lock automatically releases when this goes out of scope.
     auto Lock = ((Queue == LockedQueue)
@@ -4741,22 +4742,13 @@
     }
   }
 
-<<<<<<< HEAD
-  if (!Event->CleanedUp) {
-    Event->CleanedUp = true;
-=======
   if (!CleanedUp) {
     CleanedUp = true;
->>>>>>> d2d0a52b
     // Release this event since we explicitly retained it on creation.
     // NOTE: that this needs to be done only once for an event so
     // this is guarded with the CleanedUp flag.
     //
-<<<<<<< HEAD
-    PI_CALL(piEventRelease(Event));
-=======
     PI_CALL(EventRelease(this, LockedQueue));
->>>>>>> d2d0a52b
   }
 
   // Make a list of all the dependent events that must have signalled
@@ -4901,12 +4893,9 @@
     if (Event->OwnZeEvent) {
       ZE_CALL(zeEventDestroy, (Event->ZeEvent));
     }
-<<<<<<< HEAD
-=======
     if (Event->ZeHostVisibleEvent) {
       ZE_CALL(zeEventDestroy, (Event->ZeHostVisibleEvent));
     }
->>>>>>> d2d0a52b
 
     auto Context = Event->Context;
     if (auto Res = Context->decrementUnreleasedEventsInPool(Event->ZeEventPool))
@@ -4923,11 +4912,7 @@
     // pi_event is released. Here we have to decrement it so pi_queue
     // can be released successfully.
     if (Event->Queue) {
-<<<<<<< HEAD
-      PI_CALL(piQueueRelease(Event->Queue));
-=======
       PI_CALL(QueueRelease(Event->Queue, LockedQueue));
->>>>>>> d2d0a52b
     }
     delete Event;
   }
@@ -6321,6 +6306,11 @@
                             Alignment);
 }
 
+pi_result USMHostMemoryAlloc::allocateImpl(void **ResultPtr, size_t Size,
+                                           pi_uint32 Alignment) {
+  return USMHostAllocImpl(ResultPtr, Context, nullptr, Size, Alignment);
+}
+
 void *USMMemoryAllocBase::allocate(size_t Size) {
   void *Ptr = nullptr;
 
@@ -6497,15 +6487,41 @@
     PI_CALL(piContextRetain(Context));
   }
 
-  pi_result Res =
-      USMHostAllocImpl(ResultPtr, Context, Properties, Size, Alignment);
-  if (IndirectAccessTrackingEnabled) {
-    // Keep track of all memory allocations in the context
-    Context->MemAllocs.emplace(std::piecewise_construct,
-                               std::forward_as_tuple(*ResultPtr),
-                               std::forward_as_tuple(Context));
-  }
-  return Res;
+  if (!UseUSMAllocator ||
+      // L0 spec says that allocation fails if Alignment != 2^n, in order to
+      // keep the same behavior for the allocator, just call L0 API directly and
+      // return the error code.
+      ((Alignment & (Alignment - 1)) != 0)) {
+    pi_result Res =
+        USMHostAllocImpl(ResultPtr, Context, Properties, Size, Alignment);
+    if (IndirectAccessTrackingEnabled) {
+      // Keep track of all memory allocations in the context
+      Context->MemAllocs.emplace(std::piecewise_construct,
+                                 std::forward_as_tuple(*ResultPtr),
+                                 std::forward_as_tuple(Context));
+    }
+    return Res;
+  }
+
+  // There is a single allocator for Host USM allocations, so we don't need to
+  // find the allocator depending on context as we do for Shared and Device
+  // allocations.
+  try {
+    *ResultPtr = Context->HostMemAllocContext->allocate(Size, Alignment);
+    if (IndirectAccessTrackingEnabled) {
+      // Keep track of all memory allocations in the context
+      Context->MemAllocs.emplace(std::piecewise_construct,
+                                 std::forward_as_tuple(*ResultPtr),
+                                 std::forward_as_tuple(Context));
+    }
+  } catch (const UsmAllocationException &Ex) {
+    *ResultPtr = nullptr;
+    return Ex.getError();
+  } catch (...) {
+    return PI_ERROR_UNKNOWN;
+  }
+
+  return PI_SUCCESS;
 }
 
 // Helper function to deallocate USM memory, if indirect access support is
@@ -6546,21 +6562,15 @@
           (Context->ZeContext, Ptr, &ZeMemoryAllocationProperties,
            &ZeDeviceHandle));
 
-  // The below assumtions are only valid for shared and device allocations.
-  if (ZeDeviceHandle &&
-      ZeMemoryAllocationProperties.type != ZE_MEMORY_TYPE_HOST) {
-    pi_device Device;
-    if (Context->Devices.size() == 1) {
-      Device = Context->Devices[0];
-      PI_ASSERT(Device->ZeDevice == ZeDeviceHandle, PI_INVALID_DEVICE);
-    } else {
-      // All devices in the context are of the same platform.
-      auto Platform = Context->Devices[0]->Platform;
-      Device = Platform->getDeviceFromNativeHandle(ZeDeviceHandle);
-      PI_ASSERT(Device, PI_INVALID_DEVICE);
-    }
-<<<<<<< HEAD
-=======
+  // If memory type is host release from host pool
+  if (ZeMemoryAllocationProperties.type == ZE_MEMORY_TYPE_HOST) {
+    try {
+      Context->HostMemAllocContext->deallocate(Ptr);
+    } catch (const UsmAllocationException &Ex) {
+      return Ex.getError();
+    } catch (...) {
+      return PI_ERROR_UNKNOWN;
+    }
     if (IndirectAccessTrackingEnabled)
       PI_CALL(ContextReleaseHelper(Context));
     return PI_SUCCESS;
@@ -6583,7 +6593,6 @@
       Device = Platform->getDeviceFromNativeHandle(ZeDeviceHandle);
       PI_ASSERT(Device, PI_INVALID_DEVICE);
     }
->>>>>>> d2d0a52b
 
     auto DeallocationHelper =
         [Context, Device,
