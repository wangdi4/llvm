--- conflicted
+++ resolved
@@ -77,15 +77,6 @@
   size_t SlabMinSize[SystemMemory::All] = {};
 
   // Allocations up to this limit will be subject to chunking/pooling
-<<<<<<< HEAD
-  size_t MaxPoolableSize[3] = {2 * 1024 * 1024, 4 * 1024 * 1024, 0};
-
-  // When pooling, each bucket will hold a max of 4 unfreed slabs
-  size_t Capacity[3] = {4, 4, 0};
-
-  // Maximum memory left unfreed in pool
-  size_t MaxPoolSize = 16 * 1024 * 1024;
-=======
   size_t MaxPoolableSize[SystemMemory::All] = {};
 
   // When pooling, each bucket will hold a max of 4 unfreed slabs
@@ -93,16 +84,11 @@
 
   // Maximum memory left unfreed in pool
   size_t MaxPoolSize = 16_MB;
->>>>>>> f7db7f67
 
   size_t CurPoolSize = 0;
   size_t CurPoolSizes[SystemMemory::All] = {0, 0, 0, 0};
 
-<<<<<<< HEAD
-  bool EnableBuffers = true;
-=======
   size_t EnableBuffers = 1;
->>>>>>> f7db7f67
 
   // Whether to print pool usage statistics
   int PoolTrace = 0;
@@ -139,11 +125,7 @@
     // Duplicate specifications will result in the right-most taking effect.
     //
     // EnableBuffers:   Apply chunking/pooling to SYCL buffers.
-<<<<<<< HEAD
-    //                  Default true.
-=======
     //                  Default 1.
->>>>>>> f7db7f67
     // MaxPoolSize:     Limit on overall unfreed memory.
     //                  Default 16MB.
     // MaxPoolableSize: Maximum allocation size subject to chunking/pooling.
