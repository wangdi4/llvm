--- conflicted
+++ resolved
@@ -2527,11 +2527,7 @@
 }
 
 pi_result cuda_piextKernelCreateWithNativeHandle(pi_native_handle, pi_context,
-<<<<<<< HEAD
-                                                 pi_kernel *) {
-=======
                                                  bool, pi_kernel *) {
->>>>>>> 130e135d
   sycl::detail::pi::die("Unsupported operation");
   return PI_SUCCESS;
 }
