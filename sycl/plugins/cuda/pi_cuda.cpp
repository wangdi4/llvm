--- conflicted
+++ resolved
@@ -2521,12 +2521,8 @@
 ///
 /// \return TBD
 pi_result cuda_piextProgramCreateWithNativeHandle(pi_native_handle nativeHandle,
-<<<<<<< HEAD
-                                                  pi_program *program) {
-=======
                                                   pi_program *program,
                                                   pi_context) { // INTEL
->>>>>>> bcfd779c
   cl::sycl::detail::pi::die(
       "Creation of PI program from native handle not implemented");
   return {};
