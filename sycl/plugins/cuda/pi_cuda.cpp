//==---------- pi_cuda.cpp - CUDA Plugin -----------------------------------==//
//
// Part of the LLVM Project, under the Apache License v2.0 with LLVM Exceptions.
// See https://llvm.org/LICENSE.txt for license information.
// SPDX-License-Identifier: Apache-2.0 WITH LLVM-exception
//
//===----------------------------------------------------------------------===//

/// \file pi_cuda.cpp
/// Implementation of CUDA Plugin.
///
/// \ingroup sycl_pi_cuda

#include <CL/sycl/detail/cuda_definitions.hpp>
#include <CL/sycl/detail/defines.hpp>
#include <CL/sycl/detail/pi.hpp>
#include <pi_cuda.hpp>

#include <algorithm>
#include <cassert>
#include <cuda.h>
#include <cuda_device_runtime_api.h>
#include <limits>
#include <memory>
#include <mutex>
#include <regex>

namespace {
std::string getCudaVersionString() {
  int driver_version = 0;
  cuDriverGetVersion(&driver_version);
  // The version is returned as (1000 major + 10 minor).
  std::stringstream stream;
  stream << "CUDA " << driver_version / 1000 << "."
         << driver_version % 1000 / 10;
  return stream.str();
}

pi_result map_error(CUresult result) {
  switch (result) {
  case CUDA_SUCCESS:
    return PI_SUCCESS;
  case CUDA_ERROR_NOT_PERMITTED:
    return PI_INVALID_OPERATION;
  case CUDA_ERROR_INVALID_CONTEXT:
    return PI_INVALID_CONTEXT;
  case CUDA_ERROR_INVALID_DEVICE:
    return PI_INVALID_DEVICE;
  case CUDA_ERROR_INVALID_VALUE:
    return PI_INVALID_VALUE;
  case CUDA_ERROR_OUT_OF_MEMORY:
    return PI_OUT_OF_HOST_MEMORY;
  case CUDA_ERROR_LAUNCH_OUT_OF_RESOURCES:
    return PI_OUT_OF_RESOURCES;
  default:
    return PI_ERROR_UNKNOWN;
  }
}

inline void assign_result(pi_result *ptr, pi_result value) noexcept {
  if (ptr) {
    *ptr = value;
  }
}

// Iterates over the event wait list, returns correct pi_result error codes.
// Invokes the callback for the latest event of each queue in the wait list.
// The callback must take a single pi_event argument and return a pi_result.
template <typename Func>
pi_result forLatestEvents(const pi_event *event_wait_list,
                          std::size_t num_events_in_wait_list, Func &&f) {

  if (event_wait_list == nullptr || num_events_in_wait_list == 0) {
    return PI_INVALID_EVENT_WAIT_LIST;
  }

  // Fast path if we only have a single event
  if (num_events_in_wait_list == 1) {
    return f(event_wait_list[0]);
  }

  std::vector<pi_event> events{event_wait_list,
                               event_wait_list + num_events_in_wait_list};
  std::sort(events.begin(), events.end(), [](pi_event e0, pi_event e1) {
    // Tiered sort creating sublists of streams (smallest value first) in which
    // the corresponding events are sorted into a sequence of newest first.
    return e0->get_queue()->stream_ < e1->get_queue()->stream_ ||
           (e0->get_queue()->stream_ == e1->get_queue()->stream_ &&
            e0->get_event_id() > e1->get_event_id());
  });

  bool first = true;
  CUstream lastSeenStream = 0;
  for (pi_event event : events) {
    if (!event || (!first && event->get_queue()->stream_ == lastSeenStream)) {
      continue;
    }

    first = false;
    lastSeenStream = event->get_queue()->stream_;

    auto result = f(event);
    if (result != PI_SUCCESS) {
      return result;
    }
  }

  return PI_SUCCESS;
}

/// Converts CUDA error into PI error codes, and outputs error information
/// to stderr.
/// If PI_CUDA_ABORT env variable is defined, it aborts directly instead of
/// throwing the error. This is intended for debugging purposes.
/// \return PI_SUCCESS if \param result was CUDA_SUCCESS.
/// \throw pi_error exception (integer) if input was not success.
///
pi_result check_error(CUresult result, const char *function, int line,
                      const char *file) {
  if (result == CUDA_SUCCESS) {
    return PI_SUCCESS;
  }

  const char *errorString = nullptr;
  const char *errorName = nullptr;
  cuGetErrorName(result, &errorName);
  cuGetErrorString(result, &errorString);
  std::cerr << "\nPI CUDA ERROR:"
            << "\n\tValue:           " << result
            << "\n\tName:            " << errorName
            << "\n\tDescription:     " << errorString
            << "\n\tFunction:        " << function
            << "\n\tSource Location: " << file << ":" << line << "\n"
            << std::endl;

  if (std::getenv("PI_CUDA_ABORT") != nullptr) {
    std::abort();
  }

  throw map_error(result);
}

/// \cond NODOXY
#define PI_CHECK_ERROR(result) check_error(result, __func__, __LINE__, __FILE__)

/// RAII type to guarantee recovering original CUDA context
/// Scoped context is used across all PI CUDA plugin implementation
/// to activate the PI Context on the current thread, matching the
/// CUDA driver semantics where the context used for the CUDA Driver
/// API is the one active on the thread.
/// The implementation tries to avoid replacing the CUcontext if it cans
class ScopedContext {
  pi_context placedContext_;
  CUcontext original_;
  bool needToRecover_;

public:
  ScopedContext(pi_context ctxt) : placedContext_{ctxt}, needToRecover_{false} {

    if (!placedContext_) {
      throw PI_INVALID_CONTEXT;
    }

    CUcontext desired = placedContext_->get();
    PI_CHECK_ERROR(cuCtxGetCurrent(&original_));
    if (original_ != desired) {
      // Sets the desired context as the active one for the thread
      PI_CHECK_ERROR(cuCtxSetCurrent(desired));
      if (original_ == nullptr) {
        // No context is installed on the current thread
        // This is the most common case. We can activate the context in the
        // thread and leave it there until all the PI context referring to the
        // same underlying CUDA context are destroyed. This emulates
        // the behaviour of the CUDA runtime api, and avoids costly context
        // switches. No action is required on this side of the if.
      } else {
        needToRecover_ = true;
      }
    }
  }

  ~ScopedContext() {
    if (needToRecover_) {
      PI_CHECK_ERROR(cuCtxSetCurrent(original_));
    }
  }
};

/// \cond NODOXY
template <typename T, typename Assign>
pi_result getInfoImpl(size_t param_value_size, void *param_value,
                      size_t *param_value_size_ret, T value, size_t value_size,
                      Assign &&assign_func) {

  if (param_value != nullptr) {

    if (param_value_size < value_size) {
      return PI_INVALID_VALUE;
    }

    assign_func(param_value, value, value_size);
  }

  if (param_value_size_ret != nullptr) {
    *param_value_size_ret = value_size;
  }

  return PI_SUCCESS;
}

template <typename T>
pi_result getInfo(size_t param_value_size, void *param_value,
                  size_t *param_value_size_ret, T value) {

  auto assignment = [](void *param_value, T value, size_t value_size) {
    *static_cast<T *>(param_value) = value;
  };

  return getInfoImpl(param_value_size, param_value, param_value_size_ret, value,
                     sizeof(T), assignment);
}

template <typename T>
pi_result getInfoArray(size_t array_length, size_t param_value_size,
                       void *param_value, size_t *param_value_size_ret,
                       T *value) {
  return getInfoImpl(param_value_size, param_value, param_value_size_ret, value,
                     array_length * sizeof(T), memcpy);
}

template <>
pi_result getInfo<const char *>(size_t param_value_size, void *param_value,
                                size_t *param_value_size_ret,
                                const char *value) {
  return getInfoArray(strlen(value) + 1, param_value_size, param_value,
                      param_value_size_ret, value);
}

int getAttribute(pi_device device, CUdevice_attribute attribute) {
  int value;
  cl::sycl::detail::pi::assertion(
      cuDeviceGetAttribute(&value, attribute, device->get()) == CUDA_SUCCESS);
  return value;
}
/// \endcond

} // anonymous namespace

/// ------ Error handling, matching OpenCL plugin semantics.
__SYCL_INLINE_NAMESPACE(cl) {
namespace sycl {
namespace detail {
namespace pi {

// Report error and no return (keeps compiler from printing warnings).
// TODO: Probably change that to throw a catchable exception,
//       but for now it is useful to see every failure.
//
[[noreturn]] void die(const char *Message) {
  std::cerr << "pi_die: " << Message << std::endl;
  std::terminate();
}

void assertion(bool Condition, const char *Message) {
  if (!Condition)
    die(Message);
}

} // namespace pi
} // namespace detail
} // namespace sycl
} // __SYCL_INLINE_NAMESPACE(cl)

//--------------
// PI object implementation

extern "C" {

// Required in a number of functions, so forward declare here
pi_result cuda_piEnqueueEventsWait(pi_queue command_queue,
                                   pi_uint32 num_events_in_wait_list,
                                   const pi_event *event_wait_list,
                                   pi_event *event);
pi_result cuda_piEventRelease(pi_event event);
pi_result cuda_piEventRetain(pi_event event);

} // extern "C"

/// \endcond

_pi_event::_pi_event(pi_command_type type, pi_context context, pi_queue queue)
    : commandType_{type}, refCount_{1}, isCompleted_{false}, isRecorded_{false},
      isStarted_{false}, evEnd_{nullptr}, evStart_{nullptr}, evQueued_{nullptr},
      queue_{queue}, context_{context} {

  assert(type != PI_COMMAND_TYPE_USER);

  bool profilingEnabled = queue_->properties_ & PI_QUEUE_PROFILING_ENABLE;

  PI_CHECK_ERROR(cuEventCreate(
      &evEnd_, profilingEnabled ? CU_EVENT_DEFAULT : CU_EVENT_DISABLE_TIMING));

  if (profilingEnabled) {
    PI_CHECK_ERROR(cuEventCreate(&evQueued_, CU_EVENT_DEFAULT));
    PI_CHECK_ERROR(cuEventCreate(&evStart_, CU_EVENT_DEFAULT));
  }

  if (queue_ != nullptr) {
    cuda_piQueueRetain(queue_);
  }
  cuda_piContextRetain(context_);
}

_pi_event::~_pi_event() {
  if (queue_ != nullptr) {
    cuda_piQueueRelease(queue_);
  }
  cuda_piContextRelease(context_);
}

pi_result _pi_event::start() {
  assert(!is_started());
  pi_result result;

  try {
    if (queue_->properties_ & PI_QUEUE_PROFILING_ENABLE) {
      // NOTE: This relies on the default stream to be unused.
      result = PI_CHECK_ERROR(cuEventRecord(evQueued_, 0));
      result = PI_CHECK_ERROR(cuEventRecord(evStart_, queue_->get()));
    }
  } catch (pi_result error) {
    result = error;
  }

  isStarted_ = true;
  return result;
}

pi_uint64 _pi_event::get_queued_time() const {
  float miliSeconds = 0.0f;
  assert(is_started());

  PI_CHECK_ERROR(
      cuEventElapsedTime(&miliSeconds, context_->evBase_, evQueued_));
  return static_cast<pi_uint64>(miliSeconds * 1.0e6);
}

pi_uint64 _pi_event::get_start_time() const {
  float miliSeconds = 0.0f;
  assert(is_started());

  PI_CHECK_ERROR(cuEventElapsedTime(&miliSeconds, context_->evBase_, evStart_));
  return static_cast<pi_uint64>(miliSeconds * 1.0e6);
}

pi_uint64 _pi_event::get_end_time() const {
  float miliSeconds = 0.0f;
  assert(is_started() && is_recorded());

  PI_CHECK_ERROR(cuEventElapsedTime(&miliSeconds, context_->evBase_, evEnd_));
  return static_cast<pi_uint64>(miliSeconds * 1.0e6);
}

pi_result _pi_event::record() {

  if (is_recorded() || !is_started()) {
    return PI_INVALID_EVENT;
  }

  pi_result result = PI_INVALID_OPERATION;

  if (!queue_) {
    return PI_INVALID_QUEUE;
  }

  CUstream cuStream = queue_->get();

  try {
    eventId_ = queue_->get_next_event_id();
    if (eventId_ == 0) {
      cl::sycl::detail::pi::die(
          "Unrecoverable program state reached in event identifier overflow");
    }
    result = PI_CHECK_ERROR(cuEventRecord(evEnd_, cuStream));
  } catch (pi_result error) {
    result = error;
  }

  if (result == PI_SUCCESS) {
    isRecorded_ = true;
  }

  return result;
}

pi_result _pi_event::wait() {
  pi_result retErr;
  try {
    retErr = PI_CHECK_ERROR(cuEventSynchronize(evEnd_));
    isCompleted_ = true;
  } catch (pi_result error) {
    retErr = error;
  }

  return retErr;
}

pi_result _pi_event::release() {
  assert(queue_ != nullptr);
  PI_CHECK_ERROR(cuEventDestroy(evEnd_));

  if (queue_->properties_ & PI_QUEUE_PROFILING_ENABLE) {
    PI_CHECK_ERROR(cuEventDestroy(evQueued_));
    PI_CHECK_ERROR(cuEventDestroy(evStart_));
  }

  return PI_SUCCESS;
}

// makes all future work submitted to queue wait for all work captured in event.
pi_result enqueueEventWait(pi_queue queue, pi_event event) {
  // for native events, the cuStreamWaitEvent call is used.
  // This makes all future work submitted to stream wait for all
  // work captured in event.
  return PI_CHECK_ERROR(cuStreamWaitEvent(queue->get(), event->get(), 0));
}

_pi_program::_pi_program(pi_context ctxt)
    : module_{nullptr}, binary_{},
      binarySizeInBytes_{0}, refCount_{1}, context_{ctxt} {
  cuda_piContextRetain(context_);
}

_pi_program::~_pi_program() { cuda_piContextRelease(context_); }

pi_result _pi_program::set_binary(const char *source, size_t length) {
  assert((binary_ == nullptr && binarySizeInBytes_ == 0) &&
         "Re-setting program binary data which has already been set");
  binary_ = source;
  binarySizeInBytes_ = length;
  return PI_SUCCESS;
}

pi_result _pi_program::build_program(const char *build_options) {

  this->buildOptions_ = build_options;

  constexpr const unsigned int numberOfOptions = 4u;

  CUjit_option options[numberOfOptions];
  void *optionVals[numberOfOptions];

  // Pass a buffer for info messages
  options[0] = CU_JIT_INFO_LOG_BUFFER;
  optionVals[0] = (void *)infoLog_;
  // Pass the size of the info buffer
  options[1] = CU_JIT_INFO_LOG_BUFFER_SIZE_BYTES;
  optionVals[1] = (void *)(long)MAX_LOG_SIZE;
  // Pass a buffer for error message
  options[2] = CU_JIT_ERROR_LOG_BUFFER;
  optionVals[2] = (void *)errorLog_;
  // Pass the size of the error buffer
  options[3] = CU_JIT_ERROR_LOG_BUFFER_SIZE_BYTES;
  optionVals[3] = (void *)(long)MAX_LOG_SIZE;

  auto result = PI_CHECK_ERROR(
      cuModuleLoadDataEx(&module_, static_cast<const void *>(binary_),
                         numberOfOptions, options, optionVals));

  const auto success = (result == PI_SUCCESS);

  buildStatus_ =
      success ? PI_PROGRAM_BUILD_STATUS_SUCCESS : PI_PROGRAM_BUILD_STATUS_ERROR;

  // If no exception, result is correct
  return success ? PI_SUCCESS : PI_BUILD_PROGRAM_FAILURE;
}

/// Finds kernel names by searching for entry points in the PTX source, as the
/// CUDA driver API doesn't expose an operation for this.
/// Note: This is currently only being used by the SYCL program class for the
///       has_kernel method, so an alternative would be to move the has_kernel
///       query to PI and use cuModuleGetFunction to check for a kernel.
std::string getKernelNames(pi_program program) {
  std::string source(program->binary_,
                     program->binary_ + program->binarySizeInBytes_);
  std::regex entries_pattern(".entry\\s+([^\\([:s:]]*)");
  std::string names("");
  std::smatch match;
  bool first_match = true;
  while (std::regex_search(source, match, entries_pattern)) {
    assert(match.size() == 2);
    names += first_match ? "" : ";";
    names += match[1]; // Second element is the group.
    source = match.suffix().str();
    first_match = false;
  }
  return names;
}

/// RAII object that calls the reference count release function on the held PI
/// object on destruction.
///
/// The `dismiss` function stops the release from happening on destruction.
template <typename T> class ReleaseGuard {
private:
  T Captive;

  static pi_result callRelease(pi_device Captive) {
    return cuda_piDeviceRelease(Captive);
  }

  static pi_result callRelease(pi_context Captive) {
    return cuda_piContextRelease(Captive);
  }

  static pi_result callRelease(pi_mem Captive) {
    return cuda_piMemRelease(Captive);
  }

  static pi_result callRelease(pi_program Captive) {
    return cuda_piProgramRelease(Captive);
  }

  static pi_result callRelease(pi_kernel Captive) {
    return cuda_piKernelRelease(Captive);
  }

  static pi_result callRelease(pi_queue Captive) {
    return cuda_piQueueRelease(Captive);
  }

  static pi_result callRelease(pi_event Captive) {
    return cuda_piEventRelease(Captive);
  }

public:
  ReleaseGuard() = delete;
  /// Obj can be `nullptr`.
  explicit ReleaseGuard(T Obj) : Captive(Obj) {}
  ReleaseGuard(ReleaseGuard &&Other) noexcept : Captive(Other.Captive) {
    Other.Captive = nullptr;
  }

  ReleaseGuard(const ReleaseGuard &) = delete;

  /// Calls the related PI object release function if the object held is not
  /// `nullptr` or if `dismiss` has not been called.
  ~ReleaseGuard() {
    if (Captive != nullptr) {
      pi_result ret = callRelease(Captive);
      if (ret != PI_SUCCESS) {
        // A reported CUDA error is either an implementation or an asynchronous
        // CUDA error for which it is unclear if the function that reported it
        // succeeded or not. Either way, the state of the program is compromised
        // and likely unrecoverable.
        cl::sycl::detail::pi::die(
            "Unrecoverable program state reached in cuda_piMemRelease");
      }
    }
  }

  ReleaseGuard &operator=(const ReleaseGuard &) = delete;

  ReleaseGuard &operator=(ReleaseGuard &&Other) {
    Captive = Other.Captive;
    Other.Captive = nullptr;
    return *this;
  }

  /// End the guard and do not release the reference count of the held
  /// PI object.
  void dismiss() { Captive = nullptr; }
};

//-- PI API implementation
extern "C" {

/// Obtains the CUDA platform.
/// There is only one CUDA platform, and contains all devices on the system.
/// Triggers the CUDA Driver initialization (cuInit) the first time, so this
/// must be the first PI API called.
///
pi_result cuda_piPlatformsGet(pi_uint32 num_entries, pi_platform *platforms,
                              pi_uint32 *num_platforms) {

  try {
    static std::once_flag initFlag;
    static pi_uint32 numPlatforms = 1;
    static _pi_platform platformId;

    if (num_entries == 0 and platforms != nullptr) {
      return PI_INVALID_VALUE;
    }
    if (platforms == nullptr and num_platforms == nullptr) {
      return PI_INVALID_VALUE;
    }

    pi_result err = PI_SUCCESS;

    std::call_once(
        initFlag,
        [](pi_result &err) {
          if (cuInit(0) != CUDA_SUCCESS) {
            numPlatforms = 0;
            return;
          }
          int numDevices = 0;
          err = PI_CHECK_ERROR(cuDeviceGetCount(&numDevices));
          if (numDevices == 0) {
            numPlatforms = 0;
            return;
          }
          try {
            platformId.devices_.reserve(numDevices);
            for (int i = 0; i < numDevices; ++i) {
              CUdevice device;
              err = PI_CHECK_ERROR(cuDeviceGet(&device, i));
              platformId.devices_.emplace_back(
                  new _pi_device{device, &platformId});
            }
          } catch (const std::bad_alloc &) {
            // Signal out-of-memory situation
            platformId.devices_.clear();
            err = PI_OUT_OF_HOST_MEMORY;
          } catch (...) {
            // Clear and rethrow to allow retry
            platformId.devices_.clear();
            throw;
          }
        },
        err);

    if (num_platforms != nullptr) {
      *num_platforms = numPlatforms;
    }

    if (platforms != nullptr) {
      *platforms = &platformId;
    }

    return err;
  } catch (pi_result err) {
    return err;
  } catch (...) {
    return PI_OUT_OF_RESOURCES;
  }
}

pi_result cuda_piPlatformGetInfo(pi_platform platform,
                                 pi_platform_info param_name,
                                 size_t param_value_size, void *param_value,
                                 size_t *param_value_size_ret) {
  assert(platform != nullptr);

  switch (param_name) {
  case PI_PLATFORM_INFO_NAME:
    return getInfo(param_value_size, param_value, param_value_size_ret,
                   "NVIDIA CUDA BACKEND");
  case PI_PLATFORM_INFO_VENDOR:
    return getInfo(param_value_size, param_value, param_value_size_ret,
                   "NVIDIA Corporation");
  case PI_PLATFORM_INFO_PROFILE:
    return getInfo(param_value_size, param_value, param_value_size_ret,
                   "FULL PROFILE");
  case PI_PLATFORM_INFO_VERSION: {
    auto version = getCudaVersionString();
    return getInfo(param_value_size, param_value, param_value_size_ret,
                   version.c_str());
  }
  case PI_PLATFORM_INFO_EXTENSIONS: {
    return getInfo(param_value_size, param_value, param_value_size_ret, "");
  }
  default:
    __SYCL_PI_HANDLE_UNKNOWN_PARAM_NAME(param_name);
  }
  cl::sycl::detail::pi::die("Platform info request not implemented");
  return {};
}

/// \param devices List of devices available on the system
/// \param num_devices Number of elements in the list of devices
/// Requesting a non-GPU device triggers an error, all PI CUDA devices
/// are GPUs.
///
pi_result cuda_piDevicesGet(pi_platform platform, pi_device_type device_type,
                            pi_uint32 num_entries, pi_device *devices,
                            pi_uint32 *num_devices) {

  pi_result err = PI_SUCCESS;
  const bool askingForDefault = device_type == PI_DEVICE_TYPE_DEFAULT;
  const bool askingForGPU = device_type & PI_DEVICE_TYPE_GPU;
  const bool returnDevices = askingForDefault || askingForGPU;

  size_t numDevices = returnDevices ? platform->devices_.size() : 0;

  try {
    if (num_devices) {
      *num_devices = numDevices;
    }

    if (returnDevices && devices) {
      for (size_t i = 0; i < std::min(size_t(num_entries), numDevices); ++i) {
        devices[i] = platform->devices_[i].get();
      }
    }

    return err;
  } catch (pi_result err) {
    return err;
  } catch (...) {
    return PI_OUT_OF_RESOURCES;
  }
}

/// \return PI_SUCCESS if the function is executed successfully
/// CUDA devices are always root devices so retain always returns success.
pi_result cuda_piDeviceRetain(pi_device device) { return PI_SUCCESS; }

pi_result cuda_piContextGetInfo(pi_context context, pi_context_info param_name,
                                size_t param_value_size, void *param_value,
                                size_t *param_value_size_ret) {

  switch (param_name) {
  case PI_CONTEXT_INFO_NUM_DEVICES:
    return getInfo(param_value_size, param_value, param_value_size_ret, 1);
  case PI_CONTEXT_INFO_DEVICES:
    return getInfo(param_value_size, param_value, param_value_size_ret,
                   context->get_device());
  case PI_CONTEXT_INFO_REFERENCE_COUNT:
    return getInfo(param_value_size, param_value, param_value_size_ret,
                   context->get_reference_count());
  default:
    __SYCL_PI_HANDLE_UNKNOWN_PARAM_NAME(param_name);
  }

  return PI_OUT_OF_RESOURCES;
}

pi_result cuda_piContextRetain(pi_context context) {
  assert(context != nullptr);
  assert(context->get_reference_count() > 0);

  context->increment_reference_count();
  return PI_SUCCESS;
}

pi_result cuda_piextContextSetExtendedDeleter(
    pi_context context, pi_context_extended_deleter function, void *user_data) {
  context->set_extended_deleter(function, user_data);
  return PI_SUCCESS;
}

/// Not applicable to CUDA, devices cannot be partitioned.
///
pi_result cuda_piDevicePartition(
    pi_device device,
    const cl_device_partition_property *properties, // TODO: untie from OpenCL
    pi_uint32 num_devices, pi_device *out_devices, pi_uint32 *out_num_devices) {
  return {};
}

/// \return If available, the first binary that is PTX
///
pi_result cuda_piextDeviceSelectBinary(pi_device device,
                                       pi_device_binary *binaries,
                                       pi_uint32 num_binaries,
                                       pi_uint32 *selected_binary) {
  if (!binaries) {
    cl::sycl::detail::pi::die("No list of device images provided");
  }
  if (num_binaries < 1) {
    cl::sycl::detail::pi::die("No binary images in the list");
  }

  // Look for an image for the NVPTX64 target, and return the first one that is
  // found
  for (pi_uint32 i = 0; i < num_binaries; i++) {
    if (strcmp(binaries[i]->DeviceTargetSpec,
               __SYCL_PI_DEVICE_BINARY_TARGET_NVPTX64) == 0) {
      *selected_binary = i;
      return PI_SUCCESS;
    }
  }

  // No image can be loaded for the given device
  return PI_INVALID_BINARY;
}

pi_result cuda_piextGetDeviceFunctionPointer(pi_device device,
                                             pi_program program,
                                             const char *function_name,
                                             pi_uint64 *function_pointer_ret) {
  cl::sycl::detail::pi::die(
      "cuda_piextGetDeviceFunctionPointer not implemented");
  return {};
}

/// \return PI_SUCCESS always since CUDA devices are always root devices.
///
pi_result cuda_piDeviceRelease(pi_device device) { return PI_SUCCESS; }

pi_result cuda_piDeviceGetInfo(pi_device device, pi_device_info param_name,
                               size_t param_value_size, void *param_value,
                               size_t *param_value_size_ret) {

  static constexpr pi_uint32 max_work_item_dimensions = 3u;

  assert(device != nullptr);

  switch (param_name) {
  case PI_DEVICE_INFO_TYPE: {
    return getInfo(param_value_size, param_value, param_value_size_ret,
                   PI_DEVICE_TYPE_GPU);
  }
  case PI_DEVICE_INFO_VENDOR_ID: {
    return getInfo(param_value_size, param_value, param_value_size_ret, 4318u);
  }
  case PI_DEVICE_INFO_MAX_COMPUTE_UNITS: {
    int compute_units = 0;
    cl::sycl::detail::pi::assertion(
        cuDeviceGetAttribute(&compute_units,
                             CU_DEVICE_ATTRIBUTE_MULTIPROCESSOR_COUNT,
                             device->get()) == CUDA_SUCCESS);
    cl::sycl::detail::pi::assertion(compute_units >= 0);
    return getInfo(param_value_size, param_value, param_value_size_ret,
                   pi_uint32(compute_units));
  }
  case PI_DEVICE_INFO_MAX_WORK_ITEM_DIMENSIONS: {
    return getInfo(param_value_size, param_value, param_value_size_ret,
                   max_work_item_dimensions);
  }
  case PI_DEVICE_INFO_MAX_WORK_ITEM_SIZES: {
    size_t return_sizes[max_work_item_dimensions];

    int max_x = 0, max_y = 0, max_z = 0;
    cl::sycl::detail::pi::assertion(
        cuDeviceGetAttribute(&max_x, CU_DEVICE_ATTRIBUTE_MAX_BLOCK_DIM_X,
                             device->get()) == CUDA_SUCCESS);
    cl::sycl::detail::pi::assertion(max_x >= 0);

    cl::sycl::detail::pi::assertion(
        cuDeviceGetAttribute(&max_y, CU_DEVICE_ATTRIBUTE_MAX_BLOCK_DIM_Y,
                             device->get()) == CUDA_SUCCESS);
    cl::sycl::detail::pi::assertion(max_y >= 0);

    cl::sycl::detail::pi::assertion(
        cuDeviceGetAttribute(&max_z, CU_DEVICE_ATTRIBUTE_MAX_BLOCK_DIM_Z,
                             device->get()) == CUDA_SUCCESS);
    cl::sycl::detail::pi::assertion(max_z >= 0);

    return_sizes[0] = size_t(max_x);
    return_sizes[1] = size_t(max_y);
    return_sizes[2] = size_t(max_z);
    return getInfoArray(max_work_item_dimensions, param_value_size, param_value,
                        param_value_size_ret, return_sizes);
  }
  case PI_DEVICE_INFO_MAX_WORK_GROUP_SIZE: {
    int max_work_group_size = 0;
    cl::sycl::detail::pi::assertion(
        cuDeviceGetAttribute(&max_work_group_size,
                             CU_DEVICE_ATTRIBUTE_MAX_THREADS_PER_BLOCK,
                             device->get()) == CUDA_SUCCESS);

    cl::sycl::detail::pi::assertion(max_work_group_size >= 0);

    return getInfo(param_value_size, param_value, param_value_size_ret,
                   size_t(max_work_group_size));
  }
  case PI_DEVICE_INFO_PREFERRED_VECTOR_WIDTH_CHAR: {
    return getInfo(param_value_size, param_value, param_value_size_ret, 1u);
  }
  case PI_DEVICE_INFO_PREFERRED_VECTOR_WIDTH_SHORT: {
    return getInfo(param_value_size, param_value, param_value_size_ret, 1u);
  }
  case PI_DEVICE_INFO_PREFERRED_VECTOR_WIDTH_INT: {
    return getInfo(param_value_size, param_value, param_value_size_ret, 1u);
  }
  case PI_DEVICE_INFO_PREFERRED_VECTOR_WIDTH_LONG: {
    return getInfo(param_value_size, param_value, param_value_size_ret, 1u);
  }
  case PI_DEVICE_INFO_PREFERRED_VECTOR_WIDTH_FLOAT: {
    return getInfo(param_value_size, param_value, param_value_size_ret, 1u);
  }
  case PI_DEVICE_INFO_PREFERRED_VECTOR_WIDTH_DOUBLE: {
    return getInfo(param_value_size, param_value, param_value_size_ret, 1u);
  }
  case PI_DEVICE_INFO_PREFERRED_VECTOR_WIDTH_HALF: {
    return getInfo(param_value_size, param_value, param_value_size_ret, 0u);
  }
  case PI_DEVICE_INFO_NATIVE_VECTOR_WIDTH_CHAR: {
    return getInfo(param_value_size, param_value, param_value_size_ret, 1u);
  }
  case PI_DEVICE_INFO_NATIVE_VECTOR_WIDTH_SHORT: {
    return getInfo(param_value_size, param_value, param_value_size_ret, 1u);
  }
  case PI_DEVICE_INFO_NATIVE_VECTOR_WIDTH_INT: {
    return getInfo(param_value_size, param_value, param_value_size_ret, 1u);
  }
  case PI_DEVICE_INFO_NATIVE_VECTOR_WIDTH_LONG: {
    return getInfo(param_value_size, param_value, param_value_size_ret, 1u);
  }
  case PI_DEVICE_INFO_NATIVE_VECTOR_WIDTH_FLOAT: {
    return getInfo(param_value_size, param_value, param_value_size_ret, 1u);
  }
  case PI_DEVICE_INFO_NATIVE_VECTOR_WIDTH_DOUBLE: {
    return getInfo(param_value_size, param_value, param_value_size_ret, 1u);
  }
  case PI_DEVICE_INFO_NATIVE_VECTOR_WIDTH_HALF: {
    return getInfo(param_value_size, param_value, param_value_size_ret, 0u);
  }
  case PI_DEVICE_INFO_MAX_CLOCK_FREQUENCY: {
    int clock_freq = 0;
    cl::sycl::detail::pi::assertion(
        cuDeviceGetAttribute(&clock_freq, CU_DEVICE_ATTRIBUTE_CLOCK_RATE,
                             device->get()) == CUDA_SUCCESS);
    cl::sycl::detail::pi::assertion(clock_freq >= 0);
    return getInfo(param_value_size, param_value, param_value_size_ret,
                   pi_uint32(clock_freq) / 1000u);
  }
  case PI_DEVICE_INFO_ADDRESS_BITS: {
    auto bits = pi_uint32{std::numeric_limits<uintptr_t>::digits};
    return getInfo(param_value_size, param_value, param_value_size_ret, bits);
  }
  case PI_DEVICE_INFO_MAX_MEM_ALLOC_SIZE: {
    // Max size of memory object allocation in bytes.
    // The minimum value is max(min(1024 × 1024 ×
    // 1024, 1/4th of CL_DEVICE_GLOBAL_MEM_SIZE),
    // 32 × 1024 × 1024) for devices that are not of type
    // CL_DEVICE_TYPE_CUSTOM.

    size_t global = 0;
    cl::sycl::detail::pi::assertion(cuDeviceTotalMem(&global, device->get()) ==
                                    CUDA_SUCCESS);

    auto quarter_global = static_cast<pi_uint32>(global / 4u);

    auto max_alloc = std::max(std::min(1024u * 1024u * 1024u, quarter_global),
                              32u * 1024u * 1024u);

    return getInfo(param_value_size, param_value, param_value_size_ret,
                   pi_uint64{max_alloc});
  }
  case PI_DEVICE_INFO_IMAGE_SUPPORT: {
    return getInfo(param_value_size, param_value, param_value_size_ret,
                   PI_TRUE);
  }
  case PI_DEVICE_INFO_MAX_READ_IMAGE_ARGS: {
    // This call doesn't match to CUDA as it doesn't have images, but instead
    // surfaces and textures. No clear call in the CUDA API to determine this,
    // but some searching found as of SM 2.x 128 are supported.
    return getInfo(param_value_size, param_value, param_value_size_ret, 128u);
  }
  case PI_DEVICE_INFO_MAX_WRITE_IMAGE_ARGS: {
    // This call doesn't match to CUDA as it doesn't have images, but instead
    // surfaces and textures. No clear call in the CUDA API to determine this,
    // but some searching found as of SM 2.x 128 are supported.
    return getInfo(param_value_size, param_value, param_value_size_ret, 128u);
  }
  case PI_DEVICE_INFO_IMAGE2D_MAX_HEIGHT: {
    // Take the smaller of maximum surface and maximum texture height.
    int tex_height = 0;
    cl::sycl::detail::pi::assertion(
        cuDeviceGetAttribute(&tex_height,
                             CU_DEVICE_ATTRIBUTE_MAXIMUM_TEXTURE2D_HEIGHT,
                             device->get()) == CUDA_SUCCESS);
    cl::sycl::detail::pi::assertion(tex_height >= 0);
    int surf_height = 0;
    cl::sycl::detail::pi::assertion(
        cuDeviceGetAttribute(&surf_height,
                             CU_DEVICE_ATTRIBUTE_MAXIMUM_SURFACE2D_HEIGHT,
                             device->get()) == CUDA_SUCCESS);
    cl::sycl::detail::pi::assertion(surf_height >= 0);

    int min = std::min(tex_height, surf_height);

    return getInfo(param_value_size, param_value, param_value_size_ret, min);
  }
  case PI_DEVICE_INFO_IMAGE2D_MAX_WIDTH: {
    // Take the smaller of maximum surface and maximum texture width.
    int tex_width = 0;
    cl::sycl::detail::pi::assertion(
        cuDeviceGetAttribute(&tex_width,
                             CU_DEVICE_ATTRIBUTE_MAXIMUM_TEXTURE2D_WIDTH,
                             device->get()) == CUDA_SUCCESS);
    cl::sycl::detail::pi::assertion(tex_width >= 0);
    int surf_width = 0;
    cl::sycl::detail::pi::assertion(
        cuDeviceGetAttribute(&surf_width,
                             CU_DEVICE_ATTRIBUTE_MAXIMUM_SURFACE2D_WIDTH,
                             device->get()) == CUDA_SUCCESS);
    cl::sycl::detail::pi::assertion(surf_width >= 0);

    int min = std::min(tex_width, surf_width);

    return getInfo(param_value_size, param_value, param_value_size_ret, min);
  }
  case PI_DEVICE_INFO_IMAGE3D_MAX_HEIGHT: {
    // Take the smaller of maximum surface and maximum texture height.
    int tex_height = 0;
    cl::sycl::detail::pi::assertion(
        cuDeviceGetAttribute(&tex_height,
                             CU_DEVICE_ATTRIBUTE_MAXIMUM_TEXTURE3D_HEIGHT,
                             device->get()) == CUDA_SUCCESS);
    cl::sycl::detail::pi::assertion(tex_height >= 0);
    int surf_height = 0;
    cl::sycl::detail::pi::assertion(
        cuDeviceGetAttribute(&surf_height,
                             CU_DEVICE_ATTRIBUTE_MAXIMUM_SURFACE3D_HEIGHT,
                             device->get()) == CUDA_SUCCESS);
    cl::sycl::detail::pi::assertion(surf_height >= 0);

    int min = std::min(tex_height, surf_height);

    return getInfo(param_value_size, param_value, param_value_size_ret, min);
  }
  case PI_DEVICE_INFO_IMAGE3D_MAX_WIDTH: {
    // Take the smaller of maximum surface and maximum texture width.
    int tex_width = 0;
    cl::sycl::detail::pi::assertion(
        cuDeviceGetAttribute(&tex_width,
                             CU_DEVICE_ATTRIBUTE_MAXIMUM_TEXTURE3D_WIDTH,
                             device->get()) == CUDA_SUCCESS);
    cl::sycl::detail::pi::assertion(tex_width >= 0);
    int surf_width = 0;
    cl::sycl::detail::pi::assertion(
        cuDeviceGetAttribute(&surf_width,
                             CU_DEVICE_ATTRIBUTE_MAXIMUM_SURFACE3D_WIDTH,
                             device->get()) == CUDA_SUCCESS);
    cl::sycl::detail::pi::assertion(surf_width >= 0);

    int min = std::min(tex_width, surf_width);

    return getInfo(param_value_size, param_value, param_value_size_ret, min);
  }
  case PI_DEVICE_INFO_IMAGE3D_MAX_DEPTH: {
    // Take the smaller of maximum surface and maximum texture depth.
    int tex_depth = 0;
    cl::sycl::detail::pi::assertion(
        cuDeviceGetAttribute(&tex_depth,
                             CU_DEVICE_ATTRIBUTE_MAXIMUM_TEXTURE3D_DEPTH,
                             device->get()) == CUDA_SUCCESS);
    cl::sycl::detail::pi::assertion(tex_depth >= 0);
    int surf_depth = 0;
    cl::sycl::detail::pi::assertion(
        cuDeviceGetAttribute(&surf_depth,
                             CU_DEVICE_ATTRIBUTE_MAXIMUM_SURFACE3D_DEPTH,
                             device->get()) == CUDA_SUCCESS);
    cl::sycl::detail::pi::assertion(surf_depth >= 0);

    int min = std::min(tex_depth, surf_depth);

    return getInfo(param_value_size, param_value, param_value_size_ret, min);
  }
  case PI_DEVICE_INFO_IMAGE_MAX_BUFFER_SIZE: {
    // Take the smaller of maximum surface and maximum texture width.
    int tex_width = 0;
    cl::sycl::detail::pi::assertion(
        cuDeviceGetAttribute(&tex_width,
                             CU_DEVICE_ATTRIBUTE_MAXIMUM_TEXTURE1D_WIDTH,
                             device->get()) == CUDA_SUCCESS);
    cl::sycl::detail::pi::assertion(tex_width >= 0);
    int surf_width = 0;
    cl::sycl::detail::pi::assertion(
        cuDeviceGetAttribute(&surf_width,
                             CU_DEVICE_ATTRIBUTE_MAXIMUM_SURFACE1D_WIDTH,
                             device->get()) == CUDA_SUCCESS);
    cl::sycl::detail::pi::assertion(surf_width >= 0);

    int min = std::min(tex_width, surf_width);

    return getInfo(param_value_size, param_value, param_value_size_ret, min);
  }
  case PI_DEVICE_INFO_IMAGE_MAX_ARRAY_SIZE: {
    return getInfo(param_value_size, param_value, param_value_size_ret,
                   size_t(0));
  }
  case PI_DEVICE_INFO_MAX_SAMPLERS: {
    // This call is kind of meaningless for cuda, as samplers don't exist.
    // Closest thing is textures, which is 128.
    return getInfo(param_value_size, param_value, param_value_size_ret, 128u);
  }
  case PI_DEVICE_INFO_MAX_PARAMETER_SIZE: {
    // https://docs.nvidia.com/cuda/cuda-c-programming-guide/#function-parameters
    // __global__ function parameters are passed to the device via constant
    // memory and are limited to 4 KB.
    return getInfo(param_value_size, param_value, param_value_size_ret,
                   size_t{4000u});
  }
  case PI_DEVICE_INFO_MEM_BASE_ADDR_ALIGN: {
    int mem_base_addr_align = 0;
    cl::sycl::detail::pi::assertion(
        cuDeviceGetAttribute(&mem_base_addr_align,
                             CU_DEVICE_ATTRIBUTE_TEXTURE_ALIGNMENT,
                             device->get()) == CUDA_SUCCESS);
    // Multiply by 8 as clGetDeviceInfo returns this value in bits
    mem_base_addr_align *= 8;
    return getInfo(param_value_size, param_value, param_value_size_ret,
                   mem_base_addr_align);
  }
  case PI_DEVICE_INFO_HALF_FP_CONFIG: {
    // TODO: is this config consistent across all NVIDIA GPUs?
    return getInfo(param_value_size, param_value, param_value_size_ret, 0u);
  }
  case PI_DEVICE_INFO_SINGLE_FP_CONFIG: {
    // TODO: is this config consistent across all NVIDIA GPUs?
    auto config = PI_FP_DENORM | PI_FP_INF_NAN | PI_FP_ROUND_TO_NEAREST |
                  PI_FP_ROUND_TO_ZERO | PI_FP_ROUND_TO_INF | PI_FP_FMA |
                  PI_FP_CORRECTLY_ROUNDED_DIVIDE_SQRT;
    return getInfo(param_value_size, param_value, param_value_size_ret, config);
  }
  case PI_DEVICE_INFO_DOUBLE_FP_CONFIG: {
    // TODO: is this config consistent across all NVIDIA GPUs?
    auto config = PI_FP_DENORM | PI_FP_INF_NAN | PI_FP_ROUND_TO_NEAREST |
                  PI_FP_ROUND_TO_ZERO | PI_FP_ROUND_TO_INF | PI_FP_FMA;
    return getInfo(param_value_size, param_value, param_value_size_ret, config);
  }
  case PI_DEVICE_INFO_GLOBAL_MEM_CACHE_TYPE: {
    // TODO: is this config consistent across all NVIDIA GPUs?
    return getInfo(param_value_size, param_value, param_value_size_ret,
                   CL_READ_WRITE_CACHE);
  }
  case PI_DEVICE_INFO_GLOBAL_MEM_CACHELINE_SIZE: {
    // The value is documented for all existing GPUs in the CUDA programming
    // guidelines, section "H.3.2. Global Memory".
    return getInfo(param_value_size, param_value, param_value_size_ret, 128u);
  }
  case PI_DEVICE_INFO_GLOBAL_MEM_CACHE_SIZE: {
    int cache_size = 0;
    cl::sycl::detail::pi::assertion(
        cuDeviceGetAttribute(&cache_size, CU_DEVICE_ATTRIBUTE_L2_CACHE_SIZE,
                             device->get()) == CUDA_SUCCESS);
    cl::sycl::detail::pi::assertion(cache_size >= 0);
    // The L2 cache is global to the GPU.
    return getInfo(param_value_size, param_value, param_value_size_ret,
                   pi_uint64(cache_size));
  }
  case PI_DEVICE_INFO_GLOBAL_MEM_SIZE: {
    size_t bytes = 0;
    // Runtime API has easy access to this value, driver API info is scarse.
    cl::sycl::detail::pi::assertion(cuDeviceTotalMem(&bytes, device->get()) ==
                                    CUDA_SUCCESS);
    return getInfo(param_value_size, param_value, param_value_size_ret,
                   pi_uint64{bytes});
  }
  case PI_DEVICE_INFO_MAX_CONSTANT_BUFFER_SIZE: {
    int constant_memory = 0;
    cl::sycl::detail::pi::assertion(
        cuDeviceGetAttribute(&constant_memory,
                             CU_DEVICE_ATTRIBUTE_TOTAL_CONSTANT_MEMORY,
                             device->get()) == CUDA_SUCCESS);
    cl::sycl::detail::pi::assertion(constant_memory >= 0);

    return getInfo(param_value_size, param_value, param_value_size_ret,
                   pi_uint64(constant_memory));
  }
  case PI_DEVICE_INFO_MAX_CONSTANT_ARGS: {
    // TODO: is there a way to retrieve this from CUDA driver API?
    // Hard coded to value returned by clinfo for OpenCL 1.2 CUDA | GeForce GTX
    // 1060 3GB
    return getInfo(param_value_size, param_value, param_value_size_ret, 9u);
  }
  case PI_DEVICE_INFO_LOCAL_MEM_TYPE: {
    return getInfo(param_value_size, param_value, param_value_size_ret,
                   PI_DEVICE_LOCAL_MEM_TYPE_LOCAL);
  }
  case PI_DEVICE_INFO_LOCAL_MEM_SIZE: {
    // OpenCL's "local memory" maps most closely to CUDA's "shared memory".
    // CUDA has its own definition of "local memory", which maps to OpenCL's
    // "private memory".
    int local_mem_size = 0;
    cl::sycl::detail::pi::assertion(
        cuDeviceGetAttribute(&local_mem_size,
                             CU_DEVICE_ATTRIBUTE_MAX_SHARED_MEMORY_PER_BLOCK,
                             device->get()) == CUDA_SUCCESS);
    cl::sycl::detail::pi::assertion(local_mem_size >= 0);
    return getInfo(param_value_size, param_value, param_value_size_ret,
                   pi_uint64(local_mem_size));
  }
  case PI_DEVICE_INFO_ERROR_CORRECTION_SUPPORT: {
    int ecc_enabled = 0;
    cl::sycl::detail::pi::assertion(
        cuDeviceGetAttribute(&ecc_enabled, CU_DEVICE_ATTRIBUTE_ECC_ENABLED,
                             device->get()) == CUDA_SUCCESS);

    cl::sycl::detail::pi::assertion((ecc_enabled == 0) | (ecc_enabled == 1));
    auto result = static_cast<bool>(ecc_enabled);
    return getInfo(param_value_size, param_value, param_value_size_ret, result);
  }
  case PI_DEVICE_INFO_HOST_UNIFIED_MEMORY: {
    int is_integrated = 0;
    cl::sycl::detail::pi::assertion(
        cuDeviceGetAttribute(&is_integrated, CU_DEVICE_ATTRIBUTE_INTEGRATED,
                             device->get()) == CUDA_SUCCESS);

    cl::sycl::detail::pi::assertion((is_integrated == 0) |
                                    (is_integrated == 1));
    auto result = static_cast<bool>(is_integrated);
    return getInfo(param_value_size, param_value, param_value_size_ret, result);
  }
  case PI_DEVICE_INFO_PROFILING_TIMER_RESOLUTION: {
    // Hard coded to value returned by clinfo for OpenCL 1.2 CUDA | GeForce GTX
    // 1060 3GB
    return getInfo(param_value_size, param_value, param_value_size_ret,
                   size_t{1000u});
  }
  case PI_DEVICE_INFO_ENDIAN_LITTLE: {
    return getInfo(param_value_size, param_value, param_value_size_ret, true);
  }
  case PI_DEVICE_INFO_AVAILABLE: {
    return getInfo(param_value_size, param_value, param_value_size_ret, true);
  }
  case PI_DEVICE_INFO_COMPILER_AVAILABLE: {
    return getInfo(param_value_size, param_value, param_value_size_ret, true);
  }
  case PI_DEVICE_INFO_LINKER_AVAILABLE: {
    return getInfo(param_value_size, param_value, param_value_size_ret, true);
  }
  case PI_DEVICE_INFO_EXECUTION_CAPABILITIES: {
    auto capability = CL_EXEC_KERNEL;
    return getInfo(param_value_size, param_value, param_value_size_ret,
                   capability);
  }
  case PI_DEVICE_INFO_QUEUE_ON_DEVICE_PROPERTIES: {
    // The mandated minimum capability:
    auto capability =
        CL_QUEUE_PROFILING_ENABLE | CL_QUEUE_OUT_OF_ORDER_EXEC_MODE_ENABLE;
    return getInfo(param_value_size, param_value, param_value_size_ret,
                   capability);
  }
  case PI_DEVICE_INFO_QUEUE_ON_HOST_PROPERTIES: {
    // The mandated minimum capability:
    auto capability = CL_QUEUE_PROFILING_ENABLE;
    return getInfo(param_value_size, param_value, param_value_size_ret,
                   capability);
  }
  case PI_DEVICE_INFO_BUILT_IN_KERNELS: {
    // An empty string is returned if no built-in kernels are supported by the
    // device.
    return getInfo(param_value_size, param_value, param_value_size_ret, "");
  }
  case PI_DEVICE_INFO_PLATFORM: {
    return getInfo(param_value_size, param_value, param_value_size_ret,
                   device->get_platform());
  }
  case PI_DEVICE_INFO_NAME: {
    static constexpr size_t MAX_DEVICE_NAME_LENGTH = 256u;
    char name[MAX_DEVICE_NAME_LENGTH];
    cl::sycl::detail::pi::assertion(
        cuDeviceGetName(name, MAX_DEVICE_NAME_LENGTH, device->get()) ==
        CUDA_SUCCESS);
    return getInfoArray(strlen(name) + 1, param_value_size, param_value,
                        param_value_size_ret, name);
  }
  case PI_DEVICE_INFO_VENDOR: {
    return getInfo(param_value_size, param_value, param_value_size_ret,
                   "NVIDIA Corporation");
  }
  case PI_DEVICE_INFO_DRIVER_VERSION: {
    auto version = getCudaVersionString();
    return getInfo(param_value_size, param_value, param_value_size_ret,
                   version.c_str());
  }
  case PI_DEVICE_INFO_PROFILE: {
    return getInfo(param_value_size, param_value, param_value_size_ret, "CUDA");
  }
  case PI_DEVICE_INFO_REFERENCE_COUNT: {
    return getInfo(param_value_size, param_value, param_value_size_ret,
                   device->get_reference_count());
  }
  case PI_DEVICE_INFO_VERSION: {
    return getInfo(param_value_size, param_value, param_value_size_ret,
                   "PI 0.0");
  }
  case PI_DEVICE_INFO_OPENCL_C_VERSION: {
    return getInfo(param_value_size, param_value, param_value_size_ret, "");
  }
  case PI_DEVICE_INFO_EXTENSIONS: {
    return getInfo(param_value_size, param_value, param_value_size_ret, "");
  }
  case PI_DEVICE_INFO_PRINTF_BUFFER_SIZE: {
    // The minimum value for the FULL profile is 1 MB.
    return getInfo(param_value_size, param_value, param_value_size_ret,
                   size_t{1024u});
  }
  case PI_DEVICE_INFO_PREFERRED_INTEROP_USER_SYNC: {
    return getInfo(param_value_size, param_value, param_value_size_ret, true);
  }
  case PI_DEVICE_INFO_PARENT_DEVICE: {
    return getInfo(param_value_size, param_value, param_value_size_ret,
                   nullptr);
  }
  case PI_DEVICE_INFO_PARTITION_MAX_SUB_DEVICES: {
    return getInfo(param_value_size, param_value, param_value_size_ret, 0u);
  }
  case PI_DEVICE_INFO_PARTITION_PROPERTIES: {
    return getInfo(param_value_size, param_value, param_value_size_ret,
                   static_cast<cl_device_partition_property>(0u));
  }
  case PI_DEVICE_INFO_PARTITION_AFFINITY_DOMAIN: {
    return getInfo(param_value_size, param_value, param_value_size_ret, 0u);
  }
  case PI_DEVICE_INFO_PARTITION_TYPE: {
    // TODO: uncouple from OpenCL
    return getInfo(param_value_size, param_value, param_value_size_ret,
                   static_cast<cl_device_partition_property>(0u));
  }

    // Intel USM extensions

  case PI_DEVICE_INFO_USM_HOST_SUPPORT: {
    // from cl_intel_unified_shared_memory: "The host memory access capabilities
    // apply to any host allocation."
    //
    // query if/how the device can access page-locked host memory, possibly
    // through PCIe, using the same pointer as the host
    pi_bitfield value = {};
    if (getAttribute(device, CU_DEVICE_ATTRIBUTE_UNIFIED_ADDRESSING)) {
      // the device shares a unified address space with the host
      if (getAttribute(device, CU_DEVICE_ATTRIBUTE_COMPUTE_CAPABILITY_MAJOR) >=
          6) {
        // compute capability 6.x introduces operations that are atomic with
        // respect to other CPUs and GPUs in the system
        value = PI_USM_ACCESS | PI_USM_ATOMIC_ACCESS |
                PI_USM_CONCURRENT_ACCESS | PI_USM_CONCURRENT_ATOMIC_ACCESS;
      } else {
        // on GPU architectures with compute capability lower than 6.x, atomic
        // operations from the GPU to CPU memory will not be atomic with respect
        // to CPU initiated atomic operations
        value = PI_USM_ACCESS | PI_USM_CONCURRENT_ACCESS;
      }
    }
    return getInfo(param_value_size, param_value, param_value_size_ret, value);
  }
  case PI_DEVICE_INFO_USM_DEVICE_SUPPORT: {
    // from cl_intel_unified_shared_memory:
    // "The device memory access capabilities apply to any device allocation
    // associated with this device."
    //
    // query how the device can access memory allocated on the device itself (?)
    pi_bitfield value = PI_USM_ACCESS | PI_USM_ATOMIC_ACCESS |
                        PI_USM_CONCURRENT_ACCESS |
                        PI_USM_CONCURRENT_ATOMIC_ACCESS;
    return getInfo(param_value_size, param_value, param_value_size_ret, value);
  }
  case PI_DEVICE_INFO_USM_SINGLE_SHARED_SUPPORT: {
    // from cl_intel_unified_shared_memory:
    // "The single device shared memory access capabilities apply to any shared
    // allocation associated with this device."
    //
    // query if/how the device can access managed memory associated to it
    pi_bitfield value = {};
    if (getAttribute(device, CU_DEVICE_ATTRIBUTE_MANAGED_MEMORY)) {
      // the device can allocate managed memory on this system
      value = PI_USM_ACCESS | PI_USM_ATOMIC_ACCESS;
    }
    if (getAttribute(device, CU_DEVICE_ATTRIBUTE_CONCURRENT_MANAGED_ACCESS)) {
      // the device can coherently access managed memory concurrently with the
      // CPU
      value |= PI_USM_CONCURRENT_ACCESS;
      if (getAttribute(device, CU_DEVICE_ATTRIBUTE_COMPUTE_CAPABILITY_MAJOR) >=
          6) {
        // compute capability 6.x introduces operations that are atomic with
        // respect to other CPUs and GPUs in the system
        value |= PI_USM_CONCURRENT_ATOMIC_ACCESS;
      }
    }
    return getInfo(param_value_size, param_value, param_value_size_ret, value);
  }
  case PI_DEVICE_INFO_USM_CROSS_SHARED_SUPPORT: {
    // from cl_intel_unified_shared_memory:
    // "The cross-device shared memory access capabilities apply to any shared
    // allocation associated with this device, or to any shared memory
    // allocation on another device that also supports the same cross-device
    // shared memory access capability."
    //
    // query if/how the device can access managed memory associated to other
    // devices
    pi_bitfield value = {};
    if (getAttribute(device, CU_DEVICE_ATTRIBUTE_MANAGED_MEMORY)) {
      // the device can allocate managed memory on this system
      value |= PI_USM_ACCESS;
    }
    if (getAttribute(device, CU_DEVICE_ATTRIBUTE_CONCURRENT_MANAGED_ACCESS)) {
      // all devices with the CU_DEVICE_ATTRIBUTE_CONCURRENT_MANAGED_ACCESS
      // attribute can coherently access managed memory concurrently with the
      // CPU
      value |= PI_USM_CONCURRENT_ACCESS;
    }
    if (getAttribute(device, CU_DEVICE_ATTRIBUTE_COMPUTE_CAPABILITY_MAJOR) >=
        6) {
      // compute capability 6.x introduces operations that are atomic with
      // respect to other CPUs and GPUs in the system
      if (value & PI_USM_ACCESS)
        value |= PI_USM_ATOMIC_ACCESS;
      if (value & PI_USM_CONCURRENT_ACCESS)
        value |= PI_USM_CONCURRENT_ATOMIC_ACCESS;
    }
    return getInfo(param_value_size, param_value, param_value_size_ret, value);
  }
  case PI_DEVICE_INFO_USM_SYSTEM_SHARED_SUPPORT: {
    // from cl_intel_unified_shared_memory:
    // "The shared system memory access capabilities apply to any allocations
    // made by a system allocator, such as malloc or new."
    //
    // query if/how the device can access pageable host memory allocated by the
    // system allocator
    pi_bitfield value = {};
    if (getAttribute(device, CU_DEVICE_ATTRIBUTE_PAGEABLE_MEMORY_ACCESS)) {
      // the device suppports coherently accessing pageable memory without
      // calling cuMemHostRegister/cudaHostRegister on it
      if (getAttribute(device,
                       CU_DEVICE_ATTRIBUTE_HOST_NATIVE_ATOMIC_SUPPORTED)) {
        // the link between the device and the host supports native atomic
        // operations
        value = PI_USM_ACCESS | PI_USM_ATOMIC_ACCESS |
                PI_USM_CONCURRENT_ACCESS | PI_USM_CONCURRENT_ATOMIC_ACCESS;
      } else {
        // the link between the device and the host does not support native
        // atomic operations
        value = PI_USM_ACCESS | PI_USM_CONCURRENT_ACCESS;
      }
    }
    return getInfo(param_value_size, param_value, param_value_size_ret, value);
  }

  default:
    __SYCL_PI_HANDLE_UNKNOWN_PARAM_NAME(param_name);
  }
  cl::sycl::detail::pi::die("Device info request not implemented");
  return {};
}

/// Gets the native CUDA handle of a PI device object
///
/// \param[in] device The PI device to get the native CUDA object of.
/// \param[out] nativeHandle Set to the native handle of the PI device object.
///
/// \return PI_SUCCESS
pi_result cuda_piextDeviceGetNativeHandle(pi_device device,
                                          pi_native_handle *nativeHandle) {
  *nativeHandle = static_cast<pi_native_handle>(device->get());
  return PI_SUCCESS;
}

/// Created a PI device object from a CUDA device handle.
/// TODO: Implement this.
/// NOTE: The created PI object takes ownership of the native handle.
///
/// \param[in] nativeHandle The native handle to create PI device object from.
/// \param[in] platform is the PI platform of the device.
/// \param[out] device Set to the PI device object created from native handle.
///
/// \return TBD
pi_result cuda_piextDeviceCreateWithNativeHandle(pi_native_handle nativeHandle,
                                                 pi_platform platform,
                                                 pi_device *device) {
  cl::sycl::detail::pi::die(
      "Creation of PI device from native handle not implemented");
  return {};
}

/* Context APIs */

/// Create a PI CUDA context.
///
/// By default creates a scoped context and keeps the last active CUDA context
/// on top of the CUDA context stack.
/// With the __SYCL_PI_CONTEXT_PROPERTIES_CUDA_PRIMARY key/id and a value of
/// PI_TRUE creates a primary CUDA context and activates it on the CUDA context
/// stack.
///
/// \param[in] properties 0 terminated array of key/id-value combinations. Can
/// be nullptr. Only accepts property key/id
/// __SYCL_PI_CONTEXT_PROPERTIES_CUDA_PRIMARY with a pi_bool value.
/// \param[in] num_devices Number of devices to create the context for.
/// \param[in] devices Devices to create the context for.
/// \param[in] pfn_notify Callback, currently unused.
/// \param[in] user_data User data for callback.
/// \param[out] retcontext Set to created context on success.
///
/// \return PI_SUCCESS on success, otherwise an error return code.
pi_result cuda_piContextCreate(const pi_context_properties *properties,
                               pi_uint32 num_devices, const pi_device *devices,
                               void (*pfn_notify)(const char *errinfo,
                                                  const void *private_info,
                                                  size_t cb, void *user_data),
                               void *user_data, pi_context *retcontext) {

  assert(devices != nullptr);
  // TODO: How to implement context callback?
  assert(pfn_notify == nullptr);
  assert(user_data == nullptr);
  assert(num_devices == 1);
  // Need input context
  assert(retcontext != nullptr);
  pi_result errcode_ret = PI_SUCCESS;

  // Parse properties.
  bool property_cuda_primary = false;
  while (properties && (0 != *properties)) {
    // Consume property ID.
    pi_context_properties id = *properties;
    ++properties;
    // Consume property value.
    pi_context_properties value = *properties;
    ++properties;
    switch (id) {
    case __SYCL_PI_CONTEXT_PROPERTIES_CUDA_PRIMARY:
      assert(value == PI_FALSE || value == PI_TRUE);
      property_cuda_primary = static_cast<bool>(value);
      break;
    default:
      // Unknown property.
      assert(!"Unknown piContextCreate property in property list");
      return PI_INVALID_VALUE;
    }
  }

  std::unique_ptr<_pi_context> piContextPtr{nullptr};
  try {
    CUcontext current = nullptr;

    if (property_cuda_primary) {
      // Use the CUDA primary context and assume that we want to use it
      // immediately as we want to forge context switches.
      CUcontext Ctxt;
      errcode_ret =
          PI_CHECK_ERROR(cuDevicePrimaryCtxRetain(&Ctxt, devices[0]->get()));
      piContextPtr = std::unique_ptr<_pi_context>(
          new _pi_context{_pi_context::kind::primary, Ctxt, *devices});
      errcode_ret = PI_CHECK_ERROR(cuCtxPushCurrent(Ctxt));
    } else {
      // Create a scoped context.
      CUcontext newContext;
      PI_CHECK_ERROR(cuCtxGetCurrent(&current));
      errcode_ret = PI_CHECK_ERROR(
          cuCtxCreate(&newContext, CU_CTX_MAP_HOST, devices[0]->get()));
      piContextPtr = std::unique_ptr<_pi_context>(new _pi_context{
          _pi_context::kind::user_defined, newContext, *devices});
    }

    // Use default stream to record base event counter
    PI_CHECK_ERROR(cuEventCreate(&piContextPtr->evBase_, CU_EVENT_DEFAULT));
    PI_CHECK_ERROR(cuEventRecord(piContextPtr->evBase_, 0));

    // For non-primary scoped contexts keep the last active on top of the stack
    // as `cuCtxCreate` replaces it implicitly otherwise.
    // Primary contexts are kept on top of the stack, so the previous context
    // is not queried and therefore not recovered.
    if (current != nullptr) {
      PI_CHECK_ERROR(cuCtxSetCurrent(current));
    }

    *retcontext = piContextPtr.release();
  } catch (pi_result err) {
    errcode_ret = err;
  } catch (...) {
    errcode_ret = PI_OUT_OF_RESOURCES;
  }
  return errcode_ret;
}

pi_result cuda_piContextRelease(pi_context ctxt) {

  assert(ctxt != nullptr);

  if (ctxt->decrement_reference_count() > 0) {
    return PI_SUCCESS;
  }
  ctxt->invoke_extended_deleters();

  std::unique_ptr<_pi_context> context{ctxt};

  PI_CHECK_ERROR(cuEventDestroy(context->evBase_));

  if (!ctxt->is_primary()) {
    CUcontext cuCtxt = ctxt->get();
    CUcontext current = nullptr;
    cuCtxGetCurrent(&current);
    if (cuCtxt != current) {
      PI_CHECK_ERROR(cuCtxPushCurrent(cuCtxt));
    }
    PI_CHECK_ERROR(cuCtxSynchronize());
    cuCtxGetCurrent(&current);
    if (cuCtxt == current) {
      PI_CHECK_ERROR(cuCtxPopCurrent(&current));
    }
    return PI_CHECK_ERROR(cuCtxDestroy(cuCtxt));
  } else {
    // Primary context is not destroyed, but released
    CUdevice cuDev = ctxt->get_device()->get();
    CUcontext current;
    cuCtxPopCurrent(&current);
    return PI_CHECK_ERROR(cuDevicePrimaryCtxRelease(cuDev));
  }
}

/// Gets the native CUDA handle of a PI context object
///
/// \param[in] context The PI context to get the native CUDA object of.
/// \param[out] nativeHandle Set to the native handle of the PI context object.
///
/// \return PI_SUCCESS
pi_result cuda_piextContextGetNativeHandle(pi_context context,
                                           pi_native_handle *nativeHandle) {
  *nativeHandle = reinterpret_cast<pi_native_handle>(context->get());
  return PI_SUCCESS;
}

/// Created a PI context object from a CUDA context handle.
/// TODO: Implement this.
/// NOTE: The created PI object takes ownership of the native handle.
///
/// \param[in] nativeHandle The native handle to create PI context object from.
/// \param[out] context Set to the PI context object created from native handle.
///
/// \return TBD
pi_result cuda_piextContextCreateWithNativeHandle(pi_native_handle nativeHandle,
                                                  pi_context *context) {
  cl::sycl::detail::pi::die(
      "Creation of PI context from native handle not implemented");
  return {};
}

/// Creates a PI Memory object using a CUDA memory allocation.
/// Can trigger a manual copy depending on the mode.
/// \TODO Implement USE_HOST_PTR using cuHostRegister
///
pi_result cuda_piMemBufferCreate(pi_context context, pi_mem_flags flags,
                                 size_t size, void *host_ptr, pi_mem *ret_mem,
<<<<<<< HEAD
                                 const cl_mem_properties_intel *properties) {
=======
                                 const pi_mem_properties *properties) {
>>>>>>> b8a7b012
  // Need input memory object
  assert(ret_mem != nullptr);
  assert(properties == nullptr && "no mem properties goes to cuda RT yet");
  // Currently, USE_HOST_PTR is not implemented using host register
  // since this triggers a weird segfault after program ends.
  // Setting this constant to true enables testing that behavior.
  const bool enableUseHostPtr = false;
  const bool performInitialCopy =
      (flags & PI_MEM_FLAGS_HOST_PTR_COPY) ||
      ((flags & PI_MEM_FLAGS_HOST_PTR_USE) && !enableUseHostPtr);
  pi_result retErr = PI_SUCCESS;
  pi_mem retMemObj = nullptr;

  try {
    ScopedContext active(context);
    CUdeviceptr ptr;
    _pi_mem::mem_::buffer_mem_::alloc_mode allocMode =
        _pi_mem::mem_::buffer_mem_::alloc_mode::classic;

    if ((flags & PI_MEM_FLAGS_HOST_PTR_USE) && enableUseHostPtr) {
      retErr = PI_CHECK_ERROR(
          cuMemHostRegister(host_ptr, size, CU_MEMHOSTREGISTER_DEVICEMAP));
      retErr = PI_CHECK_ERROR(cuMemHostGetDevicePointer(&ptr, host_ptr, 0));
      allocMode = _pi_mem::mem_::buffer_mem_::alloc_mode::use_host_ptr;
    } else if (flags & PI_MEM_FLAGS_HOST_PTR_ALLOC) {
      retErr = PI_CHECK_ERROR(cuMemAllocHost(&host_ptr, size));
      retErr = PI_CHECK_ERROR(cuMemHostGetDevicePointer(&ptr, host_ptr, 0));
      allocMode = _pi_mem::mem_::buffer_mem_::alloc_mode::alloc_host_ptr;
    } else {
      retErr = PI_CHECK_ERROR(cuMemAlloc(&ptr, size));
      if (flags & PI_MEM_FLAGS_HOST_PTR_COPY) {
        allocMode = _pi_mem::mem_::buffer_mem_::alloc_mode::copy_in;
      }
    }

    if (retErr == PI_SUCCESS) {
      pi_mem parentBuffer = nullptr;

      auto piMemObj = std::unique_ptr<_pi_mem>(
          new _pi_mem{context, parentBuffer, allocMode, ptr, host_ptr, size});
      if (piMemObj != nullptr) {
        retMemObj = piMemObj.release();
        if (performInitialCopy) {
          // Operates on the default stream of the current CUDA context.
          retErr = PI_CHECK_ERROR(cuMemcpyHtoD(ptr, host_ptr, size));
          // Synchronize with default stream implicitly used by cuMemcpyHtoD
          // to make buffer data available on device before any other PI call
          // uses it.
          if (retErr == PI_SUCCESS) {
            CUstream defaultStream = 0;
            retErr = PI_CHECK_ERROR(cuStreamSynchronize(defaultStream));
          }
        }
      } else {
        retErr = PI_OUT_OF_HOST_MEMORY;
      }
    }
  } catch (pi_result err) {
    retErr = err;
  } catch (...) {
    retErr = PI_OUT_OF_RESOURCES;
  }

  *ret_mem = retMemObj;

  return retErr;
}

/// Decreases the reference count of the Mem object.
/// If this is zero, calls the relevant CUDA Free function
/// \return PI_SUCCESS unless deallocation error
///
pi_result cuda_piMemRelease(pi_mem memObj) {
  assert((memObj != nullptr) && "PI_INVALID_MEM_OBJECTS");

  pi_result ret = PI_SUCCESS;

  try {

    // Do nothing if there are other references
    if (memObj->decrement_reference_count() > 0) {
      return PI_SUCCESS;
    }

    // make sure memObj is released in case PI_CHECK_ERROR throws
    std::unique_ptr<_pi_mem> uniqueMemObj(memObj);

    if (memObj->is_sub_buffer()) {
      return PI_SUCCESS;
    }

    ScopedContext active(uniqueMemObj->get_context());

    if (memObj->mem_type_ == _pi_mem::mem_type::buffer) {
      switch (uniqueMemObj->mem_.buffer_mem_.allocMode_) {
      case _pi_mem::mem_::buffer_mem_::alloc_mode::copy_in:
      case _pi_mem::mem_::buffer_mem_::alloc_mode::classic:
        ret = PI_CHECK_ERROR(cuMemFree(uniqueMemObj->mem_.buffer_mem_.ptr_));
        break;
      case _pi_mem::mem_::buffer_mem_::alloc_mode::use_host_ptr:
        ret = PI_CHECK_ERROR(
            cuMemHostUnregister(uniqueMemObj->mem_.buffer_mem_.hostPtr_));
        break;
      case _pi_mem::mem_::buffer_mem_::alloc_mode::alloc_host_ptr:
        ret = PI_CHECK_ERROR(
            cuMemFreeHost(uniqueMemObj->mem_.buffer_mem_.hostPtr_));
      };
    } else if (memObj->mem_type_ == _pi_mem::mem_type::surface) {
      ret = PI_CHECK_ERROR(
          cuSurfObjectDestroy(uniqueMemObj->mem_.surface_mem_.get_surface()));
      ret = PI_CHECK_ERROR(
          cuArrayDestroy(uniqueMemObj->mem_.surface_mem_.get_array()));
    }

  } catch (pi_result err) {
    ret = err;
  } catch (...) {
    ret = PI_OUT_OF_RESOURCES;
  }

  if (ret != PI_SUCCESS) {
    // A reported CUDA error is either an implementation or an asynchronous CUDA
    // error for which it is unclear if the function that reported it succeeded
    // or not. Either way, the state of the program is compromised and likely
    // unrecoverable.
    cl::sycl::detail::pi::die(
        "Unrecoverable program state reached in cuda_piMemRelease");
  }

  return PI_SUCCESS;
}

/// Implements a buffer partition in the CUDA backend.
/// A buffer partition (or a sub-buffer, in OpenCL terms) is simply implemented
/// as an offset over an existing CUDA allocation.
///
pi_result cuda_piMemBufferPartition(pi_mem parent_buffer, pi_mem_flags flags,
                                    pi_buffer_create_type buffer_create_type,
                                    void *buffer_create_info, pi_mem *memObj) {
  assert((parent_buffer != nullptr) && "PI_INVALID_MEM_OBJECT");
  assert(parent_buffer->is_buffer() && "PI_INVALID_MEM_OBJECTS");
  assert(!parent_buffer->is_sub_buffer() && "PI_INVALID_MEM_OBJECT");

  // Default value for flags means PI_MEM_FLAGS_ACCCESS_RW.
  if (flags == 0) {
    flags = PI_MEM_FLAGS_ACCESS_RW;
  }

  assert((flags == PI_MEM_FLAGS_ACCESS_RW) && "PI_INVALID_VALUE");
  assert((buffer_create_type == PI_BUFFER_CREATE_TYPE_REGION) &&
         "PI_INVALID_VALUE");
  assert((buffer_create_info != nullptr) && "PI_INVALID_VALUE");
  assert(memObj != nullptr);

  const auto bufferRegion =
      *reinterpret_cast<pi_buffer_region>(buffer_create_info);
  assert((bufferRegion.size != 0u) && "PI_INVALID_BUFFER_SIZE");

  assert((bufferRegion.origin <= (bufferRegion.origin + bufferRegion.size)) &&
         "Overflow");
  assert(((bufferRegion.origin + bufferRegion.size) <=
          parent_buffer->mem_.buffer_mem_.get_size()) &&
         "PI_INVALID_BUFFER_SIZE");
  // Retained indirectly due to retaining parent buffer below.
  pi_context context = parent_buffer->context_;
  _pi_mem::mem_::buffer_mem_::alloc_mode allocMode =
      _pi_mem::mem_::buffer_mem_::alloc_mode::classic;

  assert(parent_buffer->mem_.buffer_mem_.ptr_ !=
         _pi_mem::mem_::buffer_mem_::native_type{0});
  _pi_mem::mem_::buffer_mem_::native_type ptr =
      parent_buffer->mem_.buffer_mem_.ptr_ + bufferRegion.origin;

  void *hostPtr = nullptr;
  if (parent_buffer->mem_.buffer_mem_.hostPtr_) {
    hostPtr = static_cast<char *>(parent_buffer->mem_.buffer_mem_.hostPtr_) +
              bufferRegion.origin;
  }

  ReleaseGuard<pi_mem> releaseGuard(parent_buffer);

  std::unique_ptr<_pi_mem> retMemObj{nullptr};
  try {
    ScopedContext active(context);

    retMemObj = std::unique_ptr<_pi_mem>{new _pi_mem{
        context, parent_buffer, allocMode, ptr, hostPtr, bufferRegion.size}};
  } catch (pi_result err) {
    *memObj = nullptr;
    return err;
  } catch (...) {
    *memObj = nullptr;
    return PI_OUT_OF_HOST_MEMORY;
  }

  releaseGuard.dismiss();
  *memObj = retMemObj.release();
  return PI_SUCCESS;
}

pi_result cuda_piMemGetInfo(pi_mem memObj, cl_mem_info queriedInfo,
                            size_t expectedQuerySize, void *queryOutput,
                            size_t *writtenQuerySize) {

  cl::sycl::detail::pi::die("cuda_piMemGetInfo not implemented");
}

/// Gets the native CUDA handle of a PI mem object
///
/// \param[in] mem The PI mem to get the native CUDA object of.
/// \param[out] nativeHandle Set to the native handle of the PI mem object.
///
/// \return PI_SUCCESS
pi_result cuda_piextMemGetNativeHandle(pi_mem mem,
                                       pi_native_handle *nativeHandle) {
  *nativeHandle = static_cast<pi_native_handle>(mem->mem_.buffer_mem_.get());
  return PI_SUCCESS;
}

/// Created a PI mem object from a CUDA mem handle.
/// TODO: Implement this.
/// NOTE: The created PI object takes ownership of the native handle.
///
/// \param[in] nativeHandle The native handle to create PI mem object from.
/// \param[out] mem Set to the PI mem object created from native handle.
///
/// \return TBD
pi_result cuda_piextMemCreateWithNativeHandle(pi_native_handle nativeHandle,
                                              pi_mem *mem) {
  cl::sycl::detail::pi::die(
      "Creation of PI mem from native handle not implemented");
  return {};
}

/// Creates a `pi_queue` object on the CUDA backend.
/// Valid properties
/// * __SYCL_PI_CUDA_USE_DEFAULT_STREAM -> CU_STREAM_DEFAULT
/// * __SYCL_PI_CUDA_SYNC_WITH_DEFAULT -> CU_STREAM_NON_BLOCKING
/// \return Pi queue object mapping to a CUStream
///
pi_result cuda_piQueueCreate(pi_context context, pi_device device,
                             pi_queue_properties properties, pi_queue *queue) {
  try {
    pi_result err = PI_SUCCESS;

    std::unique_ptr<_pi_queue> queueImpl{nullptr};

    if (context->get_device() != device) {
      *queue = nullptr;
      return PI_INVALID_DEVICE;
    }

    ScopedContext active(context);

    CUstream cuStream;
    unsigned int flags = 0;

    if (properties == __SYCL_PI_CUDA_USE_DEFAULT_STREAM) {
      flags = CU_STREAM_DEFAULT;
    } else if (properties == __SYCL_PI_CUDA_SYNC_WITH_DEFAULT) {
      flags = 0;
    } else {
      flags = CU_STREAM_NON_BLOCKING;
    }

    err = PI_CHECK_ERROR(cuStreamCreate(&cuStream, flags));
    if (err != PI_SUCCESS) {
      return err;
    }

    queueImpl = std::unique_ptr<_pi_queue>(
        new _pi_queue{cuStream, context, device, properties});

    *queue = queueImpl.release();

    return PI_SUCCESS;
  } catch (pi_result err) {

    return err;

  } catch (...) {

    return PI_OUT_OF_RESOURCES;
  }
}

pi_result cuda_piQueueGetInfo(pi_queue command_queue, pi_queue_info param_name,
                              size_t param_value_size, void *param_value,
                              size_t *param_value_size_ret) {
  assert(command_queue != nullptr);

  switch (param_name) {
  case PI_QUEUE_INFO_CONTEXT:
    return getInfo(param_value_size, param_value, param_value_size_ret,
                   command_queue->context_);
  case PI_QUEUE_INFO_DEVICE:
    return getInfo(param_value_size, param_value, param_value_size_ret,
                   command_queue->device_);
  case PI_QUEUE_INFO_REFERENCE_COUNT:
    return getInfo(param_value_size, param_value, param_value_size_ret,
                   command_queue->get_reference_count());
  case PI_QUEUE_INFO_PROPERTIES:
    return getInfo(param_value_size, param_value, param_value_size_ret,
                   command_queue->properties_);
  default:
    __SYCL_PI_HANDLE_UNKNOWN_PARAM_NAME(param_name);
  }
  cl::sycl::detail::pi::die("Queue info request not implemented");
  return {};
}

pi_result cuda_piQueueRetain(pi_queue command_queue) {
  assert(command_queue != nullptr);
  assert(command_queue->get_reference_count() > 0);

  command_queue->increment_reference_count();
  return PI_SUCCESS;
}

pi_result cuda_piQueueRelease(pi_queue command_queue) {
  assert(command_queue != nullptr);

  if (command_queue->decrement_reference_count() > 0) {
    return PI_SUCCESS;
  }

  try {
    std::unique_ptr<_pi_queue> queueImpl(command_queue);

    ScopedContext active(command_queue->get_context());

    auto stream = queueImpl->stream_;
    PI_CHECK_ERROR(cuStreamSynchronize(stream));
    PI_CHECK_ERROR(cuStreamDestroy(stream));

    return PI_SUCCESS;
  } catch (pi_result err) {
    return err;
  } catch (...) {
    return PI_OUT_OF_RESOURCES;
  }
}

pi_result cuda_piQueueFinish(pi_queue command_queue) {

  // set default result to a negative result (avoid false-positve tests)
  pi_result result = PI_OUT_OF_HOST_MEMORY;

  try {

    assert(command_queue !=
           nullptr); // need PI_ERROR_INVALID_EXTERNAL_HANDLE error code
    ScopedContext active(command_queue->get_context());
    result = PI_CHECK_ERROR(cuStreamSynchronize(command_queue->stream_));

  } catch (pi_result err) {

    result = err;

  } catch (...) {

    result = PI_OUT_OF_RESOURCES;
  }

  return result;
}

/// Gets the native CUDA handle of a PI queue object
///
/// \param[in] queue The PI queue to get the native CUDA object of.
/// \param[out] nativeHandle Set to the native handle of the PI queue object.
///
/// \return PI_SUCCESS
pi_result cuda_piextQueueGetNativeHandle(pi_queue queue,
                                         pi_native_handle *nativeHandle) {
  *nativeHandle = reinterpret_cast<pi_native_handle>(queue->get());
  return PI_SUCCESS;
}

/// Created a PI queue object from a CUDA queue handle.
/// TODO: Implement this.
/// NOTE: The created PI object takes ownership of the native handle.
///
/// \param[in] nativeHandle The native handle to create PI queue object from.
/// \param[in] context is the PI context of the queue.
/// \param[out] queue Set to the PI queue object created from native handle.
///
/// \return TBD
pi_result cuda_piextQueueCreateWithNativeHandle(pi_native_handle nativeHandle,
                                                pi_context context,
                                                pi_queue *queue) {
  cl::sycl::detail::pi::die(
      "Creation of PI queue from native handle not implemented");
  return {};
}

pi_result cuda_piEnqueueMemBufferWrite(pi_queue command_queue, pi_mem buffer,
                                       pi_bool blocking_write, size_t offset,
                                       size_t size, const void *ptr,
                                       pi_uint32 num_events_in_wait_list,
                                       const pi_event *event_wait_list,
                                       pi_event *event) {

  assert(buffer != nullptr);
  assert(command_queue != nullptr);
  pi_result retErr = PI_SUCCESS;
  CUstream cuStream = command_queue->get();
  CUdeviceptr devPtr = buffer->mem_.buffer_mem_.get();
  std::unique_ptr<_pi_event> retImplEv{nullptr};

  try {
    ScopedContext active(command_queue->get_context());

    retErr = cuda_piEnqueueEventsWait(command_queue, num_events_in_wait_list,
                                      event_wait_list, nullptr);

    if (event) {
      retImplEv = std::unique_ptr<_pi_event>(_pi_event::make_native(
          PI_COMMAND_TYPE_MEM_BUFFER_WRITE, command_queue));
      retImplEv->start();
    }

    retErr =
        PI_CHECK_ERROR(cuMemcpyHtoDAsync(devPtr + offset, ptr, size, cuStream));

    if (event) {
      retErr = retImplEv->record();
    }

    if (blocking_write) {
      retErr = PI_CHECK_ERROR(cuStreamSynchronize(cuStream));
    }

    if (event) {
      *event = retImplEv.release();
    }
  } catch (pi_result err) {
    retErr = err;
  }
  return retErr;
}

pi_result cuda_piEnqueueMemBufferRead(pi_queue command_queue, pi_mem buffer,
                                      pi_bool blocking_read, size_t offset,
                                      size_t size, void *ptr,
                                      pi_uint32 num_events_in_wait_list,
                                      const pi_event *event_wait_list,
                                      pi_event *event) {

  assert(buffer != nullptr);
  assert(command_queue != nullptr);
  pi_result retErr = PI_SUCCESS;
  CUstream cuStream = command_queue->get();
  CUdeviceptr devPtr = buffer->mem_.buffer_mem_.get();
  std::unique_ptr<_pi_event> retImplEv{nullptr};

  try {
    ScopedContext active(command_queue->get_context());

    retErr = cuda_piEnqueueEventsWait(command_queue, num_events_in_wait_list,
                                      event_wait_list, nullptr);

    if (event) {
      retImplEv = std::unique_ptr<_pi_event>(_pi_event::make_native(
          PI_COMMAND_TYPE_MEM_BUFFER_READ, command_queue));
      retImplEv->start();
    }

    retErr =
        PI_CHECK_ERROR(cuMemcpyDtoHAsync(ptr, devPtr + offset, size, cuStream));

    if (event) {
      retErr = retImplEv->record();
    }

    if (blocking_read) {
      retErr = PI_CHECK_ERROR(cuStreamSynchronize(cuStream));
    }

    if (event) {
      *event = retImplEv.release();
    }

  } catch (pi_result err) {
    retErr = err;
  }
  return retErr;
}

pi_result cuda_piEventsWait(pi_uint32 num_events, const pi_event *event_list) {

  try {
    assert(num_events != 0);
    assert(event_list);
    if (num_events == 0) {
      return PI_INVALID_VALUE;
    }

    if (!event_list) {
      return PI_INVALID_EVENT;
    }

    auto context = event_list[0]->get_context();
    ScopedContext active(context);

    auto waitFunc = [context](pi_event event) -> pi_result {
      if (!event) {
        return PI_INVALID_EVENT;
      }

      if (event->get_context() != context) {
        return PI_INVALID_CONTEXT;
      }

      return event->wait();
    };
    return forLatestEvents(event_list, num_events, waitFunc);
  } catch (pi_result err) {
    return err;
  } catch (...) {
    return PI_OUT_OF_RESOURCES;
  }
}

pi_result cuda_piKernelCreate(pi_program program, const char *kernel_name,
                              pi_kernel *kernel) {
  assert(kernel != nullptr);
  assert(program != nullptr);

  pi_result retErr = PI_SUCCESS;
  std::unique_ptr<_pi_kernel> retKernel{nullptr};

  try {
    ScopedContext active(program->get_context());

    CUfunction cuFunc;
    retErr = PI_CHECK_ERROR(
        cuModuleGetFunction(&cuFunc, program->get(), kernel_name));

    std::string kernel_name_woffset = std::string(kernel_name) + "_with_offset";
    CUfunction cuFuncWithOffsetParam;
    CUresult offsetRes = cuModuleGetFunction(
        &cuFuncWithOffsetParam, program->get(), kernel_name_woffset.c_str());

    // If there is no kernel with global offset parameter we mark it as missing
    if (offsetRes == CUDA_ERROR_NOT_FOUND) {
      cuFuncWithOffsetParam = nullptr;
    } else {
      retErr = PI_CHECK_ERROR(offsetRes);
    }

    retKernel = std::unique_ptr<_pi_kernel>(
        new _pi_kernel{cuFunc, cuFuncWithOffsetParam, kernel_name, program,
                       program->get_context()});
  } catch (pi_result err) {
    retErr = err;
  } catch (...) {
    retErr = PI_OUT_OF_HOST_MEMORY;
  }

  *kernel = retKernel.release();
  return retErr;
}

pi_result cuda_piKernelSetArg(pi_kernel kernel, pi_uint32 arg_index,
                              size_t arg_size, const void *arg_value) {

  assert(kernel != nullptr);
  pi_result retErr = PI_SUCCESS;
  try {
    if (arg_value) {
      kernel->set_kernel_arg(arg_index, arg_size, arg_value);
    } else {
      kernel->set_kernel_local_arg(arg_index, arg_size);
    }
  } catch (pi_result err) {
    retErr = err;
  }
  return retErr;
}

pi_result cuda_piextKernelSetArgMemObj(pi_kernel kernel, pi_uint32 arg_index,
                                       const pi_mem *arg_value) {

  assert(kernel != nullptr);
  assert(arg_value != nullptr);

  pi_result retErr = PI_SUCCESS;
  try {
    pi_mem arg_mem = *arg_value;
    if (arg_mem->mem_type_ == _pi_mem::mem_type::surface) {
      CUDA_ARRAY3D_DESCRIPTOR arrayDesc;
      PI_CHECK_ERROR(cuArray3DGetDescriptor(
          &arrayDesc, arg_mem->mem_.surface_mem_.get_array()));
      if (arrayDesc.Format != CU_AD_FORMAT_UNSIGNED_INT32 &&
          arrayDesc.Format != CU_AD_FORMAT_SIGNED_INT32 &&
          arrayDesc.Format != CU_AD_FORMAT_HALF &&
          arrayDesc.Format != CU_AD_FORMAT_FLOAT) {
        cl::sycl::detail::pi::die(
            "PI CUDA kernels only support images with channel types int32, "
            "uint32, float, and half.");
      }
      CUsurfObject cuSurf = arg_mem->mem_.surface_mem_.get_surface();
      kernel->set_kernel_arg(arg_index, sizeof(cuSurf), (void *)&cuSurf);
    } else {
      CUdeviceptr cuPtr = arg_mem->mem_.buffer_mem_.get();
      kernel->set_kernel_arg(arg_index, sizeof(CUdeviceptr), (void *)&cuPtr);
    }
  } catch (pi_result err) {
    retErr = err;
  }
  return retErr;
}

pi_result cuda_piextKernelSetArgSampler(pi_kernel kernel, pi_uint32 arg_index,
                                        const pi_sampler *arg_value) {

  assert(kernel != nullptr);
  assert(arg_value != nullptr);

  pi_result retErr = PI_SUCCESS;
  try {
    pi_uint32 samplerProps = (*arg_value)->props_;
    kernel->set_kernel_arg(arg_index, sizeof(pi_uint32), (void *)&samplerProps);
  } catch (pi_result err) {
    retErr = err;
  }
  return retErr;
}

pi_result cuda_piEnqueueKernelLaunch(
    pi_queue command_queue, pi_kernel kernel, pi_uint32 work_dim,
    const size_t *global_work_offset, const size_t *global_work_size,
    const size_t *local_work_size, pi_uint32 num_events_in_wait_list,
    const pi_event *event_wait_list, pi_event *event) {

  // Preconditions
  assert(command_queue != nullptr);
  assert(command_queue->get_context() == kernel->get_context());
  assert(kernel != nullptr);
  assert(global_work_offset != nullptr);
  assert(work_dim > 0);
  assert(work_dim < 4);

  // Set the number of threads per block to the number of threads per warp
  // by default unless user has provided a better number
  int threadsPerBlock[3] = {32, 1, 1};

  {
    size_t maxThreadsPerBlock[3] = {};
    pi_result retError = cuda_piDeviceGetInfo(
        command_queue->device_, PI_DEVICE_INFO_MAX_WORK_ITEM_SIZES,
        sizeof(maxThreadsPerBlock), maxThreadsPerBlock, nullptr);
    assert(retError == PI_SUCCESS);
    (void)retError;
    size_t maxWorkGroupSize = 0;
    retError = cuda_piDeviceGetInfo(
        command_queue->device_, PI_DEVICE_INFO_MAX_WORK_GROUP_SIZE,
        sizeof(maxWorkGroupSize), &maxWorkGroupSize, nullptr);
    assert(retError == PI_SUCCESS);

    if (local_work_size) {
      for (size_t i = 0; i < work_dim; i++) {
        if (local_work_size[i] > maxThreadsPerBlock[i])
          return PI_INVALID_WORK_ITEM_SIZE;
        // Checks that local work sizes are a divisor of the global work sizes
        // which includes that the local work sizes are neither larger than the
        // global work sizes and not 0.
        if (0u == local_work_size[i])
          return PI_INVALID_WORK_GROUP_SIZE;
        if (0u != (global_work_size[i] % local_work_size[i]))
          return PI_INVALID_WORK_GROUP_SIZE;
        threadsPerBlock[i] = static_cast<int>(local_work_size[i]);
      }
      if (maxWorkGroupSize < size_t(threadsPerBlock[0] * threadsPerBlock[1] *
                                    threadsPerBlock[2])) {
        return PI_INVALID_WORK_GROUP_SIZE;
      }
    } else {
      // Determine local work sizes that result in uniform work groups.
      // The default threadsPerBlock only require handling the first work_dim
      // dimension.
      threadsPerBlock[0] =
          std::min(static_cast<int>(maxThreadsPerBlock[0]),
                   std::min(static_cast<int>(global_work_size[0]),
                            static_cast<int>(threadsPerBlock[0])));
      // Find a local work group size that is a divisor of the global
      // work group size to produce uniform work groups.
      while (0u != (global_work_size[0] % threadsPerBlock[0])) {
        --threadsPerBlock[0];
      }
      assert(
          maxWorkGroupSize >=
          size_t(threadsPerBlock[0] * threadsPerBlock[1] * threadsPerBlock[2]));
    }
  }

  int blocksPerGrid[3] = {1, 1, 1};

  for (size_t i = 0; i < work_dim; i++) {
    blocksPerGrid[i] =
        static_cast<int>(global_work_size[i] + threadsPerBlock[i] - 1) /
        threadsPerBlock[i];
  }

  pi_result retError = PI_SUCCESS;
  std::unique_ptr<_pi_event> retImplEv{nullptr};

  try {
    ScopedContext active(command_queue->get_context());
    CUfunction cuFunc = kernel->get();
    CUstream cuStream = command_queue->get();

    retError = cuda_piEnqueueEventsWait(command_queue, num_events_in_wait_list,
                                        event_wait_list, nullptr);

    // Set the implicit global offset parameter if kernel has offset variant
    if (kernel->get_with_offset_parameter()) {
      std::uint32_t cuda_implicit_offset[3] = {0, 0, 0};
      if (global_work_offset) {
        for (size_t i = 0; i < work_dim; i++) {
          cuda_implicit_offset[i] =
              static_cast<std::uint32_t>(global_work_offset[i]);
          if (global_work_offset[i] != 0) {
            cuFunc = kernel->get_with_offset_parameter();
          }
        }
      }
      kernel->set_implicit_offset_arg(sizeof(cuda_implicit_offset),
                                      cuda_implicit_offset);
    }

    auto argIndices = kernel->get_arg_indices();

    if (event) {
      retImplEv = std::unique_ptr<_pi_event>(_pi_event::make_native(
          PI_COMMAND_TYPE_NDRANGE_KERNEL, command_queue));
      retImplEv->start();
    }

    retError = PI_CHECK_ERROR(cuLaunchKernel(
        cuFunc, blocksPerGrid[0], blocksPerGrid[1], blocksPerGrid[2],
        threadsPerBlock[0], threadsPerBlock[1], threadsPerBlock[2],
        kernel->get_local_size(), cuStream, argIndices.data(), nullptr));
    kernel->clear_local_size();
    if (event) {
      retError = retImplEv->record();
    }

    if (event) {
      *event = retImplEv.release();
    }
  } catch (pi_result err) {
    retError = err;
  }
  return retError;
}

/// \TODO Not implemented
pi_result cuda_piEnqueueNativeKernel(
    pi_queue queue, void (*user_func)(void *), void *args, size_t cb_args,
    pi_uint32 num_mem_objects, const pi_mem *mem_list,
    const void **args_mem_loc, pi_uint32 num_events_in_wait_list,
    const pi_event *event_wait_list, pi_event *event) {
  cl::sycl::detail::pi::die("Not implemented in CUDA backend");
  return {};
}

/// \TODO Not implemented
pi_result cuda_piMemImageCreate(pi_context context, pi_mem_flags flags,
                                const pi_image_format *image_format,
                                const pi_image_desc *image_desc, void *host_ptr,
                                pi_mem *ret_mem) {
  // Need input memory object
  assert(ret_mem != nullptr);
  const bool performInitialCopy = (flags & PI_MEM_FLAGS_HOST_PTR_COPY) ||
                                  ((flags & PI_MEM_FLAGS_HOST_PTR_USE));
  pi_result retErr = PI_SUCCESS;

  // We only support RBGA channel order
  // TODO: check SYCL CTS and spec. May also have to support BGRA
  if (image_format->image_channel_order !=
      pi_image_channel_order::PI_IMAGE_CHANNEL_ORDER_RGBA) {
    cl::sycl::detail::pi::die(
        "cuda_piMemImageCreate only supports RGBA channel order");
  }

  // We have to use cuArray3DCreate, which has some caveats. The height and
  // depth parameters must be set to 0 produce 1D or 2D arrays. image_desc gives
  // a minimum value of 1, so we need to convert the answer.
  CUDA_ARRAY3D_DESCRIPTOR array_desc;
  array_desc.NumChannels = 4; // Only support 4 channel image
  array_desc.Flags = 0;       // No flags required
  array_desc.Width = image_desc->image_width;
  if (image_desc->image_type == PI_MEM_TYPE_IMAGE1D) {
    array_desc.Height = 0;
    array_desc.Depth = 0;
  } else if (image_desc->image_type == PI_MEM_TYPE_IMAGE2D) {
    array_desc.Height = image_desc->image_height;
    array_desc.Depth = 0;
  } else if (image_desc->image_type == PI_MEM_TYPE_IMAGE3D) {
    array_desc.Height = image_desc->image_height;
    array_desc.Depth = image_desc->image_depth;
  }

  // We need to get this now in bytes for calculating the total image size later
  size_t pixel_type_size_bytes;

  switch (image_format->image_channel_data_type) {
  case PI_IMAGE_CHANNEL_TYPE_UNORM_INT8:
  case PI_IMAGE_CHANNEL_TYPE_UNSIGNED_INT8:
    array_desc.Format = CU_AD_FORMAT_UNSIGNED_INT8;
    pixel_type_size_bytes = 1;
    break;
  case PI_IMAGE_CHANNEL_TYPE_SIGNED_INT8:
    array_desc.Format = CU_AD_FORMAT_SIGNED_INT8;
    pixel_type_size_bytes = 1;
    break;
  case PI_IMAGE_CHANNEL_TYPE_UNORM_INT16:
  case PI_IMAGE_CHANNEL_TYPE_UNSIGNED_INT16:
    array_desc.Format = CU_AD_FORMAT_UNSIGNED_INT16;
    pixel_type_size_bytes = 2;
    break;
  case PI_IMAGE_CHANNEL_TYPE_SIGNED_INT16:
    array_desc.Format = CU_AD_FORMAT_SIGNED_INT16;
    pixel_type_size_bytes = 2;
    break;
  case PI_IMAGE_CHANNEL_TYPE_HALF_FLOAT:
    array_desc.Format = CU_AD_FORMAT_HALF;
    pixel_type_size_bytes = 2;
    break;
  case PI_IMAGE_CHANNEL_TYPE_UNSIGNED_INT32:
    array_desc.Format = CU_AD_FORMAT_UNSIGNED_INT32;
    pixel_type_size_bytes = 4;
    break;
  case PI_IMAGE_CHANNEL_TYPE_SIGNED_INT32:
    array_desc.Format = CU_AD_FORMAT_SIGNED_INT32;
    pixel_type_size_bytes = 4;
    break;
  case PI_IMAGE_CHANNEL_TYPE_FLOAT:
    array_desc.Format = CU_AD_FORMAT_FLOAT;
    pixel_type_size_bytes = 4;
    break;
  default:
    cl::sycl::detail::pi::die(
        "cuda_piMemImageCreate given unsupported image_channel_data_type");
  }

  // When a dimension isn't used image_desc has the size set to 1
  size_t pixel_size_bytes =
      pixel_type_size_bytes * 4; // 4 is the only number of channels we support
  size_t image_size_bytes = pixel_size_bytes * image_desc->image_width *
                            image_desc->image_height * image_desc->image_depth;

  ScopedContext active(context);
  CUarray image_array;
  retErr = PI_CHECK_ERROR(cuArray3DCreate(&image_array, &array_desc));

  try {
    if (performInitialCopy) {
      // We have to use a different copy function for each image dimensionality
      if (image_desc->image_type == PI_MEM_TYPE_IMAGE1D) {
        retErr = PI_CHECK_ERROR(
            cuMemcpyHtoA(image_array, 0, host_ptr, image_size_bytes));
      } else if (image_desc->image_type == PI_MEM_TYPE_IMAGE2D) {
        CUDA_MEMCPY2D cpy_desc;
        memset(&cpy_desc, 0, sizeof(cpy_desc));
        cpy_desc.srcMemoryType = CUmemorytype_enum::CU_MEMORYTYPE_HOST;
        cpy_desc.srcHost = host_ptr;
        cpy_desc.dstMemoryType = CUmemorytype_enum::CU_MEMORYTYPE_ARRAY;
        cpy_desc.dstArray = image_array;
        cpy_desc.WidthInBytes = pixel_size_bytes * image_desc->image_width;
        cpy_desc.Height = image_desc->image_height;
        retErr = PI_CHECK_ERROR(cuMemcpy2D(&cpy_desc));
      } else if (image_desc->image_type == PI_MEM_TYPE_IMAGE3D) {
        CUDA_MEMCPY3D cpy_desc;
        memset(&cpy_desc, 0, sizeof(cpy_desc));
        cpy_desc.srcMemoryType = CUmemorytype_enum::CU_MEMORYTYPE_HOST;
        cpy_desc.srcHost = host_ptr;
        cpy_desc.dstMemoryType = CUmemorytype_enum::CU_MEMORYTYPE_ARRAY;
        cpy_desc.dstArray = image_array;
        cpy_desc.WidthInBytes = pixel_size_bytes * image_desc->image_width;
        cpy_desc.Height = image_desc->image_height;
        cpy_desc.Depth = image_desc->image_depth;
        retErr = PI_CHECK_ERROR(cuMemcpy3D(&cpy_desc));
      }
    }

    // CUDA_RESOURCE_DESC is a union of different structs, shown here
    // https://docs.nvidia.com/cuda/cuda-driver-api/group__CUDA__TEXOBJECT.html
    // We need to fill it as described here to use it for a surface or texture
    // https://docs.nvidia.com/cuda/cuda-driver-api/group__CUDA__SURFOBJECT.html
    // CUDA_RESOURCE_DESC::resType must be CU_RESOURCE_TYPE_ARRAY and
    // CUDA_RESOURCE_DESC::res::array::hArray must be set to a valid CUDA array
    // handle.
    // CUDA_RESOURCE_DESC::flags must be set to zero

    CUDA_RESOURCE_DESC image_res_desc;
    image_res_desc.res.array.hArray = image_array;
    image_res_desc.resType = CU_RESOURCE_TYPE_ARRAY;
    image_res_desc.flags = 0;

    CUsurfObject surface;
    retErr = PI_CHECK_ERROR(cuSurfObjectCreate(&surface, &image_res_desc));

    auto piMemObj = std::unique_ptr<_pi_mem>(new _pi_mem{
        context, image_array, surface, image_desc->image_type, host_ptr});

    if (piMemObj == nullptr) {
      return PI_OUT_OF_HOST_MEMORY;
    }

    *ret_mem = piMemObj.release();
  } catch (pi_result err) {
    cuArrayDestroy(image_array);
    return err;
  } catch (...) {
    cuArrayDestroy(image_array);
    return PI_ERROR_UNKNOWN;
  }

  return retErr;
}

/// \TODO Not implemented
pi_result cuda_piMemImageGetInfo(pi_mem image, pi_image_info param_name,
                                 size_t param_value_size, void *param_value,
                                 size_t *param_value_size_ret) {
  cl::sycl::detail::pi::die("cuda_piMemImageGetInfo not implemented");
  return {};
}

pi_result cuda_piMemRetain(pi_mem mem) {
  assert(mem != nullptr);
  assert(mem->get_reference_count() > 0);
  mem->increment_reference_count();
  return PI_SUCCESS;
}

/// Not used as CUDA backend only creates programs from binary.
/// See \ref cuda_piclProgramCreateWithBinary.
///
pi_result cuda_piclProgramCreateWithSource(pi_context context, pi_uint32 count,
                                           const char **strings,
                                           const size_t *lengths,
                                           pi_program *program) {
  cl::sycl::detail::pi::die("cuda_piclProgramCreateWithSource not implemented");
  return {};
}

/// Loads the images from a PI program into a CUmodule that can be
/// used later on to extract functions (kernels).
/// See \ref _pi_program for implementation details.
///
pi_result cuda_piProgramBuild(pi_program program, pi_uint32 num_devices,
                              const pi_device *device_list, const char *options,
                              void (*pfn_notify)(pi_program program,
                                                 void *user_data),
                              void *user_data) {

  assert(program != nullptr);
  assert(num_devices == 1 || num_devices == 0);
  assert(device_list != nullptr || num_devices == 0);
  assert(pfn_notify == nullptr);
  assert(user_data == nullptr);
  pi_result retError = PI_SUCCESS;

  try {
    ScopedContext active(program->get_context());

    program->build_program(options);

  } catch (pi_result err) {
    retError = err;
  }
  return retError;
}

/// \TODO Not implemented
pi_result cuda_piProgramCreate(pi_context context, const void *il,
                               size_t length, pi_program *res_program) {
  cl::sycl::detail::pi::die("cuda_piProgramCreate not implemented");
  return {};
}

/// Loads images from a list of PTX or CUBIN binaries.
/// Note: No calls to CUDA driver API in this function, only store binaries
/// for later.
///
/// Note: Only supports one device
///
pi_result cuda_piProgramCreateWithBinary(
    pi_context context, pi_uint32 num_devices, const pi_device *device_list,
    const size_t *lengths, const unsigned char **binaries,
    pi_int32 *binary_status, pi_program *program) {
  assert(context != nullptr);
  assert(binaries != nullptr);
  assert(program != nullptr);
  assert(device_list != nullptr);
  assert(num_devices == 1 && "CUDA contexts are for a single device");
  assert((context->get_device()->get() == device_list[0]->get()) &&
         "Mismatch between devices context and passed context when creating "
         "program from binary");

  pi_result retError = PI_SUCCESS;

  std::unique_ptr<_pi_program> retProgram{new _pi_program{context}};

  const bool has_length = (lengths != nullptr);
  size_t length = has_length
                      ? lengths[0]
                      : strlen(reinterpret_cast<const char *>(binaries[0])) + 1;

  assert(length != 0);

  retProgram->set_binary(reinterpret_cast<const char *>(binaries[0]), length);

  *program = retProgram.release();

  return retError;
}

pi_result cuda_piProgramGetInfo(pi_program program, pi_program_info param_name,
                                size_t param_value_size, void *param_value,
                                size_t *param_value_size_ret) {
  assert(program != nullptr);

  switch (param_name) {
  case PI_PROGRAM_INFO_REFERENCE_COUNT:
    return getInfo(param_value_size, param_value, param_value_size_ret,
                   program->get_reference_count());
  case PI_PROGRAM_INFO_CONTEXT:
    return getInfo(param_value_size, param_value, param_value_size_ret,
                   program->context_);
  case PI_PROGRAM_INFO_NUM_DEVICES:
    return getInfo(param_value_size, param_value, param_value_size_ret, 1u);
  case PI_PROGRAM_INFO_DEVICES:
    return getInfoArray(1, param_value_size, param_value, param_value_size_ret,
                        &program->context_->deviceId_);
  case PI_PROGRAM_INFO_SOURCE:
    return getInfo(param_value_size, param_value, param_value_size_ret,
                   program->binary_);
  case PI_PROGRAM_INFO_BINARY_SIZES:
    return getInfoArray(1, param_value_size, param_value, param_value_size_ret,
                        &program->binarySizeInBytes_);
  case PI_PROGRAM_INFO_BINARIES:
    return getInfoArray(1, param_value_size, param_value, param_value_size_ret,
                        &program->binary_);
  case PI_PROGRAM_INFO_KERNEL_NAMES: {
    return getInfo(param_value_size, param_value, param_value_size_ret,
                   getKernelNames(program).c_str());
  }
  default:
    __SYCL_PI_HANDLE_UNKNOWN_PARAM_NAME(param_name);
  }
  cl::sycl::detail::pi::die("Program info request not implemented");
  return {};
}

/// Creates a new PI program object that is the outcome of linking all input
/// programs.
/// \TODO Implement linker options, requires mapping of OpenCL to CUDA
///
pi_result cuda_piProgramLink(pi_context context, pi_uint32 num_devices,
                             const pi_device *device_list, const char *options,
                             pi_uint32 num_input_programs,
                             const pi_program *input_programs,
                             void (*pfn_notify)(pi_program program,
                                                void *user_data),
                             void *user_data, pi_program *ret_program) {

  assert(ret_program != nullptr);
  assert(num_devices == 1 || num_devices == 0);
  assert(device_list != nullptr || num_devices == 0);
  assert(pfn_notify == nullptr);
  assert(user_data == nullptr);
  pi_result retError = PI_SUCCESS;

  try {
    ScopedContext active(context);

    CUlinkState state;
    std::unique_ptr<_pi_program> retProgram{new _pi_program{context}};

    retError = PI_CHECK_ERROR(cuLinkCreate(0, nullptr, nullptr, &state));
    try {
      for (size_t i = 0; i < num_input_programs; ++i) {
        pi_program program = input_programs[i];
        retError = PI_CHECK_ERROR(cuLinkAddData(
            state, CU_JIT_INPUT_PTX, const_cast<char *>(program->binary_),
            program->binarySizeInBytes_, nullptr, 0, nullptr, nullptr));
      }
      void *cubin = nullptr;
      size_t cubinSize = 0;
      retError = PI_CHECK_ERROR(cuLinkComplete(state, &cubin, &cubinSize));

      retError =
          retProgram->set_binary(static_cast<const char *>(cubin), cubinSize);

      if (retError != PI_SUCCESS) {
        return retError;
      }

      retError = retProgram->build_program(options);

      if (retError != PI_SUCCESS) {
        return retError;
      }
    } catch (...) {
      // Upon error attempt cleanup
      PI_CHECK_ERROR(cuLinkDestroy(state));
      throw;
    }

    retError = PI_CHECK_ERROR(cuLinkDestroy(state));
    *ret_program = retProgram.release();

  } catch (pi_result err) {
    retError = err;
  }
  return retError;
}

/// Creates a new program that is the outcome of the compilation of the headers
///  and the program.
/// \TODO Implement asynchronous compilation
///
pi_result cuda_piProgramCompile(
    pi_program program, pi_uint32 num_devices, const pi_device *device_list,
    const char *options, pi_uint32 num_input_headers,
    const pi_program *input_headers, const char **header_include_names,
    void (*pfn_notify)(pi_program program, void *user_data), void *user_data) {
  assert(program != nullptr);
  assert(num_devices == 1 || num_devices == 0);
  assert(device_list != nullptr || num_devices == 0);
  assert(pfn_notify == nullptr);
  assert(user_data == nullptr);
  assert(num_input_headers == 0);
  pi_result retError = PI_SUCCESS;

  try {
    ScopedContext active(program->get_context());

    program->build_program(options);

  } catch (pi_result err) {
    retError = err;
  }
  return retError;
}

pi_result cuda_piProgramGetBuildInfo(pi_program program, pi_device device,
                                     cl_program_build_info param_name,
                                     size_t param_value_size, void *param_value,
                                     size_t *param_value_size_ret) {

  assert(program != nullptr);

  switch (param_name) {
  case PI_PROGRAM_BUILD_INFO_STATUS: {
    return getInfo(param_value_size, param_value, param_value_size_ret,
                   program->buildStatus_);
  }
  case PI_PROGRAM_BUILD_INFO_OPTIONS:
    return getInfo(param_value_size, param_value, param_value_size_ret,
                   program->buildOptions_.c_str());
  case PI_PROGRAM_BUILD_INFO_LOG:
    return getInfoArray(program->MAX_LOG_SIZE, param_value_size, param_value,
                        param_value_size_ret, program->infoLog_);
  default:
    __SYCL_PI_HANDLE_UNKNOWN_PARAM_NAME(param_name);
  }
  cl::sycl::detail::pi::die("Program Build info request not implemented");
  return {};
}

pi_result cuda_piProgramRetain(pi_program program) {
  assert(program != nullptr);
  assert(program->get_reference_count() > 0);
  program->increment_reference_count();
  return PI_SUCCESS;
}

/// Decreases the reference count of a pi_program object.
/// When the reference count reaches 0, it unloads the module from
/// the context.
pi_result cuda_piProgramRelease(pi_program program) {
  assert(program != nullptr);

  // double delete or someone is messing with the ref count.
  // either way, cannot safely proceed.
  assert(program->get_reference_count() != 0 &&
         "Reference count overflow detected in cuda_piProgramRelease.");

  // decrement ref count. If it is 0, delete the program.
  if (program->decrement_reference_count() == 0) {

    std::unique_ptr<_pi_program> program_ptr{program};

    pi_result result = PI_INVALID_PROGRAM;

    try {
      ScopedContext active(program->get_context());
      auto cuModule = program->get();
      result = PI_CHECK_ERROR(cuModuleUnload(cuModule));
    } catch (...) {
      result = PI_OUT_OF_RESOURCES;
    }

    return result;
  }

  return PI_SUCCESS;
}

/// Gets the native CUDA handle of a PI program object
///
/// \param[in] program The PI program to get the native CUDA object of.
/// \param[out] nativeHandle Set to the native handle of the PI program object.
///
/// \return TBD
pi_result cuda_piextProgramGetNativeHandle(pi_program program,
                                           pi_native_handle *nativeHandle) {
  *nativeHandle = reinterpret_cast<pi_native_handle>(program->get());
  return PI_SUCCESS;
}

/// Created a PI program object from a CUDA program handle.
/// TODO: Implement this.
/// NOTE: The created PI object takes ownership of the native handle.
///
/// \param[in] nativeHandle The native handle to create PI program object from.
/// \param[in] context The PI context of the program.
/// \param[out] program Set to the PI program object created from native handle.
///
/// \return TBD
pi_result cuda_piextProgramCreateWithNativeHandle(pi_native_handle nativeHandle,
                                                  pi_context context,
                                                  pi_program *program) {
  cl::sycl::detail::pi::die(
      "Creation of PI program from native handle not implemented");
  return {};
}

pi_result cuda_piKernelGetInfo(pi_kernel kernel, pi_kernel_info param_name,
                               size_t param_value_size, void *param_value,
                               size_t *param_value_size_ret) {

  if (kernel != nullptr) {

    switch (param_name) {
    case PI_KERNEL_INFO_FUNCTION_NAME:
      return getInfo(param_value_size, param_value, param_value_size_ret,
                     kernel->get_name());
    case PI_KERNEL_INFO_NUM_ARGS:
      return getInfo(param_value_size, param_value, param_value_size_ret,
                     kernel->get_num_args());
    case PI_KERNEL_INFO_REFERENCE_COUNT:
      return getInfo(param_value_size, param_value, param_value_size_ret,
                     kernel->get_reference_count());
    case PI_KERNEL_INFO_CONTEXT: {
      return getInfo(param_value_size, param_value, param_value_size_ret,
                     kernel->get_context());
    }
    case PI_KERNEL_INFO_PROGRAM: {
      return getInfo(param_value_size, param_value, param_value_size_ret,
                     kernel->get_program());
    }
    case PI_KERNEL_INFO_ATTRIBUTES: {
      return getInfo(param_value_size, param_value, param_value_size_ret, "");
    }
    default: {
      __SYCL_PI_HANDLE_UNKNOWN_PARAM_NAME(param_name);
    }
    }
  }

  return PI_INVALID_KERNEL;
}

pi_result cuda_piKernelGetGroupInfo(pi_kernel kernel, pi_device device,
                                    pi_kernel_group_info param_name,
                                    size_t param_value_size, void *param_value,
                                    size_t *param_value_size_ret) {

  // here we want to query about a kernel's cuda blocks!

  if (kernel != nullptr) {

    switch (param_name) {
    case PI_KERNEL_GROUP_INFO_WORK_GROUP_SIZE: {
      int max_threads = 0;
      cl::sycl::detail::pi::assertion(
          cuFuncGetAttribute(&max_threads,
                             CU_FUNC_ATTRIBUTE_MAX_THREADS_PER_BLOCK,
                             kernel->get()) == CUDA_SUCCESS);
      return getInfo(param_value_size, param_value, param_value_size_ret,
                     size_t(max_threads));
    }
    case PI_KERNEL_GROUP_INFO_COMPILE_WORK_GROUP_SIZE: {
      // Returns the work-group size specified in the kernel source or IL.
      // If the work-group size is not specified in the kernel source or IL,
      // (0, 0, 0) is returned.
      // https://www.khronos.org/registry/OpenCL/sdk/2.1/docs/man/xhtml/clGetKernelWorkGroupInfo.html

      // TODO: can we extract the work group size from the PTX?
      size_t group_size[3] = {0, 0, 0};
      return getInfoArray(3, param_value_size, param_value,
                          param_value_size_ret, group_size);
    }
    case PI_KERNEL_GROUP_INFO_LOCAL_MEM_SIZE: {
      // OpenCL LOCAL == CUDA SHARED
      int bytes = 0;
      cl::sycl::detail::pi::assertion(
          cuFuncGetAttribute(&bytes, CU_FUNC_ATTRIBUTE_SHARED_SIZE_BYTES,
                             kernel->get()) == CUDA_SUCCESS);
      return getInfo(param_value_size, param_value, param_value_size_ret,
                     pi_uint64(bytes));
    }
    case PI_KERNEL_GROUP_INFO_PREFERRED_WORK_GROUP_SIZE_MULTIPLE: {
      // Work groups should be multiples of the warp size
      int warpSize = 0;
      cl::sycl::detail::pi::assertion(
          cuDeviceGetAttribute(&warpSize, CU_DEVICE_ATTRIBUTE_WARP_SIZE,
                               device->get()) == CUDA_SUCCESS);
      return getInfo(param_value_size, param_value, param_value_size_ret,
                     static_cast<size_t>(warpSize));
    }
    case PI_KERNEL_GROUP_INFO_PRIVATE_MEM_SIZE: {
      // OpenCL PRIVATE == CUDA LOCAL
      int bytes = 0;
      cl::sycl::detail::pi::assertion(
          cuFuncGetAttribute(&bytes, CU_FUNC_ATTRIBUTE_LOCAL_SIZE_BYTES,
                             kernel->get()) == CUDA_SUCCESS);
      return getInfo(param_value_size, param_value, param_value_size_ret,
                     pi_uint64(bytes));
    }
    default:
      __SYCL_PI_HANDLE_UNKNOWN_PARAM_NAME(param_name);
    }
  }

  return PI_INVALID_KERNEL;
}

/// \TODO Untie from OpenCL
/// \TODO Not implemented
pi_result cuda_piKernelGetSubGroupInfo(
    pi_kernel kernel, pi_device device, cl_kernel_sub_group_info param_name,
    size_t input_value_size, const void *input_value, size_t param_value_size,
    void *param_value, size_t *param_value_size_ret) {
  cl::sycl::detail::pi::die("cuda_piKernelGetSubGroupInfo not implemented");
  return {};
}

pi_result cuda_piKernelRetain(pi_kernel kernel) {
  assert(kernel != nullptr);
  assert(kernel->get_reference_count() > 0u);

  kernel->increment_reference_count();
  return PI_SUCCESS;
}

pi_result cuda_piKernelRelease(pi_kernel kernel) {
  assert(kernel != nullptr);

  // double delete or someone is messing with the ref count.
  // either way, cannot safely proceed.
  assert(kernel->get_reference_count() != 0 &&
         "Reference count overflow detected in cuda_piKernelRelease.");

  // decrement ref count. If it is 0, delete the program.
  if (kernel->decrement_reference_count() == 0) {
    // no internal cuda resources to clean up. Just delete it.
    delete kernel;
    return PI_SUCCESS;
  }

  return PI_SUCCESS;
}

// A NOP for the CUDA backend
pi_result cuda_piKernelSetExecInfo(pi_kernel kernel,
                                   pi_kernel_exec_info param_name,
                                   size_t param_value_size,
                                   const void *param_value) {
  return PI_SUCCESS;
}

pi_result cuda_piextKernelSetArgPointer(pi_kernel kernel, pi_uint32 arg_index,
                                        size_t arg_size,
                                        const void *arg_value) {
  kernel->set_kernel_arg(arg_index, arg_size, arg_value);
  return PI_SUCCESS;
}

//
// Events
//
pi_result cuda_piEventCreate(pi_context context, pi_event *event) {
  cl::sycl::detail::pi::die("PI Event Create not implemented in CUDA backend");
}

pi_result cuda_piEventGetInfo(pi_event event, pi_event_info param_name,
                              size_t param_value_size, void *param_value,
                              size_t *param_value_size_ret) {
  assert(event != nullptr);

  switch (param_name) {
  case PI_EVENT_INFO_COMMAND_QUEUE:
    return getInfo(param_value_size, param_value, param_value_size_ret,
                   event->get_queue());
  case PI_EVENT_INFO_COMMAND_TYPE:
    return getInfo(param_value_size, param_value, param_value_size_ret,
                   event->get_command_type());
  case PI_EVENT_INFO_REFERENCE_COUNT:
    return getInfo(param_value_size, param_value, param_value_size_ret,
                   event->get_reference_count());
  case PI_EVENT_INFO_COMMAND_EXECUTION_STATUS: {
    return getInfo(param_value_size, param_value, param_value_size_ret,
                   static_cast<pi_event_status>(event->get_execution_status()));
  }
  case PI_EVENT_INFO_CONTEXT:
    return getInfo(param_value_size, param_value, param_value_size_ret,
                   event->get_context());
  default:
    __SYCL_PI_HANDLE_UNKNOWN_PARAM_NAME(param_name);
  }

  return PI_INVALID_EVENT;
}

/// Obtain profiling information from PI CUDA events
/// \TODO Untie from OpenCL, timings from CUDA are only elapsed time.
pi_result cuda_piEventGetProfilingInfo(pi_event event,
                                       pi_profiling_info param_name,
                                       size_t param_value_size,
                                       void *param_value,
                                       size_t *param_value_size_ret) {

  assert(event != nullptr);

  pi_queue queue = event->get_queue();
  if (queue == nullptr || !(queue->properties_ & PI_QUEUE_PROFILING_ENABLE)) {
    return PI_PROFILING_INFO_NOT_AVAILABLE;
  }

  switch (param_name) {
  case PI_PROFILING_INFO_COMMAND_QUEUED:
  case PI_PROFILING_INFO_COMMAND_SUBMIT:
    return getInfo<pi_uint64>(param_value_size, param_value,
                              param_value_size_ret, event->get_queued_time());
  case PI_PROFILING_INFO_COMMAND_START:
    return getInfo<pi_uint64>(param_value_size, param_value,
                              param_value_size_ret, event->get_start_time());
  case PI_PROFILING_INFO_COMMAND_END:
    return getInfo<pi_uint64>(param_value_size, param_value,
                              param_value_size_ret, event->get_end_time());
  default:
    __SYCL_PI_HANDLE_UNKNOWN_PARAM_NAME(param_name);
  }
  cl::sycl::detail::pi::die("Event Profiling info request not implemented");
  return {};
}

pi_result cuda_piEventSetCallback(pi_event event,
                                  pi_int32 command_exec_callback_type,
                                  pfn_notify notify, void *user_data) {

  cl::sycl::detail::pi::die("Event Callback not implemented in CUDA backend");
  return PI_SUCCESS;
}

pi_result cuda_piEventSetStatus(pi_event event, pi_int32 execution_status) {

  cl::sycl::detail::pi::die("Event Set Status not implemented in CUDA backend");
  return PI_INVALID_VALUE;
}

pi_result cuda_piEventRetain(pi_event event) {
  assert(event != nullptr);

  const auto refCount = event->increment_reference_count();

  cl::sycl::detail::pi::assertion(
      refCount != 0,
      "Reference count overflow detected in cuda_piEventRetain.");

  return PI_SUCCESS;
}

pi_result cuda_piEventRelease(pi_event event) {
  assert(event != nullptr);

  // double delete or someone is messing with the ref count.
  // either way, cannot safely proceed.
  cl::sycl::detail::pi::assertion(
      event->get_reference_count() != 0,
      "Reference count overflow detected in cuda_piEventRelease.");

  // decrement ref count. If it is 0, delete the event.
  if (event->decrement_reference_count() == 0) {
    std::unique_ptr<_pi_event> event_ptr{event};
    pi_result result = PI_INVALID_EVENT;
    try {
      ScopedContext active(event->get_context());
      result = event->release();
    } catch (...) {
      result = PI_OUT_OF_RESOURCES;
    }
    return result;
  }

  return PI_SUCCESS;
}

/// Enqueues a wait on the given CUstream for all events.
/// See \ref enqueueEventWait
///
pi_result cuda_piEnqueueEventsWait(pi_queue command_queue,
                                   pi_uint32 num_events_in_wait_list,
                                   const pi_event *event_wait_list,
                                   pi_event *event) {
  if (!command_queue) {
    return PI_INVALID_QUEUE;
  }

  try {
    ScopedContext active(command_queue->get_context());

    if (event_wait_list) {
      auto result =
          forLatestEvents(event_wait_list, num_events_in_wait_list,
                          [command_queue](pi_event event) -> pi_result {
                            return enqueueEventWait(command_queue, event);
                          });

      if (result != PI_SUCCESS) {
        return result;
      }
    }

    if (event) {
      *event = _pi_event::make_native(PI_COMMAND_TYPE_MARKER, command_queue);
      (*event)->start();
      (*event)->record();
    }

    return PI_SUCCESS;
  } catch (pi_result err) {
    return err;
  } catch (...) {
    return PI_ERROR_UNKNOWN;
  }
}

/// Gets the native CUDA handle of a PI event object
///
/// \param[in] event The PI event to get the native CUDA object of.
/// \param[out] nativeHandle Set to the native handle of the PI event object.
///
/// \return PI_SUCCESS on success. PI_INVALID_EVENT if given a user event.
pi_result cuda_piextEventGetNativeHandle(pi_event event,
                                         pi_native_handle *nativeHandle) {
  *nativeHandle = reinterpret_cast<pi_native_handle>(event->get());
  return PI_SUCCESS;
}

/// Created a PI event object from a CUDA event handle.
/// TODO: Implement this.
/// NOTE: The created PI object takes ownership of the native handle.
///
/// \param[in] nativeHandle The native handle to create PI event object from.
/// \param[out] event Set to the PI event object created from native handle.
///
/// \return TBD
pi_result cuda_piextEventCreateWithNativeHandle(pi_native_handle nativeHandle,
                                                pi_event *event) {
  cl::sycl::detail::pi::die(
      "Creation of PI event from native handle not implemented");
  return {};
}

/// Creates a PI sampler object
///
/// \param[in] context The context the sampler is created for.
/// \param[in] sampler_properties The properties for the sampler.
/// \param[out] result_sampler Set to the resulting sampler object.
///
/// \return PI_SUCCESS on success. PI_INVALID_VALUE if given an invalid property
///         or if there is multiple of properties from the same category.
pi_result cuda_piSamplerCreate(pi_context context,
                               const pi_sampler_properties *sampler_properties,
                               pi_sampler *result_sampler) {
  std::unique_ptr<_pi_sampler> retImplSampl{new _pi_sampler(context)};

  bool propSeen[3] = {false, false, false};
  for (size_t i = 0; sampler_properties[i] != 0; i += 2) {
    switch (sampler_properties[i]) {
    case PI_SAMPLER_PROPERTIES_NORMALIZED_COORDS:
      if (propSeen[0]) {
        return PI_INVALID_VALUE;
      }
      propSeen[0] = true;
      retImplSampl->props_ |= sampler_properties[i + 1];
      break;
    case PI_SAMPLER_PROPERTIES_FILTER_MODE:
      if (propSeen[1]) {
        return PI_INVALID_VALUE;
      }
      propSeen[1] = true;
      retImplSampl->props_ |=
          (sampler_properties[i + 1] - PI_SAMPLER_FILTER_MODE_NEAREST) << 1;
      break;
    case PI_SAMPLER_PROPERTIES_ADDRESSING_MODE:
      if (propSeen[2]) {
        return PI_INVALID_VALUE;
      }
      propSeen[2] = true;
      retImplSampl->props_ |=
          (sampler_properties[i + 1] - PI_SAMPLER_ADDRESSING_MODE_NONE) << 2;
      break;
    default:
      return PI_INVALID_VALUE;
    }
  }

  if (!propSeen[0]) {
    retImplSampl->props_ |= CL_TRUE;
  }
  // Default filter mode to CL_FILTER_NEAREST
  if (!propSeen[2]) {
    retImplSampl->props_ |= (CL_ADDRESS_CLAMP % CL_ADDRESS_NONE) << 2;
  }

  *result_sampler = retImplSampl.release();
  return PI_SUCCESS;
}

/// Gets information from a PI sampler object
///
/// \param[in] sampler The sampler to get the information from.
/// \param[in] param_name The name of the information to get.
/// \param[in] param_value_size The size of the param_value.
/// \param[out] param_value Set to information value.
/// \param[out] param_value_size_ret Set to the size of the information value.
///
/// \return PI_SUCCESS on success.
pi_result cuda_piSamplerGetInfo(pi_sampler sampler, cl_sampler_info param_name,
                                size_t param_value_size, void *param_value,
                                size_t *param_value_size_ret) {
  assert(sampler != nullptr);

  switch (param_name) {
  case PI_SAMPLER_INFO_REFERENCE_COUNT:
    return getInfo(param_value_size, param_value, param_value_size_ret,
                   sampler->get_reference_count());
  case PI_SAMPLER_INFO_CONTEXT:
    return getInfo(param_value_size, param_value, param_value_size_ret,
                   sampler->context_);
  case PI_SAMPLER_INFO_NORMALIZED_COORDS: {
    pi_bool norm_coords_prop = static_cast<pi_bool>(sampler->props_ & 0x1);
    return getInfo(param_value_size, param_value, param_value_size_ret,
                   norm_coords_prop);
  }
  case PI_SAMPLER_INFO_FILTER_MODE: {
    pi_sampler_filter_mode filter_prop = static_cast<pi_sampler_filter_mode>(
        ((sampler->props_ >> 1) & 0x1) + PI_SAMPLER_FILTER_MODE_NEAREST);
    return getInfo(param_value_size, param_value, param_value_size_ret,
                   filter_prop);
  }
  case PI_SAMPLER_INFO_ADDRESSING_MODE: {
    pi_sampler_addressing_mode addressing_prop =
        static_cast<pi_sampler_addressing_mode>(
            (sampler->props_ >> 2) + PI_SAMPLER_ADDRESSING_MODE_NONE);
    return getInfo(param_value_size, param_value, param_value_size_ret,
                   addressing_prop);
  }
  default:
    __SYCL_PI_HANDLE_UNKNOWN_PARAM_NAME(param_name);
  }
  return {};
}

/// Retains a PI sampler object, incrementing its reference count.
///
/// \param[in] sampler The sampler to increment the reference count of.
///
/// \return PI_SUCCESS.
pi_result cuda_piSamplerRetain(pi_sampler sampler) {
  assert(sampler != nullptr);
  sampler->increment_reference_count();
  return PI_SUCCESS;
}

/// Releases a PI sampler object, decrementing its reference count. If the
/// reference count reaches zero, the sampler object is destroyed.
///
/// \param[in] sampler The sampler to decrement the reference count of.
///
/// \return PI_SUCCESS.
pi_result cuda_piSamplerRelease(pi_sampler sampler) {
  assert(sampler != nullptr);

  // double delete or someone is messing with the ref count.
  // either way, cannot safely proceed.
  cl::sycl::detail::pi::assertion(
      sampler->get_reference_count() != 0,
      "Reference count overflow detected in cuda_piSamplerRelease.");

  // decrement ref count. If it is 0, delete the sampler.
  if (sampler->decrement_reference_count() == 0) {
    delete sampler;
  }

  return PI_SUCCESS;
}

/// General 3D memory copy operation.
/// This function requires the corresponding CUDA context to be at the top of
/// the context stack
/// If the source and/or destination is on the device, src_ptr and/or dst_ptr
/// must be a pointer to a CUdeviceptr
static pi_result commonEnqueueMemBufferCopyRect(
    CUstream cu_stream, pi_buff_rect_region region, const void *src_ptr,
    const CUmemorytype_enum src_type, pi_buff_rect_offset src_offset,
    size_t src_row_pitch, size_t src_slice_pitch, void *dst_ptr,
    const CUmemorytype_enum dst_type, pi_buff_rect_offset dst_offset,
    size_t dst_row_pitch, size_t dst_slice_pitch) {

  assert(region != nullptr);
  assert(src_offset != nullptr);
  assert(dst_offset != nullptr);

  assert(src_type == CU_MEMORYTYPE_DEVICE || src_type == CU_MEMORYTYPE_HOST);
  assert(dst_type == CU_MEMORYTYPE_DEVICE || dst_type == CU_MEMORYTYPE_HOST);

  src_row_pitch = (!src_row_pitch) ? region->width_bytes : src_row_pitch;
  src_slice_pitch = (!src_slice_pitch) ? (region->height_scalar * src_row_pitch)
                                       : src_slice_pitch;
  dst_row_pitch = (!dst_row_pitch) ? region->width_bytes : dst_row_pitch;
  dst_slice_pitch = (!dst_slice_pitch) ? (region->height_scalar * dst_row_pitch)
                                       : dst_slice_pitch;

  CUDA_MEMCPY3D params = {0};

  params.WidthInBytes = region->width_bytes;
  params.Height = region->height_scalar;
  params.Depth = region->depth_scalar;

  params.srcMemoryType = src_type;
  params.srcDevice = src_type == CU_MEMORYTYPE_DEVICE
                         ? *static_cast<const CUdeviceptr *>(src_ptr)
                         : 0;
  params.srcHost = src_type == CU_MEMORYTYPE_HOST ? src_ptr : nullptr;
  params.srcXInBytes = src_offset->x_bytes;
  params.srcY = src_offset->y_scalar;
  params.srcZ = src_offset->z_scalar;
  params.srcPitch = src_row_pitch;
  params.srcHeight = src_slice_pitch / src_row_pitch;

  params.dstMemoryType = dst_type;
  params.dstDevice = dst_type == CU_MEMORYTYPE_DEVICE
                         ? *static_cast<CUdeviceptr *>(dst_ptr)
                         : 0;
  params.dstHost = dst_type == CU_MEMORYTYPE_HOST ? dst_ptr : nullptr;
  params.dstXInBytes = dst_offset->x_bytes;
  params.dstY = dst_offset->y_scalar;
  params.dstZ = dst_offset->z_scalar;
  params.dstPitch = dst_row_pitch;
  params.dstHeight = dst_slice_pitch / dst_row_pitch;

  return PI_CHECK_ERROR(cuMemcpy3DAsync(&params, cu_stream));
}

pi_result cuda_piEnqueueMemBufferReadRect(
    pi_queue command_queue, pi_mem buffer, pi_bool blocking_read,
    pi_buff_rect_offset buffer_offset, pi_buff_rect_offset host_offset,
    pi_buff_rect_region region, size_t buffer_row_pitch,
    size_t buffer_slice_pitch, size_t host_row_pitch, size_t host_slice_pitch,
    void *ptr, pi_uint32 num_events_in_wait_list,
    const pi_event *event_wait_list, pi_event *event) {

  assert(buffer != nullptr);
  assert(command_queue != nullptr);

  pi_result retErr = PI_SUCCESS;
  CUstream cuStream = command_queue->get();
  CUdeviceptr devPtr = buffer->mem_.buffer_mem_.get();
  std::unique_ptr<_pi_event> retImplEv{nullptr};

  try {
    ScopedContext active(command_queue->get_context());

    retErr = cuda_piEnqueueEventsWait(command_queue, num_events_in_wait_list,
                                      event_wait_list, nullptr);

    if (event) {
      retImplEv = std::unique_ptr<_pi_event>(_pi_event::make_native(
          PI_COMMAND_TYPE_MEM_BUFFER_READ_RECT, command_queue));
      retImplEv->start();
    }

    retErr = commonEnqueueMemBufferCopyRect(
        cuStream, region, &devPtr, CU_MEMORYTYPE_DEVICE, buffer_offset,
        buffer_row_pitch, buffer_slice_pitch, ptr, CU_MEMORYTYPE_HOST,
        host_offset, host_row_pitch, host_slice_pitch);

    if (event) {
      retErr = retImplEv->record();
    }

    if (blocking_read) {
      retErr = PI_CHECK_ERROR(cuStreamSynchronize(cuStream));
    }

    if (event) {
      *event = retImplEv.release();
    }

  } catch (pi_result err) {
    retErr = err;
  }
  return retErr;
}

pi_result cuda_piEnqueueMemBufferWriteRect(
    pi_queue command_queue, pi_mem buffer, pi_bool blocking_write,
    pi_buff_rect_offset buffer_offset, pi_buff_rect_offset host_offset,
    pi_buff_rect_region region, size_t buffer_row_pitch,
    size_t buffer_slice_pitch, size_t host_row_pitch, size_t host_slice_pitch,
    const void *ptr, pi_uint32 num_events_in_wait_list,
    const pi_event *event_wait_list, pi_event *event) {

  assert(buffer != nullptr);
  assert(command_queue != nullptr);

  pi_result retErr = PI_SUCCESS;
  CUstream cuStream = command_queue->get();
  CUdeviceptr devPtr = buffer->mem_.buffer_mem_.get();
  std::unique_ptr<_pi_event> retImplEv{nullptr};

  try {
    ScopedContext active(command_queue->get_context());

    retErr = cuda_piEnqueueEventsWait(command_queue, num_events_in_wait_list,
                                      event_wait_list, nullptr);

    if (event) {
      retImplEv = std::unique_ptr<_pi_event>(_pi_event::make_native(
          PI_COMMAND_TYPE_MEM_BUFFER_WRITE_RECT, command_queue));
      retImplEv->start();
    }

    retErr = commonEnqueueMemBufferCopyRect(
        cuStream, region, ptr, CU_MEMORYTYPE_HOST, host_offset, host_row_pitch,
        host_slice_pitch, &devPtr, CU_MEMORYTYPE_DEVICE, buffer_offset,
        buffer_row_pitch, buffer_slice_pitch);

    if (event) {
      retErr = retImplEv->record();
    }

    if (blocking_write) {
      retErr = PI_CHECK_ERROR(cuStreamSynchronize(cuStream));
    }

    if (event) {
      *event = retImplEv.release();
    }

  } catch (pi_result err) {
    retErr = err;
  }
  return retErr;
}

pi_result cuda_piEnqueueMemBufferCopy(pi_queue command_queue, pi_mem src_buffer,
                                      pi_mem dst_buffer, size_t src_offset,
                                      size_t dst_offset, size_t size,
                                      pi_uint32 num_events_in_wait_list,
                                      const pi_event *event_wait_list,
                                      pi_event *event) {
  if (!command_queue) {
    return PI_INVALID_QUEUE;
  }

  std::unique_ptr<_pi_event> retImplEv{nullptr};

  try {
    ScopedContext active(command_queue->get_context());

    if (event_wait_list) {
      cuda_piEnqueueEventsWait(command_queue, num_events_in_wait_list,
                               event_wait_list, nullptr);
    }

    pi_result result;

    if (event) {
      retImplEv = std::unique_ptr<_pi_event>(_pi_event::make_native(
          PI_COMMAND_TYPE_MEM_BUFFER_COPY, command_queue));
      result = retImplEv->start();
    }

    auto stream = command_queue->get();
    auto src = src_buffer->mem_.buffer_mem_.get() + src_offset;
    auto dst = dst_buffer->mem_.buffer_mem_.get() + dst_offset;

    result = PI_CHECK_ERROR(cuMemcpyDtoDAsync(dst, src, size, stream));

    if (event) {
      result = retImplEv->record();
      *event = retImplEv.release();
    }

    return result;
  } catch (pi_result err) {
    return err;
  } catch (...) {
    return PI_ERROR_UNKNOWN;
  }
}

pi_result cuda_piEnqueueMemBufferCopyRect(
    pi_queue command_queue, pi_mem src_buffer, pi_mem dst_buffer,
    pi_buff_rect_offset src_origin, pi_buff_rect_offset dst_origin,
    pi_buff_rect_region region, size_t src_row_pitch, size_t src_slice_pitch,
    size_t dst_row_pitch, size_t dst_slice_pitch,
    pi_uint32 num_events_in_wait_list, const pi_event *event_wait_list,
    pi_event *event) {

  assert(src_buffer != nullptr);
  assert(dst_buffer != nullptr);
  assert(command_queue != nullptr);

  pi_result retErr = PI_SUCCESS;
  CUstream cuStream = command_queue->get();
  CUdeviceptr srcPtr = src_buffer->mem_.buffer_mem_.get();
  CUdeviceptr dstPtr = dst_buffer->mem_.buffer_mem_.get();
  std::unique_ptr<_pi_event> retImplEv{nullptr};

  try {
    ScopedContext active(command_queue->get_context());

    retErr = cuda_piEnqueueEventsWait(command_queue, num_events_in_wait_list,
                                      event_wait_list, nullptr);

    if (event) {
      retImplEv = std::unique_ptr<_pi_event>(_pi_event::make_native(
          PI_COMMAND_TYPE_MEM_BUFFER_COPY_RECT, command_queue));
      retImplEv->start();
    }

    retErr = commonEnqueueMemBufferCopyRect(
        cuStream, region, &srcPtr, CU_MEMORYTYPE_DEVICE, src_origin,
        src_row_pitch, src_slice_pitch, &dstPtr, CU_MEMORYTYPE_DEVICE,
        dst_origin, dst_row_pitch, dst_slice_pitch);

    if (event) {
      retImplEv->record();
      *event = retImplEv.release();
    }

  } catch (pi_result err) {
    retErr = err;
  }
  return retErr;
}

pi_result cuda_piEnqueueMemBufferFill(pi_queue command_queue, pi_mem buffer,
                                      const void *pattern, size_t pattern_size,
                                      size_t offset, size_t size,
                                      pi_uint32 num_events_in_wait_list,
                                      const pi_event *event_wait_list,
                                      pi_event *event) {
  assert(command_queue != nullptr);

  auto args_are_multiples_of_pattern_size =
      (offset % pattern_size == 0) || (size % pattern_size == 0);

  auto pattern_is_valid = (pattern != nullptr);

  auto pattern_size_is_valid =
      ((pattern_size & (pattern_size - 1)) == 0) && // is power of two
      (pattern_size > 0) && (pattern_size <= 128);  // falls within valid range

  assert(args_are_multiples_of_pattern_size && pattern_is_valid &&
         pattern_size_is_valid);
  (void)args_are_multiples_of_pattern_size;
  (void)pattern_is_valid;
  (void)pattern_size_is_valid;

  std::unique_ptr<_pi_event> retImplEv{nullptr};

  try {
    ScopedContext active(command_queue->get_context());

    if (event_wait_list) {
      cuda_piEnqueueEventsWait(command_queue, num_events_in_wait_list,
                               event_wait_list, nullptr);
    }

    pi_result result;

    if (event) {
      retImplEv = std::unique_ptr<_pi_event>(_pi_event::make_native(
          PI_COMMAND_TYPE_MEM_BUFFER_FILL, command_queue));
      result = retImplEv->start();
    }

    auto dstDevice = buffer->mem_.buffer_mem_.get() + offset;
    auto stream = command_queue->get();
    auto N = size / pattern_size;

    // pattern size in bytes
    switch (pattern_size) {
    case 1: {
      auto value = *static_cast<const uint8_t *>(pattern);
      result = PI_CHECK_ERROR(cuMemsetD8Async(dstDevice, value, N, stream));
      break;
    }
    case 2: {
      auto value = *static_cast<const uint16_t *>(pattern);
      result = PI_CHECK_ERROR(cuMemsetD16Async(dstDevice, value, N, stream));
      break;
    }
    case 4: {
      auto value = *static_cast<const uint32_t *>(pattern);
      result = PI_CHECK_ERROR(cuMemsetD32Async(dstDevice, value, N, stream));
      break;
    }
    default: {
      // CUDA has no memset functions that allow setting values more than 4
      // bytes. PI API lets you pass an arbitrary "pattern" to the buffer
      // fill, which can be more than 4 bytes. We must break up the pattern
      // into 4 byte values, and set the buffer using multiple strided calls.
      // This means that one cuMemsetD2D32Async call is made for every 4 bytes
      // in the pattern.

      auto number_of_steps = pattern_size / sizeof(uint32_t);

      // we walk up the pattern in 4-byte steps, and call cuMemset for each
      // 4-byte chunk of the pattern.
      for (auto step = 0u; step < number_of_steps; ++step) {
        // take 4 bytes of the pattern
        auto value = *(static_cast<const uint32_t *>(pattern) + step);

        // offset the pointer to the part of the buffer we want to write to
        auto offset_ptr = dstDevice + (step * sizeof(uint32_t));

        // set all of the pattern chunks
        result = PI_CHECK_ERROR(
            cuMemsetD2D32Async(offset_ptr, pattern_size, value, 1, N, stream));
      }

      break;
    }
    }

    if (event) {
      result = retImplEv->record();
      *event = retImplEv.release();
    }

    return result;
  } catch (pi_result err) {
    return err;
  } catch (...) {
    return PI_ERROR_UNKNOWN;
  }
}

static size_t imageElementByteSize(CUDA_ARRAY_DESCRIPTOR array_desc) {
  switch (array_desc.Format) {
  case CU_AD_FORMAT_UNSIGNED_INT8:
  case CU_AD_FORMAT_SIGNED_INT8:
    return 1;
  case CU_AD_FORMAT_UNSIGNED_INT16:
  case CU_AD_FORMAT_SIGNED_INT16:
  case CU_AD_FORMAT_HALF:
    return 2;
  case CU_AD_FORMAT_UNSIGNED_INT32:
  case CU_AD_FORMAT_SIGNED_INT32:
  case CU_AD_FORMAT_FLOAT:
    return 4;
  }
  cl::sycl::detail::pi::die("Invalid iamge format.");
  return 0;
}

/// General ND memory copy operation for images (where N > 1).
/// This function requires the corresponding CUDA context to be at the top of
/// the context stack
/// If the source and/or destination is an array, src_ptr and/or dst_ptr
/// must be a pointer to a CUarray
static pi_result commonEnqueueMemImageNDCopy(
    CUstream cu_stream, pi_mem_type img_type, const size_t *region,
    const void *src_ptr, const CUmemorytype_enum src_type,
    const size_t *src_offset, void *dst_ptr, const CUmemorytype_enum dst_type,
    const size_t *dst_offset) {
  assert(region != nullptr);

  assert(src_type == CU_MEMORYTYPE_ARRAY || src_type == CU_MEMORYTYPE_HOST);
  assert(dst_type == CU_MEMORYTYPE_ARRAY || dst_type == CU_MEMORYTYPE_HOST);

  if (img_type == PI_MEM_TYPE_IMAGE2D) {
    CUDA_MEMCPY2D cpyDesc;
    memset(&cpyDesc, 0, sizeof(cpyDesc));
    cpyDesc.srcMemoryType = src_type;
    if (src_type == CU_MEMORYTYPE_ARRAY) {
      cpyDesc.srcArray = *static_cast<const CUarray *>(src_ptr);
      cpyDesc.srcXInBytes = src_offset[0];
      cpyDesc.srcY = src_offset[1];
    } else {
      cpyDesc.srcHost = src_ptr;
    }
    cpyDesc.dstMemoryType = dst_type;
    if (dst_type == CU_MEMORYTYPE_ARRAY) {
      cpyDesc.dstArray = *static_cast<CUarray *>(dst_ptr);
      cpyDesc.dstXInBytes = dst_offset[0];
      cpyDesc.dstY = dst_offset[1];
    } else {
      cpyDesc.dstHost = dst_ptr;
    }
    cpyDesc.WidthInBytes = region[0];
    cpyDesc.Height = region[1];
    return PI_CHECK_ERROR(cuMemcpy2DAsync(&cpyDesc, cu_stream));
  }
  if (img_type == PI_MEM_TYPE_IMAGE3D) {
    CUDA_MEMCPY3D cpyDesc;
    memset(&cpyDesc, 0, sizeof(cpyDesc));
    cpyDesc.srcMemoryType = src_type;
    if (src_type == CU_MEMORYTYPE_ARRAY) {
      cpyDesc.srcArray = *static_cast<const CUarray *>(src_ptr);
      cpyDesc.srcXInBytes = src_offset[0];
      cpyDesc.srcY = src_offset[1];
      cpyDesc.srcZ = src_offset[2];
    } else {
      cpyDesc.srcHost = src_ptr;
    }
    cpyDesc.dstMemoryType = dst_type;
    if (dst_type == CU_MEMORYTYPE_ARRAY) {
      cpyDesc.dstArray = *static_cast<CUarray *>(dst_ptr);
      cpyDesc.dstXInBytes = dst_offset[0];
      cpyDesc.dstY = dst_offset[1];
      cpyDesc.dstZ = dst_offset[2];
    } else {
      cpyDesc.dstHost = dst_ptr;
    }
    cpyDesc.WidthInBytes = region[0];
    cpyDesc.Height = region[1];
    cpyDesc.Depth = region[2];
    return PI_CHECK_ERROR(cuMemcpy3DAsync(&cpyDesc, cu_stream));
  }
  return PI_INVALID_VALUE;
}

pi_result cuda_piEnqueueMemImageRead(
    pi_queue command_queue, pi_mem image, pi_bool blocking_read,
    const size_t *origin, const size_t *region, size_t row_pitch,
    size_t slice_pitch, void *ptr, pi_uint32 num_events_in_wait_list,
    const pi_event *event_wait_list, pi_event *event) {
  assert(command_queue != nullptr);
  assert(image != nullptr);
  assert(image->mem_type_ == _pi_mem::mem_type::surface);

  pi_result retErr = PI_SUCCESS;
  CUstream cuStream = command_queue->get();

  try {
    ScopedContext active(command_queue->get_context());

    if (event_wait_list) {
      cuda_piEnqueueEventsWait(command_queue, num_events_in_wait_list,
                               event_wait_list, nullptr);
    }

    CUarray array = image->mem_.surface_mem_.get_array();

    CUDA_ARRAY_DESCRIPTOR arrayDesc;
    retErr = PI_CHECK_ERROR(cuArrayGetDescriptor(&arrayDesc, array));

    int elementByteSize = imageElementByteSize(arrayDesc);

    size_t byteOffsetX = origin[0] * elementByteSize * arrayDesc.NumChannels;
    size_t bytesToCopy = elementByteSize * arrayDesc.NumChannels * region[0];

    pi_mem_type imgType = image->mem_.surface_mem_.get_image_type();
    if (imgType == PI_MEM_TYPE_IMAGE1D) {
      retErr = PI_CHECK_ERROR(
          cuMemcpyAtoHAsync(ptr, array, byteOffsetX, bytesToCopy, cuStream));
    } else {
      size_t adjustedRegion[3] = {bytesToCopy, region[1], region[2]};
      size_t srcOffset[3] = {byteOffsetX, origin[1], origin[2]};

      retErr = commonEnqueueMemImageNDCopy(
          cuStream, imgType, adjustedRegion, &array, CU_MEMORYTYPE_ARRAY,
          srcOffset, ptr, CU_MEMORYTYPE_HOST, nullptr);

      if (retErr != PI_SUCCESS) {
        return retErr;
      }
    }

    if (event) {
      auto new_event =
          _pi_event::make_native(PI_COMMAND_TYPE_IMAGE_READ, command_queue);
      new_event->record();
      *event = new_event;
    }

    if (blocking_read) {
      retErr = PI_CHECK_ERROR(cuStreamSynchronize(cuStream));
    }
  } catch (pi_result err) {
    return err;
  } catch (...) {
    return PI_ERROR_UNKNOWN;
  }

  return retErr;
}

pi_result
cuda_piEnqueueMemImageWrite(pi_queue command_queue, pi_mem image,
                            pi_bool blocking_write, const size_t *origin,
                            const size_t *region, size_t input_row_pitch,
                            size_t input_slice_pitch, const void *ptr,
                            pi_uint32 num_events_in_wait_list,
                            const pi_event *event_wait_list, pi_event *event) {
  assert(command_queue != nullptr);
  assert(image != nullptr);
  assert(image->mem_type_ == _pi_mem::mem_type::surface);

  pi_result retErr = PI_SUCCESS;
  CUstream cuStream = command_queue->get();

  try {
    ScopedContext active(command_queue->get_context());

    if (event_wait_list) {
      cuda_piEnqueueEventsWait(command_queue, num_events_in_wait_list,
                               event_wait_list, nullptr);
    }

    CUarray array = image->mem_.surface_mem_.get_array();

    CUDA_ARRAY_DESCRIPTOR arrayDesc;
    retErr = PI_CHECK_ERROR(cuArrayGetDescriptor(&arrayDesc, array));

    int elementByteSize = imageElementByteSize(arrayDesc);

    size_t byteOffsetX = origin[0] * elementByteSize * arrayDesc.NumChannels;
    size_t bytesToCopy = elementByteSize * arrayDesc.NumChannels * region[0];

    pi_mem_type imgType = image->mem_.surface_mem_.get_image_type();
    if (imgType == PI_MEM_TYPE_IMAGE1D) {
      retErr = PI_CHECK_ERROR(
          cuMemcpyHtoAAsync(array, byteOffsetX, ptr, bytesToCopy, cuStream));
    } else {
      size_t adjustedRegion[3] = {bytesToCopy, region[1], region[2]};
      size_t dstOffset[3] = {byteOffsetX, origin[1], origin[2]};

      retErr = commonEnqueueMemImageNDCopy(
          cuStream, imgType, adjustedRegion, ptr, CU_MEMORYTYPE_HOST, nullptr,
          &array, CU_MEMORYTYPE_ARRAY, dstOffset);

      if (retErr != PI_SUCCESS) {
        return retErr;
      }
    }

    if (event) {
      auto new_event =
          _pi_event::make_native(PI_COMMAND_TYPE_IMAGE_WRITE, command_queue);
      new_event->record();
      *event = new_event;
    }
  } catch (pi_result err) {
    return err;
  } catch (...) {
    return PI_ERROR_UNKNOWN;
  }

  return retErr;
}

pi_result cuda_piEnqueueMemImageCopy(pi_queue command_queue, pi_mem src_image,
                                     pi_mem dst_image, const size_t *src_origin,
                                     const size_t *dst_origin,
                                     const size_t *region,
                                     pi_uint32 num_events_in_wait_list,
                                     const pi_event *event_wait_list,
                                     pi_event *event) {
  assert(src_image->mem_type_ == _pi_mem::mem_type::surface);
  assert(dst_image->mem_type_ == _pi_mem::mem_type::surface);
  assert(src_image->mem_.surface_mem_.get_image_type() ==
         dst_image->mem_.surface_mem_.get_image_type());

  pi_result retErr = PI_SUCCESS;
  CUstream cuStream = command_queue->get();

  try {
    ScopedContext active(command_queue->get_context());

    if (event_wait_list) {
      cuda_piEnqueueEventsWait(command_queue, num_events_in_wait_list,
                               event_wait_list, nullptr);
    }

    CUarray srcArray = src_image->mem_.surface_mem_.get_array();
    CUarray dstArray = dst_image->mem_.surface_mem_.get_array();

    CUDA_ARRAY_DESCRIPTOR srcArrayDesc;
    retErr = PI_CHECK_ERROR(cuArrayGetDescriptor(&srcArrayDesc, srcArray));
    CUDA_ARRAY_DESCRIPTOR dstArrayDesc;
    retErr = PI_CHECK_ERROR(cuArrayGetDescriptor(&dstArrayDesc, dstArray));

    assert(srcArrayDesc.Format == dstArrayDesc.Format);
    assert(srcArrayDesc.NumChannels == dstArrayDesc.NumChannels);

    int elementByteSize = imageElementByteSize(srcArrayDesc);

    size_t dstByteOffsetX =
        dst_origin[0] * elementByteSize * srcArrayDesc.NumChannels;
    size_t srcByteOffsetX =
        src_origin[0] * elementByteSize * dstArrayDesc.NumChannels;
    size_t bytesToCopy = elementByteSize * srcArrayDesc.NumChannels * region[0];

    pi_mem_type imgType = src_image->mem_.surface_mem_.get_image_type();
    if (imgType == PI_MEM_TYPE_IMAGE1D) {
      retErr = PI_CHECK_ERROR(cuMemcpyAtoA(dstArray, dstByteOffsetX, srcArray,
                                           srcByteOffsetX, bytesToCopy));
    } else {
      size_t adjustedRegion[3] = {bytesToCopy, region[1], region[2]};
      size_t srcOffset[3] = {srcByteOffsetX, src_origin[1], src_origin[2]};
      size_t dstOffset[3] = {dstByteOffsetX, dst_origin[1], dst_origin[2]};

      retErr = commonEnqueueMemImageNDCopy(
          cuStream, imgType, adjustedRegion, &srcArray, CU_MEMORYTYPE_ARRAY,
          srcOffset, &dstArray, CU_MEMORYTYPE_ARRAY, dstOffset);

      if (retErr != PI_SUCCESS) {
        return retErr;
      }
    }

    if (event) {
      auto new_event =
          _pi_event::make_native(PI_COMMAND_TYPE_IMAGE_COPY, command_queue);
      new_event->record();
      *event = new_event;
    }
  } catch (pi_result err) {
    return err;
  } catch (...) {
    return PI_ERROR_UNKNOWN;
  }

  return retErr;
}

/// \TODO Not implemented in CUDA, requires untie from OpenCL
pi_result cuda_piEnqueueMemImageFill(pi_queue command_queue, pi_mem image,
                                     const void *fill_color,
                                     const size_t *origin, const size_t *region,
                                     pi_uint32 num_events_in_wait_list,
                                     const pi_event *event_wait_list,
                                     pi_event *event) {
  cl::sycl::detail::pi::die("cuda_piEnqueueMemImageFill not implemented");
  return {};
}

/// Implements mapping on the host using a BufferRead operation.
/// Mapped pointers are stored in the pi_mem object.
/// If the buffer uses pinned host memory a pointer to that memory is returned
/// and no read operation is done.
/// \TODO Untie types from OpenCL
///
pi_result cuda_piEnqueueMemBufferMap(pi_queue command_queue, pi_mem buffer,
                                     pi_bool blocking_map,
                                     cl_map_flags map_flags, size_t offset,
                                     size_t size,
                                     pi_uint32 num_events_in_wait_list,
                                     const pi_event *event_wait_list,
                                     pi_event *event, void **ret_map) {
  assert(ret_map != nullptr);
  assert(command_queue != nullptr);
  assert(buffer != nullptr);
  assert(buffer->mem_type_ == _pi_mem::mem_type::buffer);

  pi_result ret_err = PI_INVALID_OPERATION;
  const bool is_pinned = buffer->mem_.buffer_mem_.allocMode_ ==
                         _pi_mem::mem_::buffer_mem_::alloc_mode::alloc_host_ptr;

  // Currently no support for overlapping regions
  if (buffer->mem_.buffer_mem_.get_map_ptr() != nullptr) {
    return ret_err;
  }

  // Allocate a pointer in the host to store the mapped information
  auto hostPtr = buffer->mem_.buffer_mem_.map_to_ptr(offset, map_flags);
  *ret_map = buffer->mem_.buffer_mem_.get_map_ptr();
  if (hostPtr) {
    ret_err = PI_SUCCESS;
  }

  if (!is_pinned && ((map_flags & CL_MAP_READ) || (map_flags & CL_MAP_WRITE))) {
    // Pinned host memory is already on host so it doesn't need to be read.
    ret_err = cuda_piEnqueueMemBufferRead(
        command_queue, buffer, blocking_map, offset, size, hostPtr,
        num_events_in_wait_list, event_wait_list, event);
  } else {
    ScopedContext active(command_queue->get_context());

    if (is_pinned) {
      ret_err = cuda_piEnqueueEventsWait(command_queue, num_events_in_wait_list,
                                         event_wait_list, nullptr);
    }

    if (event) {
      try {
        *event = _pi_event::make_native(PI_COMMAND_TYPE_MEM_BUFFER_MAP,
                                        command_queue);
        (*event)->start();
        (*event)->record();
      } catch (pi_result error) {
        ret_err = error;
      }
    }
  }

  return ret_err;
}

/// Implements the unmap from the host, using a BufferWrite operation.
/// Requires the mapped pointer to be already registered in the given memobj.
/// If memobj uses pinned host memory, this will not do a write.
///
pi_result cuda_piEnqueueMemUnmap(pi_queue command_queue, pi_mem memobj,
                                 void *mapped_ptr,
                                 pi_uint32 num_events_in_wait_list,
                                 const pi_event *event_wait_list,
                                 pi_event *event) {
  pi_result ret_err = PI_SUCCESS;

  assert(command_queue != nullptr);
  assert(mapped_ptr != nullptr);
  assert(memobj != nullptr);
  assert(memobj->mem_type_ == _pi_mem::mem_type::buffer);
  assert(memobj->mem_.buffer_mem_.get_map_ptr() != nullptr);
  assert(memobj->mem_.buffer_mem_.get_map_ptr() == mapped_ptr);

  const bool is_pinned = memobj->mem_.buffer_mem_.allocMode_ ==
                         _pi_mem::mem_::buffer_mem_::alloc_mode::alloc_host_ptr;

  if (!is_pinned &&
      ((memobj->mem_.buffer_mem_.get_map_flags() & CL_MAP_WRITE) ||
       (memobj->mem_.buffer_mem_.get_map_flags() &
        CL_MAP_WRITE_INVALIDATE_REGION))) {
    // Pinned host memory is only on host so it doesn't need to be written to.
    ret_err = cuda_piEnqueueMemBufferWrite(
        command_queue, memobj, true,
        memobj->mem_.buffer_mem_.get_map_offset(mapped_ptr),
        memobj->mem_.buffer_mem_.get_size(), mapped_ptr,
        num_events_in_wait_list, event_wait_list, event);
  } else {
    ScopedContext active(command_queue->get_context());

    if (is_pinned) {
      ret_err = cuda_piEnqueueEventsWait(command_queue, num_events_in_wait_list,
                                         event_wait_list, nullptr);
    }

    if (event) {
      try {
        *event = _pi_event::make_native(PI_COMMAND_TYPE_MEM_BUFFER_UNMAP,
                                        command_queue);
        (*event)->start();
        (*event)->record();
      } catch (pi_result error) {
        ret_err = error;
      }
    }
  }

  memobj->mem_.buffer_mem_.unmap(mapped_ptr);
  return ret_err;
}

/// USM: Implements USM Host allocations using CUDA Pinned Memory
///
pi_result cuda_piextUSMHostAlloc(void **result_ptr, pi_context context,
                                 pi_usm_mem_properties *properties, size_t size,
                                 pi_uint32 alignment) {
  assert(result_ptr != nullptr);
  assert(context != nullptr);
  assert(properties == nullptr);
  pi_result result = PI_SUCCESS;
  try {
    ScopedContext active(context);
    result = PI_CHECK_ERROR(cuMemAllocHost(result_ptr, size));
  } catch (pi_result error) {
    result = error;
  }

  return result;
}

/// USM: Implements USM device allocations using a normal CUDA device pointer
///
pi_result cuda_piextUSMDeviceAlloc(void **result_ptr, pi_context context,
                                   pi_device device,
                                   pi_usm_mem_properties *properties,
                                   size_t size, pi_uint32 alignment) {
  assert(result_ptr != nullptr);
  assert(context != nullptr);
  assert(device != nullptr);
  assert(properties == nullptr);
  pi_result result = PI_SUCCESS;
  try {
    ScopedContext active(context);
    result = PI_CHECK_ERROR(cuMemAlloc((CUdeviceptr *)result_ptr, size));
  } catch (pi_result error) {
    result = error;
  }

  return result;
}

/// USM: Implements USM Shared allocations using CUDA Managed Memory
///
pi_result cuda_piextUSMSharedAlloc(void **result_ptr, pi_context context,
                                   pi_device device,
                                   pi_usm_mem_properties *properties,
                                   size_t size, pi_uint32 alignment) {
  assert(result_ptr != nullptr);
  assert(context != nullptr);
  assert(device != nullptr);
  assert(properties == nullptr);
  pi_result result = PI_SUCCESS;
  try {
    ScopedContext active(context);
    result = PI_CHECK_ERROR(cuMemAllocManaged((CUdeviceptr *)result_ptr, size,
                                              CU_MEM_ATTACH_GLOBAL));
  } catch (pi_result error) {
    result = error;
  }

  return result;
}

/// USM: Frees the given USM pointer associated with the context.
///
pi_result cuda_piextUSMFree(pi_context context, void *ptr) {
  assert(context != nullptr);
  pi_result result = PI_SUCCESS;
  try {
    ScopedContext active(context);
    unsigned int type;
    result = PI_CHECK_ERROR(cuPointerGetAttribute(
        &type, CU_POINTER_ATTRIBUTE_MEMORY_TYPE, (CUdeviceptr)ptr));
    assert(type == CU_MEMORYTYPE_DEVICE or type == CU_MEMORYTYPE_HOST);
    if (type == CU_MEMORYTYPE_DEVICE) {
      result = PI_CHECK_ERROR(cuMemFree((CUdeviceptr)ptr));
    }
    if (type == CU_MEMORYTYPE_HOST) {
      result = PI_CHECK_ERROR(cuMemFreeHost(ptr));
    }
  } catch (pi_result error) {
    result = error;
  }
  return result;
}

pi_result cuda_piextUSMEnqueueMemset(pi_queue queue, void *ptr, pi_int32 value,
                                     size_t count,
                                     pi_uint32 num_events_in_waitlist,
                                     const pi_event *events_waitlist,
                                     pi_event *event) {
  assert(queue != nullptr);
  assert(ptr != nullptr);
  CUstream cuStream = queue->get();
  pi_result result = PI_SUCCESS;
  std::unique_ptr<_pi_event> event_ptr{nullptr};

  try {
    ScopedContext active(queue->get_context());
    result = cuda_piEnqueueEventsWait(queue, num_events_in_waitlist,
                                      events_waitlist, nullptr);
    if (event) {
      event_ptr = std::unique_ptr<_pi_event>(
          _pi_event::make_native(PI_COMMAND_TYPE_MEM_BUFFER_FILL, queue));
      event_ptr->start();
    }
    result = PI_CHECK_ERROR(cuMemsetD8Async(
        (CUdeviceptr)ptr, (unsigned char)value & 0xFF, count, cuStream));
    if (event) {
      result = event_ptr->record();
      *event = event_ptr.release();
    }
  } catch (pi_result err) {
    result = err;
  }
  return result;
}

pi_result cuda_piextUSMEnqueueMemcpy(pi_queue queue, pi_bool blocking,
                                     void *dst_ptr, const void *src_ptr,
                                     size_t size,
                                     pi_uint32 num_events_in_waitlist,
                                     const pi_event *events_waitlist,
                                     pi_event *event) {
  assert(queue != nullptr);
  assert(dst_ptr != nullptr);
  assert(src_ptr != nullptr);
  CUstream cuStream = queue->get();
  pi_result result = PI_SUCCESS;
  std::unique_ptr<_pi_event> event_ptr{nullptr};

  try {
    ScopedContext active(queue->get_context());
    result = cuda_piEnqueueEventsWait(queue, num_events_in_waitlist,
                                      events_waitlist, nullptr);
    if (event) {
      event_ptr = std::unique_ptr<_pi_event>(
          _pi_event::make_native(PI_COMMAND_TYPE_MEM_BUFFER_COPY, queue));
      event_ptr->start();
    }
    result = PI_CHECK_ERROR(cuMemcpyAsync(
        (CUdeviceptr)dst_ptr, (CUdeviceptr)src_ptr, size, cuStream));
    if (event) {
      result = event_ptr->record();
    }
    if (blocking) {
      result = PI_CHECK_ERROR(cuStreamSynchronize(cuStream));
    }
    if (event) {
      *event = event_ptr.release();
    }
  } catch (pi_result err) {
    result = err;
  }
  return result;
}

pi_result cuda_piextUSMEnqueuePrefetch(pi_queue queue, const void *ptr,
                                       size_t size,
                                       pi_usm_migration_flags flags,
                                       pi_uint32 num_events_in_waitlist,
                                       const pi_event *events_waitlist,
                                       pi_event *event) {
  assert(queue != nullptr);
  assert(ptr != nullptr);
  CUstream cuStream = queue->get();
  pi_result result = PI_SUCCESS;
  std::unique_ptr<_pi_event> event_ptr{nullptr};

  // TODO implement handling the flags once the expected behaviour
  // of piextUSMEnqueuePrefetch is detailed in the USM extension
  assert(flags == 0u);

  try {
    ScopedContext active(queue->get_context());
    result = cuda_piEnqueueEventsWait(queue, num_events_in_waitlist,
                                      events_waitlist, nullptr);
    if (event) {
      event_ptr = std::unique_ptr<_pi_event>(
          _pi_event::make_native(PI_COMMAND_TYPE_MEM_BUFFER_COPY, queue));
      event_ptr->start();
    }
    result = PI_CHECK_ERROR(cuMemPrefetchAsync(
        (CUdeviceptr)ptr, size, queue->get_context()->get_device()->get(),
        cuStream));
    if (event) {
      result = event_ptr->record();
      *event = event_ptr.release();
    }
  } catch (pi_result err) {
    result = err;
  }
  return result;
}

/// USM: memadvise API to govern behavior of automatic migration mechanisms
pi_result cuda_piextUSMEnqueueMemAdvise(pi_queue queue, const void *ptr,
                                        size_t length, pi_mem_advice advice,
                                        pi_event *event) {
  assert(queue != nullptr);
  assert(ptr != nullptr);
  // TODO implement a mapping to cuMemAdvise once the expected behaviour
  // of piextUSMEnqueueMemAdvise is detailed in the USM extension
  return cuda_piEnqueueEventsWait(queue, 0, nullptr, event);
}

/// API to query information about USM allocated pointers
/// Valid Queries:
///   PI_MEM_ALLOC_TYPE returns host/device/shared pi_host_usm value
///   PI_MEM_ALLOC_BASE_PTR returns the base ptr of an allocation if
///                         the queried pointer fell inside an allocation.
///                         Result must fit in void *
///   PI_MEM_ALLOC_SIZE returns how big the queried pointer's
///                     allocation is in bytes. Result is a size_t.
///   PI_MEM_ALLOC_DEVICE returns the pi_device this was allocated against
///
/// \param context is the pi_context
/// \param ptr is the pointer to query
/// \param param_name is the type of query to perform
/// \param param_value_size is the size of the result in bytes
/// \param param_value is the result
/// \param param_value_ret is how many bytes were written
pi_result cuda_piextUSMGetMemAllocInfo(pi_context context, const void *ptr,
                                       pi_mem_info param_name,
                                       size_t param_value_size,
                                       void *param_value,
                                       size_t *param_value_size_ret) {
  assert(context != nullptr);
  assert(ptr != nullptr);
  pi_result result = PI_SUCCESS;

  try {
    ScopedContext active(context);
    switch (param_name) {
    case PI_MEM_ALLOC_TYPE: {
      unsigned int value;
      // do not throw if cuPointerGetAttribute returns CUDA_ERROR_INVALID_VALUE
      CUresult ret = cuPointerGetAttribute(
          &value, CU_POINTER_ATTRIBUTE_IS_MANAGED, (CUdeviceptr)ptr);
      if (ret == CUDA_ERROR_INVALID_VALUE) {
        // pointer not known to the CUDA subsystem
        return getInfo(param_value_size, param_value, param_value_size_ret,
                       PI_MEM_TYPE_UNKNOWN);
      }
      result = check_error(ret, __func__, __LINE__ - 5, __FILE__);
      if (value) {
        // pointer to managed memory
        return getInfo(param_value_size, param_value, param_value_size_ret,
                       PI_MEM_TYPE_SHARED);
      }
      result = PI_CHECK_ERROR(cuPointerGetAttribute(
          &value, CU_POINTER_ATTRIBUTE_MEMORY_TYPE, (CUdeviceptr)ptr));
      assert(value == CU_MEMORYTYPE_DEVICE or value == CU_MEMORYTYPE_HOST);
      if (value == CU_MEMORYTYPE_DEVICE) {
        // pointer to device memory
        return getInfo(param_value_size, param_value, param_value_size_ret,
                       PI_MEM_TYPE_DEVICE);
      }
      if (value == CU_MEMORYTYPE_HOST) {
        // pointer to host memory
        return getInfo(param_value_size, param_value, param_value_size_ret,
                       PI_MEM_TYPE_HOST);
      }
      // should never get here
      __builtin_unreachable();
      return getInfo(param_value_size, param_value, param_value_size_ret,
                     PI_MEM_TYPE_UNKNOWN);
    }
    case PI_MEM_ALLOC_BASE_PTR: {
#if __CUDA_API_VERSION >= 10020
      // CU_POINTER_ATTRIBUTE_RANGE_START_ADDR was introduced in CUDA 10.2
      unsigned int value;
      result = PI_CHECK_ERROR(cuPointerGetAttribute(
          &value, CU_POINTER_ATTRIBUTE_RANGE_START_ADDR, (CUdeviceptr)ptr));
      return getInfo(param_value_size, param_value, param_value_size_ret,
                     value);
#else
      return PI_INVALID_VALUE;
#endif
    }
    case PI_MEM_ALLOC_SIZE: {
#if __CUDA_API_VERSION >= 10020
      // CU_POINTER_ATTRIBUTE_RANGE_SIZE was introduced in CUDA 10.2
      unsigned int value;
      result = PI_CHECK_ERROR(cuPointerGetAttribute(
          &value, CU_POINTER_ATTRIBUTE_RANGE_SIZE, (CUdeviceptr)ptr));
      return getInfo(param_value_size, param_value, param_value_size_ret,
                     value);
#else
      return PI_INVALID_VALUE;
#endif
    }
    case PI_MEM_ALLOC_DEVICE: {
      unsigned int value;
      result = PI_CHECK_ERROR(cuPointerGetAttribute(
          &value, CU_POINTER_ATTRIBUTE_DEVICE_ORDINAL, (CUdeviceptr)ptr));
      pi_platform platform;
      result = cuda_piPlatformsGet(0, &platform, nullptr);
      pi_device device = platform->devices_[value].get();
      return getInfo(param_value_size, param_value, param_value_size_ret,
                     device);
    }
    }
  } catch (pi_result error) {
    result = error;
  }
  return result;
}

const char SupportedVersion[] = _PI_H_VERSION_STRING;

pi_result piPluginInit(pi_plugin *PluginInit) {
  int CompareVersions = strcmp(PluginInit->PiVersion, SupportedVersion);
  if (CompareVersions < 0) {
    // PI interface supports lower version of PI.
    // TODO: Take appropriate actions.
    return PI_INVALID_OPERATION;
  }

  // PI interface supports higher version or the same version.
  strncpy(PluginInit->PluginVersion, SupportedVersion, 4);

  // Set whole function table to zero to make it easier to detect if
  // functions are not set up below.
  std::memset(&(PluginInit->PiFunctionTable), 0,
              sizeof(PluginInit->PiFunctionTable));

// Forward calls to CUDA RT.
#define _PI_CL(pi_api, cuda_api)                                               \
  (PluginInit->PiFunctionTable).pi_api = (decltype(&::pi_api))(&cuda_api);

  // Platform
  _PI_CL(piPlatformsGet, cuda_piPlatformsGet)
  _PI_CL(piPlatformGetInfo, cuda_piPlatformGetInfo)
  // Device
  _PI_CL(piDevicesGet, cuda_piDevicesGet)
  _PI_CL(piDeviceGetInfo, cuda_piDeviceGetInfo)
  _PI_CL(piDevicePartition, cuda_piDevicePartition)
  _PI_CL(piDeviceRetain, cuda_piDeviceRetain)
  _PI_CL(piDeviceRelease, cuda_piDeviceRelease)
  _PI_CL(piextDeviceSelectBinary, cuda_piextDeviceSelectBinary)
  _PI_CL(piextGetDeviceFunctionPointer, cuda_piextGetDeviceFunctionPointer)
  _PI_CL(piextDeviceGetNativeHandle, cuda_piextDeviceGetNativeHandle)
  _PI_CL(piextDeviceCreateWithNativeHandle,
         cuda_piextDeviceCreateWithNativeHandle)
  // Context
  _PI_CL(piextContextSetExtendedDeleter, cuda_piextContextSetExtendedDeleter)
  _PI_CL(piContextCreate, cuda_piContextCreate)
  _PI_CL(piContextGetInfo, cuda_piContextGetInfo)
  _PI_CL(piContextRetain, cuda_piContextRetain)
  _PI_CL(piContextRelease, cuda_piContextRelease)
  _PI_CL(piextContextGetNativeHandle, cuda_piextContextGetNativeHandle)
  _PI_CL(piextContextCreateWithNativeHandle,
         cuda_piextContextCreateWithNativeHandle)
  // Queue
  _PI_CL(piQueueCreate, cuda_piQueueCreate)
  _PI_CL(piQueueGetInfo, cuda_piQueueGetInfo)
  _PI_CL(piQueueFinish, cuda_piQueueFinish)
  _PI_CL(piQueueRetain, cuda_piQueueRetain)
  _PI_CL(piQueueRelease, cuda_piQueueRelease)
  _PI_CL(piextQueueGetNativeHandle, cuda_piextQueueGetNativeHandle)
  _PI_CL(piextQueueCreateWithNativeHandle,
         cuda_piextQueueCreateWithNativeHandle)
  // Memory
  _PI_CL(piMemBufferCreate, cuda_piMemBufferCreate)
  _PI_CL(piMemImageCreate, cuda_piMemImageCreate)
  _PI_CL(piMemGetInfo, cuda_piMemGetInfo)
  _PI_CL(piMemImageGetInfo, cuda_piMemImageGetInfo)
  _PI_CL(piMemRetain, cuda_piMemRetain)
  _PI_CL(piMemRelease, cuda_piMemRelease)
  _PI_CL(piMemBufferPartition, cuda_piMemBufferPartition)
  _PI_CL(piextMemGetNativeHandle, cuda_piextMemGetNativeHandle)
  _PI_CL(piextMemCreateWithNativeHandle, cuda_piextMemCreateWithNativeHandle)
  // Program
  _PI_CL(piProgramCreate, cuda_piProgramCreate)
  _PI_CL(piclProgramCreateWithSource, cuda_piclProgramCreateWithSource)
  _PI_CL(piProgramCreateWithBinary, cuda_piProgramCreateWithBinary)
  _PI_CL(piProgramGetInfo, cuda_piProgramGetInfo)
  _PI_CL(piProgramCompile, cuda_piProgramCompile)
  _PI_CL(piProgramBuild, cuda_piProgramBuild)
  _PI_CL(piProgramLink, cuda_piProgramLink)
  _PI_CL(piProgramGetBuildInfo, cuda_piProgramGetBuildInfo)
  _PI_CL(piProgramRetain, cuda_piProgramRetain)
  _PI_CL(piProgramRelease, cuda_piProgramRelease)
  _PI_CL(piextMemGetNativeHandle, cuda_piextMemGetNativeHandle)
  _PI_CL(piextMemCreateWithNativeHandle, cuda_piextMemCreateWithNativeHandle)
  // Kernel
  _PI_CL(piKernelCreate, cuda_piKernelCreate)
  _PI_CL(piKernelSetArg, cuda_piKernelSetArg)
  _PI_CL(piKernelGetInfo, cuda_piKernelGetInfo)
  _PI_CL(piKernelGetGroupInfo, cuda_piKernelGetGroupInfo)
  _PI_CL(piKernelGetSubGroupInfo, cuda_piKernelGetSubGroupInfo)
  _PI_CL(piKernelRetain, cuda_piKernelRetain)
  _PI_CL(piKernelRelease, cuda_piKernelRelease)
  _PI_CL(piKernelSetExecInfo, cuda_piKernelSetExecInfo)
  _PI_CL(piextKernelSetArgPointer, cuda_piextKernelSetArgPointer)
  // Event
  _PI_CL(piEventCreate, cuda_piEventCreate)
  _PI_CL(piEventGetInfo, cuda_piEventGetInfo)
  _PI_CL(piEventGetProfilingInfo, cuda_piEventGetProfilingInfo)
  _PI_CL(piEventsWait, cuda_piEventsWait)
  _PI_CL(piEventSetCallback, cuda_piEventSetCallback)
  _PI_CL(piEventSetStatus, cuda_piEventSetStatus)
  _PI_CL(piEventRetain, cuda_piEventRetain)
  _PI_CL(piEventRelease, cuda_piEventRelease)
  _PI_CL(piextEventGetNativeHandle, cuda_piextEventGetNativeHandle)
  _PI_CL(piextEventCreateWithNativeHandle,
         cuda_piextEventCreateWithNativeHandle)
  // Sampler
  _PI_CL(piSamplerCreate, cuda_piSamplerCreate)
  _PI_CL(piSamplerGetInfo, cuda_piSamplerGetInfo)
  _PI_CL(piSamplerRetain, cuda_piSamplerRetain)
  _PI_CL(piSamplerRelease, cuda_piSamplerRelease)
  // Queue commands
  _PI_CL(piEnqueueKernelLaunch, cuda_piEnqueueKernelLaunch)
  _PI_CL(piEnqueueNativeKernel, cuda_piEnqueueNativeKernel)
  _PI_CL(piEnqueueEventsWait, cuda_piEnqueueEventsWait)
  _PI_CL(piEnqueueMemBufferRead, cuda_piEnqueueMemBufferRead)
  _PI_CL(piEnqueueMemBufferReadRect, cuda_piEnqueueMemBufferReadRect)
  _PI_CL(piEnqueueMemBufferWrite, cuda_piEnqueueMemBufferWrite)
  _PI_CL(piEnqueueMemBufferWriteRect, cuda_piEnqueueMemBufferWriteRect)
  _PI_CL(piEnqueueMemBufferCopy, cuda_piEnqueueMemBufferCopy)
  _PI_CL(piEnqueueMemBufferCopyRect, cuda_piEnqueueMemBufferCopyRect)
  _PI_CL(piEnqueueMemBufferFill, cuda_piEnqueueMemBufferFill)
  _PI_CL(piEnqueueMemImageRead, cuda_piEnqueueMemImageRead)
  _PI_CL(piEnqueueMemImageWrite, cuda_piEnqueueMemImageWrite)
  _PI_CL(piEnqueueMemImageCopy, cuda_piEnqueueMemImageCopy)
  _PI_CL(piEnqueueMemImageFill, cuda_piEnqueueMemImageFill)
  _PI_CL(piEnqueueMemBufferMap, cuda_piEnqueueMemBufferMap)
  _PI_CL(piEnqueueMemUnmap, cuda_piEnqueueMemUnmap)
  // USM
  _PI_CL(piextUSMHostAlloc, cuda_piextUSMHostAlloc)
  _PI_CL(piextUSMDeviceAlloc, cuda_piextUSMDeviceAlloc)
  _PI_CL(piextUSMSharedAlloc, cuda_piextUSMSharedAlloc)
  _PI_CL(piextUSMFree, cuda_piextUSMFree)
  _PI_CL(piextUSMEnqueueMemset, cuda_piextUSMEnqueueMemset)
  _PI_CL(piextUSMEnqueueMemcpy, cuda_piextUSMEnqueueMemcpy)
  _PI_CL(piextUSMEnqueuePrefetch, cuda_piextUSMEnqueuePrefetch)
  _PI_CL(piextUSMEnqueueMemAdvise, cuda_piextUSMEnqueueMemAdvise)
  _PI_CL(piextUSMGetMemAllocInfo, cuda_piextUSMGetMemAllocInfo)

  _PI_CL(piextKernelSetArgMemObj, cuda_piextKernelSetArgMemObj)
  _PI_CL(piextKernelSetArgSampler, cuda_piextKernelSetArgSampler)

#undef _PI_CL

  return PI_SUCCESS;
}

} // extern "C"<|MERGE_RESOLUTION|>--- conflicted
+++ resolved
@@ -1629,11 +1629,7 @@
 ///
 pi_result cuda_piMemBufferCreate(pi_context context, pi_mem_flags flags,
                                  size_t size, void *host_ptr, pi_mem *ret_mem,
-<<<<<<< HEAD
-                                 const cl_mem_properties_intel *properties) {
-=======
                                  const pi_mem_properties *properties) {
->>>>>>> b8a7b012
   // Need input memory object
   assert(ret_mem != nullptr);
   assert(properties == nullptr && "no mem properties goes to cuda RT yet");
