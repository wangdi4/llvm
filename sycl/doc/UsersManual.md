--- conflicted
+++ resolved
@@ -32,11 +32,7 @@
       spir64_fpga-unknown-unknown, spir64_gen-unknown-unknown
     Available in special build configuration:
     * nvptx64-nvidia-cuda - generate code ahead of time for CUDA target;
-<<<<<<< HEAD
-    Special target values specific to Intel Processor Graphics support are
-=======
     Special target values specific to Intel, NVIDIA and AMD Processor Graphics support are
->>>>>>> bfff8914
     accepted, providing a streamlined interface for AOT. Only one of these
     values at a time is supported.
     * intel_gpu_pvc - Ponte Vecchio Intel graphics architecture
@@ -61,8 +57,6 @@
     * intel_gpu_kbl, intel_gpu_9_1_9 - Kaby Lake Intel graphics architecture
     * intel_gpu_skl, intel_gpu_9_0_9 - Skylake Intel graphics architecture
     * intel_gpu_bdw, intel_gpu_8_0_0 - Broadwell Intel graphics architecture
-<<<<<<< HEAD
-=======
     * nvidia_gpu_sm_50 - NVIDIA Maxwell architecture (compute capability 5.0)
     * nvidia_gpu_sm_52 - NVIDIA Maxwell architecture (compute capability 5.2)
     * nvidia_gpu_sm_53 - NVIDIA Maxwell architecture (compute capability 5.3)
@@ -98,7 +92,6 @@
     * amd_gpu_gfx1030 - AMD GCN GFX10.3 (RDNA 2) architecture
     * amd_gpu_gfx1031 - GCN GFX10.3 (RDNA 2) architecture
     * amd_gpu_gfx1032 - GCN GFX10.3 (RDNA 2) architecture
->>>>>>> bfff8914
 
 ## Language options
 
