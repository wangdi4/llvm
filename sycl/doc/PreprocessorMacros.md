# Preprocessor Macros 

This file describes macros that have effect on SYCL compiler and run-time.

- **RESTRICT_WRITE_ACCESS_TO_CONSTANT_PTR**

  The spec assumes that the SYCL implementation does address space deduction.
  However, for our implementation, the deduction is performed in the middle end,
  where it's hard to provide user friendly diagnositcs.
  Due to these problems writing to raw pointers obtained from `constant_ptr` is
  not diagnosed now.
  The user can enable diagnostics upon writing to such pointers via enabling the
  `RESTRICT_WRITE_ACCESS_TO_CONSTANT_PTR` macro.
  This allows `constant_ptr` to use constant pointers as underlying
  pointer types. Thus, conversions from `constant_ptr` to raw pointers will return
  constant pointers and writing to const pointers will be diagnosed by the
  front-end.
  This behavior is not following the SYCL spec since `constant_ptr` conversions to
  the underlying pointer types return pointers without any additional qualifiers
  so it's disabled by default.

<<<<<<< HEAD
- **DISABLE_SYCL_INSTRUMENTATION_METADATA** (deprecated)

  This macro is used to disable passing of code location information to public
  methods.

=======
>>>>>>> ec3077b5
- **SYCL2020_DISABLE_DEPRECATION_WARNINGS**

  Disables warnings coming from usage of SYCL 1.2.1 APIs, that are deprecated in
  SYCL 2020.

- **SYCL_DISABLE_DEPRECATION_WARNINGS**

  Disables all deprecation warnings in SYCL runtime headers, including SYCL
  1.2.1 deprecations.

- **SYCL_DISABLE_IMAGE_ASPECT_WARNING**

  Disables warning diagnostic issued when calling `device::has(aspect::image)`
  and `platform::has(aspect::image)`.

- **SYCL_FALLBACK_ASSERT**

  Defining as non-zero enables the fallback assert feature even on devices
  without native support. Be aware that this will add some overhead that is
  associated with submitting kernels that call `assert()`. When this macro is
  defined as 0 or is not defined, the logic for detecting assertion failures in kernels is
  disabled, so a failed assert will not cause a message to be printed and will
  not cause the program to abort. Some devices have native support for
  assertions. The logic for detecting assertion failures is always enabled on
  these devices regardless of whether this macro is defined because that logic
  does not add any extra overhead. One can check to see if a device has native
  support for `assert()` via `aspect::ext_oneapi_native_assert`.
  This macro is undefined by default.

- **SYCL2020_CONFORMANT_APIS**
  This macro is used to comply with the SYCL 2020 specification, as some of the current 
  implementations may be widespread and not conform to it.
  Defining this macro currently has no effect on the API.

## Version macros

- `__LIBSYCL_MAJOR_VERSION` is set to SYCL runtime library major version.
- `__LIBSYCL_MINOR_VERSION` is set to SYCL runtime library minor version.
- `__LIBSYCL_PATCH_VERSION` is set to SYCL runtime library patch version.<|MERGE_RESOLUTION|>--- conflicted
+++ resolved
@@ -19,14 +19,6 @@
   the underlying pointer types return pointers without any additional qualifiers
   so it's disabled by default.
 
-<<<<<<< HEAD
-- **DISABLE_SYCL_INSTRUMENTATION_METADATA** (deprecated)
-
-  This macro is used to disable passing of code location information to public
-  methods.
-
-=======
->>>>>>> ec3077b5
 - **SYCL2020_DISABLE_DEPRECATION_WARNINGS**
 
   Disables warnings coming from usage of SYCL 1.2.1 APIs, that are deprecated in
