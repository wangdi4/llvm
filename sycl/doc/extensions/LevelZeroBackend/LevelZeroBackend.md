--- conflicted
+++ resolved
@@ -1,395 +1,363 @@
-# Level-Zero backend specification
-
-## 1. Introduction
-
-This extension introduces Level-Zero backend for SYCL.
-It is built on top of Level-Zero runtime enabled with [Level-Zero API](https://spec.oneapi.com/level-zero/latest/index.html).
-The Level-Zero backend is aimed to provide the best possible performance of SYCL application on a variety of targets supported.
-The currently supported targets are all Intel GPUs starting with Gen9.
-
-This extension provides a feature-test macro as described in the core SYCL specification section 6.3.3 "Feature test macros". Therefore, an implementation supporting this extension must predefine the macro SYCL_EXT_ONEAPI_BACKEND_LEVEL_ZERO to one of the values defined in the table below. Applications can test for the existence of this macro to determine if the implementation supports this feature, or applications can test the macro’s value to determine which of the extension’s APIs the implementation supports.
-
-
-|Value|Description|
-|---|:---|
-|1|Initial extension version.
-
-NOTE: This extension is following SYCL 2020 backend specification. Prior API for interoperability with Level-Zero is marked
-      as deprecated and will be removed in the next release.
-
-## 2. Prerequisites
-
-The Level-Zero loader and drivers need to be installed on the system for SYCL runtime to recognize and enable the Level-Zero backend.
-For further details see <https://software.intel.com/content/www/us/en/develop/articles/intel-oneapi-dpcpp-system-requirements.html>.
-                  
-## 3. User-visible Level-Zero backend selection (and the default backend)
-
-The Level-Zero backend is added to the sycl::backend enumeration:
-
-``` C++
-enum class backend {
-  // ...
-  ext_oneapi_level_zero,
-  // ...
-};
-```
-
-There are multiple ways in which the Level-Zero backend can be selected by the user.
-        
-### 3.1 Through an environment variable
-        
-The SYCL_DEVICE_FILTER environment variable limits the SYCL runtime to use only a subset of the system's devices.
-By using ```level_zero``` for backend in SYCL_DEVICE_FILTER you can select the use of Level-Zero as a SYCL backend.
-For further details see here: <https://github.com/intel/llvm/blob/sycl/sycl/doc/EnvironmentVariables.md>.
-        
-### 3.2 Through a programming API
-        
-There is an extension that introduces a filtering device selection to SYCL described in
-<https://github.com/intel/llvm/blob/sycl/sycl/doc/extensions/FilterSelector/FilterSelector.adoc>.
-Similar to how SYCL_DEVICE_FILTER applies filtering to the entire process this device selector can be used to
-programmatically select the Level-Zero backend.
-                
-When neither the environment variable nor the filtering device selector are used, the implementation chooses
-the Level-Zero backend for GPU devices supported by the installed Level-Zero runtime.
-The serving backend for a SYCL platform can be queried with the ```get_backend()``` member function of ```sycl::platform```.
-
-## 4. Interoperability with the Level-Zero API
-
-This chapter describes the various interoperability possible between SYCL and Level-Zero.
-The application must include both of the following headers in order to use any of the interoperation APIs described in this section,
-and they must be included in the order shown:
-
-``` C++
-  #include "level_zero/ze_api.h"
-  #include "sycl/ext/oneapi/backend/level_zero.hpp"
-```
-### 4.1 Mapping of SYCL objects to Level-Zero handles
-
-<<<<<<< HEAD
-These SYCL objects encapsulate the corresponding Level-Zero handles:
-|  SYCL object  |    Level-Zero handle   |
-|-------------|:------------|
-|platform |ze_driver_handle_t|
-|device   |ze_device_handle_t|
-|context  |ze_context_handle_t|
-|queue    |ze_command_queue_handle_t|
-|event    |ze_event_handle_t|
-|program  |ze_module_handle_t|
-=======
-SYCL objects encapsulate the corresponding Level-Zero handles and this extension provides the following specialization of the interoperability types:
-
-<table>
-<tr>
-<th>SyclType</th>
-<th>
-
-``` C++
-backend_return_t<backend::ext_oneapi_level_zero,
-                 SyclType>
-```
-</th>
-<th>
-
-``` C++
-backend_input_t<backend::ext_oneapi_level_zero,
-                SyclType>
-```
-</th>
-</tr><tr>
-<td>platform</td>
-<td><pre>ze_driver_handle_t</pre></td>
-<td><pre>ze_driver_handle_t</pre></td>
-</tr><tr>
-<td>device</td>
-<td><pre>ze_device_handle_t</pre></td>
-<td><pre>ze_device_handle_t</pre></td>
-</tr><tr>
-<td>context</td>
-<td><pre>ze_context_handle_t</pre></td>
-<td>
-
-``` C++
-struct {
-  ze_context_handle_t NativeHandle;
-  std::vector<device> DeviceList;
-  ext::oneapi::level_zero::ownership Ownership{
-      ext::oneapi::level_zero::ownership::transfer};
-}
-```
-</td>
-</tr><tr>
-<td>queue</td>
-<td><pre>ze_command_queue_handle_t</pre></td>
-<td>
-
-``` C++
-struct {
-  ze_command_queue_handle_t NativeHandle;
-  ext::oneapi::level_zero::ownership Ownership{
-      ext::oneapi::level_zero::ownership::transfer};
-}
-```
-</td>
-</tr><tr>
-<td>event</td>
-<td><pre>ze_event_handle_t</pre></td>
-<td>
-
-``` C++
-struct {
-  ze_event_handle_t NativeHandle;
-  ext::oneapi::level_zero::ownership Ownership{
-      ext::oneapi::level_zero::ownership::transfer};
-}
-```
-</td>
-</tr><tr>
-<td>kernel_bundle</td>
-<td>
-
-``` C++
-std::vector<ze_module_handle_t>
-```
-</td>
-<td>
-
-``` C++
-struct {
-  ze_module_handle_t NativeHandle;
-  ext::oneapi::level_zero::ownership Ownership{
-      ext::oneapi::level_zero::ownership::transfer};
-}
-```
-</td>
-</tr>
-</table>
->>>>>>> d2d0a52b
-
-### 4.2 Obtaining of native Level-Zero handles from SYCL objects
-                
-The ```sycl::get_native<backend::ext_oneapi_level_zero>``` free-function is how a raw native Level-Zero handle can be obtained
-for a specific SYCL object.
-``` C++
-template <backend BackendName, class SyclObjectT>
-auto get_native(const SyclObjectT &Obj)
-    -> backend_return_t<BackendName, SyclObjectT>
-```
-It is currently supported for SYCL ```platform```, ```device```, ```context```, ```queue```, ```event```
-and ```kernel_bundle``` classes.
-
-### 4.3 Construct a SYCL object from a Level-Zero handle
-        
-The following free functions defined in the ```sycl``` namespace are specialized for Level-Zero backend to allow
-an application to create a SYCL object that encapsulates a corresponding Level-Zero object:
-
-<table>
-<tr>
-<th>Level-Zero interoperability function</th>
-<th style="text-align:left"> Description</th>
-</tr><tr>
-<td>
-
-``` C++
-make_platform<backend::ext_oneapi_level_zero>(
-    const backend_input_t<
-        backend::ext_oneapi_level_zero, platform> &)
-```
-</td>
-<td>Constructs a SYCL platform instance from a Level-Zero <code>ze_driver_handle_t</code>. The SYCL execution environment contains a fixed number of platforms that are enumerated via <code>sycl::platform::get_platforms()</code>. Calling this function does not create a new platform. Rather it merely creates a <code>sycl::platform</code> object that is a copy of one of the platforms from that enumeration.</td>
-</tr><tr>
-<td>
-
-``` C++
-make_device<backend::ext_oneapi_level_zero>(
-    const backend_input_t<
-        backend::ext_oneapi_level_zero, device> &)
-```
-</td>
-<td>Constructs a SYCL device instance from a Level-Zero <code>ze_device_handle_t</code>. The SYCL execution environment for the Level Zero backend contains a fixed number of devices that are enumerated via <code>sycl::device::get_devices()</code> and a fixed number of sub-devices that are enumerated via <code>sycl::device::create_sub_devices(...)</code>. Calling this function does not create a new device. Rather it merely creates a <code>sycl::device</code> object that is a copy of one of the devices from those enumerations.</td>
-</tr><tr>
-<td>
-
-``` C++
-make_context<backend::ext_oneapi_level_zero>(
-    const backend_input_t<
-        backend::ext_oneapi_level_zero, context> &)
-```
-</td>
-<td>Constructs a SYCL context instance from a Level-Zero <code>ze_context_handle_t</code>. The context is created against the devices passed in <code>DeviceList</code> structure member. There must be at least one device given and all the devices must be from the same SYCL platform and thus from the same Level-Zero driver. The <code>Ownership</code> input structure member specifies if the SYCL runtime should take ownership of the passed native handle. The default behavior is to transfer the ownership to the SYCL runtime. See section 4.4 for details.</td>
-</tr><tr>
-<td>
-
-<<<<<<< HEAD
-| Level-Zero interoperability function |Description|
-|-------------|:------------|
-|``` make<platform>(ze_driver_handle_t);```|Constructs a SYCL platform instance from a Level-Zero ```ze_driver_handle_t```.|
-|``` make<device>(const platform &, ze_device_handle_t);```|Constructs a SYCL device instance from a Level-Zero ```ze_device_handle_t```. The platform argument gives a SYCL platform, encapsulating a Level-Zero driver supporting the passed Level-Zero device.|
-|``` make<context>(const vector_class<device> &, ze_context_handle_t, ownership = transfer);```| Constructs a SYCL context instance from a Level-Zero ```ze_context_handle_t```. The context is created against the devices passed in. There must be at least one device given and all the devices must be from the same SYCL platform and thus from the same Level-Zero driver. The ```ownership``` argument specifies if the SYCL runtime should take ownership of the passed native handle. The default behavior is to transfer the ownership to the SYCL runtime. See section 4.4 for details.|
-|``` make<queue>(const context &, ze_command_queue_handle_t, ownership = transfer);```| Constructs a SYCL queue instance from a Level-Zero ```ze_command_queue_handle_t```. The context argument must be a valid SYCL context encapsulating a Level-Zero context. The queue is attached to the first device in the passed SYCL context. The ```ownership``` argument specifies if the SYCL runtime should take ownership of the passed native handle. The default behavior is to transfer the ownership to the SYCL runtime. See section 4.4 for details.|
-|``` make<event>(const context &, ze_event_handle_t, ownership = transfer);```| Constructs a SYCL event instance from a Level-Zero ```ze_event_handle_t```. The context argument must be a valid SYCL context encapsulating a Level-Zero context. The Level-Zero event should be allocated from an event pool created in the same context. The ```ownership``` argument specifies if the SYCL runtime should take ownership of the passed native handle. The default behavior is to transfer the ownership to the SYCL runtime. See section 4.4 for details.|
-|``` make<program>(const context &, ze_module_handle_t);```| Constructs a SYCL program instance from a Level-Zero ```ze_module_handle_t```. The context argument must be a valid SYCL context encapsulating a Level-Zero context. The Level-Zero module must be fully linked (i.e. not require further linking through [```zeModuleDynamicLink```](https://spec.oneapi.com/level-zero/latest/core/api.html?highlight=zemoduledynamiclink#_CPPv419zeModuleDynamicLink8uint32_tP18ze_module_handle_tP28ze_module_build_log_handle_t)), and thus the SYCL program is created in the "linked" state.|
-=======
-``` C++
-make_queue<backend::ext_oneapi_level_zero>(
-    const backend_input_t<
-        backend::ext_oneapi_level_zero, queue> &,
-    const context &Context)
-```
-</td>
-<td>Constructs a SYCL queue instance from a Level-Zero <code>ze_command_queue_handle_t</code>. The <code>Context</code> argument must be a valid SYCL context encapsulating a Level-Zero context. The queue is attached to the first device in the passed SYCL context. The <code>Ownership</code> input structure member specifies if the SYCL runtime should take ownership of the passed native handle. The default behavior is to transfer the ownership to the SYCL runtime. See section 4.4 for details.</td>
-</tr><tr>
-<td>
-
-``` C++
-make_event<backend::ext_oneapi_level_zero>(
-    const backend_input_t<
-        backend::ext_oneapi_level_zero, event> &,
-    const context &Context)
-```
-</td>
-<td>Constructs a SYCL event instance from a Level-Zero <code>ze_event_handle_t</code>. The <code>Context</code> argument must be a valid SYCL context encapsulating a Level-Zero context. The Level-Zero event should be allocated from an event pool created in the same context. The <code>Ownership</code> input structure member specifies if the SYCL runtime should take ownership of the passed native handle. The default behavior is to transfer the ownership to the SYCL runtime. See section 4.4 for details.</td>
-</tr><tr>
-<td>
-
-``` C++
-make_kernel_bundle<backend::ext_oneapi_level_zero,
-                   bundle_state::executable>(
-    const backend_input_t<
-        backend::ext_oneapi_level_zero,
-        kernel_bundle<bundle_state::executable>> &,
-    const context &Context)
-```
-</td>
-<td>Constructs a SYCL kernel_bundle instance from a Level-Zero
-<code>ze_module_handle_t</code>. The <code>Context</code> argument must be a
-valid SYCL context encapsulating a Level-Zero context, and the Level-Zero
-module must be created on the same context. The Level-Zero module must be
-fully linked (i.e. not require further linking through <a href="https://spec.oneapi.com/level-zero/latest/core/api.html?highlight=zemoduledynamiclink#_CPPv419zeModuleDynamicLink8uint32_tP18ze_module_handle_tP28ze_module_build_log_handle_t">
-<code>zeModuleDynamicLink</code></a>), and thus the SYCL kernel_bundle is
-created in the "executable" state. The <code>Ownership</code> input structure
-member specifies if the SYCL runtime should take ownership of the passed
-native handle. The default behavior is to transfer the ownership to the SYCL
-runtime. See section 4.4 for details. If the behavior is "transfer" then the
-runtime is going to destroy the input Level-Zero module, and hence the
-application must not to have any outstanding <code>ze_kernel_handle_t</code>
-handles to the underlying <code>ze_module_handle_t</code> by the time this
-interoperability <code>kernel_bundle</code> destructor is called.</td>
-</tr>
-</table>
->>>>>>> d2d0a52b
-
-NOTE: We shall consider adding other interoperability as needed, if possible.
-                
-### 4.4 Level-Zero handles' ownership and thread-safety
-        
-The Level-Zero runtime doesn't do reference-counting of its objects, so it is crucial to adhere to these
-practices of how Level-Zero handles are managed. By default, the ownership is transferred to the SYCL runtime, but
-some interoperability API supports overriding this behavior and keep the ownership in the application.
-Use this enumeration for explicit specification of the ownership:
-``` C++
-namespace sycl {
-namespace ext {
-namespace oneapi {
-namespace level_zero {
-
-enum class ownership { transfer, keep };
-
-} // namespace level_zero
-<<<<<<< HEAD
-=======
-} // namespace oneapi
-} // namespace ext
->>>>>>> d2d0a52b
-} // namespace sycl
-```
-                
-#### 4.4.1 SYCL runtime takes ownership (default)
-                
-Whenever the application creates a SYCL object from the corresponding Level-Zero handle via one of the ```make_*``` functions,
-the SYCL runtime takes ownership of the Level-Zero handle, if no explicit ```ownership::keep``` was specified.
-The application must not use the Level-Zero handle after the last host copy of the SYCL object is destroyed (
-as described in the core SYCL specification under "Common reference semantics"), and the application must not
-destroy the Level-Zero handle itself.
-
-#### 4.4.2 Application keeps ownership (explicit)
-
-If SYCL object is created with an interoperability API explicitly asking to keep the native handle ownership in the application with
-```ownership::keep``` then the SYCL runtime does not take the ownership and will not destroy the Level-Zero handle at the destruction of the SYCL object.
-The application is responsible for destroying the native handle when it no longer needs it, but it must not destroy the
-handle before the last host copy of the SYCL object is destroyed (as described in the core SYCL specification under
-"Common reference semantics").
-                                                                
-#### 4.4.3 Obtaining native handle does not change ownership
-
-The application may call the ```get_native<backend::ext_oneapi_level_zero>``` free function on a SYCL object to retrieve the underlying Level-Zero handle.
-Doing so does not change the ownership of the the Level-Zero handle.  Therefore, the application may not use this
-handle after the last host copy of the SYCL object is destroyed (as described in the core SYCL specification under
-"Common reference semantics") unless the SYCL object was created by the application with ```ownership::keep```.
-
-#### 4.4.4 Considerations for multi-threaded environment
-
-The Level-Zero API is not thread-safe, refer to <https://spec.oneapi.com/level-zero/latest/core/INTRO.html#multithreading-and-concurrency>.
-Applications must make sure that the Level-Zero handles themselves aren't used simultaneously from different threads.
-Practically speaking, and taking into account that SYCL runtime takes ownership of the Level-Zero handles,
-the application should not attempt further direct use of those handles.
-
-## 5 Level-Zero additional functionality
-
-### 5.1 Device Information Descriptors
-The Level Zero backend provides the following device information descriptors
-that an application can use to query information about a Level Zero device.
-Applications use these queries via the `device::get_backend_info<>()` member
-function as shown in the example below (which illustrates the `free_memory`
-query):
-
-``` C++
-sycl::queue Queue;
-auto Device = Queue.get_device();
-
-size_t freeMemory =
-  Device.get_backend_info<sycl::ext::oneapi::level_zero::info::device::free_memory>();
-```
-
-New descriptors added as part of this specification are described in the table below and in the subsequent synopsis.
-
-| Descriptor | Description |
-| ---------- | ----------- |
-| `sycl::ext::oneapi::level_zero::info::device::free_memory` | Returns the number of bytes of free memory for the device. |
-
-
-``` C++
-namespace sycl{
-namespace ext {
-namespace oneapi {
-namespace level_zero {
-namespace info {
-namespace device {
-
-struct free_memory {
-    using return_type = size_t;
-};
-
-} // namespace device;
-} // namespace info
-} // namespace level_zero
-} // namespace oneapi
-} // namespace ext
-} // namespace sycl
-```
-
-## Revision History
-|Rev|Date|Author|Changes|
-|-------------|:------------|:------------|:------------|
-|1|2021-01-26|Sergey Maslov|Initial public working draft
-|2|2021-02-22|Sergey Maslov|Introduced explicit ownership for context
-|3|2021-04-13|James Brodman|Free Memory Query
-|4|2021-07-06|Rehana Begam|Introduced explicit ownership for queue
-<<<<<<< HEAD
-|5|2021-07-25|Sergey Maslov|Introduced SYCL interop for events
-
-=======
-|5|2021-07-25|Sergey Maslov|Introduced SYCL interop for events
-|6|2021-08-30|Dmitry Vodopyanov|Updated according to SYCL 2020 reqs for extensions
-|7|2021-09-13|Sergey Maslov|Updated according to SYCL 2020 standard
-
->>>>>>> d2d0a52b
+# Level-Zero backend specification
+
+## 1. Introduction
+
+This extension introduces Level-Zero backend for SYCL.
+It is built on top of Level-Zero runtime enabled with [Level-Zero API](https://spec.oneapi.com/level-zero/latest/index.html).
+The Level-Zero backend is aimed to provide the best possible performance of SYCL application on a variety of targets supported.
+The currently supported targets are all Intel GPUs starting with Gen9.
+
+This extension provides a feature-test macro as described in the core SYCL specification section 6.3.3 "Feature test macros". Therefore, an implementation supporting this extension must predefine the macro SYCL_EXT_ONEAPI_BACKEND_LEVEL_ZERO to one of the values defined in the table below. Applications can test for the existence of this macro to determine if the implementation supports this feature, or applications can test the macro’s value to determine which of the extension’s APIs the implementation supports.
+
+
+|Value|Description|
+|---|:---|
+|1|Initial extension version.
+
+NOTE: This extension is following SYCL 2020 backend specification. Prior API for interoperability with Level-Zero is marked
+      as deprecated and will be removed in the next release.
+
+## 2. Prerequisites
+
+The Level-Zero loader and drivers need to be installed on the system for SYCL runtime to recognize and enable the Level-Zero backend.
+For further details see <https://software.intel.com/content/www/us/en/develop/articles/intel-oneapi-dpcpp-system-requirements.html>.
+                  
+## 3. User-visible Level-Zero backend selection (and the default backend)
+
+The Level-Zero backend is added to the sycl::backend enumeration:
+
+``` C++
+enum class backend {
+  // ...
+  ext_oneapi_level_zero,
+  // ...
+};
+```
+
+There are multiple ways in which the Level-Zero backend can be selected by the user.
+        
+### 3.1 Through an environment variable
+        
+The SYCL_DEVICE_FILTER environment variable limits the SYCL runtime to use only a subset of the system's devices.
+By using ```level_zero``` for backend in SYCL_DEVICE_FILTER you can select the use of Level-Zero as a SYCL backend.
+For further details see here: <https://github.com/intel/llvm/blob/sycl/sycl/doc/EnvironmentVariables.md>.
+        
+### 3.2 Through a programming API
+        
+There is an extension that introduces a filtering device selection to SYCL described in
+<https://github.com/intel/llvm/blob/sycl/sycl/doc/extensions/FilterSelector/FilterSelector.adoc>.
+Similar to how SYCL_DEVICE_FILTER applies filtering to the entire process this device selector can be used to
+programmatically select the Level-Zero backend.
+                
+When neither the environment variable nor the filtering device selector are used, the implementation chooses
+the Level-Zero backend for GPU devices supported by the installed Level-Zero runtime.
+The serving backend for a SYCL platform can be queried with the ```get_backend()``` member function of ```sycl::platform```.
+
+## 4. Interoperability with the Level-Zero API
+
+This chapter describes the various interoperability possible between SYCL and Level-Zero.
+The application must include both of the following headers in order to use any of the interoperation APIs described in this section,
+and they must be included in the order shown:
+
+``` C++
+  #include "level_zero/ze_api.h"
+  #include "sycl/ext/oneapi/backend/level_zero.hpp"
+```
+### 4.1 Mapping of SYCL objects to Level-Zero handles
+
+SYCL objects encapsulate the corresponding Level-Zero handles and this extension provides the following specialization of the interoperability types:
+
+<table>
+<tr>
+<th>SyclType</th>
+<th>
+
+``` C++
+backend_return_t<backend::ext_oneapi_level_zero,
+                 SyclType>
+```
+</th>
+<th>
+
+``` C++
+backend_input_t<backend::ext_oneapi_level_zero,
+                SyclType>
+```
+</th>
+</tr><tr>
+<td>platform</td>
+<td><pre>ze_driver_handle_t</pre></td>
+<td><pre>ze_driver_handle_t</pre></td>
+</tr><tr>
+<td>device</td>
+<td><pre>ze_device_handle_t</pre></td>
+<td><pre>ze_device_handle_t</pre></td>
+</tr><tr>
+<td>context</td>
+<td><pre>ze_context_handle_t</pre></td>
+<td>
+
+``` C++
+struct {
+  ze_context_handle_t NativeHandle;
+  std::vector<device> DeviceList;
+  ext::oneapi::level_zero::ownership Ownership{
+      ext::oneapi::level_zero::ownership::transfer};
+}
+```
+</td>
+</tr><tr>
+<td>queue</td>
+<td><pre>ze_command_queue_handle_t</pre></td>
+<td>
+
+``` C++
+struct {
+  ze_command_queue_handle_t NativeHandle;
+  ext::oneapi::level_zero::ownership Ownership{
+      ext::oneapi::level_zero::ownership::transfer};
+}
+```
+</td>
+</tr><tr>
+<td>event</td>
+<td><pre>ze_event_handle_t</pre></td>
+<td>
+
+``` C++
+struct {
+  ze_event_handle_t NativeHandle;
+  ext::oneapi::level_zero::ownership Ownership{
+      ext::oneapi::level_zero::ownership::transfer};
+}
+```
+</td>
+</tr><tr>
+<td>kernel_bundle</td>
+<td>
+
+``` C++
+std::vector<ze_module_handle_t>
+```
+</td>
+<td>
+
+``` C++
+struct {
+  ze_module_handle_t NativeHandle;
+  ext::oneapi::level_zero::ownership Ownership{
+      ext::oneapi::level_zero::ownership::transfer};
+}
+```
+</td>
+</tr>
+</table>
+
+### 4.2 Obtaining of native Level-Zero handles from SYCL objects
+                
+The ```sycl::get_native<backend::ext_oneapi_level_zero>``` free-function is how a raw native Level-Zero handle can be obtained
+for a specific SYCL object.
+``` C++
+template <backend BackendName, class SyclObjectT>
+auto get_native(const SyclObjectT &Obj)
+    -> backend_return_t<BackendName, SyclObjectT>
+```
+It is currently supported for SYCL ```platform```, ```device```, ```context```, ```queue```, ```event```
+and ```kernel_bundle``` classes.
+
+### 4.3 Construct a SYCL object from a Level-Zero handle
+        
+The following free functions defined in the ```sycl``` namespace are specialized for Level-Zero backend to allow
+an application to create a SYCL object that encapsulates a corresponding Level-Zero object:
+
+<table>
+<tr>
+<th>Level-Zero interoperability function</th>
+<th style="text-align:left"> Description</th>
+</tr><tr>
+<td>
+
+``` C++
+make_platform<backend::ext_oneapi_level_zero>(
+    const backend_input_t<
+        backend::ext_oneapi_level_zero, platform> &)
+```
+</td>
+<td>Constructs a SYCL platform instance from a Level-Zero <code>ze_driver_handle_t</code>. The SYCL execution environment contains a fixed number of platforms that are enumerated via <code>sycl::platform::get_platforms()</code>. Calling this function does not create a new platform. Rather it merely creates a <code>sycl::platform</code> object that is a copy of one of the platforms from that enumeration.</td>
+</tr><tr>
+<td>
+
+``` C++
+make_device<backend::ext_oneapi_level_zero>(
+    const backend_input_t<
+        backend::ext_oneapi_level_zero, device> &)
+```
+</td>
+<td>Constructs a SYCL device instance from a Level-Zero <code>ze_device_handle_t</code>. The SYCL execution environment for the Level Zero backend contains a fixed number of devices that are enumerated via <code>sycl::device::get_devices()</code> and a fixed number of sub-devices that are enumerated via <code>sycl::device::create_sub_devices(...)</code>. Calling this function does not create a new device. Rather it merely creates a <code>sycl::device</code> object that is a copy of one of the devices from those enumerations.</td>
+</tr><tr>
+<td>
+
+``` C++
+make_context<backend::ext_oneapi_level_zero>(
+    const backend_input_t<
+        backend::ext_oneapi_level_zero, context> &)
+```
+</td>
+<td>Constructs a SYCL context instance from a Level-Zero <code>ze_context_handle_t</code>. The context is created against the devices passed in <code>DeviceList</code> structure member. There must be at least one device given and all the devices must be from the same SYCL platform and thus from the same Level-Zero driver. The <code>Ownership</code> input structure member specifies if the SYCL runtime should take ownership of the passed native handle. The default behavior is to transfer the ownership to the SYCL runtime. See section 4.4 for details.</td>
+</tr><tr>
+<td>
+
+``` C++
+make_queue<backend::ext_oneapi_level_zero>(
+    const backend_input_t<
+        backend::ext_oneapi_level_zero, queue> &,
+    const context &Context)
+```
+</td>
+<td>Constructs a SYCL queue instance from a Level-Zero <code>ze_command_queue_handle_t</code>. The <code>Context</code> argument must be a valid SYCL context encapsulating a Level-Zero context. The queue is attached to the first device in the passed SYCL context. The <code>Ownership</code> input structure member specifies if the SYCL runtime should take ownership of the passed native handle. The default behavior is to transfer the ownership to the SYCL runtime. See section 4.4 for details.</td>
+</tr><tr>
+<td>
+
+``` C++
+make_event<backend::ext_oneapi_level_zero>(
+    const backend_input_t<
+        backend::ext_oneapi_level_zero, event> &,
+    const context &Context)
+```
+</td>
+<td>Constructs a SYCL event instance from a Level-Zero <code>ze_event_handle_t</code>. The <code>Context</code> argument must be a valid SYCL context encapsulating a Level-Zero context. The Level-Zero event should be allocated from an event pool created in the same context. The <code>Ownership</code> input structure member specifies if the SYCL runtime should take ownership of the passed native handle. The default behavior is to transfer the ownership to the SYCL runtime. See section 4.4 for details.</td>
+</tr><tr>
+<td>
+
+``` C++
+make_kernel_bundle<backend::ext_oneapi_level_zero,
+                   bundle_state::executable>(
+    const backend_input_t<
+        backend::ext_oneapi_level_zero,
+        kernel_bundle<bundle_state::executable>> &,
+    const context &Context)
+```
+</td>
+<td>Constructs a SYCL kernel_bundle instance from a Level-Zero
+<code>ze_module_handle_t</code>. The <code>Context</code> argument must be a
+valid SYCL context encapsulating a Level-Zero context, and the Level-Zero
+module must be created on the same context. The Level-Zero module must be
+fully linked (i.e. not require further linking through <a href="https://spec.oneapi.com/level-zero/latest/core/api.html?highlight=zemoduledynamiclink#_CPPv419zeModuleDynamicLink8uint32_tP18ze_module_handle_tP28ze_module_build_log_handle_t">
+<code>zeModuleDynamicLink</code></a>), and thus the SYCL kernel_bundle is
+created in the "executable" state. The <code>Ownership</code> input structure
+member specifies if the SYCL runtime should take ownership of the passed
+native handle. The default behavior is to transfer the ownership to the SYCL
+runtime. See section 4.4 for details. If the behavior is "transfer" then the
+runtime is going to destroy the input Level-Zero module, and hence the
+application must not to have any outstanding <code>ze_kernel_handle_t</code>
+handles to the underlying <code>ze_module_handle_t</code> by the time this
+interoperability <code>kernel_bundle</code> destructor is called.</td>
+</tr>
+</table>
+
+NOTE: We shall consider adding other interoperability as needed, if possible.
+                
+### 4.4 Level-Zero handles' ownership and thread-safety
+        
+The Level-Zero runtime doesn't do reference-counting of its objects, so it is crucial to adhere to these
+practices of how Level-Zero handles are managed. By default, the ownership is transferred to the SYCL runtime, but
+some interoperability API supports overriding this behavior and keep the ownership in the application.
+Use this enumeration for explicit specification of the ownership:
+``` C++
+namespace sycl {
+namespace ext {
+namespace oneapi {
+namespace level_zero {
+
+enum class ownership { transfer, keep };
+
+} // namespace level_zero
+} // namespace oneapi
+} // namespace ext
+} // namespace sycl
+```
+                
+#### 4.4.1 SYCL runtime takes ownership (default)
+                
+Whenever the application creates a SYCL object from the corresponding Level-Zero handle via one of the ```make_*``` functions,
+the SYCL runtime takes ownership of the Level-Zero handle, if no explicit ```ownership::keep``` was specified.
+The application must not use the Level-Zero handle after the last host copy of the SYCL object is destroyed (
+as described in the core SYCL specification under "Common reference semantics"), and the application must not
+destroy the Level-Zero handle itself.
+
+#### 4.4.2 Application keeps ownership (explicit)
+
+If SYCL object is created with an interoperability API explicitly asking to keep the native handle ownership in the application with
+```ownership::keep``` then the SYCL runtime does not take the ownership and will not destroy the Level-Zero handle at the destruction of the SYCL object.
+The application is responsible for destroying the native handle when it no longer needs it, but it must not destroy the
+handle before the last host copy of the SYCL object is destroyed (as described in the core SYCL specification under
+"Common reference semantics").
+                                                                
+#### 4.4.3 Obtaining native handle does not change ownership
+
+The application may call the ```get_native<backend::ext_oneapi_level_zero>``` free function on a SYCL object to retrieve the underlying Level-Zero handle.
+Doing so does not change the ownership of the the Level-Zero handle.  Therefore, the application may not use this
+handle after the last host copy of the SYCL object is destroyed (as described in the core SYCL specification under
+"Common reference semantics") unless the SYCL object was created by the application with ```ownership::keep```.
+
+#### 4.4.4 Considerations for multi-threaded environment
+
+The Level-Zero API is not thread-safe, refer to <https://spec.oneapi.com/level-zero/latest/core/INTRO.html#multithreading-and-concurrency>.
+Applications must make sure that the Level-Zero handles themselves aren't used simultaneously from different threads.
+Practically speaking, and taking into account that SYCL runtime takes ownership of the Level-Zero handles,
+the application should not attempt further direct use of those handles.
+
+## 5 Level-Zero additional functionality
+
+### 5.1 Device Information Descriptors
+The Level Zero backend provides the following device information descriptors
+that an application can use to query information about a Level Zero device.
+Applications use these queries via the `device::get_backend_info<>()` member
+function as shown in the example below (which illustrates the `free_memory`
+query):
+
+``` C++
+sycl::queue Queue;
+auto Device = Queue.get_device();
+
+size_t freeMemory =
+  Device.get_backend_info<sycl::ext::oneapi::level_zero::info::device::free_memory>();
+```
+
+New descriptors added as part of this specification are described in the table below and in the subsequent synopsis.
+
+| Descriptor | Description |
+| ---------- | ----------- |
+| `sycl::ext::oneapi::level_zero::info::device::free_memory` | Returns the number of bytes of free memory for the device. |
+
+
+``` C++
+namespace sycl{
+namespace ext {
+namespace oneapi {
+namespace level_zero {
+namespace info {
+namespace device {
+
+struct free_memory {
+    using return_type = size_t;
+};
+
+} // namespace device;
+} // namespace info
+} // namespace level_zero
+} // namespace oneapi
+} // namespace ext
+} // namespace sycl
+```
+
+## Revision History
+|Rev|Date|Author|Changes|
+|-------------|:------------|:------------|:------------|
+|1|2021-01-26|Sergey Maslov|Initial public working draft
+|2|2021-02-22|Sergey Maslov|Introduced explicit ownership for context
+|3|2021-04-13|James Brodman|Free Memory Query
+|4|2021-07-06|Rehana Begam|Introduced explicit ownership for queue
+|5|2021-07-25|Sergey Maslov|Introduced SYCL interop for events
+|6|2021-08-30|Dmitry Vodopyanov|Updated according to SYCL 2020 reqs for extensions
+|7|2021-09-13|Sergey Maslov|Updated according to SYCL 2020 standard