# Extensions

The directory contains documents that describe DPC++ extensions to SYCL
specification.

DPC++ extensions status:

|  Extension  |    Status   |   Comment   |
|-------------|:------------|:------------|
<<<<<<< HEAD
| [SYCL_INTEL_group_algorithms](GroupAlgorithms/SYCL_INTEL_group_algorithms.asciidoc)                                         | Deprecated                                | |
| [GroupMask](GroupMask/GroupMask.asciidoc)                                                                                   | Proposal                                  | |
| [Reductions for ND-Range Parallelism](Reduction/Reduction.md)                                                               | Partially supported(OpenCL: CPU, GPU; CUDA) | Not supported: multiple reduction vars, multi-dimensional reduction vars |
=======
>>>>>>> fad29a17
| [SPV_INTEL_function_pointers](SPIRV/SPV_INTEL_function_pointers.asciidoc)                                                   | Supported(OpenCL: CPU, GPU; HOST)         | |
| [SPV_INTEL_inline_assembly](SPIRV/SPV_INTEL_inline_assembly.asciidoc)                                                       | Supported(OpenCL: GPU)                    | |
| [SYCL_INTEL_static_local_memory_query](StaticLocalMemoryQuery/SYCL_INTEL_static_local_memory_query.asciidoc)                | Proposal                                  | |
| [Sub-groups for NDRange Parallelism](SubGroupNDRange/SubGroupNDRange.md)                                                    | Deprecated(OpenCL: CPU, GPU)              | |
<<<<<<< HEAD
| [Sub-groups](SubGroup/SYCL_INTEL_sub_group.asciidoc)                                                                        | Deprecated                                | |
| [Property List](PropertyList/SYCL_EXT_ONEAPI_property_list.asciidoc)                                                        | Proposal                                  | |
| [DiscardQueueEvents](DiscardQueueEvents/SYCL_EXT_ONEAPI_DISCARD_QUEUE_EVENTS.asciidoc) | Proposal | |
=======
| [Property List](PropertyList/SYCL_EXT_ONEAPI_property_list.asciidoc)                                                        | Proposal                                  | |
>>>>>>> fad29a17

Legend:

|  Keyword    |   Meaning   |
|-------------|:------------|
|  Proposal                        | A document describing an extension is published, but the extension is not supported yet |
|  Supported                       | An extension is supported |
|  Partially supported             | An extension is partially supported, see comments column for more info |
|  Deprecated                      | An extension is deprecated and can be removed in future versions |
|  (API: DeviceType1, DeviceType2) | An extension is supported when specific combination of API and device types are used. If device type or API are not mentioned then an extension is supported on any device type or API. API can be OpenCL, CUDA, HOST. DeviceType can be CPU, GPU, ACCELERATOR |


See [User Manual](../UsersManual.md) to find information how to enable extensions.<|MERGE_RESOLUTION|>--- conflicted
+++ resolved
@@ -7,23 +7,11 @@
 
 |  Extension  |    Status   |   Comment   |
 |-------------|:------------|:------------|
-<<<<<<< HEAD
-| [SYCL_INTEL_group_algorithms](GroupAlgorithms/SYCL_INTEL_group_algorithms.asciidoc)                                         | Deprecated                                | |
-| [GroupMask](GroupMask/GroupMask.asciidoc)                                                                                   | Proposal                                  | |
-| [Reductions for ND-Range Parallelism](Reduction/Reduction.md)                                                               | Partially supported(OpenCL: CPU, GPU; CUDA) | Not supported: multiple reduction vars, multi-dimensional reduction vars |
-=======
->>>>>>> fad29a17
 | [SPV_INTEL_function_pointers](SPIRV/SPV_INTEL_function_pointers.asciidoc)                                                   | Supported(OpenCL: CPU, GPU; HOST)         | |
 | [SPV_INTEL_inline_assembly](SPIRV/SPV_INTEL_inline_assembly.asciidoc)                                                       | Supported(OpenCL: GPU)                    | |
 | [SYCL_INTEL_static_local_memory_query](StaticLocalMemoryQuery/SYCL_INTEL_static_local_memory_query.asciidoc)                | Proposal                                  | |
 | [Sub-groups for NDRange Parallelism](SubGroupNDRange/SubGroupNDRange.md)                                                    | Deprecated(OpenCL: CPU, GPU)              | |
-<<<<<<< HEAD
-| [Sub-groups](SubGroup/SYCL_INTEL_sub_group.asciidoc)                                                                        | Deprecated                                | |
 | [Property List](PropertyList/SYCL_EXT_ONEAPI_property_list.asciidoc)                                                        | Proposal                                  | |
-| [DiscardQueueEvents](DiscardQueueEvents/SYCL_EXT_ONEAPI_DISCARD_QUEUE_EVENTS.asciidoc) | Proposal | |
-=======
-| [Property List](PropertyList/SYCL_EXT_ONEAPI_property_list.asciidoc)                                                        | Proposal                                  | |
->>>>>>> fad29a17
 
 Legend:
 
