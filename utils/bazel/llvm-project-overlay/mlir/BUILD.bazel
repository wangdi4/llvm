--- conflicted
+++ resolved
@@ -6836,10 +6836,7 @@
         ":BytecodeOpInterfaceIncGen",
         ":IR",
         ":Support",
-<<<<<<< HEAD
-=======
         "//llvm:CodeGen",
->>>>>>> 18fb96ed
         "//llvm:Support",
     ],
 )
