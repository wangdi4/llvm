--- conflicted
+++ resolved
@@ -6530,19 +6530,12 @@
 cc_library(
     name = "SPIRVTarget",
     srcs = ["lib/Target/SPIRV/Target.cpp"],
-<<<<<<< HEAD
-    hdrs = glob(["include/mlir/Target/SPIRV/*.h"]),
-=======
     hdrs = ["include/mlir/Target/SPIRV/Target.h"],
->>>>>>> f830e17b
     includes = ["include"],
     deps = [
         ":GPUDialect",
         ":SPIRVDialect",
-<<<<<<< HEAD
-=======
         ":SPIRVSerialization",
->>>>>>> f830e17b
     ],
 )
 
