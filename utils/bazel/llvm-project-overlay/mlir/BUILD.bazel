--- conflicted
+++ resolved
@@ -7950,13 +7950,8 @@
     hdrs = ["include/mlir/ExecutionEngine/RunnerUtils.h"],
     includes = ["include"],
     deps = [
-<<<<<<< HEAD
-        ":mlir_c_runner_utils",
-        "//llvm:Support",
-=======
         ":LLVMSupportHeaders",
         ":mlir_c_runner_utils",
->>>>>>> 7332959b
     ],
 )
 
