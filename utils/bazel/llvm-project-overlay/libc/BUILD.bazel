# This file is licensed under the Apache License v2.0 with LLVM Exceptions.
# See https://llvm.org/LICENSE.txt for license information.
# SPDX-License-Identifier: Apache-2.0 WITH LLVM-exception

# LLVM libc project.
load("@bazel_skylib//lib:selects.bzl", "selects")
load("@bazel_skylib//rules:common_settings.bzl", "string_flag")
load(
    ":libc_build_rules.bzl",
    "libc_function",
    "libc_math_function",
    "libc_support_library",
)
load(":platforms.bzl", "PLATFORM_CPU_ARM64", "PLATFORM_CPU_X86_64")

package(
    default_visibility = ["//visibility:public"],
    features = [
        "-use_header_modules",
        "-layering_check",
    ],
)

licenses(["notice"])

PRINTF_COPTS = [
    "LIBC_COPT_STDIO_USE_SYSTEM_FILE",
    "LIBC_COPT_PRINTF_DISABLE_INDEX_MODE",
    "LIBC_COPT_PRINTF_DISABLE_WRITE_INT",
]

MEMORY_COPTS = [
    # "LIBC_COPT_MEMCPY_X86_USE_REPMOVSB_FROM_SIZE=0",
    # "LIBC_COPT_MEMCPY_X86_USE_SOFTWARE_PREFETCHING",
    # "LIBC_COPT_MEMSET_X86_USE_SOFTWARE_PREFETCHING",
]

# A flag to pick which `mpfr` to use for math tests.
# Usage: `--@llvm-project//libc:mpfr=<disable|external|system>`.
# Flag documentation: https://bazel.build/extending/config
string_flag(
    name = "mpfr",
    build_setting_default = "external",
    values = [
        "disable",  # Skip tests that need mpfr
        "external",  # Build mpfr from source
        "system",  # Use system mpfr (non hermetic)
    ],
)

config_setting(
    name = "mpfr_disable",
    flag_values = {":mpfr": "disable"},
)

config_setting(
    name = "mpfr_external",
    flag_values = {":mpfr": "external"},
)

config_setting(
    name = "mpfr_system",
    flag_values = {":mpfr": "system"},
)

############################## Support libraries #############################

libc_support_library(
    name = "__support_macros_properties_architectures",
    hdrs = ["src/__support/macros/properties/architectures.h"],
)

libc_support_library(
    name = "__support_macros_properties_compiler",
    hdrs = ["src/__support/macros/properties/compiler.h"],
)

libc_support_library(
    name = "__support_macros_properties_cpu_features",
    hdrs = ["src/__support/macros/properties/cpu_features.h"],
    deps = [
        "__support_macros_properties_architectures",
    ],
)

libc_support_library(
    name = "__support_macros_config",
    hdrs = ["src/__support/macros/config.h"],
)

libc_support_library(
    name = "__support_macros_attributes",
    hdrs = ["src/__support/macros/attributes.h"],
    deps = [
        ":__support_macros_properties_architectures",
    ],
)

libc_support_library(
    name = "__support_macros_optimization",
    hdrs = ["src/__support/macros/optimization.h"],
    deps = [
        ":__support_macros_attributes",
        ":__support_macros_config",
        ":__support_macros_properties_compiler",
    ],
)

libc_support_library(
    name = "__support_macros_sanitizer",
    hdrs = ["src/__support/macros/sanitizer.h"],
    deps = [
        ":__support_macros_config",
    ],
)

libc_support_library(
    name = "__support_common",
    hdrs = [
        "src/__support/common.h",
        "src/__support/endian.h",
    ],
    deps = [
        ":__support_macros_attributes",
        ":__support_macros_properties_architectures",
    ],
)

libc_support_library(
    name = "__support_cpp_algorithm",
    hdrs = ["src/__support/CPP/algorithm.h"],
    deps = [
        ":__support_macros_attributes",
    ],
)

libc_support_library(
    name = "__support_cpp_array",
    hdrs = ["src/__support/CPP/array.h"],
    deps = [
        ":__support_macros_attributes",
    ],
)

libc_support_library(
    name = "__support_cpp_bit",
    hdrs = ["src/__support/CPP/bit.h"],
    deps = [
        ":__support_cpp_type_traits",
        ":__support_macros_attributes",
        ":__support_macros_config",
        ":__support_macros_sanitizer",
    ],
)

libc_support_library(
    name = "__support_cpp_bitset",
    hdrs = ["src/__support/CPP/bitset.h"],
    deps = [
        ":__support_macros_attributes",
    ],
)

libc_support_library(
    name = "__support_cpp_cstddef",
    hdrs = ["src/__support/CPP/cstddef.h"],
    deps = [
        ":__support_cpp_type_traits",
        ":__support_macros_attributes",
    ],
)

libc_support_library(
    name = "__support_cpp_expected",
    hdrs = ["src/__support/CPP/expected.h"],
    deps = [
    ],
)

libc_support_library(
    name = "__support_cpp_functional",
    hdrs = ["src/__support/CPP/functional.h"],
    deps = [
        "__support_cpp_type_traits",
        "__support_cpp_utility",
        "__support_macros_attributes",
    ],
)

libc_support_library(
    name = "__support_cpp_limits",
    hdrs = ["src/__support/CPP/limits.h"],
)

libc_support_library(
    name = "__support_cpp_new",
    srcs = ["src/__support/CPP/new.cpp"],
    hdrs = ["src/__support/CPP/new.h"],
    deps = [
        ":__support_common",
    ],
)

libc_support_library(
    name = "__support_cpp_optional",
    hdrs = ["src/__support/CPP/optional.h"],
    deps = [
        ":__support_cpp_utility",
    ],
)

libc_support_library(
    name = "__support_cpp_span",
    hdrs = ["src/__support/CPP/span.h"],
    deps = [
        ":__support_cpp_array",
        ":__support_cpp_type_traits",
    ],
)

libc_support_library(
    name = "__support_cpp_string_view",
    hdrs = ["src/__support/CPP/string_view.h"],
    deps = [
        ":__support_common",
    ],
)

libc_support_library(
    name = "__support_cpp_stringstream",
    hdrs = ["src/__support/CPP/stringstream.h"],
    deps = [
        ":__support_cpp_span",
        ":__support_cpp_string_view",
        ":__support_cpp_type_traits",
        ":__support_integer_to_string",
    ],
)

libc_support_library(
    name = "__support_cpp_string",
    hdrs = ["src/__support/CPP/string.h"],
    deps = [
        ":__support_common",
        ":__support_cpp_string_view",
        ":__support_integer_to_string",
        ":string_memory_utils",
        ":string_utils",
    ],
)

libc_support_library(
    name = "__support_cpp_type_traits",
    hdrs = [
        "src/__support/CPP/type_traits.h",
        "src/__support/CPP/type_traits/add_lvalue_reference.h",
        "src/__support/CPP/type_traits/add_pointer.h",
        "src/__support/CPP/type_traits/add_rvalue_reference.h",
        "src/__support/CPP/type_traits/always_false.h",
        "src/__support/CPP/type_traits/bool_constant.h",
        "src/__support/CPP/type_traits/conditional.h",
        "src/__support/CPP/type_traits/decay.h",
        "src/__support/CPP/type_traits/enable_if.h",
        "src/__support/CPP/type_traits/false_type.h",
        "src/__support/CPP/type_traits/integral_constant.h",
        "src/__support/CPP/type_traits/invoke.h",
        "src/__support/CPP/type_traits/invoke_result.h",
        "src/__support/CPP/type_traits/is_arithmetic.h",
        "src/__support/CPP/type_traits/is_array.h",
        "src/__support/CPP/type_traits/is_base_of.h",
        "src/__support/CPP/type_traits/is_class.h",
        "src/__support/CPP/type_traits/is_const.h",
        "src/__support/CPP/type_traits/is_convertible.h",
        "src/__support/CPP/type_traits/is_destructible.h",
        "src/__support/CPP/type_traits/is_enum.h",
        "src/__support/CPP/type_traits/is_floating_point.h",
        "src/__support/CPP/type_traits/is_function.h",
        "src/__support/CPP/type_traits/is_integral.h",
        "src/__support/CPP/type_traits/is_lvalue_reference.h",
        "src/__support/CPP/type_traits/is_member_pointer.h",
        "src/__support/CPP/type_traits/is_null_pointer.h",
        "src/__support/CPP/type_traits/is_object.h",
        "src/__support/CPP/type_traits/is_pointer.h",
        "src/__support/CPP/type_traits/is_reference.h",
        "src/__support/CPP/type_traits/is_rvalue_reference.h",
        "src/__support/CPP/type_traits/is_same.h",
        "src/__support/CPP/type_traits/is_scalar.h",
        "src/__support/CPP/type_traits/is_signed.h",
        "src/__support/CPP/type_traits/is_trivially_constructible.h",
        "src/__support/CPP/type_traits/is_trivially_copyable.h",
        "src/__support/CPP/type_traits/is_trivially_destructible.h",
        "src/__support/CPP/type_traits/is_union.h",
        "src/__support/CPP/type_traits/is_unsigned.h",
        "src/__support/CPP/type_traits/is_void.h",
        "src/__support/CPP/type_traits/make_signed.h",
        "src/__support/CPP/type_traits/make_unsigned.h",
        "src/__support/CPP/type_traits/remove_all_extents.h",
        "src/__support/CPP/type_traits/remove_cv.h",
        "src/__support/CPP/type_traits/remove_cvref.h",
        "src/__support/CPP/type_traits/remove_extent.h",
        "src/__support/CPP/type_traits/remove_reference.h",
        "src/__support/CPP/type_traits/true_type.h",
        "src/__support/CPP/type_traits/type_identity.h",
        "src/__support/CPP/type_traits/void_t.h",
        "src/__support/CPP/utility/declval.h",
        "src/__support/CPP/utility/forward.h",
    ],
    deps = [
        ":__support_macros_attributes",
        ":__support_macros_config",
<<<<<<< HEAD
=======
        ":__support_macros_properties_compiler",
>>>>>>> f2eaa6ec
    ],
)

libc_support_library(
    name = "__support_cpp_utility",
    hdrs = [
        "src/__support/CPP/utility.h",
        "src/__support/CPP/utility/declval.h",
        "src/__support/CPP/utility/forward.h",
        "src/__support/CPP/utility/in_place.h",
        "src/__support/CPP/utility/integer_sequence.h",
        "src/__support/CPP/utility/move.h",
    ],
    deps = [
        ":__support_cpp_type_traits",
        ":__support_macros_attributes",
    ],
)

libc_support_library(
    name = "__support_cpp_atomic",
    hdrs = ["src/__support/CPP/atomic.h"],
    deps = [
        ":__support_cpp_type_traits",
        ":__support_macros_attributes",
        ":__support_macros_properties_architectures",
    ],
)

libc_support_library(
    name = "__support_arg_list",
    hdrs = ["src/__support/arg_list.h"],
    deps = [
        ":__support_common",
    ],
)

libc_support_library(
    name = "__support_c_string",
    hdrs = ["src/__support/c_string.h"],
    deps = [
        ":__support_cpp_string",
    ],
)

libc_support_library(
    name = "__support_error_or",
    hdrs = ["src/__support/error_or.h"],
    deps = [
        ":__support_common",
        ":__support_cpp_expected",
    ],
)

libc_support_library(
    name = "__support_float_to_string",
    hdrs = [
        "src/__support/float_to_string.h",
        "src/__support/ryu_constants.h",
        "src/__support/ryu_long_double_constants.h",
    ],
    defines = ["LIBC_COPT_FLOAT_TO_STR_USE_MEGA_LONG_DOUBLE_TABLE"],
    deps = [
        ":__support_common",
        ":__support_cpp_type_traits",
        ":__support_fputil_dyadic_float",
        ":__support_fputil_fp_bits",
        ":__support_libc_assert",
        ":__support_uint",
    ],
)

libc_support_library(
    name = "__support_number_pair",
    hdrs = ["src/__support/number_pair.h"],
    deps = [
        ":__support_cpp_type_traits",
        ":__support_named_pair",
    ],
)

libc_support_library(
    name = "__support_integer_utils",
    hdrs = ["src/__support/integer_utils.h"],
    deps = [
        ":__support_builtin_wrappers",
        ":__support_common",
        ":__support_cpp_type_traits",
        ":__support_number_pair",
    ],
)

libc_support_library(
    name = "__support_uint",
    hdrs = ["src/__support/UInt.h"],
    deps = [
        ":__support_builtin_wrappers",
        ":__support_cpp_array",
        ":__support_cpp_limits",
        ":__support_cpp_optional",
        ":__support_cpp_type_traits",
        ":__support_integer_utils",
        ":__support_macros_attributes",
        ":__support_macros_optimization",
        ":__support_number_pair",
    ],
)

libc_support_library(
    name = "__support_uint128",
    hdrs = ["src/__support/UInt128.h"],
    deps = [
        ":__support_uint",
    ],
)

libc_support_library(
    name = "__support_str_to_num_result",
    hdrs = ["src/__support/str_to_num_result.h"],
    deps = [
    ],
)

libc_support_library(
    name = "__support_integer_operations",
    hdrs = ["src/__support/integer_operations.h"],
    deps = [":__support_cpp_type_traits"],
)

libc_support_library(
    name = "__support_integer_to_string",
    hdrs = ["src/__support/integer_to_string.h"],
    deps = [
        ":__support_common",
        ":__support_cpp_algorithm",
        ":__support_cpp_bit",
        ":__support_cpp_limits",
        ":__support_cpp_optional",
        ":__support_cpp_span",
        ":__support_cpp_string_view",
        ":__support_cpp_type_traits",
    ],
)

libc_support_library(
    name = "__support_libc_assert",
    hdrs = ["src/__support/libc_assert.h"],
    deps = [
        ":__support_integer_to_string",
        ":__support_macros_attributes",
        ":__support_osutil_io",
        ":__support_osutil_quick_exit",
    ],
)

libc_support_library(
    name = "__support_ctype_utils",
    hdrs = ["src/__support/ctype_utils.h"],
    deps = [":__support_macros_attributes"],
)

libc_support_library(
    name = "__support_str_to_integer",
    hdrs = ["src/__support/str_to_integer.h"],
    deps = [
        ":__support_common",
        ":__support_cpp_limits",
        ":__support_cpp_type_traits",
        ":__support_ctype_utils",
        ":__support_str_to_num_result",
        ":errno",
    ],
)

libc_support_library(
    name = "__support_str_to_float",
    hdrs = [
        "src/__support/detailed_powers_of_ten.h",
        "src/__support/high_precision_decimal.h",
        "src/__support/str_to_float.h",
    ],
    deps = [
        ":__support_builtin_wrappers",
        ":__support_common",
        ":__support_cpp_limits",
        ":__support_cpp_optional",
        ":__support_ctype_utils",
        ":__support_fputil_dyadic_float",
        ":__support_fputil_fenv_impl",
        ":__support_fputil_fp_bits",
        ":__support_fputil_rounding_mode",
        ":__support_str_to_integer",
        ":__support_str_to_num_result",
        ":__support_uint128",
        ":errno",
    ],
)

libc_support_library(
    name = "__support_fputil_basic_operations",
    hdrs = ["src/__support/FPUtil/BasicOperations.h"],
    deps = [
        ":__support_common",
        ":__support_cpp_type_traits",
        ":__support_fputil_fp_bits",
    ],
)

libc_support_library(
    name = "__support_file_file",
    srcs = ["src/__support/File/file.cpp"],
    hdrs = ["src/__support/File/file.h"],
    deps = [
        ":__support_cpp_new",
        ":__support_cpp_span",
        ":__support_error_or",
        ":__support_threads_mutex",
        ":errno",
    ],
)

libc_support_library(
    name = "__support_file_linux_lseekimpl",
    hdrs = ["src/__support/File/linux/lseekImpl.h"],
    deps = [
        ":__support_common",
        ":__support_error_or",
        ":__support_osutil_syscall",
        ":errno",
    ],
)

libc_support_library(
    name = "__support_named_pair",
    hdrs = ["src/__support/named_pair.h"],
)

libc_support_library(
    name = "__support_builtin_wrappers",
    hdrs = ["src/__support/builtin_wrappers.h"],
    deps = [
        ":__support_cpp_type_traits",
        ":__support_macros_attributes",
        ":__support_macros_config",
        ":__support_named_pair",
    ],
)

libc_support_library(
    name = "__support_fputil_generic_fmod",
    hdrs = ["src/__support/FPUtil/generic/FMod.h"],
    deps = [
        ":__support_builtin_wrappers",
        ":__support_common",
        ":__support_cpp_limits",
        ":__support_cpp_type_traits",
        ":__support_fputil_fenv_impl",
        ":__support_fputil_fp_bits",
        ":math_utils",
    ],
)

libc_support_library(
    name = "__support_fputil_division_and_remainder_operations",
    hdrs = ["src/__support/FPUtil/DivisionAndRemainderOperations.h"],
    deps = [
        ":__support_common",
        ":__support_cpp_type_traits",
        ":__support_fputil_fp_bits",
        ":__support_fputil_manipulation_functions",
        ":__support_fputil_normal_float",
    ],
)

libc_support_library(
    name = "__support_fputil_except_value_utils",
    hdrs = ["src/__support/FPUtil/except_value_utils.h"],
    deps = [
        ":__support_cpp_optional",
        ":__support_fputil_fenv_impl",
        ":__support_fputil_fp_bits",
        ":__support_fputil_rounding_mode",
    ],
)

libc_support_library(
    name = "__support_fputil_fenv_impl",
    hdrs = ["src/__support/FPUtil/FEnvImpl.h"],
    textual_hdrs = [
        "src/__support/FPUtil/x86_64/FEnvImpl.h",
        "src/__support/FPUtil/aarch64/FEnvImpl.h",
        "src/__support/FPUtil/aarch64/fenv_darwin_impl.h",
    ],
    deps = [
        ":__support_fputil_fp_bits",
        ":__support_macros_attributes",
        ":__support_macros_properties_architectures",
        ":__support_macros_sanitizer",
        ":errno",
    ],
)

libc_support_library(
    name = "__support_fputil_rounding_mode",
    hdrs = ["src/__support/FPUtil/rounding_mode.h"],
    deps = [
        ":__support_macros_attributes",
    ],
)

libc_support_library(
    name = "__support_fputil_float_properties",
    hdrs = ["src/__support/FPUtil/FloatProperties.h"],
    deps = [
        ":__support_fputil_platform_defs",
        ":__support_uint128",
    ],
)

libc_support_library(
    name = "__support_fputil_fp_bits",
    hdrs = ["src/__support/FPUtil/FPBits.h"],
    textual_hdrs = ["src/__support/FPUtil/x86_64/LongDoubleBits.h"],
    deps = [
        ":__support_builtin_wrappers",
        ":__support_common",
        ":__support_cpp_bit",
        ":__support_cpp_type_traits",
        ":__support_fputil_float_properties",
        ":__support_fputil_platform_defs",
        ":__support_uint128",
    ],
)

libc_support_library(
    name = "__support_fputil_fpbits_str",
    hdrs = ["src/__support/FPUtil/fpbits_str.h"],
    deps = [
        ":__support_common",
        ":__support_cpp_string",
        ":__support_cpp_type_traits",
        ":__support_fputil_float_properties",
        ":__support_fputil_fp_bits",
        ":__support_fputil_platform_defs",
        ":__support_integer_to_string",
        ":__support_uint128",
    ],
)

libc_support_library(
    name = "__support_fputil_hypot",
    hdrs = ["src/__support/FPUtil/Hypot.h"],
    deps = [
        ":__support_builtin_wrappers",
        ":__support_common",
        ":__support_cpp_bit",
        ":__support_cpp_type_traits",
        ":__support_fputil_basic_operations",
        ":__support_fputil_fenv_impl",
        ":__support_fputil_fp_bits",
        ":__support_fputil_rounding_mode",
        ":__support_uint128",
    ],
)

libc_support_library(
    name = "__support_fputil_manipulation_functions",
    hdrs = ["src/__support/FPUtil/ManipulationFunctions.h"],
    textual_hdrs = ["src/__support/FPUtil/x86_64/NextAfterLongDouble.h"],
    deps = [
        ":__support_common",
        ":__support_cpp_bit",
        ":__support_cpp_type_traits",
        ":__support_fputil_fp_bits",
        ":__support_fputil_nearest_integer_operations",
        ":__support_fputil_normal_float",
        ":__support_fputil_platform_defs",
        ":__support_macros_optimization",
        ":__support_uint128",
    ],
)

libc_support_library(
    name = "__support_fputil_nearest_integer_operations",
    hdrs = ["src/__support/FPUtil/NearestIntegerOperations.h"],
    deps = [
        ":__support_common",
        ":__support_cpp_type_traits",
        ":__support_fputil_fenv_impl",
        ":__support_fputil_fp_bits",
        ":__support_fputil_rounding_mode",
    ],
)

libc_support_library(
    name = "__support_fputil_normal_float",
    hdrs = ["src/__support/FPUtil/NormalFloat.h"],
    deps = [
        ":__support_common",
        ":__support_cpp_type_traits",
        ":__support_fputil_fp_bits",
    ],
)

libc_support_library(
    name = "__support_fputil_platform_defs",
    hdrs = ["src/__support/FPUtil/PlatformDefs.h"],
    deps = [
        ":__support_common",
    ],
)

sqrt_common_hdrs = [
    "src/__support/FPUtil/sqrt.h",
    "src/__support/FPUtil/generic/sqrt.h",
    "src/__support/FPUtil/generic/sqrt_80_bit_long_double.h",
]

sqrt_hdrs = selects.with_or({
    "//conditions:default": sqrt_common_hdrs,
    PLATFORM_CPU_X86_64: sqrt_common_hdrs + [
        "src/__support/FPUtil/x86_64/sqrt.h",
    ],
    PLATFORM_CPU_ARM64: sqrt_common_hdrs + [
        "src/__support/FPUtil/aarch64/sqrt.h",
    ],
})

libc_support_library(
    name = "__support_fputil_sqrt",
    hdrs = sqrt_hdrs,
    deps = [
        ":__support_builtin_wrappers",
        ":__support_common",
        ":__support_cpp_bit",
        ":__support_cpp_type_traits",
        ":__support_fputil_fenv_impl",
        ":__support_fputil_fp_bits",
        ":__support_fputil_platform_defs",
        ":__support_fputil_rounding_mode",
        ":__support_uint128",
    ],
)

fma_common_hdrs = [
    "src/__support/FPUtil/FMA.h",
    "src/__support/FPUtil/generic/FMA.h",
]

fma_platform_hdrs = [
    "src/__support/FPUtil/x86_64/FMA.h",
    "src/__support/FPUtil/aarch64/FMA.h",
]

libc_support_library(
    name = "__support_fputil_fma",
    hdrs = fma_common_hdrs,
    # These are conditionally included and will #error out if the platform
    # doesn't support FMA, so they can't be compiled on their own.
    textual_hdrs = fma_platform_hdrs,
    deps = [
        ":__support_builtin_wrappers",
        ":__support_cpp_bit",
        ":__support_cpp_type_traits",
        ":__support_fputil_fenv_impl",
        ":__support_fputil_float_properties",
        ":__support_fputil_fp_bits",
        ":__support_fputil_rounding_mode",
        ":__support_macros_attributes",
        ":__support_macros_optimization",
        ":__support_macros_properties_cpu_features",
        ":__support_uint128",
    ],
)

libc_support_library(
    name = "__support_fputil_multiply_add",
    hdrs = [
        "src/__support/FPUtil/multiply_add.h",
    ],
    deps = [
        ":__support_common",
        ":__support_fputil_fma",
    ],
)

libc_support_library(
    name = "__support_fputil_polyeval",
    hdrs = [
        "src/__support/FPUtil/PolyEval.h",
    ],
    deps = [
        ":__support_common",
        ":__support_fputil_multiply_add",
    ],
)

nearest_integer_common_hdrs = [
    "src/__support/FPUtil/nearest_integer.h",
]

nearest_integer_platform_hdrs = [
    "src/__support/FPUtil/x86_64/nearest_integer.h",
    "src/__support/FPUtil/aarch64/nearest_integer.h",
]

libc_support_library(
    name = "__support_fputil_nearest_integer",
    hdrs = nearest_integer_common_hdrs,
    # These are conditionally included and will #error out if the platform
    # doesn't support rounding instructions, so they can't be compiled on their
    # own.
    textual_hdrs = nearest_integer_platform_hdrs,
    deps = [
        ":__support_common",
        ":__support_macros_optimization",
        ":__support_macros_properties_architectures",
        ":__support_macros_properties_cpu_features",
    ],
)

libc_support_library(
    name = "__support_fputil_double_double",
    hdrs = ["src/__support/FPUtil/double_double.h"],
    deps = [
        ":__support_common",
        ":__support_fputil_multiply_add",
        ":__support_number_pair",
    ],
)

libc_support_library(
    name = "__support_fputil_triple_double",
    hdrs = ["src/__support/FPUtil/triple_double.h"],
    deps = [
        ":__support_common",
    ],
)

libc_support_library(
    name = "__support_fputil_dyadic_float",
    hdrs = ["src/__support/FPUtil/dyadic_float.h"],
    deps = [
        ":__support_common",
        ":__support_fputil_float_properties",
        ":__support_fputil_fp_bits",
        ":__support_fputil_multiply_add",
        ":__support_macros_optimization",
        ":__support_uint",
    ],
)

libc_support_library(
    name = "__support_osutil_syscall",
    hdrs = ["src/__support/OSUtil/syscall.h"],
    textual_hdrs = [
        "src/__support/OSUtil/linux/syscall.h",
        "src/__support/OSUtil/linux/aarch64/syscall.h",
        "src/__support/OSUtil/linux/x86_64/syscall.h",
    ],
    deps = [
        ":__support_common",
        ":__support_cpp_bit",
    ],
)

libc_support_library(
    name = "__support_osutil_io",
    hdrs = ["src/__support/OSUtil/io.h"],
    textual_hdrs = [
        "src/__support/OSUtil/linux/io.h",
    ],
    deps = [
        ":__support_common",
        ":__support_cpp_string_view",
        ":__support_osutil_syscall",
        ":string_utils",
    ],
)

libc_support_library(
    name = "__support_osutil_quick_exit",
    hdrs = ["src/__support/OSUtil/quick_exit.h"],
    textual_hdrs = [
        "src/__support/OSUtil/linux/quick_exit.h",
        #TODO: add support for GPU quick_exit (isn't just in a header.)
    ],
    deps = [
        ":__support_osutil_syscall",
    ],
)

libc_support_library(
    name = "__support_stringutil",
    srcs = glob(["src/__support/StringUtil/tables/**/*.h"]) + [
        "src/__support/StringUtil/error_to_string.cpp",
        "src/__support/StringUtil/message_mapper.h",
        "src/__support/StringUtil/platform_errors.h",
        "src/__support/StringUtil/platform_signals.h",
        "src/__support/StringUtil/signal_to_string.cpp",
    ],
    hdrs = [
        "src/__support/StringUtil/error_to_string.h",
        "src/__support/StringUtil/signal_to_string.h",
    ],
    deps = [
        ":__support_cpp_array",
        ":__support_cpp_span",
        ":__support_cpp_string_view",
        ":__support_cpp_stringstream",
        ":__support_integer_to_string",
        ":__support_macros_attributes",
        ":errno",
    ],
)

libc_support_library(
    name = "__support_threads_mutex",
    hdrs = [
        "src/__support/threads/mutex.h",
        "src/__support/threads/mutex_common.h",
    ],
    textual_hdrs = [
        "src/__support/threads/linux/mutex.h",
        "src/__support/threads/linux/futex_word.h",
    ],
    deps = [
        ":__support_cpp_atomic",
        ":__support_osutil_syscall",
    ],
)

############################### errno targets ################################

libc_function(
    name = "errno",
    srcs = ["src/errno/libc_errno.cpp"],
    hdrs = ["src/errno/libc_errno.h"],
    deps = [
        ":__support_common",
        ":__support_macros_attributes",
        ":__support_macros_properties_architectures",
    ],
)

################################ fenv targets ################################

libc_function(
    name = "fetestexcept",
    srcs = ["src/fenv/fetestexcept.cpp"],
    hdrs = ["src/fenv/fetestexcept.h"],
    deps = [
        ":__support_common",
        ":__support_fputil_fenv_impl",
    ],
)

libc_function(
    name = "feclearexcept",
    srcs = ["src/fenv/feclearexcept.cpp"],
    hdrs = ["src/fenv/feclearexcept.h"],
    deps = [
        ":__support_common",
        ":__support_fputil_fenv_impl",
    ],
)

libc_function(
    name = "feraiseexcept",
    srcs = ["src/fenv/feraiseexcept.cpp"],
    hdrs = ["src/fenv/feraiseexcept.h"],
    deps = [
        ":__support_common",
        ":__support_fputil_fenv_impl",
    ],
)

libc_function(
    name = "fegetround",
    srcs = ["src/fenv/fegetround.cpp"],
    hdrs = ["src/fenv/fegetround.h"],
    deps = [
        ":__support_common",
        ":__support_fputil_fenv_impl",
    ],
)

libc_function(
    name = "fesetround",
    srcs = ["src/fenv/fesetround.cpp"],
    hdrs = ["src/fenv/fesetround.h"],
    deps = [
        ":__support_common",
        ":__support_fputil_fenv_impl",
    ],
)

libc_function(
    name = "fedisableexcept",
    srcs = ["src/fenv/fedisableexcept.cpp"],
    hdrs = ["src/fenv/fedisableexcept.h"],
    deps = [
        ":__support_common",
        ":__support_fputil_fenv_impl",
    ],
)

libc_function(
    name = "feenableexcept",
    srcs = ["src/fenv/feenableexcept.cpp"],
    hdrs = ["src/fenv/feenableexcept.h"],
    deps = [
        ":__support_common",
        ":__support_fputil_fenv_impl",
    ],
)

libc_function(
    name = "fegetexcept",
    srcs = ["src/fenv/fegetexcept.cpp"],
    hdrs = ["src/fenv/fegetexcept.h"],
    deps = [
        ":__support_common",
        ":__support_fputil_fenv_impl",
    ],
)

libc_function(
    name = "fegetenv",
    srcs = ["src/fenv/fegetenv.cpp"],
    hdrs = ["src/fenv/fegetenv.h"],
    deps = [
        ":__support_common",
        ":__support_fputil_fenv_impl",
    ],
)

libc_function(
    name = "fesetenv",
    srcs = ["src/fenv/fesetenv.cpp"],
    hdrs = ["src/fenv/fesetenv.h"],
    deps = [
        ":__support_common",
        ":__support_fputil_fenv_impl",
    ],
)

libc_function(
    name = "feupdateenv",
    srcs = ["src/fenv/feupdateenv.cpp"],
    hdrs = ["src/fenv/feupdateenv.h"],
    deps = [
        ":__support_common",
        ":__support_fputil_fenv_impl",
    ],
)

libc_function(
    name = "fegetexceptflag",
    srcs = ["src/fenv/fegetexceptflag.cpp"],
    hdrs = ["src/fenv/fegetexceptflag.h"],
    deps = [
        ":__support_common",
        ":__support_fputil_fenv_impl",
    ],
)

libc_function(
    name = "fesetexceptflag",
    srcs = ["src/fenv/fesetexceptflag.cpp"],
    hdrs = ["src/fenv/fesetexceptflag.h"],
    deps = [
        ":__support_common",
        ":__support_fputil_fenv_impl",
    ],
)

libc_function(
    name = "feholdexcept",
    srcs = ["src/fenv/feholdexcept.cpp"],
    hdrs = ["src/fenv/feholdexcept.h"],
    deps = [
        ":__support_common",
        ":__support_fputil_fenv_impl",
    ],
)

################################ math targets ################################

libc_support_library(
    name = "math_utils",
    srcs = ["src/math/generic/math_utils.cpp"],
    hdrs = ["src/math/generic/math_utils.h"],
    deps = [
        "__support_cpp_bit",
        "__support_cpp_type_traits",
        ":__support_common",
        ":errno",
    ],
)

libc_support_library(
    name = "common_constants",
    srcs = ["src/math/generic/common_constants.cpp"],
    hdrs = ["src/math/generic/common_constants.h"],
    deps = [
        ":__support_fputil_triple_double",
        ":__support_number_pair",
    ],
)

libc_support_library(
    name = "range_reduction",
    hdrs = [
        "src/math/generic/range_reduction.h",
        "src/math/generic/range_reduction_fma.h",
    ],
    deps = [
        ":__support_common",
        ":__support_fputil_fma",
        ":__support_fputil_fp_bits",
        ":__support_fputil_multiply_add",
        ":__support_fputil_nearest_integer",
    ],
)

libc_support_library(
    name = "sincosf_utils",
    hdrs = ["src/math/generic/sincosf_utils.h"],
    deps = [
        ":__support_fputil_fp_bits",
        ":__support_fputil_polyeval",
        ":range_reduction",
    ],
)

libc_support_library(
    name = "explogxf",
    srcs = ["src/math/generic/explogxf.cpp"],
    hdrs = ["src/math/generic/explogxf.h"],
    deps = [
        ":__support_common",
        ":__support_fputil_fenv_impl",
        ":__support_fputil_fma",
        ":__support_fputil_fp_bits",
        ":__support_fputil_multiply_add",
        ":__support_fputil_nearest_integer",
        ":__support_fputil_polyeval",
        ":common_constants",
        ":math_utils",
    ],
)

libc_support_library(
    name = "inv_trigf_utils",
    srcs = ["src/math/generic/inv_trigf_utils.cpp"],
    hdrs = ["src/math/generic/inv_trigf_utils.h"],
    deps = [
        ":__support_common",
        ":__support_fputil_fenv_impl",
        ":__support_fputil_fma",
        ":__support_fputil_fp_bits",
        ":__support_fputil_multiply_add",
        ":__support_fputil_nearest_integer",
        ":__support_fputil_polyeval",
        ":math_utils",
    ],
)

libc_support_library(
    name = "log_range_reduction",
    hdrs = ["src/math/generic/log_range_reduction.h"],
    deps = [
        ":__support_common",
        ":__support_fputil_dyadic_float",
        ":__support_uint128",
        ":common_constants",
    ],
)

libc_support_library(
    name = "exp10f_impl",
    hdrs = ["src/math/generic/exp10f_impl.h"],
    deps = [
<<<<<<< HEAD
=======
        ":__support_fputil_basic_operations",
>>>>>>> f2eaa6ec
        ":__support_fputil_fma",
        ":__support_fputil_multiply_add",
        ":__support_fputil_nearest_integer",
        ":__support_fputil_polyeval",
        ":__support_fputil_rounding_mode",
        ":__support_macros_optimization",
        ":common_constants",
        ":explogxf",
    ],
)

libc_support_library(
    name = "exp2f_impl",
    hdrs = ["src/math/generic/exp2f_impl.h"],
    deps = [
<<<<<<< HEAD
=======
        ":__support_fputil_except_value_utils",
>>>>>>> f2eaa6ec
        ":__support_fputil_fma",
        ":__support_fputil_multiply_add",
        ":__support_fputil_nearest_integer",
        ":__support_fputil_polyeval",
        ":__support_fputil_rounding_mode",
        ":__support_macros_optimization",
        ":common_constants",
        ":explogxf",
    ],
)

libc_math_function(
    name = "erff",
    additional_deps = [
        ":__support_fputil_multiply_add",
        ":__support_fputil_polyeval",
        ":__support_macros_optimization",
    ],
)

libc_math_function(
    name = "expm1",
    additional_deps = [
        ":__support_fputil_double_double",
        ":__support_fputil_dyadic_float",
        ":__support_fputil_multiply_add",
        ":__support_fputil_nearest_integer",
        ":__support_fputil_polyeval",
        ":__support_fputil_rounding_mode",
        ":__support_fputil_triple_double",
        ":__support_macros_optimization",
        ":common_constants",
        ":explogxf",
    ],
)

libc_math_function(
    name = "expm1f",
    additional_deps = [
        ":__support_fputil_fma",
        ":__support_fputil_multiply_add",
        ":__support_fputil_nearest_integer",
        ":__support_fputil_polyeval",
        ":__support_fputil_rounding_mode",
        ":__support_macros_optimization",
        ":__support_macros_properties_cpu_features",
        ":common_constants",
    ],
)

libc_math_function(
    name = "exp",
    additional_deps = [
        ":__support_fputil_double_double",
        ":__support_fputil_dyadic_float",
        ":__support_fputil_multiply_add",
        ":__support_fputil_nearest_integer",
        ":__support_fputil_polyeval",
        ":__support_fputil_rounding_mode",
        ":__support_fputil_triple_double",
        ":__support_macros_optimization",
        ":common_constants",
        ":explogxf",
    ],
)

libc_math_function(
    name = "expf",
    additional_deps = [
        ":__support_fputil_fma",
        ":__support_fputil_multiply_add",
        ":__support_fputil_nearest_integer",
        ":__support_fputil_polyeval",
        ":__support_fputil_rounding_mode",
        ":__support_macros_optimization",
        ":common_constants",
    ],
)

libc_math_function(
    name = "exp10",
    additional_deps = [
        ":__support_fputil_double_double",
        ":__support_fputil_dyadic_float",
        ":__support_fputil_multiply_add",
        ":__support_fputil_nearest_integer",
        ":__support_fputil_polyeval",
        ":__support_fputil_rounding_mode",
        ":__support_fputil_triple_double",
        ":__support_macros_optimization",
        ":common_constants",
        ":explogxf",
    ],
)

libc_math_function(
    name = "exp10f",
    additional_deps = [
        ":exp10f_impl",
    ],
)

libc_math_function(
    name = "exp2",
    additional_deps = [
        ":__support_fputil_double_double",
        ":__support_fputil_dyadic_float",
        ":__support_fputil_multiply_add",
        ":__support_fputil_nearest_integer",
        ":__support_fputil_polyeval",
        ":__support_fputil_rounding_mode",
        ":__support_fputil_triple_double",
        ":__support_macros_optimization",
        ":common_constants",
        ":explogxf",
    ],
)

libc_math_function(
    name = "exp2f",
    additional_deps = [
        ":exp2f_impl",
    ],
)

libc_math_function(
    name = "logf",
    additional_deps = [
        ":__support_fputil_fma",
        ":__support_fputil_multiply_add",
        ":__support_fputil_polyeval",
        ":__support_macros_optimization",
        ":__support_macros_properties_cpu_features",
        ":common_constants",
    ],
)

libc_math_function(
    name = "log2f",
    additional_deps = [
        ":__support_fputil_fma",
        ":__support_fputil_multiply_add",
        ":__support_fputil_polyeval",
        ":__support_macros_optimization",
        ":common_constants",
    ],
)

libc_math_function(
    name = "log10f",
    additional_deps = [
        ":__support_fputil_fma",
        ":__support_fputil_multiply_add",
        ":__support_fputil_polyeval",
        ":__support_macros_optimization",
        ":__support_macros_properties_cpu_features",
        ":common_constants",
    ],
)

libc_math_function(
    name = "log1pf",
    additional_deps = [
        ":__support_fputil_fma",
        ":__support_fputil_multiply_add",
        ":__support_fputil_polyeval",
        ":__support_macros_optimization",
        ":__support_macros_properties_cpu_features",
        ":common_constants",
    ],
)

libc_math_function(
    name = "log",
    additional_deps = [
        ":__support_fputil_fma",
        ":__support_fputil_multiply_add",
        ":__support_fputil_polyeval",
        ":__support_fputil_double_double",
        ":__support_fputil_dyadic_float",
        ":__support_macros_optimization",
        ":__support_macros_properties_cpu_features",
        ":common_constants",
        ":log_range_reduction",
    ],
)

libc_math_function(
    name = "log2",
    additional_deps = [
        ":__support_fputil_fma",
        ":__support_fputil_multiply_add",
        ":__support_fputil_polyeval",
        ":__support_fputil_double_double",
        ":__support_fputil_dyadic_float",
        ":__support_macros_optimization",
        ":__support_macros_properties_cpu_features",
        ":common_constants",
        ":log_range_reduction",
    ],
)

libc_math_function(
    name = "log10",
    additional_deps = [
        ":__support_fputil_fma",
        ":__support_fputil_multiply_add",
        ":__support_fputil_polyeval",
        ":__support_fputil_double_double",
        ":__support_fputil_dyadic_float",
        ":__support_macros_optimization",
        ":__support_macros_properties_cpu_features",
        ":common_constants",
        ":log_range_reduction",
    ],
)

libc_math_function(
    name = "log1p",
    additional_deps = [
        ":__support_fputil_fma",
        ":__support_fputil_multiply_add",
        ":__support_fputil_polyeval",
        ":__support_fputil_double_double",
        ":__support_fputil_dyadic_float",
        ":__support_macros_optimization",
        ":__support_macros_properties_cpu_features",
        ":common_constants",
    ],
)

libc_math_function(
    name = "sinhf",
    additional_deps = [
        ":__support_fputil_fma",
        ":__support_fputil_multiply_add",
        ":__support_fputil_nearest_integer",
        ":__support_fputil_polyeval",
        ":__support_fputil_rounding_mode",
        ":__support_macros_optimization",
        ":common_constants",
        ":explogxf",
    ],
)

libc_math_function(
    name = "coshf",
    additional_deps = [
        ":__support_fputil_fma",
        ":__support_fputil_multiply_add",
        ":__support_fputil_nearest_integer",
        ":__support_fputil_polyeval",
        ":__support_fputil_rounding_mode",
        ":__support_macros_optimization",
        ":common_constants",
        ":explogxf",
    ],
)

libc_math_function(
    name = "tanhf",
    additional_deps = [
        ":__support_fputil_fma",
        ":__support_fputil_multiply_add",
        ":__support_fputil_nearest_integer",
        ":__support_fputil_polyeval",
        ":__support_fputil_rounding_mode",
        ":__support_macros_optimization",
        ":__support_macros_properties_cpu_features",
        ":common_constants",
        ":explogxf",
    ],
)

libc_math_function(
    name = "asinhf",
    additional_deps = [
        ":__support_fputil_fma",
        ":__support_fputil_multiply_add",
        ":__support_fputil_nearest_integer",
        ":__support_fputil_polyeval",
        ":__support_fputil_sqrt",
        ":__support_macros_optimization",
        ":common_constants",
        ":explogxf",
    ],
)

libc_math_function(
    name = "acoshf",
    additional_deps = [
        ":__support_fputil_fma",
        ":__support_fputil_multiply_add",
        ":__support_fputil_nearest_integer",
        ":__support_fputil_polyeval",
        ":__support_fputil_sqrt",
        ":__support_macros_optimization",
        ":common_constants",
        ":explogxf",
    ],
)

libc_math_function(
    name = "atanhf",
    additional_deps = [
        ":__support_fputil_fma",
        ":__support_fputil_multiply_add",
        ":__support_fputil_nearest_integer",
        ":__support_fputil_polyeval",
        ":__support_macros_optimization",
        ":common_constants",
        ":explogxf",
    ],
)

libc_math_function(
    name = "asinf",
    additional_deps = [
        ":__support_fputil_fma",
        ":__support_fputil_multiply_add",
        ":__support_fputil_nearest_integer",
        ":__support_fputil_polyeval",
        ":__support_fputil_sqrt",
        ":__support_macros_optimization",
        ":__support_macros_properties_cpu_features",
        ":inv_trigf_utils",
    ],
)

libc_math_function(
    name = "acosf",
    additional_deps = [
        ":__support_fputil_fma",
        ":__support_fputil_multiply_add",
        ":__support_fputil_nearest_integer",
        ":__support_fputil_polyeval",
        ":__support_fputil_sqrt",
        ":__support_macros_optimization",
        ":inv_trigf_utils",
    ],
)

libc_math_function(
    name = "atanf",
    additional_deps = [
        ":__support_fputil_fma",
        ":__support_fputil_multiply_add",
        ":__support_fputil_nearest_integer",
        ":__support_fputil_polyeval",
        ":__support_fputil_rounding_mode",
        ":__support_macros_optimization",
        ":inv_trigf_utils",
        ":math_utils",
    ],
)

libc_math_function(
    name = "powf",
    additional_deps = [
        ":__support_fputil_double_double",
        ":__support_fputil_multiply_add",
        ":__support_fputil_nearest_integer",
        ":__support_fputil_polyeval",
        ":__support_fputil_rounding_mode",
        ":__support_fputil_sqrt",
        ":__support_fputil_triple_double",
        ":__support_macros_optimization",
        ":common_constants",
        ":explogxf",
        ":exp2f_impl",
        ":exp10f_impl",
    ],
)

libc_math_function(name = "fabs")

libc_math_function(name = "fabsf")

libc_math_function(name = "fabsl")

libc_math_function(name = "fdim")

libc_math_function(name = "fdimf")

libc_math_function(name = "fdiml")

libc_math_function(
    name = "ceil",
    specializations = [
        "aarch64",
        "generic",
    ],
)

libc_math_function(
    name = "ceilf",
    specializations = [
        "aarch64",
        "generic",
    ],
)

libc_math_function(
    name = "ceill",
    specializations = [
        "generic",
    ],
)

libc_math_function(
    name = "floor",
    specializations = [
        "aarch64",
        "generic",
    ],
)

libc_math_function(
    name = "floorf",
    specializations = [
        "aarch64",
        "generic",
    ],
)

libc_math_function(name = "floorl")

libc_math_function(name = "ldexp")

libc_math_function(name = "ldexpf")

libc_math_function(name = "ldexpl")

libc_math_function(
    name = "trunc",
    specializations = [
        "aarch64",
        "generic",
    ],
)

libc_math_function(
    name = "truncf",
    specializations = [
        "aarch64",
        "generic",
    ],
)

libc_math_function(name = "truncl")

libc_math_function(
    name = "round",
    specializations = [
        "aarch64",
        "generic",
    ],
)

libc_math_function(
    name = "roundf",
    specializations = [
        "aarch64",
        "generic",
    ],
)

libc_math_function(name = "roundl")

libc_math_function(
    name = "fmod",
    additional_deps = [
        ":__support_fputil_generic_fmod",
    ],
)

libc_math_function(
    name = "fmodf",
    additional_deps = [
        ":__support_fputil_generic_fmod",
    ],
)

libc_math_function(name = "frexp")

libc_math_function(name = "frexpf")

libc_math_function(name = "frexpl")

libc_math_function(name = "hypot")

libc_math_function(
    name = "hypotf",
    additional_deps = [
        ":__support_fputil_sqrt",
    ],
)

libc_math_function(name = "logb")

libc_math_function(name = "logbf")

libc_math_function(name = "logbl")

libc_math_function(name = "modf")

libc_math_function(name = "modff")

libc_math_function(name = "modfl")

libc_math_function(name = "remquo")

libc_math_function(name = "remquof")

libc_math_function(name = "remquol")

libc_math_function(name = "remainder")

libc_math_function(name = "remainderf")

libc_math_function(name = "remainderl")

libc_math_function(name = "fmin")

libc_math_function(name = "fminf")

libc_math_function(name = "fminl")

libc_math_function(name = "fmax")

libc_math_function(name = "fmaxf")

libc_math_function(name = "fmaxl")

libc_math_function(
    name = "cosf",
    additional_deps = [
        ":__support_fputil_fma",
        ":__support_fputil_multiply_add",
        ":__support_macros_optimization",
        ":__support_macros_properties_cpu_features",
        ":sincosf_utils",
    ],
)

libc_math_function(
    name = "sincosf",
    additional_deps = [
        ":__support_fputil_fma",
        ":__support_fputil_multiply_add",
        ":__support_fputil_rounding_mode",
        ":__support_macros_optimization",
        ":__support_macros_properties_cpu_features",
        ":sincosf_utils",
    ],
)

libc_math_function(
    name = "sinf",
    additional_deps = [
        ":__support_fputil_fma",
        ":__support_fputil_multiply_add",
        ":__support_fputil_polyeval",
        ":__support_fputil_rounding_mode",
        ":__support_macros_optimization",
        ":__support_macros_properties_cpu_features",
        ":range_reduction",
        ":sincosf_utils",
    ],
)

libc_math_function(
    name = "tanf",
    additional_deps = [
        ":__support_fputil_fma",
        ":__support_fputil_multiply_add",
        ":__support_fputil_nearest_integer",
        ":__support_fputil_polyeval",
        ":__support_macros_optimization",
        ":__support_macros_properties_cpu_features",
        ":range_reduction",
        ":sincosf_utils",
    ],
)

libc_math_function(
    name = "sqrt",
    additional_deps = [
        ":__support_fputil_sqrt",
    ],
)

libc_math_function(
    name = "sqrtf",
    additional_deps = [
        ":__support_fputil_sqrt",
    ],
)

libc_math_function(
    name = "sqrtl",
    additional_deps = [
        ":__support_fputil_sqrt",
    ],
)

libc_math_function(name = "copysign")

libc_math_function(name = "copysignf")

libc_math_function(name = "copysignl")

libc_math_function(name = "copysignf128")

libc_math_function(name = "ilogb")

libc_math_function(name = "ilogbf")

libc_math_function(name = "ilogbl")

libc_math_function(name = "rint")

libc_math_function(name = "rintf")

libc_math_function(name = "rintl")

libc_math_function(name = "lrint")

libc_math_function(name = "lrintf")

libc_math_function(name = "lrintl")

libc_math_function(name = "llrint")

libc_math_function(name = "llrintf")

libc_math_function(name = "llrintl")

libc_math_function(name = "lround")

libc_math_function(name = "lroundf")

libc_math_function(name = "lroundl")

libc_math_function(name = "llround")

libc_math_function(name = "llroundf")

libc_math_function(name = "llroundl")

libc_math_function(name = "nearbyint")

libc_math_function(name = "nearbyintf")

libc_math_function(name = "nearbyintl")

libc_math_function(name = "nextafter")

libc_math_function(name = "nextafterf")

libc_math_function(name = "nextafterl")

libc_math_function(name = "scalbn")

libc_math_function(name = "scalbnf")

libc_math_function(name = "scalbnl")

############################## inttypes targets ##############################

libc_function(
    name = "imaxabs",
    srcs = ["src/inttypes/imaxabs.cpp"],
    hdrs = ["src/inttypes/imaxabs.h"],
    deps = [
        ":__support_common",
        ":__support_integer_operations",
    ],
)

libc_function(
    name = "imaxdiv",
    srcs = ["src/inttypes/imaxdiv.cpp"],
    hdrs = ["src/inttypes/imaxdiv.h"],
    deps = [
        ":__support_common",
        ":__support_integer_operations",
    ],
)

############################### stdlib targets ###############################

libc_function(
    name = "abs",
    srcs = ["src/stdlib/abs.cpp"],
    hdrs = ["src/stdlib/abs.h"],
    deps = [
        ":__support_common",
        ":__support_integer_operations",
    ],
)

libc_function(
    name = "labs",
    srcs = ["src/stdlib/labs.cpp"],
    hdrs = ["src/stdlib/labs.h"],
    deps = [
        ":__support_common",
        ":__support_integer_operations",
    ],
)

libc_function(
    name = "llabs",
    srcs = ["src/stdlib/llabs.cpp"],
    hdrs = ["src/stdlib/llabs.h"],
    deps = [
        ":__support_common",
        ":__support_integer_operations",
    ],
)

libc_function(
    name = "div",
    srcs = ["src/stdlib/div.cpp"],
    hdrs = ["src/stdlib/div.h"],
    deps = [
        ":__support_common",
        ":__support_integer_operations",
    ],
)

libc_function(
    name = "ldiv",
    srcs = ["src/stdlib/ldiv.cpp"],
    hdrs = ["src/stdlib/ldiv.h"],
    deps = [
        ":__support_common",
        ":__support_integer_operations",
    ],
)

libc_function(
    name = "lldiv",
    srcs = ["src/stdlib/lldiv.cpp"],
    hdrs = ["src/stdlib/lldiv.h"],
    deps = [
        ":__support_common",
        ":__support_integer_operations",
    ],
)

libc_function(
    name = "atoi",
    srcs = ["src/stdlib/atoi.cpp"],
    hdrs = ["src/stdlib/atoi.h"],
    deps = [
        ":__support_common",
        ":__support_str_to_integer",
        ":errno",
    ],
)

libc_function(
    name = "atol",
    srcs = ["src/stdlib/atol.cpp"],
    hdrs = ["src/stdlib/atol.h"],
    deps = [
        ":__support_common",
        ":__support_str_to_integer",
        ":errno",
    ],
)

libc_function(
    name = "atoll",
    srcs = ["src/stdlib/atoll.cpp"],
    hdrs = ["src/stdlib/atoll.h"],
    deps = [
        ":__support_common",
        ":__support_str_to_integer",
        ":errno",
    ],
)

libc_function(
    name = "atof",
    srcs = ["src/stdlib/atof.cpp"],
    hdrs = ["src/stdlib/atof.h"],
    deps = [
        ":__support_common",
        ":__support_str_to_float",
        ":errno",
    ],
)

libc_function(
    name = "bsearch",
    srcs = ["src/stdlib/bsearch.cpp"],
    hdrs = ["src/stdlib/bsearch.h"],
    deps = [
        ":__support_common",
    ],
)

libc_support_library(
    name = "qsort_util",
    hdrs = ["src/stdlib/qsort_util.h"],
    deps = [
        ":__support_common",
        ":__support_macros_attributes",
    ],
)

libc_function(
    name = "qsort",
    srcs = ["src/stdlib/qsort.cpp"],
    hdrs = ["src/stdlib/qsort.h"],
    deps = [
        ":__support_common",
        ":qsort_util",
    ],
)

libc_function(
    name = "qsort_r",
    srcs = ["src/stdlib/qsort_r.cpp"],
    hdrs = ["src/stdlib/qsort_r.h"],
    deps = [
        ":__support_common",
        ":qsort_util",
    ],
)

libc_function(
    name = "strtol",
    srcs = ["src/stdlib/strtol.cpp"],
    hdrs = ["src/stdlib/strtol.h"],
    deps = [
        ":__support_common",
        ":__support_str_to_integer",
        ":errno",
    ],
)

libc_function(
    name = "strtoll",
    srcs = ["src/stdlib/strtoll.cpp"],
    hdrs = ["src/stdlib/strtoll.h"],
    deps = [
        ":__support_common",
        ":__support_str_to_integer",
        ":errno",
    ],
)

libc_function(
    name = "strtoul",
    srcs = ["src/stdlib/strtoul.cpp"],
    hdrs = ["src/stdlib/strtoul.h"],
    deps = [
        ":__support_common",
        ":__support_str_to_integer",
        ":errno",
    ],
)

libc_function(
    name = "strtoull",
    srcs = ["src/stdlib/strtoull.cpp"],
    hdrs = ["src/stdlib/strtoull.h"],
    deps = [
        ":__support_common",
        ":__support_str_to_integer",
        ":errno",
    ],
)

libc_function(
    name = "strtof",
    srcs = ["src/stdlib/strtof.cpp"],
    hdrs = ["src/stdlib/strtof.h"],
    deps = [
        ":__support_common",
        ":__support_str_to_float",
        ":errno",
    ],
)

libc_function(
    name = "strtod",
    srcs = ["src/stdlib/strtod.cpp"],
    hdrs = ["src/stdlib/strtod.h"],
    deps = [
        ":__support_common",
        ":__support_str_to_float",
        ":errno",
    ],
)

libc_function(
    name = "strtold",
    srcs = ["src/stdlib/strtold.cpp"],
    hdrs = ["src/stdlib/strtold.h"],
    deps = [
        ":__support_common",
        ":__support_str_to_float",
        ":errno",
    ],
)

############################### string targets ###############################

no_sanitize_features = [
    "-asan",
    "-msan",
    "-tsan",
    "-ubsan",
]

libc_support_library(
    name = "string_memory_utils",
    hdrs = [
        "src/string/memory_utils/op_aarch64.h",
        "src/string/memory_utils/op_builtin.h",
        "src/string/memory_utils/op_generic.h",
        "src/string/memory_utils/op_riscv.h",
        "src/string/memory_utils/op_x86.h",
        "src/string/memory_utils/utils.h",
    ],
    defines = MEMORY_COPTS,
    textual_hdrs = [
        "src/string/memory_utils/aarch64/inline_bcmp.h",
        "src/string/memory_utils/aarch64/inline_memcmp.h",
        "src/string/memory_utils/aarch64/inline_memcpy.h",
        "src/string/memory_utils/aarch64/inline_memmove.h",
        "src/string/memory_utils/aarch64/inline_memset.h",
        "src/string/memory_utils/generic/aligned_access.h",
        "src/string/memory_utils/generic/byte_per_byte.h",
        "src/string/memory_utils/inline_bcmp.h",
        "src/string/memory_utils/inline_bzero.h",
        "src/string/memory_utils/inline_memcmp.h",
        "src/string/memory_utils/inline_memcpy.h",
        "src/string/memory_utils/inline_memmem.h",
        "src/string/memory_utils/inline_memmove.h",
        "src/string/memory_utils/inline_memset.h",
        "src/string/memory_utils/inline_strcmp.h",
        "src/string/memory_utils/inline_strstr.h",
        "src/string/memory_utils/riscv/inline_bcmp.h",
        "src/string/memory_utils/riscv/inline_memcmp.h",
        "src/string/memory_utils/riscv/inline_memcpy.h",
        "src/string/memory_utils/riscv/inline_memmove.h",
        "src/string/memory_utils/riscv/inline_memset.h",
        "src/string/memory_utils/x86_64/inline_bcmp.h",
        "src/string/memory_utils/x86_64/inline_memcmp.h",
        "src/string/memory_utils/x86_64/inline_memcpy.h",
        "src/string/memory_utils/x86_64/inline_memmove.h",
        "src/string/memory_utils/x86_64/inline_memset.h",
    ],
    deps = [
        ":__support_common",
        ":__support_cpp_array",
        ":__support_cpp_bit",
        ":__support_cpp_cstddef",
        ":__support_cpp_type_traits",
        ":__support_macros_attributes",
        ":__support_macros_config",
        ":__support_macros_optimization",
        ":__support_macros_properties_architectures",
        ":__support_macros_properties_cpu_features",
    ],
)

libc_support_library(
    name = "string_utils",
    hdrs = ["src/string/string_utils.h"],
    deps = [
        ":__support_common",
        ":__support_cpp_bitset",
        ":__support_macros_optimization",
        ":string_memory_utils",
    ],
)

libc_function(
    name = "memchr",
    srcs = ["src/string/memchr.cpp"],
    hdrs = ["src/string/memchr.h"],
    deps = [
        ":__support_common",
        ":string_utils",
    ],
)

libc_function(
    name = "memcpy",
    srcs = ["src/string/memcpy.cpp"],
    hdrs = ["src/string/memcpy.h"],
    copts = ["-mllvm --tail-merge-threshold=0"],
    features = no_sanitize_features,
    weak = True,
    deps = [
        ":__support_common",
        ":string_memory_utils",
    ],
)

libc_function(
    name = "memset",
    srcs = ["src/string/memset.cpp"],
    hdrs = ["src/string/memset.h"],
    features = no_sanitize_features,
    weak = True,
    deps = [
        ":__support_common",
        ":string_memory_utils",
    ],
)

libc_function(
    name = "memmove",
    srcs = ["src/string/memmove.cpp"],
    hdrs = ["src/string/memmove.h"],
    features = no_sanitize_features,
    weak = True,
    deps = [
        ":__support_common",
        ":string_memory_utils",
    ],
)

libc_function(
    name = "bcopy",
    srcs = ["src/string/bcopy.cpp"],
    hdrs = ["src/string/bcopy.h"],
    features = no_sanitize_features,
    deps = [
        ":__support_common",
        ":string_memory_utils",
    ],
)

libc_function(
    name = "memcmp",
    srcs = ["src/string/memcmp.cpp"],
    hdrs = ["src/string/memcmp.h"],
    features = no_sanitize_features,
    weak = True,
    deps = [
        ":__support_common",
        ":__support_integer_operations",
        ":string_memory_utils",
    ],
)

libc_function(
    name = "bcmp",
    srcs = ["src/string/bcmp.cpp"],
    hdrs = ["src/string/bcmp.h"],
    features = no_sanitize_features,
    weak = True,
    deps = [
        ":__support_common",
        ":string_memory_utils",
    ],
)

libc_function(
    name = "bzero",
    srcs = ["src/string/bzero.cpp"],
    hdrs = ["src/string/bzero.h"],
    features = no_sanitize_features,
    weak = True,
    deps = [
        ":__support_common",
        ":string_memory_utils",
    ],
)

libc_function(
    name = "memrchr",
    srcs = ["src/string/memrchr.cpp"],
    hdrs = ["src/string/memrchr.h"],
    deps = [
        ":__support_common",
        ":string_utils",
    ],
)

libc_function(
    name = "strlen",
    srcs = ["src/string/strlen.cpp"],
    hdrs = ["src/string/strlen.h"],
    features = no_sanitize_features,
    deps = [
        ":__support_common",
        ":string_utils",
    ],
)

libc_function(
    name = "strcpy",
    srcs = ["src/string/strcpy.cpp"],
    hdrs = ["src/string/strcpy.h"],
    features = no_sanitize_features,
    deps = [
        ":__support_common",
        ":memcpy",
        ":string_memory_utils",
        ":string_utils",
    ],
)

# A sanitizer instrumented flavor of strcpy to be used with unittests.
libc_function(
    name = "strcpy_sanitized",
    testonly = 1,
    srcs = ["src/string/strcpy.cpp"],
    hdrs = ["src/string/strcpy.h"],
    deps = [
        ":__support_common",
        ":memcpy",
        ":string_memory_utils",
        ":string_utils",
    ],
)

libc_function(
    name = "strncpy",
    srcs = ["src/string/strncpy.cpp"],
    hdrs = ["src/string/strncpy.h"],
    deps = [
        ":__support_common",
    ],
)

libc_function(
    name = "strcmp",
    srcs = ["src/string/strcmp.cpp"],
    hdrs = ["src/string/strcmp.h"],
    deps = [
        ":__support_common",
        ":string_memory_utils",
        ":string_utils",
    ],
)

libc_function(
    name = "strchr",
    srcs = ["src/string/strchr.cpp"],
    hdrs = ["src/string/strchr.h"],
    deps = [
        ":__support_common",
        ":string_utils",
    ],
)

libc_function(
    name = "strrchr",
    srcs = ["src/string/strrchr.cpp"],
    hdrs = ["src/string/strrchr.h"],
    deps = [
        ":__support_common",
        ":string_utils",
    ],
)

libc_function(
    name = "strstr",
    srcs = ["src/string/strstr.cpp"],
    hdrs = ["src/string/strstr.h"],
    deps = [
        ":__support_common",
        ":string_memory_utils",
        ":string_utils",
    ],
)

libc_function(
    name = "strnlen",
    srcs = ["src/string/strnlen.cpp"],
    hdrs = ["src/string/strnlen.h"],
    deps = [
        ":__support_common",
        ":string_utils",
    ],
)

libc_function(
    name = "strcspn",
    srcs = ["src/string/strcspn.cpp"],
    hdrs = ["src/string/strcspn.h"],
    deps = [
        ":__support_common",
        ":string_utils",
    ],
)

libc_function(
    name = "strspn",
    srcs = ["src/string/strspn.cpp"],
    hdrs = ["src/string/strspn.h"],
    deps = [
        ":__support_common",
        ":__support_cpp_bitset",
        ":string_utils",
    ],
)

libc_function(
    name = "strpbrk",
    srcs = ["src/string/strpbrk.cpp"],
    hdrs = ["src/string/strpbrk.h"],
    deps = [
        ":__support_common",
        ":string_utils",
    ],
)

libc_function(
    name = "strtok",
    srcs = ["src/string/strtok.cpp"],
    hdrs = ["src/string/strtok.h"],
    deps = [
        ":__support_common",
        ":string_utils",
    ],
)

############################### unistd targets ###############################

libc_function(
    name = "chdir",
    srcs = ["src/unistd/linux/chdir.cpp"],
    hdrs = ["src/unistd/chdir.h"],
    deps = [
        ":__support_common",
        ":__support_osutil_syscall",
        ":errno",
    ],
)

libc_function(
    name = "close",
    srcs = ["src/unistd/linux/close.cpp"],
    hdrs = ["src/unistd/close.h"],
    deps = [
        ":__support_common",
        ":__support_osutil_syscall",
        ":errno",
    ],
)

libc_function(
    name = "fchdir",
    srcs = ["src/unistd/linux/fchdir.cpp"],
    hdrs = ["src/unistd/fchdir.h"],
    deps = [
        ":__support_common",
        ":__support_osutil_syscall",
        ":errno",
    ],
)

libc_function(
    name = "fsync",
    srcs = ["src/unistd/linux/fsync.cpp"],
    hdrs = ["src/unistd/fsync.h"],
    deps = [
        ":__support_common",
        ":__support_osutil_syscall",
        ":errno",
    ],
)

libc_function(
    name = "ftruncate",
    srcs = ["src/unistd/linux/ftruncate.cpp"],
    hdrs = ["src/unistd/ftruncate.h"],
    deps = [
        ":__support_common",
        ":__support_osutil_syscall",
        ":errno",
    ],
)

libc_function(
    name = "link",
    srcs = ["src/unistd/linux/link.cpp"],
    hdrs = ["src/unistd/link.h"],
    deps = [
        ":__support_common",
        ":__support_osutil_syscall",
        ":errno",
    ],
)

libc_function(
    name = "linkat",
    srcs = ["src/unistd/linux/linkat.cpp"],
    hdrs = ["src/unistd/linkat.h"],
    deps = [
        ":__support_common",
        ":__support_osutil_syscall",
        ":errno",
    ],
)

libc_function(
    name = "lseek",
    srcs = ["src/unistd/linux/lseek.cpp"],
    hdrs = ["src/unistd/lseek.h"],
    deps = [
        ":__support_common",
        ":__support_file_linux_lseekimpl",
        ":__support_osutil_syscall",
        ":errno",
    ],
)

libc_function(
    name = "read",
    srcs = ["src/unistd/linux/read.cpp"],
    hdrs = ["src/unistd/read.h"],
    deps = [
        ":__support_common",
        ":__support_osutil_syscall",
        ":errno",
    ],
)

libc_function(
    name = "readlink",
    srcs = ["src/unistd/linux/readlink.cpp"],
    hdrs = ["src/unistd/readlink.h"],
    deps = [
        ":__support_common",
        ":__support_osutil_syscall",
        ":errno",
    ],
)

libc_function(
    name = "readlinkat",
    srcs = ["src/unistd/linux/readlinkat.cpp"],
    hdrs = ["src/unistd/readlinkat.h"],
    deps = [
        ":__support_common",
        ":__support_osutil_syscall",
        ":errno",
    ],
)

libc_function(
    name = "rmdir",
    srcs = ["src/unistd/linux/rmdir.cpp"],
    hdrs = ["src/unistd/rmdir.h"],
    deps = [
        ":__support_common",
        ":__support_osutil_syscall",
        ":errno",
    ],
)

libc_function(
    name = "symlink",
    srcs = ["src/unistd/linux/symlink.cpp"],
    hdrs = ["src/unistd/symlink.h"],
    deps = [
        ":__support_common",
        ":__support_osutil_syscall",
        ":errno",
    ],
)

libc_function(
    name = "symlinkat",
    srcs = ["src/unistd/linux/symlinkat.cpp"],
    hdrs = ["src/unistd/symlinkat.h"],
    deps = [
        ":__support_common",
        ":__support_osutil_syscall",
        ":errno",
    ],
)

libc_function(
    name = "truncate",
    srcs = ["src/unistd/linux/truncate.cpp"],
    hdrs = ["src/unistd/truncate.h"],
    deps = [
        ":__support_common",
        ":__support_osutil_syscall",
        ":errno",
    ],
)

libc_function(
    name = "unlink",
    srcs = ["src/unistd/linux/unlink.cpp"],
    hdrs = ["src/unistd/unlink.h"],
    deps = [
        ":__support_common",
        ":__support_osutil_syscall",
        ":errno",
    ],
)

libc_function(
    name = "unlinkat",
    srcs = ["src/unistd/linux/unlinkat.cpp"],
    hdrs = ["src/unistd/unlinkat.h"],
    deps = [
        ":__support_common",
        ":__support_osutil_syscall",
        ":errno",
    ],
)

libc_function(
    name = "write",
    srcs = ["src/unistd/linux/write.cpp"],
    hdrs = ["src/unistd/write.h"],
    deps = [
        ":__support_common",
        ":__support_osutil_syscall",
        ":errno",
    ],
)

################################ stdio targets #################################

libc_support_library(
    name = "printf_core_structs",
    hdrs = ["src/stdio/printf_core/core_structs.h"],
    defines = PRINTF_COPTS,
    deps = [
        ":__support_cpp_string_view",
        ":__support_fputil_fp_bits",
    ],
)

libc_support_library(
    name = "printf_config",
    hdrs = ["src/stdio/printf_core/printf_config.h"],
    defines = PRINTF_COPTS,
    deps = [
    ],
)

libc_support_library(
    name = "printf_parser",
    hdrs = ["src/stdio/printf_core/parser.h"],
    defines = PRINTF_COPTS,
    deps = [
        ":__support_arg_list",
        ":__support_common",
        ":__support_cpp_bit",
        ":__support_cpp_optional",
        ":__support_cpp_string_view",
        ":__support_cpp_type_traits",
        ":__support_ctype_utils",
        ":__support_fputil_fp_bits",
        ":__support_str_to_integer",
        ":printf_config",
        ":printf_core_structs",
    ],
)

# Only used for testing.
libc_support_library(
    name = "printf_mock_parser",
    hdrs = ["src/stdio/printf_core/parser.h"],
    defines = PRINTF_COPTS + ["LIBC_COPT_MOCK_ARG_LIST"],
    deps = [
        ":__support_arg_list",
        ":__support_common",
        ":__support_cpp_bit",
        ":__support_cpp_optional",
        ":__support_cpp_string_view",
        ":__support_cpp_type_traits",
        ":__support_ctype_utils",
        ":__support_fputil_fp_bits",
        ":__support_str_to_integer",
        ":printf_config",
        ":printf_core_structs",
    ],
)

libc_support_library(
    name = "printf_writer",
    srcs = ["src/stdio/printf_core/writer.cpp"],
    hdrs = ["src/stdio/printf_core/writer.h"],
    defines = PRINTF_COPTS,
    deps = [
        ":__support_cpp_string_view",
        ":__support_macros_optimization",
        ":printf_core_structs",
        ":string_memory_utils",
    ],
)

libc_support_library(
    name = "printf_converter",
    srcs = ["src/stdio/printf_core/converter.cpp"],
    hdrs = [
        "src/stdio/printf_core/char_converter.h",
        "src/stdio/printf_core/converter.h",
        "src/stdio/printf_core/converter_atlas.h",
        "src/stdio/printf_core/converter_utils.h",
        "src/stdio/printf_core/float_dec_converter.h",
        "src/stdio/printf_core/float_hex_converter.h",
        "src/stdio/printf_core/float_inf_nan_converter.h",
        "src/stdio/printf_core/int_converter.h",
        "src/stdio/printf_core/ptr_converter.h",
        "src/stdio/printf_core/string_converter.h",
        "src/stdio/printf_core/write_int_converter.h",
    ],
    defines = PRINTF_COPTS,
    deps = [
        ":__support_common",
        ":__support_cpp_limits",
        ":__support_cpp_span",
        ":__support_cpp_string_view",
        ":__support_float_to_string",
        ":__support_fputil_fenv_impl",
        ":__support_fputil_float_properties",
        ":__support_fputil_fp_bits",
        ":__support_fputil_rounding_mode",
        ":__support_integer_to_string",
        ":__support_libc_assert",
        ":__support_uint",
        ":__support_uint128",
        ":printf_core_structs",
        ":printf_writer",
    ],
)

libc_support_library(
    name = "printf_main",
    srcs = ["src/stdio/printf_core/printf_main.cpp"],
    hdrs = ["src/stdio/printf_core/printf_main.h"],
    defines = PRINTF_COPTS,
    deps = [
        ":__support_arg_list",
        ":printf_converter",
        ":printf_core_structs",
        ":printf_parser",
        ":printf_writer",
    ],
)

libc_support_library(
    name = "vfprintf_internal",
    hdrs = ["src/stdio/printf_core/vfprintf_internal.h"],
    defines = PRINTF_COPTS,
    deps = [
        ":__support_arg_list",
        ":__support_file_file",
        ":__support_macros_attributes",
        ":printf_main",
        ":printf_writer",
    ],
)

libc_function(
    name = "sprintf",
    srcs = ["src/stdio/sprintf.cpp"],
    hdrs = ["src/stdio/sprintf.h"],
    defines = PRINTF_COPTS,
    deps = [
        ":__support_arg_list",
        ":__support_cpp_limits",
        ":errno",
        ":printf_main",
        ":printf_writer",
    ],
)

libc_function(
    name = "snprintf",
    srcs = ["src/stdio/snprintf.cpp"],
    hdrs = ["src/stdio/snprintf.h"],
    defines = PRINTF_COPTS,
    deps = [
        ":__support_arg_list",
        ":errno",
        ":printf_main",
        ":printf_writer",
    ],
)

libc_function(
    name = "printf",
    srcs = ["src/stdio/printf.cpp"],
    hdrs = ["src/stdio/printf.h"],
    defines = PRINTF_COPTS,
    deps = [
        ":__support_arg_list",
        ":__support_file_file",
        ":errno",
        ":vfprintf_internal",
    ],
)

libc_function(
    name = "fprintf",
    srcs = ["src/stdio/fprintf.cpp"],
    hdrs = ["src/stdio/fprintf.h"],
    defines = PRINTF_COPTS,
    deps = [
        ":__support_arg_list",
        ":__support_file_file",
        ":errno",
        ":vfprintf_internal",
    ],
)

libc_function(
    name = "vsprintf",
    srcs = ["src/stdio/vsprintf.cpp"],
    hdrs = ["src/stdio/vsprintf.h"],
    defines = PRINTF_COPTS,
    deps = [
        ":__support_arg_list",
        ":__support_cpp_limits",
        ":errno",
        ":printf_main",
        ":printf_writer",
    ],
)

libc_function(
    name = "vsnprintf",
    srcs = ["src/stdio/vsnprintf.cpp"],
    hdrs = ["src/stdio/vsnprintf.h"],
    defines = PRINTF_COPTS,
    deps = [
        ":__support_arg_list",
        ":errno",
        ":printf_main",
        ":printf_writer",
    ],
)

libc_function(
    name = "vprintf",
    srcs = ["src/stdio/vprintf.cpp"],
    hdrs = ["src/stdio/vprintf.h"],
    defines = PRINTF_COPTS,
    deps = [
        ":__support_arg_list",
        ":__support_file_file",
        ":errno",
        ":vfprintf_internal",
    ],
)

libc_function(
    name = "vfprintf",
    srcs = ["src/stdio/vfprintf.cpp"],
    hdrs = ["src/stdio/vfprintf.h"],
    defines = PRINTF_COPTS,
    deps = [
        ":__support_arg_list",
        ":__support_file_file",
        ":errno",
        ":vfprintf_internal",
    ],
)<|MERGE_RESOLUTION|>--- conflicted
+++ resolved
@@ -308,10 +308,7 @@
     deps = [
         ":__support_macros_attributes",
         ":__support_macros_config",
-<<<<<<< HEAD
-=======
         ":__support_macros_properties_compiler",
->>>>>>> f2eaa6ec
     ],
 )
 
@@ -1196,10 +1193,7 @@
     name = "exp10f_impl",
     hdrs = ["src/math/generic/exp10f_impl.h"],
     deps = [
-<<<<<<< HEAD
-=======
         ":__support_fputil_basic_operations",
->>>>>>> f2eaa6ec
         ":__support_fputil_fma",
         ":__support_fputil_multiply_add",
         ":__support_fputil_nearest_integer",
@@ -1215,10 +1209,7 @@
     name = "exp2f_impl",
     hdrs = ["src/math/generic/exp2f_impl.h"],
     deps = [
-<<<<<<< HEAD
-=======
         ":__support_fputil_except_value_utils",
->>>>>>> f2eaa6ec
         ":__support_fputil_fma",
         ":__support_fputil_multiply_add",
         ":__support_fputil_nearest_integer",
