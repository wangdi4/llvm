def LLVMLibcExt : StandardSpec<"llvm_libc_ext"> {
  HeaderSpec String = HeaderSpec<
      "string.h",
      [], // Macros
      [], // Types
      [], // Enumerations
      [
          FunctionSpec<
              "bzero",
              RetValSpec<VoidType>,
              [ArgSpec<VoidPtr>, ArgSpec<SizeTType>]
          >,
          FunctionSpec<
              "bcmp",
              RetValSpec<IntType>,
              [ArgSpec<ConstVoidPtr>, ArgSpec<ConstVoidPtr>, ArgSpec<SizeTType>]
          >,
      ]
  >;

  HeaderSpec Assert = HeaderSpec<
      "assert.h",
      [], // Macros
      [], // Types
      [], // Enumerations
      [
          FunctionSpec<
              "__assert_fail",
              RetValSpec<NoReturn>,
              [ArgSpec<ConstCharPtr>, ArgSpec<ConstCharPtr>, ArgSpec<UnsignedType>, ArgSpec<ConstCharPtr>]

          >,
      ]
  >;
  
  HeaderSpec Sched = HeaderSpec<
      "sched.h",
      [], // Macros
      [PidT, SizeTType, CpuSetT], // Types
      [], // Enumerations
      [
        FunctionSpec<
<<<<<<< HEAD
            "sched_getcpucount",
=======
            "__sched_getcpucount",
>>>>>>> 1ba87701
            RetValSpec<IntType>,
            [ArgSpec<SizeTType>, ArgSpec<ConstCpuSetPtr>]
        >,
      ]
  >;

  let Headers = [
    String,
    Sched,
    Assert,
  ];
}<|MERGE_RESOLUTION|>--- conflicted
+++ resolved
@@ -40,11 +40,7 @@
       [], // Enumerations
       [
         FunctionSpec<
-<<<<<<< HEAD
-            "sched_getcpucount",
-=======
             "__sched_getcpucount",
->>>>>>> 1ba87701
             RetValSpec<IntType>,
             [ArgSpec<SizeTType>, ArgSpec<ConstCpuSetPtr>]
         >,
