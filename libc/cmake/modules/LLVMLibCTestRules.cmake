--- conflicted
+++ resolved
@@ -438,15 +438,9 @@
 
   get_fq_deps_list(fq_deps_list ${INTEGRATION_TEST_DEPENDS})
   list(APPEND fq_deps_list
-<<<<<<< HEAD
-      # All integration tests need to inherit the same dependencies as the
-      # startup code.
-      ${INTEGRATION_TEST_STARTUP}
-=======
       # All integration tests use the operating system's startup object and need
       # to inherit the same dependencies.
       libc.startup.${LIBC_TARGET_OS}.crt1
->>>>>>> 27ef418a
       # We always add the memory functions objects. This is because the
       # compiler's codegen can emit calls to the C memory functions.
       libc.src.string.bcmp
