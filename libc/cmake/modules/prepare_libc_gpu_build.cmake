--- conflicted
+++ resolved
@@ -46,19 +46,11 @@
 if(LIBC_GPU_TEST_ARCHITECTURE)
   message(STATUS "Using user-specified GPU architecture for testing "
                  "'${LIBC_GPU_TARGET_ARCHITECTURE}'")
-<<<<<<< HEAD
-  if("${LIBC_GPU_TARGET_ARCHITECTURE}" IN_LIST all_amdgpu_architectures)
-    set(LIBC_GPU_TARGET_ARCHITECTURE_IS_AMDGPU TRUE)
-    set(LIBC_GPU_TARGET_TRIPLE "amdgcn-amd-amdhsa")
-    set(LIBC_GPU_TARGET_ARCHITECTURE "${LIBC_GPU_TEST_ARCHITECTURE}")
-  elseif("${LIBC_GPU_TARGET_ARCHITECTURE}" IN_LIST all_nvptx_architectures)
-=======
   if("${LIBC_GPU_TEST_ARCHITECTURE}" IN_LIST all_amdgpu_architectures)
     set(LIBC_GPU_TARGET_ARCHITECTURE_IS_AMDGPU TRUE)
     set(LIBC_GPU_TARGET_TRIPLE "amdgcn-amd-amdhsa")
     set(LIBC_GPU_TARGET_ARCHITECTURE "${LIBC_GPU_TEST_ARCHITECTURE}")
   elseif("${LIBC_GPU_TEST_ARCHITECTURE}" IN_LIST all_nvptx_architectures)
->>>>>>> ee213f3b
     set(LIBC_GPU_TARGET_ARCHITECTURE_IS_NVPTX TRUE)
     set(LIBC_GPU_TARGET_TRIPLE "nvptx64-nvidia-cuda")
     set(LIBC_GPU_TARGET_ARCHITECTURE "${LIBC_GPU_TEST_ARCHITECTURE}")
