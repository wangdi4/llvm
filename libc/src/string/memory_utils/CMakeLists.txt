--- conflicted
+++ resolved
@@ -18,10 +18,7 @@
     op_generic.h
     op_x86.h
     riscv/bcmp_implementations.h
-<<<<<<< HEAD
-=======
     riscv/memcpy_implementations.h
->>>>>>> 49000f35
     utils.h
     x86_64/bcmp_implementations.h
     x86_64/memcmp_implementations.h
