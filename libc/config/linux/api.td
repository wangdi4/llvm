--- conflicted
+++ resolved
@@ -152,11 +152,8 @@
    "cosf",
    "fabs",
    "fabsf",
-<<<<<<< HEAD
-=======
    "expf",
    "exp2f",
->>>>>>> 7685c6b8
    "round",
    "sincosf",
    "sinf",
