//===-- SocketTest.cpp ----------------------------------------------------===//
//
// Part of the LLVM Project, under the Apache License v2.0 with LLVM Exceptions.
// See https://llvm.org/LICENSE.txt for license information.
// SPDX-License-Identifier: Apache-2.0 WITH LLVM-exception
//
//===----------------------------------------------------------------------===//

#include "SocketTestUtilities.h"
#include "TestingSupport/SubsystemRAII.h"
#include "lldb/Host/Config.h"
#include "lldb/Utility/UriParser.h"
#include "gtest/gtest.h"

using namespace lldb_private;

class SocketTest : public testing::Test {
public:
  SubsystemRAII<Socket> subsystems;
};

TEST_F(SocketTest, DecodeHostAndPort) {
  std::string host_str;
  std::string port_str;
  int32_t port;
  Status error;
  EXPECT_TRUE(Socket::DecodeHostAndPort("localhost:1138", host_str, port_str,
                                        port, &error));
  EXPECT_STREQ("localhost", host_str.c_str());
  EXPECT_STREQ("1138", port_str.c_str());
  EXPECT_EQ(1138, port);
  EXPECT_TRUE(error.Success());

  EXPECT_FALSE(Socket::DecodeHostAndPort("google.com:65536", host_str, port_str,
                                         port, &error));
  EXPECT_TRUE(error.Fail());
  EXPECT_STREQ("invalid host:port specification: 'google.com:65536'",
               error.AsCString());

  EXPECT_FALSE(Socket::DecodeHostAndPort("google.com:-1138", host_str, port_str,
                                         port, &error));
  EXPECT_TRUE(error.Fail());
  EXPECT_STREQ("invalid host:port specification: 'google.com:-1138'",
               error.AsCString());

  EXPECT_FALSE(Socket::DecodeHostAndPort("google.com:65536", host_str, port_str,
                                         port, &error));
  EXPECT_TRUE(error.Fail());
  EXPECT_STREQ("invalid host:port specification: 'google.com:65536'",
               error.AsCString());

  EXPECT_TRUE(
      Socket::DecodeHostAndPort("12345", host_str, port_str, port, &error));
  EXPECT_STREQ("", host_str.c_str());
  EXPECT_STREQ("12345", port_str.c_str());
  EXPECT_EQ(12345, port);
  EXPECT_TRUE(error.Success());

  EXPECT_TRUE(
      Socket::DecodeHostAndPort("*:0", host_str, port_str, port, &error));
  EXPECT_STREQ("*", host_str.c_str());
  EXPECT_STREQ("0", port_str.c_str());
  EXPECT_EQ(0, port);
  EXPECT_TRUE(error.Success());

  EXPECT_TRUE(
      Socket::DecodeHostAndPort("*:65535", host_str, port_str, port, &error));
  EXPECT_STREQ("*", host_str.c_str());
  EXPECT_STREQ("65535", port_str.c_str());
  EXPECT_EQ(65535, port);
  EXPECT_TRUE(error.Success());

  EXPECT_TRUE(
      Socket::DecodeHostAndPort("[::1]:12345", host_str, port_str, port, &error));
  EXPECT_STREQ("::1", host_str.c_str());
  EXPECT_STREQ("12345", port_str.c_str());
  EXPECT_EQ(12345, port);
  EXPECT_TRUE(error.Success());

  EXPECT_TRUE(
      Socket::DecodeHostAndPort("[abcd:12fg:AF58::1]:12345", host_str, port_str, port, &error));
  EXPECT_STREQ("abcd:12fg:AF58::1", host_str.c_str());
  EXPECT_STREQ("12345", port_str.c_str());
  EXPECT_EQ(12345, port);
  EXPECT_TRUE(error.Success());
}

#if LLDB_ENABLE_POSIX
TEST_F(SocketTest, DomainListenConnectAccept) {
  llvm::SmallString<64> Path;
  std::error_code EC = llvm::sys::fs::createUniqueDirectory("DomainListenConnectAccept", Path);
  ASSERT_FALSE(EC);
  llvm::sys::path::append(Path, "test");

  // Skip the test if the $TMPDIR is too long to hold a domain socket.
  if (Path.size() > 107u)
    return;

  std::unique_ptr<DomainSocket> socket_a_up;
  std::unique_ptr<DomainSocket> socket_b_up;
  CreateDomainConnectedSockets(Path, &socket_a_up, &socket_b_up);
}
#endif

TEST_F(SocketTest, TCPListen0ConnectAccept) {
  std::unique_ptr<TCPSocket> socket_a_up;
  std::unique_ptr<TCPSocket> socket_b_up;
  CreateTCPConnectedSockets("127.0.0.1", &socket_a_up, &socket_b_up);
}

TEST_F(SocketTest, TCPGetAddress) {
  std::unique_ptr<TCPSocket> socket_a_up;
  std::unique_ptr<TCPSocket> socket_b_up;
  if (!HostSupportsIPv4())
    return;
  CreateTCPConnectedSockets("127.0.0.1", &socket_a_up, &socket_b_up);

  EXPECT_EQ(socket_a_up->GetLocalPortNumber(),
            socket_b_up->GetRemotePortNumber());
  EXPECT_EQ(socket_b_up->GetLocalPortNumber(),
            socket_a_up->GetRemotePortNumber());
  EXPECT_NE(socket_a_up->GetLocalPortNumber(),
            socket_b_up->GetLocalPortNumber());
  EXPECT_STREQ("127.0.0.1", socket_a_up->GetRemoteIPAddress().c_str());
  EXPECT_STREQ("127.0.0.1", socket_b_up->GetRemoteIPAddress().c_str());
}

TEST_F(SocketTest, UDPConnect) {
  llvm::Expected<std::unique_ptr<UDPSocket>> socket =
      UDPSocket::Connect("127.0.0.1:0", /*child_processes_inherit=*/false);

  ASSERT_THAT_EXPECTED(socket, llvm::Succeeded());
  EXPECT_TRUE(socket.get()->IsValid());
}

TEST_F(SocketTest, TCPListen0GetPort) {
  Predicate<uint16_t> port_predicate;
  port_predicate.SetValue(0, eBroadcastNever);
  llvm::Expected<std::unique_ptr<TCPSocket>> sock =
      Socket::TcpListen("10.10.12.3:0", false, &port_predicate);
  ASSERT_THAT_EXPECTED(sock, llvm::Succeeded());
  ASSERT_TRUE(sock.get()->IsValid());
  EXPECT_NE(sock.get()->GetLocalPortNumber(), 0);
}

TEST_F(SocketTest, TCPGetConnectURI) {
  std::unique_ptr<TCPSocket> socket_a_up;
  std::unique_ptr<TCPSocket> socket_b_up;
  if (!HostSupportsIPv4())
    return;
  CreateTCPConnectedSockets("127.0.0.1", &socket_a_up, &socket_b_up);

  llvm::StringRef scheme;
  llvm::StringRef hostname;
  int port;
  llvm::StringRef path;
  std::string uri(socket_a_up->GetRemoteConnectionURI());
  EXPECT_TRUE(UriParser::Parse(uri, scheme, hostname, port, path));
  EXPECT_EQ(scheme, "connect");
  EXPECT_EQ(port, socket_a_up->GetRemotePortNumber());
}

TEST_F(SocketTest, UDPGetConnectURI) {
  if (!HostSupportsIPv4())
    return;
<<<<<<< HEAD
  }
=======
>>>>>>> 918d599f
  llvm::Expected<std::unique_ptr<UDPSocket>> socket =
      UDPSocket::Connect("127.0.0.1:0", /*child_processes_inherit=*/false);
  ASSERT_THAT_EXPECTED(socket, llvm::Succeeded());

  llvm::StringRef scheme;
  llvm::StringRef hostname;
  int port;
  llvm::StringRef path;
  std::string uri = socket.get()->GetRemoteConnectionURI();
  EXPECT_TRUE(UriParser::Parse(uri, scheme, hostname, port, path));
  EXPECT_EQ(scheme, "udp");
}

#if LLDB_ENABLE_POSIX
TEST_F(SocketTest, DomainGetConnectURI) {
  llvm::SmallString<64> domain_path;
  std::error_code EC =
      llvm::sys::fs::createUniqueDirectory("DomainListenConnectAccept", domain_path);
  ASSERT_FALSE(EC);
  llvm::sys::path::append(domain_path, "test");

  // Skip the test if the $TMPDIR is too long to hold a domain socket.
  if (domain_path.size() > 107u)
    return;

  std::unique_ptr<DomainSocket> socket_a_up;
  std::unique_ptr<DomainSocket> socket_b_up;
  CreateDomainConnectedSockets(domain_path, &socket_a_up, &socket_b_up);

  llvm::StringRef scheme;
  llvm::StringRef hostname;
  int port;
  llvm::StringRef path;
  std::string uri(socket_a_up->GetRemoteConnectionURI());
  EXPECT_TRUE(UriParser::Parse(uri, scheme, hostname, port, path));
  EXPECT_EQ(scheme, "unix-connect");
  EXPECT_EQ(path, domain_path);
}
#endif<|MERGE_RESOLUTION|>--- conflicted
+++ resolved
@@ -163,10 +163,6 @@
 TEST_F(SocketTest, UDPGetConnectURI) {
   if (!HostSupportsIPv4())
     return;
-<<<<<<< HEAD
-  }
-=======
->>>>>>> 918d599f
   llvm::Expected<std::unique_ptr<UDPSocket>> socket =
       UDPSocket::Connect("127.0.0.1:0", /*child_processes_inherit=*/false);
   ASSERT_THAT_EXPECTED(socket, llvm::Succeeded());
