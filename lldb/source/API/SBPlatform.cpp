//===-- SBPlatform.cpp ----------------------------------------------------===//
//
// Part of the LLVM Project, under the Apache License v2.0 with LLVM Exceptions.
// See https://llvm.org/LICENSE.txt for license information.
// SPDX-License-Identifier: Apache-2.0 WITH LLVM-exception
//
//===----------------------------------------------------------------------===//

#include "lldb/API/SBPlatform.h"
#include "lldb/API/SBEnvironment.h"
#include "lldb/API/SBError.h"
#include "lldb/API/SBFileSpec.h"
#include "lldb/API/SBLaunchInfo.h"
#include "lldb/API/SBPlatform.h"
#include "lldb/API/SBUnixSignals.h"
#include "lldb/Host/File.h"
#include "lldb/Target/Platform.h"
#include "lldb/Target/Target.h"
#include "lldb/Utility/ArchSpec.h"
#include "lldb/Utility/Args.h"
#include "lldb/Utility/Instrumentation.h"
#include "lldb/Utility/Status.h"

#include "llvm/Support/FileSystem.h"

#include <functional>

using namespace lldb;
using namespace lldb_private;

// PlatformConnectOptions
struct PlatformConnectOptions {
  PlatformConnectOptions(const char *url = nullptr) {
    if (url && url[0])
      m_url = url;
  }

  ~PlatformConnectOptions() = default;

  std::string m_url;
  std::string m_rsync_options;
  std::string m_rsync_remote_path_prefix;
  bool m_rsync_enabled = false;
  bool m_rsync_omit_hostname_from_remote_path = false;
  ConstString m_local_cache_directory;
};

// PlatformShellCommand
struct PlatformShellCommand {
  PlatformShellCommand(llvm::StringRef shell_interpreter,
                       llvm::StringRef shell_command) {
    if (!shell_interpreter.empty())
      m_shell = shell_interpreter.str();

    if (!m_shell.empty() && !shell_command.empty())
      m_command = shell_command.str();
  }

  PlatformShellCommand(llvm::StringRef shell_command = llvm::StringRef()) {
    if (!shell_command.empty())
      m_command = shell_command.str();
  }

  ~PlatformShellCommand() = default;

  std::string m_shell;
  std::string m_command;
  std::string m_working_dir;
  std::string m_output;
  int m_status = 0;
  int m_signo = 0;
  Timeout<std::ratio<1>> m_timeout = std::nullopt;
};
// SBPlatformConnectOptions
SBPlatformConnectOptions::SBPlatformConnectOptions(const char *url)
    : m_opaque_ptr(new PlatformConnectOptions(url)) {
  LLDB_INSTRUMENT_VA(this, url);
}

SBPlatformConnectOptions::SBPlatformConnectOptions(
    const SBPlatformConnectOptions &rhs)
    : m_opaque_ptr(new PlatformConnectOptions()) {
  LLDB_INSTRUMENT_VA(this, rhs);

  *m_opaque_ptr = *rhs.m_opaque_ptr;
}

SBPlatformConnectOptions::~SBPlatformConnectOptions() { delete m_opaque_ptr; }

SBPlatformConnectOptions &
SBPlatformConnectOptions::operator=(const SBPlatformConnectOptions &rhs) {
  LLDB_INSTRUMENT_VA(this, rhs);

  *m_opaque_ptr = *rhs.m_opaque_ptr;
  return *this;
}

const char *SBPlatformConnectOptions::GetURL() {
  LLDB_INSTRUMENT_VA(this);

  if (m_opaque_ptr->m_url.empty())
    return nullptr;
  return ConstString(m_opaque_ptr->m_url.c_str()).GetCString();
}

void SBPlatformConnectOptions::SetURL(const char *url) {
  LLDB_INSTRUMENT_VA(this, url);

  if (url && url[0])
    m_opaque_ptr->m_url = url;
  else
    m_opaque_ptr->m_url.clear();
}

bool SBPlatformConnectOptions::GetRsyncEnabled() {
  LLDB_INSTRUMENT_VA(this);

  return m_opaque_ptr->m_rsync_enabled;
}

void SBPlatformConnectOptions::EnableRsync(
    const char *options, const char *remote_path_prefix,
    bool omit_hostname_from_remote_path) {
  LLDB_INSTRUMENT_VA(this, options, remote_path_prefix,
                     omit_hostname_from_remote_path);

  m_opaque_ptr->m_rsync_enabled = true;
  m_opaque_ptr->m_rsync_omit_hostname_from_remote_path =
      omit_hostname_from_remote_path;
  if (remote_path_prefix && remote_path_prefix[0])
    m_opaque_ptr->m_rsync_remote_path_prefix = remote_path_prefix;
  else
    m_opaque_ptr->m_rsync_remote_path_prefix.clear();

  if (options && options[0])
    m_opaque_ptr->m_rsync_options = options;
  else
    m_opaque_ptr->m_rsync_options.clear();
}

void SBPlatformConnectOptions::DisableRsync() {
  LLDB_INSTRUMENT_VA(this);

  m_opaque_ptr->m_rsync_enabled = false;
}

const char *SBPlatformConnectOptions::GetLocalCacheDirectory() {
  LLDB_INSTRUMENT_VA(this);

  return m_opaque_ptr->m_local_cache_directory.GetCString();
}

void SBPlatformConnectOptions::SetLocalCacheDirectory(const char *path) {
  LLDB_INSTRUMENT_VA(this, path);

  if (path && path[0])
    m_opaque_ptr->m_local_cache_directory.SetCString(path);
  else
    m_opaque_ptr->m_local_cache_directory = ConstString();
}

// SBPlatformShellCommand
SBPlatformShellCommand::SBPlatformShellCommand(const char *shell_interpreter,
                                               const char *shell_command)
    : m_opaque_ptr(new PlatformShellCommand(shell_interpreter, shell_command)) {
  LLDB_INSTRUMENT_VA(this, shell_interpreter, shell_command);
}

SBPlatformShellCommand::SBPlatformShellCommand(const char *shell_command)
    : m_opaque_ptr(new PlatformShellCommand(shell_command)) {
  LLDB_INSTRUMENT_VA(this, shell_command);
}

SBPlatformShellCommand::SBPlatformShellCommand(
    const SBPlatformShellCommand &rhs)
    : m_opaque_ptr(new PlatformShellCommand()) {
  LLDB_INSTRUMENT_VA(this, rhs);

  *m_opaque_ptr = *rhs.m_opaque_ptr;
}

SBPlatformShellCommand &
SBPlatformShellCommand::operator=(const SBPlatformShellCommand &rhs) {

  LLDB_INSTRUMENT_VA(this, rhs);

  *m_opaque_ptr = *rhs.m_opaque_ptr;
  return *this;
}

SBPlatformShellCommand::~SBPlatformShellCommand() { delete m_opaque_ptr; }

void SBPlatformShellCommand::Clear() {
  LLDB_INSTRUMENT_VA(this);

  m_opaque_ptr->m_output = std::string();
  m_opaque_ptr->m_status = 0;
  m_opaque_ptr->m_signo = 0;
}

const char *SBPlatformShellCommand::GetShell() {
  LLDB_INSTRUMENT_VA(this);

  if (m_opaque_ptr->m_shell.empty())
    return nullptr;
  return ConstString(m_opaque_ptr->m_shell.c_str()).GetCString();
}

void SBPlatformShellCommand::SetShell(const char *shell_interpreter) {
  LLDB_INSTRUMENT_VA(this, shell_interpreter);

  if (shell_interpreter && shell_interpreter[0])
    m_opaque_ptr->m_shell = shell_interpreter;
  else
    m_opaque_ptr->m_shell.clear();
}

const char *SBPlatformShellCommand::GetCommand() {
  LLDB_INSTRUMENT_VA(this);

  if (m_opaque_ptr->m_command.empty())
    return nullptr;
  return ConstString(m_opaque_ptr->m_command.c_str()).GetCString();
}

void SBPlatformShellCommand::SetCommand(const char *shell_command) {
  LLDB_INSTRUMENT_VA(this, shell_command);

  if (shell_command && shell_command[0])
    m_opaque_ptr->m_command = shell_command;
  else
    m_opaque_ptr->m_command.clear();
}

const char *SBPlatformShellCommand::GetWorkingDirectory() {
  LLDB_INSTRUMENT_VA(this);

  if (m_opaque_ptr->m_working_dir.empty())
    return nullptr;
  return ConstString(m_opaque_ptr->m_working_dir.c_str()).GetCString();
}

void SBPlatformShellCommand::SetWorkingDirectory(const char *path) {
  LLDB_INSTRUMENT_VA(this, path);

  if (path && path[0])
    m_opaque_ptr->m_working_dir = path;
  else
    m_opaque_ptr->m_working_dir.clear();
}

uint32_t SBPlatformShellCommand::GetTimeoutSeconds() {
  LLDB_INSTRUMENT_VA(this);

  if (m_opaque_ptr->m_timeout)
    return m_opaque_ptr->m_timeout->count();
  return UINT32_MAX;
}

void SBPlatformShellCommand::SetTimeoutSeconds(uint32_t sec) {
  LLDB_INSTRUMENT_VA(this, sec);

  if (sec == UINT32_MAX)
    m_opaque_ptr->m_timeout = std::nullopt;
  else
    m_opaque_ptr->m_timeout = std::chrono::seconds(sec);
}

int SBPlatformShellCommand::GetSignal() {
  LLDB_INSTRUMENT_VA(this);

  return m_opaque_ptr->m_signo;
}

int SBPlatformShellCommand::GetStatus() {
  LLDB_INSTRUMENT_VA(this);

  return m_opaque_ptr->m_status;
}

const char *SBPlatformShellCommand::GetOutput() {
  LLDB_INSTRUMENT_VA(this);

  if (m_opaque_ptr->m_output.empty())
    return nullptr;
  return ConstString(m_opaque_ptr->m_output.c_str()).GetCString();
}

// SBPlatform
SBPlatform::SBPlatform() { LLDB_INSTRUMENT_VA(this); }

SBPlatform::SBPlatform(const char *platform_name) {
  LLDB_INSTRUMENT_VA(this, platform_name);

  m_opaque_sp = Platform::Create(platform_name);
}

SBPlatform::SBPlatform(const SBPlatform &rhs) {
  LLDB_INSTRUMENT_VA(this, rhs);

  m_opaque_sp = rhs.m_opaque_sp;
}

SBPlatform &SBPlatform::operator=(const SBPlatform &rhs) {
  LLDB_INSTRUMENT_VA(this, rhs);

  m_opaque_sp = rhs.m_opaque_sp;
  return *this;
}

SBPlatform::~SBPlatform() = default;

SBPlatform SBPlatform::GetHostPlatform() {
  LLDB_INSTRUMENT();

  SBPlatform host_platform;
  host_platform.m_opaque_sp = Platform::GetHostPlatform();
  return host_platform;
}

bool SBPlatform::IsValid() const {
  LLDB_INSTRUMENT_VA(this);
  return this->operator bool();
}
SBPlatform::operator bool() const {
  LLDB_INSTRUMENT_VA(this);

  return m_opaque_sp.get() != nullptr;
}

void SBPlatform::Clear() {
  LLDB_INSTRUMENT_VA(this);

  m_opaque_sp.reset();
}

const char *SBPlatform::GetName() {
  LLDB_INSTRUMENT_VA(this);

  PlatformSP platform_sp(GetSP());
  if (platform_sp)
    return ConstString(platform_sp->GetName()).AsCString();
  return nullptr;
}

lldb::PlatformSP SBPlatform::GetSP() const { return m_opaque_sp; }

void SBPlatform::SetSP(const lldb::PlatformSP &platform_sp) {
  m_opaque_sp = platform_sp;
}

const char *SBPlatform::GetWorkingDirectory() {
  LLDB_INSTRUMENT_VA(this);

  PlatformSP platform_sp(GetSP());
  if (platform_sp)
    return platform_sp->GetWorkingDirectory().GetPathAsConstString().AsCString();
  return nullptr;
}

bool SBPlatform::SetWorkingDirectory(const char *path) {
  LLDB_INSTRUMENT_VA(this, path);

  PlatformSP platform_sp(GetSP());
  if (platform_sp) {
    if (path)
      platform_sp->SetWorkingDirectory(FileSpec(path));
    else
      platform_sp->SetWorkingDirectory(FileSpec());
    return true;
  }
  return false;
}

SBError SBPlatform::ConnectRemote(SBPlatformConnectOptions &connect_options) {
  LLDB_INSTRUMENT_VA(this, connect_options);

  SBError sb_error;
  PlatformSP platform_sp(GetSP());
  if (platform_sp && connect_options.GetURL()) {
    Args args;
    args.AppendArgument(connect_options.GetURL());
    sb_error.ref() = platform_sp->ConnectRemote(args);
  } else {
    sb_error.SetErrorString("invalid platform");
  }
  return sb_error;
}

void SBPlatform::DisconnectRemote() {
  LLDB_INSTRUMENT_VA(this);

  PlatformSP platform_sp(GetSP());
  if (platform_sp)
    platform_sp->DisconnectRemote();
}

bool SBPlatform::IsConnected() {
  LLDB_INSTRUMENT_VA(this);

  PlatformSP platform_sp(GetSP());
  if (platform_sp)
    return platform_sp->IsConnected();
  return false;
}

const char *SBPlatform::GetTriple() {
  LLDB_INSTRUMENT_VA(this);

  PlatformSP platform_sp(GetSP());
  if (platform_sp) {
    ArchSpec arch(platform_sp->GetSystemArchitecture());
    if (arch.IsValid()) {
      // Const-ify the string so we don't need to worry about the lifetime of
      // the string
      return ConstString(arch.GetTriple().getTriple().c_str()).GetCString();
    }
  }
  return nullptr;
}

const char *SBPlatform::GetOSBuild() {
  LLDB_INSTRUMENT_VA(this);

  PlatformSP platform_sp(GetSP());
  if (platform_sp) {
    std::string s = platform_sp->GetOSBuildString().value_or("");
    if (!s.empty()) {
      // Const-ify the string so we don't need to worry about the lifetime of
      // the string
      return ConstString(s).GetCString();
    }
  }
  return nullptr;
}

const char *SBPlatform::GetOSDescription() {
  LLDB_INSTRUMENT_VA(this);

  PlatformSP platform_sp(GetSP());
  if (platform_sp) {
    std::string s = platform_sp->GetOSKernelDescription().value_or("");
    if (!s.empty()) {
      // Const-ify the string so we don't need to worry about the lifetime of
      // the string
      return ConstString(s.c_str()).GetCString();
    }
  }
  return nullptr;
}

const char *SBPlatform::GetHostname() {
  LLDB_INSTRUMENT_VA(this);

  PlatformSP platform_sp(GetSP());
  if (platform_sp)
    return ConstString(platform_sp->GetHostname()).GetCString();
  return nullptr;
}

uint32_t SBPlatform::GetOSMajorVersion() {
  LLDB_INSTRUMENT_VA(this);

  llvm::VersionTuple version;
  if (PlatformSP platform_sp = GetSP())
    version = platform_sp->GetOSVersion();
  return version.empty() ? UINT32_MAX : version.getMajor();
}

uint32_t SBPlatform::GetOSMinorVersion() {
  LLDB_INSTRUMENT_VA(this);

  llvm::VersionTuple version;
  if (PlatformSP platform_sp = GetSP())
    version = platform_sp->GetOSVersion();
  return version.getMinor().value_or(UINT32_MAX);
}

uint32_t SBPlatform::GetOSUpdateVersion() {
  LLDB_INSTRUMENT_VA(this);

  llvm::VersionTuple version;
  if (PlatformSP platform_sp = GetSP())
    version = platform_sp->GetOSVersion();
  return version.getSubminor().value_or(UINT32_MAX);
}

void SBPlatform::SetSDKRoot(const char *sysroot) {
  LLDB_INSTRUMENT_VA(this, sysroot);
  if (PlatformSP platform_sp = GetSP())
<<<<<<< HEAD
    platform_sp->SetSDKRootDirectory(sysroot);
=======
    platform_sp->SetSDKRootDirectory(llvm::StringRef(sysroot).str());
>>>>>>> 8d4439ca
}

SBError SBPlatform::Get(SBFileSpec &src, SBFileSpec &dst) {
  LLDB_INSTRUMENT_VA(this, src, dst);

  SBError sb_error;
  PlatformSP platform_sp(GetSP());
  if (platform_sp) {
    sb_error.ref() = platform_sp->GetFile(src.ref(), dst.ref());
  } else {
    sb_error.SetErrorString("invalid platform");
  }
  return sb_error;
}

SBError SBPlatform::Put(SBFileSpec &src, SBFileSpec &dst) {
  LLDB_INSTRUMENT_VA(this, src, dst);
  return ExecuteConnected([&](const lldb::PlatformSP &platform_sp) {
    if (src.Exists()) {
      uint32_t permissions = FileSystem::Instance().GetPermissions(src.ref());
      if (permissions == 0) {
        if (FileSystem::Instance().IsDirectory(src.ref()))
          permissions = eFilePermissionsDirectoryDefault;
        else
          permissions = eFilePermissionsFileDefault;
      }

      return platform_sp->PutFile(src.ref(), dst.ref(), permissions);
    }

    Status error;
    error.SetErrorStringWithFormat("'src' argument doesn't exist: '%s'",
                                   src.ref().GetPath().c_str());
    return error;
  });
}

SBError SBPlatform::Install(SBFileSpec &src, SBFileSpec &dst) {
  LLDB_INSTRUMENT_VA(this, src, dst);
  return ExecuteConnected([&](const lldb::PlatformSP &platform_sp) {
    if (src.Exists())
      return platform_sp->Install(src.ref(), dst.ref());

    Status error;
    error.SetErrorStringWithFormat("'src' argument doesn't exist: '%s'",
                                   src.ref().GetPath().c_str());
    return error;
  });
}

SBError SBPlatform::Run(SBPlatformShellCommand &shell_command) {
  LLDB_INSTRUMENT_VA(this, shell_command);
  return ExecuteConnected(
      [&](const lldb::PlatformSP &platform_sp) {
        const char *command = shell_command.GetCommand();
        if (!command)
          return Status("invalid shell command (empty)");

        if (shell_command.GetWorkingDirectory() == nullptr) {
          std::string platform_working_dir =
              platform_sp->GetWorkingDirectory().GetPath();
          if (!platform_working_dir.empty())
            shell_command.SetWorkingDirectory(platform_working_dir.c_str());
        }
        return platform_sp->RunShellCommand(
            shell_command.m_opaque_ptr->m_shell, command,
            FileSpec(shell_command.GetWorkingDirectory()),
            &shell_command.m_opaque_ptr->m_status,
            &shell_command.m_opaque_ptr->m_signo,
            &shell_command.m_opaque_ptr->m_output,
            shell_command.m_opaque_ptr->m_timeout);
      });
}

SBError SBPlatform::Launch(SBLaunchInfo &launch_info) {
  LLDB_INSTRUMENT_VA(this, launch_info);
  return ExecuteConnected([&](const lldb::PlatformSP &platform_sp) {
    ProcessLaunchInfo info = launch_info.ref();
    Status error = platform_sp->LaunchProcess(info);
    launch_info.set_ref(info);
    return error;
  });
}

SBError SBPlatform::Kill(const lldb::pid_t pid) {
  LLDB_INSTRUMENT_VA(this, pid);
  return ExecuteConnected([&](const lldb::PlatformSP &platform_sp) {
    return platform_sp->KillProcess(pid);
  });
}

SBError SBPlatform::ExecuteConnected(
    const std::function<Status(const lldb::PlatformSP &)> &func) {
  SBError sb_error;
  const auto platform_sp(GetSP());
  if (platform_sp) {
    if (platform_sp->IsConnected())
      sb_error.ref() = func(platform_sp);
    else
      sb_error.SetErrorString("not connected");
  } else
    sb_error.SetErrorString("invalid platform");

  return sb_error;
}

SBError SBPlatform::MakeDirectory(const char *path, uint32_t file_permissions) {
  LLDB_INSTRUMENT_VA(this, path, file_permissions);

  SBError sb_error;
  PlatformSP platform_sp(GetSP());
  if (platform_sp) {
    sb_error.ref() =
        platform_sp->MakeDirectory(FileSpec(path), file_permissions);
  } else {
    sb_error.SetErrorString("invalid platform");
  }
  return sb_error;
}

uint32_t SBPlatform::GetFilePermissions(const char *path) {
  LLDB_INSTRUMENT_VA(this, path);

  PlatformSP platform_sp(GetSP());
  if (platform_sp) {
    uint32_t file_permissions = 0;
    platform_sp->GetFilePermissions(FileSpec(path), file_permissions);
    return file_permissions;
  }
  return 0;
}

SBError SBPlatform::SetFilePermissions(const char *path,
                                       uint32_t file_permissions) {
  LLDB_INSTRUMENT_VA(this, path, file_permissions);

  SBError sb_error;
  PlatformSP platform_sp(GetSP());
  if (platform_sp) {
    sb_error.ref() =
        platform_sp->SetFilePermissions(FileSpec(path), file_permissions);
  } else {
    sb_error.SetErrorString("invalid platform");
  }
  return sb_error;
}

SBUnixSignals SBPlatform::GetUnixSignals() const {
  LLDB_INSTRUMENT_VA(this);

  if (auto platform_sp = GetSP())
    return SBUnixSignals{platform_sp};

  return SBUnixSignals();
}

SBEnvironment SBPlatform::GetEnvironment() {
  LLDB_INSTRUMENT_VA(this);
  PlatformSP platform_sp(GetSP());

  if (platform_sp) {
    return SBEnvironment(platform_sp->GetEnvironment());
  }

  return SBEnvironment();
}<|MERGE_RESOLUTION|>--- conflicted
+++ resolved
@@ -488,11 +488,7 @@
 void SBPlatform::SetSDKRoot(const char *sysroot) {
   LLDB_INSTRUMENT_VA(this, sysroot);
   if (PlatformSP platform_sp = GetSP())
-<<<<<<< HEAD
-    platform_sp->SetSDKRootDirectory(sysroot);
-=======
     platform_sp->SetSDKRootDirectory(llvm::StringRef(sysroot).str());
->>>>>>> 8d4439ca
 }
 
 SBError SBPlatform::Get(SBFileSpec &src, SBFileSpec &dst) {
