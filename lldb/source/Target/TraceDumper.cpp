//===-- TraceDumper.cpp ---------------------------------------------------===//
//
// Part of the LLVM Project, under the Apache License v2.0 with LLVM Exceptions.
// See https://llvm.org/LICENSE.txt for license information.
// SPDX-License-Identifier: Apache-2.0 WITH LLVM-exception
//
//===----------------------------------------------------------------------===//

#include "lldb/Target/TraceDumper.h"

#include "lldb/Core/Module.h"
#include "lldb/Symbol/CompileUnit.h"
#include "lldb/Symbol/Function.h"
#include "lldb/Target/ExecutionContext.h"
#include "lldb/Target/Process.h"
#include "lldb/Target/SectionLoadList.h"

using namespace lldb;
using namespace lldb_private;
using namespace llvm;

/// \return
///   The given string or \b None if it's empty.
static Optional<const char *> ToOptionalString(const char *s) {
  if (!s)
    return None;
  return s;
}
/// \return
///   The module name (basename if the module is a file, or the actual name if
///   it's a virtual module), or \b nullptr if no name nor module was found.
static const char *GetModuleName(const TraceDumper::TraceItem &item) {
  if (!item.symbol_info || !item.symbol_info->sc.module_sp)
    return nullptr;
  return item.symbol_info->sc.module_sp->GetFileSpec()
      .GetFilename()
      .AsCString();
}

// This custom LineEntry validator is neded because some line_entries have
// 0 as line, which is meaningless. Notice that LineEntry::IsValid only
// checks that line is not LLDB_INVALID_LINE_NUMBER, i.e. UINT32_MAX.
static bool IsLineEntryValid(const LineEntry &line_entry) {
  return line_entry.IsValid() && line_entry.line > 0;
}

/// \return
///     \b true if the provided line entries match line, column and source file.
///     This function assumes that the line entries are valid.
static bool FileLineAndColumnMatches(const LineEntry &a, const LineEntry &b) {
  if (a.line != b.line)
    return false;
  if (a.column != b.column)
    return false;
  return a.file == b.file;
}

/// Compare the symbol contexts of the provided \a SymbolInfo
/// objects.
///
/// \return
///     \a true if both instructions belong to the same scope level analized
///     in the following order:
///       - module
///       - symbol
///       - function
///       - line
static bool
IsSameInstructionSymbolContext(const TraceDumper::SymbolInfo &prev_insn,
                               const TraceDumper::SymbolInfo &insn) {
  // module checks
  if (insn.sc.module_sp != prev_insn.sc.module_sp)
    return false;

  // symbol checks
  if (insn.sc.symbol != prev_insn.sc.symbol)
    return false;

  // function checks
  if (!insn.sc.function && !prev_insn.sc.function)
    return true;
  else if (insn.sc.function != prev_insn.sc.function)
    return false;

  // line entry checks
  const bool curr_line_valid = IsLineEntryValid(insn.sc.line_entry);
  const bool prev_line_valid = IsLineEntryValid(prev_insn.sc.line_entry);
  if (curr_line_valid && prev_line_valid)
    return FileLineAndColumnMatches(insn.sc.line_entry,
                                    prev_insn.sc.line_entry);
  return curr_line_valid == prev_line_valid;
}

class OutputWriterCLI : public TraceDumper::OutputWriter {
public:
  OutputWriterCLI(Stream &s, const TraceDumperOptions &options, Thread &thread)
      : m_s(s), m_options(options) {
    m_s.Format("thread #{0}: tid = {1}\n", thread.GetIndexID(), thread.GetID());
  };

  void NoMoreData() override { m_s << "    no more data\n"; }

  void TraceItem(const TraceDumper::TraceItem &item) override {
    if (item.symbol_info) {
      if (!item.prev_symbol_info ||
          !IsSameInstructionSymbolContext(*item.prev_symbol_info,
                                          *item.symbol_info)) {
        m_s << "  ";
        const char *module_name = GetModuleName(item);
        if (!module_name)
          m_s << "(none)";
        else if (!item.symbol_info->sc.function && !item.symbol_info->sc.symbol)
          m_s.Format("{0}`(none)", module_name);
        else
          item.symbol_info->sc.DumpStopContext(
              &m_s, item.symbol_info->exe_ctx.GetTargetPtr(),
              item.symbol_info->address,
              /*show_fullpaths=*/false,
              /*show_module=*/true, /*show_inlined_frames=*/false,
              /*show_function_arguments=*/true,
              /*show_function_name=*/true);
        m_s << "\n";
      }
    }

    if (item.error && !m_was_prev_instruction_an_error)
      m_s << "    ...missing instructions\n";

    m_s.Format("    {0}: ", item.id);

    if (m_options.show_tsc) {
      m_s.Format("[tsc={0}] ",
                 item.tsc ? std::to_string(*item.tsc) : "unavailable");
    }

    if (item.event) {
      m_s << "(event) " << TraceCursor::EventKindToString(*item.event);
      if (*item.event == eTraceEventCPUChanged) {
        m_s.Format(" [new CPU={0}]",
                   item.cpu_id ? std::to_string(*item.cpu_id) : "unavailable");
      }
    } else if (item.error) {
      m_s << "(error) " << *item.error;
    } else {
      m_s.Format("{0:x+16}", item.load_address);
      if (item.symbol_info && item.symbol_info->instruction) {
        m_s << "    ";
        item.symbol_info->instruction->Dump(
            &m_s, /*max_opcode_byte_size=*/0,
            /*show_address=*/false,
            /*show_bytes=*/false, m_options.show_control_flow_kind,
            &item.symbol_info->exe_ctx, &item.symbol_info->sc,
            /*prev_sym_ctx=*/nullptr,
            /*disassembly_addr_format=*/nullptr,
            /*max_address_text_size=*/0);
      }
    }

    m_was_prev_instruction_an_error = (bool)item.error;
    m_s << "\n";
  }

private:
  Stream &m_s;
  TraceDumperOptions m_options;
  bool m_was_prev_instruction_an_error = false;
};

class OutputWriterJSON : public TraceDumper::OutputWriter {
  /* schema:
    error_message: string
    | {
      "event": string,
      "id": decimal,
      "tsc"?: string decimal,
      "cpuId"? decimal,
    } | {
      "error": string,
      "id": decimal,
      "tsc"?: string decimal,
    | {
      "loadAddress": string decimal,
      "id": decimal,
      "tsc"?: string decimal,
      "module"?: string,
      "symbol"?: string,
      "line"?: decimal,
      "column"?: decimal,
      "source"?: string,
      "mnemonic"?: string,
    }
  */
public:
  OutputWriterJSON(Stream &s, const TraceDumperOptions &options)
      : m_s(s), m_options(options),
        m_j(m_s.AsRawOstream(),
            /*IndentSize=*/options.pretty_print_json ? 2 : 0) {
    m_j.arrayBegin();
  };

  ~OutputWriterJSON() { m_j.arrayEnd(); }

  void DumpEvent(const TraceDumper::TraceItem &item) {
    m_j.attribute("event", TraceCursor::EventKindToString(*item.event));
<<<<<<< HEAD
=======
    if (item.event == eTraceEventCPUChanged)
      m_j.attribute("cpuId", item.cpu_id);
>>>>>>> 64b3d2db
  }

  void DumpInstruction(const TraceDumper::TraceItem &item) {
    m_j.attribute("loadAddress", formatv("{0:x}", item.load_address));
    if (item.symbol_info) {
      m_j.attribute("module", ToOptionalString(GetModuleName(item)));
      m_j.attribute(
          "symbol",
          ToOptionalString(item.symbol_info->sc.GetFunctionName().AsCString()));

      if (item.symbol_info->instruction) {
        m_j.attribute("mnemonic",
                      ToOptionalString(item.symbol_info->instruction->GetMnemonic(
                          &item.symbol_info->exe_ctx)));
      }

      if (IsLineEntryValid(item.symbol_info->sc.line_entry)) {
        m_j.attribute(
            "source",
            ToOptionalString(
                item.symbol_info->sc.line_entry.file.GetPath().c_str()));
        m_j.attribute("line", item.symbol_info->sc.line_entry.line);
        m_j.attribute("column", item.symbol_info->sc.line_entry.column);
      }
    }
  }

  void TraceItem(const TraceDumper::TraceItem &item) override {
    m_j.object([&] {
      m_j.attribute("id", item.id);
      if (m_options.show_tsc)
        m_j.attribute(
            "tsc",
            item.tsc ? Optional<std::string>(std::to_string(*item.tsc)) : None);

      if (item.event) {
        DumpEvent(item);
<<<<<<< HEAD
        return;
      }

      if (item.error) {
        m_j.attribute("error", *item.error);
        return;
      }

      // we know we are seeing an actual instruction
      DumpInstruction(item);
=======
      } else if (item.error) {
        m_j.attribute("error", *item.error);
      } else {
        DumpInstruction(item);
      }
>>>>>>> 64b3d2db
    });
  }

private:
  Stream &m_s;
  TraceDumperOptions m_options;
  json::OStream m_j;
};

static std::unique_ptr<TraceDumper::OutputWriter>
CreateWriter(Stream &s, const TraceDumperOptions &options, Thread &thread) {
  if (options.json)
    return std::unique_ptr<TraceDumper::OutputWriter>(
        new OutputWriterJSON(s, options));
  else
    return std::unique_ptr<TraceDumper::OutputWriter>(
        new OutputWriterCLI(s, options, thread));
}

TraceDumper::TraceDumper(lldb::TraceCursorUP &&cursor_up, Stream &s,
                         const TraceDumperOptions &options)
    : m_cursor_up(std::move(cursor_up)), m_options(options),
      m_writer_up(CreateWriter(
          s, m_options, *m_cursor_up->GetExecutionContextRef().GetThreadSP())) {

  if (m_options.id)
    m_cursor_up->GoToId(*m_options.id);
  else if (m_options.forwards)
    m_cursor_up->Seek(0, TraceCursor::SeekType::Beginning);
  else
    m_cursor_up->Seek(0, TraceCursor::SeekType::End);

  m_cursor_up->SetForwards(m_options.forwards);
  if (m_options.skip) {
    m_cursor_up->Seek((m_options.forwards ? 1 : -1) * *m_options.skip,
                      TraceCursor::SeekType::Current);
  }
}

TraceDumper::TraceItem TraceDumper::CreatRawTraceItem() {
  TraceItem item;
  item.id = m_cursor_up->GetId();

  if (m_options.show_tsc)
    item.tsc = m_cursor_up->GetCounter(lldb::eTraceCounterTSC);
  return item;
}

/// Find the symbol context for the given address reusing the previous
/// instruction's symbol context when possible.
static SymbolContext
CalculateSymbolContext(const Address &address,
                       const TraceDumper::SymbolInfo &prev_symbol_info) {
  AddressRange range;
  if (prev_symbol_info.sc.GetAddressRange(eSymbolContextEverything, 0,
                                          /*inline_block_range*/ false,
                                          range) &&
      range.Contains(address))
    return prev_symbol_info.sc;

  SymbolContext sc;
  address.CalculateSymbolContext(&sc, eSymbolContextEverything);
  return sc;
}

/// Find the disassembler for the given address reusing the previous
/// instruction's disassembler when possible.
static std::tuple<DisassemblerSP, InstructionSP>
CalculateDisass(const TraceDumper::SymbolInfo &symbol_info,
                const TraceDumper::SymbolInfo &prev_symbol_info,
                const ExecutionContext &exe_ctx) {
  if (prev_symbol_info.disassembler) {
    if (InstructionSP instruction =
            prev_symbol_info.disassembler->GetInstructionList()
                .GetInstructionAtAddress(symbol_info.address))
      return std::make_tuple(prev_symbol_info.disassembler, instruction);
  }

  if (symbol_info.sc.function) {
    if (DisassemblerSP disassembler =
            symbol_info.sc.function->GetInstructions(exe_ctx, nullptr)) {
      if (InstructionSP instruction =
              disassembler->GetInstructionList().GetInstructionAtAddress(
                  symbol_info.address))
        return std::make_tuple(disassembler, instruction);
    }
  }
  // We fallback to a single instruction disassembler
  Target &target = exe_ctx.GetTargetRef();
  const ArchSpec arch = target.GetArchitecture();
  AddressRange range(symbol_info.address, arch.GetMaximumOpcodeByteSize());
  DisassemblerSP disassembler =
      Disassembler::DisassembleRange(arch, /*plugin_name*/ nullptr,
                                     /*flavor*/ nullptr, target, range);
  return std::make_tuple(
      disassembler,
      disassembler ? disassembler->GetInstructionList().GetInstructionAtAddress(
                         symbol_info.address)
                   : InstructionSP());
}

Optional<lldb::user_id_t> TraceDumper::DumpInstructions(size_t count) {
  ThreadSP thread_sp = m_cursor_up->GetExecutionContextRef().GetThreadSP();

  SymbolInfo prev_symbol_info;
  Optional<lldb::user_id_t> last_id;

  ExecutionContext exe_ctx;
  thread_sp->GetProcess()->GetTarget().CalculateExecutionContext(exe_ctx);

  for (size_t insn_seen = 0; insn_seen < count && m_cursor_up->HasValue();
       m_cursor_up->Next()) {

    last_id = m_cursor_up->GetId();
    TraceItem item = CreatRawTraceItem();

    if (m_cursor_up->IsEvent()) {
      if (!m_options.show_events)
        continue;
      item.event = m_cursor_up->GetEventType();
      if (*item.event == eTraceEventCPUChanged)
        item.cpu_id = m_cursor_up->GetCPU();
    } else if (m_cursor_up->IsError()) {
      item.error = m_cursor_up->GetError();
    } else {
      insn_seen++;
      item.load_address = m_cursor_up->GetLoadAddress();

      if (!m_options.raw) {
        SymbolInfo symbol_info;
        symbol_info.exe_ctx = exe_ctx;
        symbol_info.address.SetLoadAddress(item.load_address,
                                           exe_ctx.GetTargetPtr());
        symbol_info.sc =
            CalculateSymbolContext(symbol_info.address, prev_symbol_info);
        std::tie(symbol_info.disassembler, symbol_info.instruction) =
            CalculateDisass(symbol_info, prev_symbol_info, exe_ctx);
        item.prev_symbol_info = prev_symbol_info;
        item.symbol_info = symbol_info;
        prev_symbol_info = symbol_info;
      }
    }
    m_writer_up->TraceItem(item);
  }
  if (!m_cursor_up->HasValue())
    m_writer_up->NoMoreData();
  return last_id;
}<|MERGE_RESOLUTION|>--- conflicted
+++ resolved
@@ -202,11 +202,8 @@
 
   void DumpEvent(const TraceDumper::TraceItem &item) {
     m_j.attribute("event", TraceCursor::EventKindToString(*item.event));
-<<<<<<< HEAD
-=======
     if (item.event == eTraceEventCPUChanged)
       m_j.attribute("cpuId", item.cpu_id);
->>>>>>> 64b3d2db
   }
 
   void DumpInstruction(const TraceDumper::TraceItem &item) {
@@ -244,24 +241,11 @@
 
       if (item.event) {
         DumpEvent(item);
-<<<<<<< HEAD
-        return;
-      }
-
-      if (item.error) {
-        m_j.attribute("error", *item.error);
-        return;
-      }
-
-      // we know we are seeing an actual instruction
-      DumpInstruction(item);
-=======
       } else if (item.error) {
         m_j.attribute("error", *item.error);
       } else {
         DumpInstruction(item);
       }
->>>>>>> 64b3d2db
     });
   }
 
