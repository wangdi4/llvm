--- conflicted
+++ resolved
@@ -297,8 +297,6 @@
   }
 }
 
-<<<<<<< HEAD
-=======
 /// Return and cache $DEVELOPER_DIR if it is set and exists.
 static std::string GetEnvDeveloperDir() {
   static std::string g_env_developer_dir;
@@ -312,7 +310,6 @@
   return g_env_developer_dir;
 }
 
->>>>>>> f148720a
 FileSpec HostInfoMacOSX::GetXcodeContentsDirectory() {
   static FileSpec g_xcode_contents_path;
   static std::once_flag g_once_flag;
@@ -329,18 +326,6 @@
       }
     }
 
-<<<<<<< HEAD
-    if (const char *developer_dir_env_var = getenv("DEVELOPER_DIR")) {
-      FileSpec fspec(developer_dir_env_var);
-      if (FileSystem::Instance().Exists(fspec)) {
-        // FIXME: This looks like it couldn't possibly work!
-        std::string xcode_contents_dir =
-            XcodeSDK::FindXcodeContentsDirectoryInPath(fspec.GetPath());
-        if (!xcode_contents_dir.empty()) {
-          g_xcode_contents_path = FileSpec(xcode_contents_dir);
-          return;
-        }
-=======
     llvm::SmallString<128> env_developer_dir(GetEnvDeveloperDir());
     if (!env_developer_dir.empty()) {
       llvm::sys::path::append(env_developer_dir, "Contents");
@@ -349,7 +334,6 @@
       if (!xcode_contents_dir.empty()) {
         g_xcode_contents_path = FileSpec(xcode_contents_dir);
         return;
->>>>>>> f148720a
       }
     }
 
@@ -386,12 +370,7 @@
   std::string sdk_name = XcodeSDK::GetCanonicalName(info);
   auto find_sdk = [](std::string sdk_name) -> std::string {
     std::string xcrun_cmd;
-<<<<<<< HEAD
-    Environment env = Host::GetEnvironment();
-    std::string developer_dir = env.lookup("DEVELOPER_DIR");
-=======
     std::string developer_dir = GetEnvDeveloperDir();
->>>>>>> f148720a
     if (developer_dir.empty())
       if (FileSpec fspec = HostInfo::GetShlibDir())
         if (FileSystem::Instance().Exists(fspec)) {
