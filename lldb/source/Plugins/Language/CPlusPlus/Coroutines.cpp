--- conflicted
+++ resolved
@@ -61,38 +61,6 @@
   return func_address.CalculateSymbolContextFunction();
 }
 
-<<<<<<< HEAD
-static Function *ExtractDestroyFunction(ValueObjectSP &frame_ptr_sp) {
-  lldb::TargetSP target_sp = frame_ptr_sp->GetTargetSP();
-  lldb::ProcessSP process_sp = frame_ptr_sp->GetProcessSP();
-  auto ptr_size = process_sp->GetAddressByteSize();
-
-  AddressType addr_type;
-  lldb::addr_t frame_ptr_addr = frame_ptr_sp->GetPointerValue(&addr_type);
-  if (!frame_ptr_addr || frame_ptr_addr == LLDB_INVALID_ADDRESS)
-    return nullptr;
-  lldbassert(addr_type == AddressType::eAddressTypeLoad);
-
-  Status error;
-  // The destroy pointer is the 2nd pointer inside the compiler-generated
-  // `pair<resumePtr,destroyPtr>`.
-  auto destroy_func_ptr_addr = frame_ptr_addr + ptr_size;
-  lldb::addr_t destroy_func_addr =
-      process_sp->ReadPointerFromMemory(destroy_func_ptr_addr, error);
-  if (error.Fail())
-    return nullptr;
-
-  Address destroy_func_address;
-  if (!target_sp->ResolveLoadAddress(destroy_func_addr, destroy_func_address))
-    return nullptr;
-
-  Function *destroy_func =
-      destroy_func_address.CalculateSymbolContextFunction();
-  if (!destroy_func)
-    return nullptr;
-
-  return destroy_func;
-=======
 static Function *ExtractResumeFunction(lldb::TargetSP target_sp,
                                        lldb::addr_t frame_ptr_addr) {
   return ExtractFunction(target_sp, frame_ptr_addr, 0);
@@ -140,7 +108,6 @@
     return true;
 
   return false;
->>>>>>> a21c843c
 }
 
 static CompilerType InferPromiseType(Function &destroy_func) {
@@ -159,29 +126,6 @@
   if (!promise_type)
     return {};
   return promise_type->GetForwardCompilerType();
-<<<<<<< HEAD
-}
-
-static CompilerType GetCoroutineFrameType(TypeSystemClang &ast_ctx,
-                                          CompilerType promise_type) {
-  CompilerType void_type = ast_ctx.GetBasicType(lldb::eBasicTypeVoid);
-  CompilerType coro_func_type = ast_ctx.CreateFunctionType(
-      /*result_type=*/void_type, /*args=*/&void_type, /*num_args=*/1,
-      /*is_variadic=*/false, /*qualifiers=*/0);
-  CompilerType coro_abi_type;
-  if (promise_type.IsVoidType()) {
-    coro_abi_type = ast_ctx.CreateStructForIdentifier(
-        ConstString(), {{"resume", coro_func_type.GetPointerType()},
-                        {"destroy", coro_func_type.GetPointerType()}});
-  } else {
-    coro_abi_type = ast_ctx.CreateStructForIdentifier(
-        ConstString(), {{"resume", coro_func_type.GetPointerType()},
-                        {"destroy", coro_func_type.GetPointerType()},
-                        {"promise", promise_type}});
-  }
-  return coro_abi_type;
-=======
->>>>>>> a21c843c
 }
 
 bool lldb_private::formatters::StdlibCoroutineHandleSummaryProvider(
@@ -191,13 +135,6 @@
   if (frame_ptr_addr == LLDB_INVALID_ADDRESS)
     return false;
 
-<<<<<<< HEAD
-  if (!ptr_sp->GetValueAsUnsigned(0)) {
-    stream << "nullptr";
-  } else {
-    stream.Printf("coro frame = 0x%" PRIx64, ptr_sp->GetValueAsUnsigned(0));
-  }
-=======
   if (frame_ptr_addr == 0) {
     stream << "nullptr";
     return true;
@@ -211,7 +148,6 @@
   }
 
   stream.Printf("coro frame = 0x%" PRIx64, frame_ptr_addr);
->>>>>>> a21c843c
   return true;
 }
 
@@ -269,30 +205,9 @@
   if (IsNoopCoroFunction(resume_func) && IsNoopCoroFunction(destroy_func))
     return false;
 
-  // Get the `promise_type` from the template argument
-  CompilerType promise_type(
-      valobj_sp->GetCompilerType().GetTypeTemplateArgument(0));
-  if (!promise_type)
-    return false;
-
-  // Try to infer the promise_type if it was type-erased
   auto ts = valobj_sp->GetCompilerType().GetTypeSystem();
   auto ast_ctx = ts.dyn_cast_or_null<TypeSystemClang>();
   if (!ast_ctx)
-<<<<<<< HEAD
-    return false;
-  if (promise_type.IsVoidType()) {
-    if (Function *destroy_func = ExtractDestroyFunction(ptr_sp)) {
-      if (CompilerType inferred_type = InferPromiseType(*destroy_func)) {
-        // Copy the type over to the correct `TypeSystemClang` instance
-        promise_type = m_ast_importer->CopyType(*ast_ctx, inferred_type);
-      }
-    }
-  }
-
-  // Build the coroutine frame type
-  CompilerType coro_frame_type = GetCoroutineFrameType(*ast_ctx, promise_type);
-=======
     return {};
 
   // Create the `resume` and `destroy` children
@@ -316,7 +231,6 @@
       valobj_sp->GetCompilerType().GetTypeTemplateArgument(0));
   if (!promise_type)
     return false;
->>>>>>> a21c843c
 
   // Try to infer the promise_type if it was type-erased
   if (promise_type.IsVoidType() && destroy_func) {
