//===-- AppleThreadPlanStepThroughObjCTrampoline.cpp-----------------------===//
//
// Part of the LLVM Project, under the Apache License v2.0 with LLVM Exceptions.
// See https://llvm.org/LICENSE.txt for license information.
// SPDX-License-Identifier: Apache-2.0 WITH LLVM-exception
//
//===----------------------------------------------------------------------===//

#include "AppleThreadPlanStepThroughObjCTrampoline.h"

#include "AppleObjCTrampolineHandler.h"
#include "lldb/Expression/DiagnosticManager.h"
#include "lldb/Expression/FunctionCaller.h"
#include "lldb/Expression/UtilityFunction.h"
#include "lldb/Target/ExecutionContext.h"
#include "lldb/Target/Process.h"
#include "lldb/Target/Thread.h"
#include "lldb/Target/ThreadPlanRunToAddress.h"
#include "lldb/Target/ThreadPlanStepOut.h"
#include "lldb/Utility/Log.h"

#include "Plugins/LanguageRuntime/ObjC/ObjCLanguageRuntime.h"

#include <memory>

using namespace lldb;
using namespace lldb_private;

// ThreadPlanStepThroughObjCTrampoline constructor
AppleThreadPlanStepThroughObjCTrampoline::
    AppleThreadPlanStepThroughObjCTrampoline(
        Thread &thread, AppleObjCTrampolineHandler &trampoline_handler,
        ValueList &input_values, lldb::addr_t isa_addr, lldb::addr_t sel_addr,
        bool stop_others)
    : ThreadPlan(ThreadPlan::eKindGeneric,
                 "MacOSX Step through ObjC Trampoline", thread, eVoteNoOpinion,
                 eVoteNoOpinion),
      m_trampoline_handler(trampoline_handler),
      m_args_addr(LLDB_INVALID_ADDRESS), m_input_values(input_values),
      m_isa_addr(isa_addr), m_sel_addr(sel_addr), m_impl_function(nullptr),
      m_stop_others(stop_others) {}

// Destructor
AppleThreadPlanStepThroughObjCTrampoline::
    ~AppleThreadPlanStepThroughObjCTrampoline() {}

void AppleThreadPlanStepThroughObjCTrampoline::DidPush() {
  // Setting up the memory space for the called function text might require
  // allocations, i.e. a nested function call.  This needs to be done as a
  // PreResumeAction.
  m_thread.GetProcess()->AddPreResumeAction(PreResumeInitializeFunctionCaller,
                                            (void *)this);
}

bool AppleThreadPlanStepThroughObjCTrampoline::InitializeFunctionCaller() {
  if (!m_func_sp) {
    DiagnosticManager diagnostics;
    m_args_addr =
        m_trampoline_handler.SetupDispatchFunction(m_thread, m_input_values);

    if (m_args_addr == LLDB_INVALID_ADDRESS) {
      return false;
    }
    m_impl_function =
        m_trampoline_handler.GetLookupImplementationFunctionCaller();
    ExecutionContext exc_ctx;
    EvaluateExpressionOptions options;
    options.SetUnwindOnError(true);
    options.SetIgnoreBreakpoints(true);
    options.SetStopOthers(m_stop_others);
    m_thread.CalculateExecutionContext(exc_ctx);
    m_func_sp = m_impl_function->GetThreadPlanToCallFunction(
        exc_ctx, m_args_addr, options, diagnostics);
    m_func_sp->SetOkayToDiscard(true);
    PushPlan(m_func_sp);
  }
  return true;
}

bool AppleThreadPlanStepThroughObjCTrampoline::
    PreResumeInitializeFunctionCaller(void *void_myself) {
  AppleThreadPlanStepThroughObjCTrampoline *myself =
      static_cast<AppleThreadPlanStepThroughObjCTrampoline *>(void_myself);
  return myself->InitializeFunctionCaller();
}

void AppleThreadPlanStepThroughObjCTrampoline::GetDescription(
    Stream *s, lldb::DescriptionLevel level) {
  if (level == lldb::eDescriptionLevelBrief)
    s->Printf("Step through ObjC trampoline");
  else {
    s->Printf("Stepping to implementation of ObjC method - obj: 0x%llx, isa: "
              "0x%" PRIx64 ", sel: 0x%" PRIx64,
              m_input_values.GetValueAtIndex(0)->GetScalar().ULongLong(),
              m_isa_addr, m_sel_addr);
  }
}

bool AppleThreadPlanStepThroughObjCTrampoline::ValidatePlan(Stream *error) {
  return true;
}

bool AppleThreadPlanStepThroughObjCTrampoline::DoPlanExplainsStop(
    Event *event_ptr) {
  // If we get asked to explain the stop it will be because something went
  // wrong (like the implementation for selector function crashed...  We're
  // going to figure out what to do about that, so we do explain the stop.
  return true;
}

lldb::StateType AppleThreadPlanStepThroughObjCTrampoline::GetPlanRunState() {
  return eStateRunning;
}

bool AppleThreadPlanStepThroughObjCTrampoline::ShouldStop(Event *event_ptr) {
  // First stage: we are still handling the "call a function to get the target
  // of the dispatch"
  if (m_func_sp) {
    if (!m_func_sp->IsPlanComplete()) {
      return false;
    } else {
      if (!m_func_sp->PlanSucceeded()) {
        SetPlanComplete(false);
        return true;
      }
      m_func_sp.reset();
    }
  }

  // Second stage, if all went well with the function calling, then fetch the
  // target address, and queue up a "run to that address" plan.
  if (!m_run_to_sp) {
    Value target_addr_value;
    ExecutionContext exc_ctx;
    m_thread.CalculateExecutionContext(exc_ctx);
    m_impl_function->FetchFunctionResults(exc_ctx, m_args_addr,
                                          target_addr_value);
    m_impl_function->DeallocateFunctionResults(exc_ctx, m_args_addr);
    lldb::addr_t target_addr = target_addr_value.GetScalar().ULongLong();
    Address target_so_addr;
    target_so_addr.SetOpcodeLoadAddress(target_addr, exc_ctx.GetTargetPtr());
    Log *log(lldb_private::GetLogIfAllCategoriesSet(LIBLLDB_LOG_STEP));
    if (target_addr == 0) {
      LLDB_LOGF(log, "Got target implementation of 0x0, stopping.");
      SetPlanComplete();
      return true;
    }
    if (m_trampoline_handler.AddrIsMsgForward(target_addr)) {
      LLDB_LOGF(log,
                "Implementation lookup returned msgForward function: 0x%" PRIx64
                ", stopping.",
                target_addr);

      SymbolContext sc = m_thread.GetStackFrameAtIndex(0)->GetSymbolContext(
          eSymbolContextEverything);
      Status status;
      const bool abort_other_plans = false;
      const bool first_insn = true;
      const uint32_t frame_idx = 0;
      m_run_to_sp = m_thread.QueueThreadPlanForStepOutNoShouldStop(
          abort_other_plans, &sc, first_insn, m_stop_others, eVoteNoOpinion,
          eVoteNoOpinion, frame_idx, status);
      if (m_run_to_sp && status.Success())
        m_run_to_sp->SetPrivate(true);
      return false;
    }

    LLDB_LOGF(log, "Running to ObjC method implementation: 0x%" PRIx64,
              target_addr);

    ObjCLanguageRuntime *objc_runtime =
        ObjCLanguageRuntime::Get(*GetThread().GetProcess());
    assert(objc_runtime != nullptr);
    objc_runtime->AddToMethodCache(m_isa_addr, m_sel_addr, target_addr);
    LLDB_LOGF(log,
              "Adding {isa-addr=0x%" PRIx64 ", sel-addr=0x%" PRIx64
              "} = addr=0x%" PRIx64 " to cache.",
              m_isa_addr, m_sel_addr, target_addr);

    // Extract the target address from the value:

    m_run_to_sp = std::make_shared<ThreadPlanRunToAddress>(
        m_thread, target_so_addr, m_stop_others);
    PushPlan(m_run_to_sp);
    return false;
  } else if (m_thread.IsThreadPlanDone(m_run_to_sp.get())) {
    // Third stage, work the run to target plan.
    SetPlanComplete();
    return true;
  }
  return false;
}

// The base class MischiefManaged does some cleanup - so you have to call it in
// your MischiefManaged derived class.
bool AppleThreadPlanStepThroughObjCTrampoline::MischiefManaged() {
  return IsPlanComplete();
}

bool AppleThreadPlanStepThroughObjCTrampoline::WillStop() { return true; }

// Objective-C uses optimized dispatch functions for some common and seldom
// overridden methods.  For instance
//      [object respondsToSelector:];
// will get compiled to:
//      objc_opt_respondsToSelector(object);
// This checks whether the selector has been overridden, directly calling the
// implementation if it hasn't and calling objc_msgSend if it has.
//
// We need to get into the overridden implementation.  We'll do that by 
// setting a breakpoint on objc_msgSend, and doing a "step out".  If we stop
// at objc_msgSend, we can step through to the target of the send, and see if
// that's a place we want to stop.
//
// A couple of complexities.  The checking code might call some other method,
// so we might see objc_msgSend more than once.  Also, these optimized dispatch
// functions might dispatch more than one message at a time (e.g. alloc followed
// by init.)  So we can't give up at the first objc_msgSend.
// That means among other things that we have to handle the "ShouldStopHere" - 
// since we can't just return control to the plan that's controlling us on the
// first step.

<<<<<<< HEAD
AppleThreadPlanStepThroughDirectDispatch
    ::AppleThreadPlanStepThroughDirectDispatch(
          Thread &thread, AppleObjCTrampolineHandler &handler,
          llvm::StringRef dispatch_func_name, bool stop_others,
          LazyBool step_in_avoids_code_without_debug_info)
            : ThreadPlanStepOut(thread, nullptr, true /* first instruction */,
                                stop_others,
                                eVoteNoOpinion, eVoteNoOpinion,
                                0 /* Step out of zeroth frame */,
                                eLazyBoolNo /* Our parent plan will decide this
                                               when we are done */,
                                true /* Run to branch for inline step out */,
                                false /* Don't gather the return value */),
            m_trampoline_handler(handler),
            m_dispatch_func_name(dispatch_func_name), m_at_msg_send(false),
            m_stop_others(stop_others) {
=======
AppleThreadPlanStepThroughDirectDispatch ::
    AppleThreadPlanStepThroughDirectDispatch(
        Thread &thread, AppleObjCTrampolineHandler &handler,
        llvm::StringRef dispatch_func_name, bool stop_others,
        LazyBool step_in_avoids_code_without_debug_info)
    : ThreadPlanStepOut(thread, nullptr, true /* first instruction */,
                        stop_others, eVoteNoOpinion, eVoteNoOpinion,
                        0 /* Step out of zeroth frame */,
                        eLazyBoolNo /* Our parent plan will decide this
                               when we are done */
                        ,
                        true /* Run to branch for inline step out */,
                        false /* Don't gather the return value */),
      m_trampoline_handler(handler),
      m_dispatch_func_name(std::string(dispatch_func_name)),
      m_at_msg_send(false), m_stop_others(stop_others) {
>>>>>>> 586bea3e
  // Set breakpoints on the dispatch functions:
  auto bkpt_callback = [&] (lldb::addr_t addr, 
                            const AppleObjCTrampolineHandler
                                ::DispatchFunction &dispatch) {
    m_msgSend_bkpts.push_back(GetTarget().CreateBreakpoint(addr,
                                                           true /* internal */,
                                                           false /* hard */));
    m_msgSend_bkpts.back()->SetThreadID(GetThread().GetID());
  };
  handler.ForEachDispatchFunction(bkpt_callback);

  // We'll set the step-out plan in the DidPush so it gets queued in the right
  // order.

  bool avoid_nodebug = true;

  switch (step_in_avoids_code_without_debug_info) {
  case eLazyBoolYes:
    avoid_nodebug = true;
    break;
  case eLazyBoolNo:
    avoid_nodebug = false;
    break;
  case eLazyBoolCalculate:
    avoid_nodebug = GetThread().GetStepInAvoidsNoDebug();
    break;
  }
  if (avoid_nodebug)
    GetFlags().Set(ThreadPlanShouldStopHere::eStepInAvoidNoDebug);
  else
    GetFlags().Clear(ThreadPlanShouldStopHere::eStepInAvoidNoDebug);
  // We only care about step in.  Our parent plan will figure out what to
  // do when we've stepped out again.
  GetFlags().Clear(ThreadPlanShouldStopHere::eStepOutAvoidNoDebug);
}

AppleThreadPlanStepThroughDirectDispatch::
    ~AppleThreadPlanStepThroughDirectDispatch() {
    for (BreakpointSP bkpt_sp : m_msgSend_bkpts) {
      GetTarget().RemoveBreakpointByID(bkpt_sp->GetID());
    }
}

void AppleThreadPlanStepThroughDirectDispatch::GetDescription(
    Stream *s, lldb::DescriptionLevel level) {
  switch (level) {
  case lldb::eDescriptionLevelBrief:
    s->PutCString("Step through ObjC direct dispatch function.");
    break;
  default:
    s->Printf("Step through ObjC direct dispatch '%s'  using breakpoints: ",
              m_dispatch_func_name.c_str());
    bool first = true;
    for (auto bkpt_sp : m_msgSend_bkpts) {
        if (!first) {
          s->PutCString(", ");
        }
        first = false;
        s->Printf("%d", bkpt_sp->GetID());
    }
    (*s) << ".";  
    break;
  }
}

bool 
AppleThreadPlanStepThroughDirectDispatch::DoPlanExplainsStop(Event *event_ptr) {
  if (ThreadPlanStepOut::DoPlanExplainsStop(event_ptr))
    return true;

  StopInfoSP stop_info_sp = GetPrivateStopInfo();

  // Check if the breakpoint is one of ours msgSend dispatch breakpoints.

  StopReason stop_reason = eStopReasonNone;
  if (stop_info_sp)
    stop_reason = stop_info_sp->GetStopReason();

  // See if this is one of our msgSend breakpoints:
  if (stop_reason == eStopReasonBreakpoint) {
    ProcessSP process_sp = GetThread().GetProcess();
    uint64_t break_site_id = stop_info_sp->GetValue();
    BreakpointSiteSP site_sp 
        = process_sp->GetBreakpointSiteList().FindByID(break_site_id);
    // Some other plan might have deleted the site's last owner before this 
    // got to us.  In which case, it wasn't our breakpoint...    
    if (!site_sp)
      return false;
      
    for (BreakpointSP break_sp : m_msgSend_bkpts) {
      if (site_sp->IsBreakpointAtThisSite(break_sp->GetID())) {
        // If we aren't the only one with a breakpoint on this site, then we
        // should just stop and return control to the user.
        if (site_sp->GetNumberOfOwners() > 1) {
          SetPlanComplete(true);
          return false;
        }
        m_at_msg_send = true;
        return true;
      }
    }
  }
  
  // We're done here.  If one of our sub-plans explained the stop, they 
  // would have already answered true to PlanExplainsStop, and if they were
  // done, we'll get called to figure out what to do in ShouldStop...
  return false;
}

bool AppleThreadPlanStepThroughDirectDispatch
         ::DoWillResume(lldb::StateType resume_state, bool current_plan) {
  ThreadPlanStepOut::DoWillResume(resume_state, current_plan);
  m_at_msg_send = false;
  return true;
}

bool AppleThreadPlanStepThroughDirectDispatch::ShouldStop(Event *event_ptr) {
  // If step out plan finished, that means we didn't find our way into a method
  // implementation.  Either we went directly to the default implementation, 
  // of the overridden implementation didn't have debug info.  
  // So we should mark ourselves as done.
  const bool step_out_should_stop = ThreadPlanStepOut::ShouldStop(event_ptr);
  if (step_out_should_stop) {
    SetPlanComplete(true);
    return true;
  }
  
  // If we have a step through plan, then w're in the process of getting 
  // through an ObjC msgSend.  If we arrived at the target function, then 
  // check whether we have debug info, and if we do, stop.
  Log *log(lldb_private::GetLogIfAllCategoriesSet(LIBLLDB_LOG_STEP));

  if (m_objc_step_through_sp && m_objc_step_through_sp->IsPlanComplete()) {
    // If the plan failed for some reason, we should probably just let the
    // step over plan get us out of here...  We don't need to do anything about
    // the step through plan, it is done and will get popped when we continue.
    if (!m_objc_step_through_sp->PlanSucceeded()) {
      LLDB_LOGF(log, "ObjC Step through plan failed.  Stepping out.");
    }
    Status error;
    if (InvokeShouldStopHereCallback(eFrameCompareYounger, error)) {
      SetPlanComplete(true);
      return true;
    }
    // If we didn't want to stop at this msgSend, there might be another so
    // we should just continue on with the step out and see if our breakpoint
    // triggers again.
    m_objc_step_through_sp.reset();
    for (BreakpointSP bkpt_sp : m_msgSend_bkpts) {
      bkpt_sp->SetEnabled(true);
    }
    return false;
  }

  // If we hit an msgSend breakpoint, then we should queue the step through
  // plan:
  
  if (m_at_msg_send) {
    LanguageRuntime *objc_runtime 
      = GetThread().GetProcess()->GetLanguageRuntime(eLanguageTypeObjC);
    // There's no way we could have gotten here without an ObjC language 
    // runtime.
    assert(objc_runtime);
    m_objc_step_through_sp 
      = objc_runtime->GetStepThroughTrampolinePlan(GetThread(), m_stop_others);
    // If we failed to find the target for this dispatch, just keep going and
    // let the step out complete.
    if (!m_objc_step_through_sp) {
      LLDB_LOG(log, "Couldn't find target for message dispatch, continuing.");
      return false;
    }
    // Otherwise push the step through plan and continue.
    GetThread().QueueThreadPlan(m_objc_step_through_sp, false);
    for (BreakpointSP bkpt_sp : m_msgSend_bkpts) {
      bkpt_sp->SetEnabled(false);
    }
    return false;
  }
  return true;  
}

bool AppleThreadPlanStepThroughDirectDispatch::MischiefManaged() {
  if (IsPlanComplete())
    return true;
  return ThreadPlanStepOut::MischiefManaged();
}<|MERGE_RESOLUTION|>--- conflicted
+++ resolved
@@ -220,24 +220,6 @@
 // since we can't just return control to the plan that's controlling us on the
 // first step.
 
-<<<<<<< HEAD
-AppleThreadPlanStepThroughDirectDispatch
-    ::AppleThreadPlanStepThroughDirectDispatch(
-          Thread &thread, AppleObjCTrampolineHandler &handler,
-          llvm::StringRef dispatch_func_name, bool stop_others,
-          LazyBool step_in_avoids_code_without_debug_info)
-            : ThreadPlanStepOut(thread, nullptr, true /* first instruction */,
-                                stop_others,
-                                eVoteNoOpinion, eVoteNoOpinion,
-                                0 /* Step out of zeroth frame */,
-                                eLazyBoolNo /* Our parent plan will decide this
-                                               when we are done */,
-                                true /* Run to branch for inline step out */,
-                                false /* Don't gather the return value */),
-            m_trampoline_handler(handler),
-            m_dispatch_func_name(dispatch_func_name), m_at_msg_send(false),
-            m_stop_others(stop_others) {
-=======
 AppleThreadPlanStepThroughDirectDispatch ::
     AppleThreadPlanStepThroughDirectDispatch(
         Thread &thread, AppleObjCTrampolineHandler &handler,
@@ -254,7 +236,6 @@
       m_trampoline_handler(handler),
       m_dispatch_func_name(std::string(dispatch_func_name)),
       m_at_msg_send(false), m_stop_others(stop_others) {
->>>>>>> 586bea3e
   // Set breakpoints on the dispatch functions:
   auto bkpt_callback = [&] (lldb::addr_t addr, 
                             const AppleObjCTrampolineHandler
