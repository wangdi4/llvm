--- conflicted
+++ resolved
@@ -32,10 +32,6 @@
 
 using namespace lldb_private;
 using namespace lldb_private::dwarf;
-<<<<<<< HEAD
-using namespace std;
-=======
->>>>>>> 7774a38b
 extern int g_verbose;
 
 // Extract a debug info entry for a given DWARFUnit from the data
