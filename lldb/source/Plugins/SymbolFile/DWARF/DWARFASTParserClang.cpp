//===-- DWARFASTParserClang.cpp ---------------------------------*- C++ -*-===//
//
// Part of the LLVM Project, under the Apache License v2.0 with LLVM Exceptions.
// See https://llvm.org/LICENSE.txt for license information.
// SPDX-License-Identifier: Apache-2.0 WITH LLVM-exception
//
//===----------------------------------------------------------------------===//

#include <stdlib.h>

#include "DWARFASTParserClang.h"
#include "DWARFDebugInfo.h"
#include "DWARFDeclContext.h"
#include "DWARFDefines.h"
#include "SymbolFileDWARF.h"
#include "SymbolFileDWARFDwo.h"
#include "SymbolFileDWARFDebugMap.h"
#include "UniqueDWARFASTType.h"

#include "Plugins/Language/ObjC/ObjCLanguage.h"
#include "lldb/Core/Module.h"
#include "lldb/Core/Value.h"
#include "lldb/Host/Host.h"
#include "lldb/Symbol/ClangASTImporter.h"
#include "lldb/Symbol/ClangExternalASTSourceCommon.h"
#include "lldb/Symbol/ClangUtil.h"
#include "lldb/Symbol/CompileUnit.h"
#include "lldb/Symbol/Function.h"
#include "lldb/Symbol/ObjectFile.h"
#include "lldb/Symbol/SymbolFile.h"
#include "lldb/Symbol/TypeList.h"
#include "lldb/Symbol/TypeMap.h"
#include "lldb/Target/Language.h"
#include "lldb/Utility/LLDBAssert.h"
#include "lldb/Utility/Log.h"
#include "lldb/Utility/StreamString.h"

#include "clang/AST/CXXInheritance.h"
#include "clang/AST/DeclCXX.h"
#include "clang/AST/DeclObjC.h"
#include "clang/AST/DeclTemplate.h"

#include <map>
#include <memory>
#include <vector>

//#define ENABLE_DEBUG_PRINTF // COMMENT OUT THIS LINE PRIOR TO CHECKIN

#ifdef ENABLE_DEBUG_PRINTF
#include <stdio.h>
#define DEBUG_PRINTF(fmt, ...) printf(fmt, __VA_ARGS__)
#else
#define DEBUG_PRINTF(fmt, ...)
#endif

using namespace lldb;
using namespace lldb_private;
DWARFASTParserClang::DWARFASTParserClang(ClangASTContext &ast)
    : m_ast(ast), m_die_to_decl_ctx(), m_decl_ctx_to_die() {}

DWARFASTParserClang::~DWARFASTParserClang() {}

static AccessType DW_ACCESS_to_AccessType(uint32_t dwarf_accessibility) {
  switch (dwarf_accessibility) {
  case DW_ACCESS_public:
    return eAccessPublic;
  case DW_ACCESS_private:
    return eAccessPrivate;
  case DW_ACCESS_protected:
    return eAccessProtected;
  default:
    break;
  }
  return eAccessNone;
}

static bool DeclKindIsCXXClass(clang::Decl::Kind decl_kind) {
  switch (decl_kind) {
  case clang::Decl::CXXRecord:
  case clang::Decl::ClassTemplateSpecialization:
    return true;
  default:
    break;
  }
  return false;
}

struct BitfieldInfo {
  uint64_t bit_size;
  uint64_t bit_offset;

  BitfieldInfo()
      : bit_size(LLDB_INVALID_ADDRESS), bit_offset(LLDB_INVALID_ADDRESS) {}

  void Clear() {
    bit_size = LLDB_INVALID_ADDRESS;
    bit_offset = LLDB_INVALID_ADDRESS;
  }

  bool IsValid() const {
    return (bit_size != LLDB_INVALID_ADDRESS) &&
           (bit_offset != LLDB_INVALID_ADDRESS);
  }

  bool NextBitfieldOffsetIsValid(const uint64_t next_bit_offset) const {
    if (IsValid()) {
      // This bitfield info is valid, so any subsequent bitfields must not
      // overlap and must be at a higher bit offset than any previous bitfield
      // + size.
      return (bit_size + bit_offset) <= next_bit_offset;
    } else {
      // If the this BitfieldInfo is not valid, then any offset isOK
      return true;
    }
  }
};

ClangASTImporter &DWARFASTParserClang::GetClangASTImporter() {
  if (!m_clang_ast_importer_up) {
    m_clang_ast_importer_up.reset(new ClangASTImporter);
  }
  return *m_clang_ast_importer_up;
}

/// Detect a forward declaration that is nested in a DW_TAG_module.
static bool IsClangModuleFwdDecl(const DWARFDIE &Die) {
  if (!Die.GetAttributeValueAsUnsigned(DW_AT_declaration, 0))
    return false;
  auto Parent = Die.GetParent();
  while (Parent.IsValid()) {
    if (Parent.Tag() == DW_TAG_module)
      return true;
    Parent = Parent.GetParent();
  }
  return false;
}

static DWARFDIE GetContainingClangModuleDIE(const DWARFDIE &die) {
  if (die.IsValid()) {
    DWARFDIE top_module_die;
    // Now make sure this DIE is scoped in a DW_TAG_module tag and return true
    // if so
    for (DWARFDIE parent = die.GetParent(); parent.IsValid();
         parent = parent.GetParent()) {
      const dw_tag_t tag = parent.Tag();
      if (tag == DW_TAG_module)
        top_module_die = parent;
      else if (tag == DW_TAG_compile_unit || tag == DW_TAG_partial_unit)
        break;
    }

    return top_module_die;
  }
  return DWARFDIE();
}

static lldb::ModuleSP GetContainingClangModule(const DWARFDIE &die) {
  if (die.IsValid()) {
    DWARFDIE clang_module_die = GetContainingClangModuleDIE(die);

    if (clang_module_die) {
      const char *module_name = clang_module_die.GetName();
      if (module_name)
        return die.GetDWARF()->GetExternalModule(
            lldb_private::ConstString(module_name));
    }
  }
  return lldb::ModuleSP();
}

TypeSP DWARFASTParserClang::ParseTypeFromClangModule(const SymbolContext &sc,
                                                     const DWARFDIE &die,
                                                     Log *log) {
  ModuleSP clang_module_sp = GetContainingClangModule(die);
  if (!clang_module_sp)
    return TypeSP();

  // If this type comes from a Clang module, recursively look in the
  // DWARF section of the .pcm file in the module cache. Clang
  // generates DWO skeleton units as breadcrumbs to find them.
  llvm::SmallVector<CompilerContext, 4> decl_context;
  die.GetDeclContext(decl_context);
  TypeMap pcm_types;

  // The type in the Clang module must have the same language as the current CU.
  LanguageSet languages;
  languages.Insert(die.GetCU()->GetLanguageType());
  llvm::DenseSet<SymbolFile *> searched_symbol_files;
  clang_module_sp->GetSymbolFile()->FindTypes(decl_context, languages,
                                              searched_symbol_files, pcm_types);
  if (pcm_types.Empty()) {
    // Since this type is defined in one of the Clang modules imported
    // by this symbol file, search all of them. Instead of calling
    // sym_file->FindTypes(), which would return this again, go straight
    // to the imported modules.
    auto &sym_file = die.GetCU()->GetSymbolFileDWARF();

    // Well-formed clang modules never form cycles; guard against corrupted
    // ones by inserting the current file.
    searched_symbol_files.insert(&sym_file);
    sym_file.ForEachExternalModule(
        *sc.comp_unit, searched_symbol_files, [&](Module &module) {
          module.GetSymbolFile()->FindTypes(decl_context, languages,
                                            searched_symbol_files, pcm_types);
          return pcm_types.GetSize();
        });
  }

  if (!pcm_types.GetSize())
    return TypeSP();

  // We found a real definition for this type in the Clang module, so lets use
  // it and cache the fact that we found a complete type for this die.
  TypeSP pcm_type_sp = pcm_types.GetTypeAtIndex(0);
  if (!pcm_type_sp)
    return TypeSP();

  lldb_private::CompilerType pcm_type = pcm_type_sp->GetForwardCompilerType();
  lldb_private::CompilerType type =
      GetClangASTImporter().CopyType(m_ast, pcm_type);

  if (!type)
    return TypeSP();

  // Under normal operation pcm_type is a shallow forward declaration
  // that gets completed later. This is necessary to support cyclic
  // data structures. If, however, pcm_type is already complete (for
  // example, because it was loaded for a different target before),
  // the definition needs to be imported right away, too.
  // Type::ResolveClangType() effectively ignores the ResolveState
  // inside type_sp and only looks at IsDefined(), so it never calls
  // ClangASTImporter::ASTImporterDelegate::ImportDefinitionTo(),
  // which does extra work for Objective-C classes. This would result
  // in only the forward declaration to be visible.
  if (pcm_type.IsDefined())
    GetClangASTImporter().RequireCompleteType(ClangUtil::GetQualType(type));

  SymbolFileDWARF *dwarf = die.GetDWARF();
  TypeSP type_sp(new Type(
      die.GetID(), dwarf, pcm_type_sp->GetName(), pcm_type_sp->GetByteSize(),
      nullptr, LLDB_INVALID_UID, Type::eEncodingInvalid,
      &pcm_type_sp->GetDeclaration(), type, Type::ResolveState::Forward));

  dwarf->GetTypeList().Insert(type_sp);
  dwarf->GetDIEToType()[die.GetDIE()] = type_sp.get();
  clang::TagDecl *tag_decl = ClangASTContext::GetAsTagDecl(type);
  if (tag_decl)
    LinkDeclContextToDIE(tag_decl, die);
  else {
    clang::DeclContext *defn_decl_ctx = GetCachedClangDeclContextForDIE(die);
    if (defn_decl_ctx)
      LinkDeclContextToDIE(defn_decl_ctx, die);
  }

  return type_sp;
}

static void CompleteExternalTagDeclType(ClangASTImporter &ast_importer,
                                        clang::DeclContext *decl_ctx,
                                        DWARFDIE die,
                                        const char *type_name_cstr) {
  auto *tag_decl_ctx = clang::dyn_cast<clang::TagDecl>(decl_ctx);
  if (!tag_decl_ctx)
    return;

  // If this type was not imported from an external AST, there's nothing to do.
  CompilerType type = ClangASTContext::GetTypeForDecl(tag_decl_ctx);
  if (!type || !ast_importer.CanImport(type))
    return;

  auto qual_type = ClangUtil::GetQualType(type);
  if (!ast_importer.RequireCompleteType(qual_type)) {
    die.GetDWARF()->GetObjectFile()->GetModule()->ReportError(
        "Unable to complete the Decl context for DIE '%s' at offset "
        "0x%8.8x.\nPlease file a bug report.",
        type_name_cstr ? type_name_cstr : "", die.GetOffset());
    // We need to make the type look complete otherwise, we might crash in
    // Clang when adding children.
    if (ClangASTContext::StartTagDeclarationDefinition(type))
      ClangASTContext::CompleteTagDeclarationDefinition(type);
  }
}

ParsedDWARFTypeAttributes::ParsedDWARFTypeAttributes(const DWARFDIE &die) {
  DWARFAttributes attributes;
  size_t num_attributes = die.GetAttributes(attributes);
  for (size_t i = 0; i < num_attributes; ++i) {
    dw_attr_t attr = attributes.AttributeAtIndex(i);
    DWARFFormValue form_value;
    if (!attributes.ExtractFormValueAtIndex(i, form_value))
      continue;
    switch (attr) {
    case DW_AT_abstract_origin:
      abstract_origin = form_value;
      break;

    case DW_AT_accessibility:
      accessibility = DW_ACCESS_to_AccessType(form_value.Unsigned());
      break;

    case DW_AT_artificial:
      is_artificial = form_value.Boolean();
      break;

    case DW_AT_bit_stride:
      bit_stride = form_value.Unsigned();
      break;

    case DW_AT_byte_size:
      byte_size = form_value.Unsigned();
      break;

    case DW_AT_byte_stride:
      byte_stride = form_value.Unsigned();
      break;

    case DW_AT_calling_convention:
      calling_convention = form_value.Unsigned();
      break;

    case DW_AT_containing_type:
      containing_type = form_value;
      break;

    case DW_AT_decl_file:
      decl.SetFile(die.GetCU()->GetFile(form_value.Unsigned()));
      break;
    case DW_AT_decl_line:
      decl.SetLine(form_value.Unsigned());
      break;
    case DW_AT_decl_column:
      decl.SetColumn(form_value.Unsigned());
      break;

    case DW_AT_declaration:
      is_forward_declaration = form_value.Boolean();
      break;

    case DW_AT_encoding:
      encoding = form_value.Unsigned();
      break;

    case DW_AT_enum_class:
      is_scoped_enum = form_value.Boolean();
      break;

    case DW_AT_explicit:
      is_explicit = form_value.Boolean();
      break;

    case DW_AT_external:
      if (form_value.Unsigned())
        storage = clang::SC_Extern;
      break;

    case DW_AT_inline:
      is_inline = form_value.Boolean();
      break;

    case DW_AT_linkage_name:
    case DW_AT_MIPS_linkage_name:
      mangled_name = form_value.AsCString();
      break;

    case DW_AT_name:
      name.SetCString(form_value.AsCString());
      break;

    case DW_AT_object_pointer:
      object_pointer = form_value.Reference();
      break;

    case DW_AT_signature:
      signature = form_value;
      break;

    case DW_AT_specification:
      specification = form_value;
      break;

    case DW_AT_type:
      type = form_value;
      break;

    case DW_AT_virtuality:
      is_virtual = form_value.Boolean();
      break;

    case DW_AT_APPLE_objc_complete_type:
      is_complete_objc_class = form_value.Signed();
      break;

    case DW_AT_APPLE_runtime_class:
      class_language = (LanguageType)form_value.Signed();
      break;

    case DW_AT_GNU_vector:
      is_vector = form_value.Boolean();
      break;
    case DW_AT_export_symbols:
      exports_symbols = form_value.Boolean();
      break;
    }
  }
}

static std::string GetUnitName(const DWARFDIE &die) {
  if (DWARFUnit *unit = die.GetCU())
    return unit->GetAbsolutePath().GetPath();
  return "<missing DWARF unit path>";
}

TypeSP DWARFASTParserClang::ParseTypeFromDWARF(const SymbolContext &sc,
                                               const DWARFDIE &die,
                                               bool *type_is_new_ptr) {
  if (type_is_new_ptr)
    *type_is_new_ptr = false;

  if (!die)
    return nullptr;

  Log *log(LogChannelDWARF::GetLogIfAny(DWARF_LOG_TYPE_COMPLETION |
                                        DWARF_LOG_LOOKUPS));

  SymbolFileDWARF *dwarf = die.GetDWARF();
  if (log) {
    DWARFDIE context_die;
    clang::DeclContext *context =
        GetClangDeclContextContainingDIE(die, &context_die);

    dwarf->GetObjectFile()->GetModule()->LogMessage(
        log,
        "DWARFASTParserClang::ParseTypeFromDWARF "
        "(die = 0x%8.8x, decl_ctx = %p (die 0x%8.8x)) %s name = '%s')",
        die.GetOffset(), static_cast<void *>(context), context_die.GetOffset(),
        die.GetTagAsCString(), die.GetName());
  }

  Type *type_ptr = dwarf->GetDIEToType().lookup(die.GetDIE());
  if (type_ptr == DIE_IS_BEING_PARSED)
    return nullptr;
  if (type_ptr)
    return type_ptr->shared_from_this();
  // Set a bit that lets us know that we are currently parsing this
  dwarf->GetDIEToType()[die.GetDIE()] = DIE_IS_BEING_PARSED;

  ParsedDWARFTypeAttributes attrs(die);

  if (DWARFDIE signature_die = attrs.signature.Reference()) {
    if (TypeSP type_sp =
            ParseTypeFromDWARF(sc, signature_die, type_is_new_ptr)) {
      dwarf->GetDIEToType()[die.GetDIE()] = type_sp.get();
      if (clang::DeclContext *decl_ctx =
              GetCachedClangDeclContextForDIE(signature_die))
        LinkDeclContextToDIE(decl_ctx, die);
      return type_sp;
    }
    return nullptr;
  }

  if (type_is_new_ptr)
    *type_is_new_ptr = true;

  const dw_tag_t tag = die.Tag();

  TypeSP type_sp;

  switch (tag) {
  case DW_TAG_typedef:
  case DW_TAG_base_type:
  case DW_TAG_pointer_type:
  case DW_TAG_reference_type:
  case DW_TAG_rvalue_reference_type:
  case DW_TAG_const_type:
  case DW_TAG_restrict_type:
  case DW_TAG_volatile_type:
  case DW_TAG_unspecified_type: {
    type_sp = ParseTypeModifier(sc, die, attrs);
    break;
  }

  case DW_TAG_structure_type:
  case DW_TAG_union_type:
  case DW_TAG_class_type: {
    type_sp = ParseStructureLikeDIE(sc, die, attrs);
    break;
  }

  case DW_TAG_enumeration_type: {
    type_sp = ParseEnum(sc, die, attrs);
    break;
  }

  case DW_TAG_inlined_subroutine:
  case DW_TAG_subprogram:
  case DW_TAG_subroutine_type: {
    type_sp = ParseSubroutine(die, attrs);
    break;
  }
  case DW_TAG_array_type: {
    type_sp = ParseArrayType(die, attrs);
    break;
  }
  case DW_TAG_ptr_to_member_type: {
    type_sp = ParsePointerToMemberType(die, attrs);
    break;
  }
  default:
    dwarf->GetObjectFile()->GetModule()->ReportError(
        "{0x%8.8x}: unhandled type tag 0x%4.4x (%s), please file a bug and "
        "attach the file at the start of this error message",
        die.GetOffset(), tag, DW_TAG_value_to_name(tag));
    break;
  }

  // TODO: We should consider making the switch above exhaustive to simplify
  // control flow in ParseTypeFromDWARF. Then, we could simply replace this
  // return statement with a call to llvm_unreachable.
  return UpdateSymbolContextScopeForType(sc, die, type_sp);
}

lldb::TypeSP
DWARFASTParserClang::ParseTypeModifier(const SymbolContext &sc,
                                       const DWARFDIE &die,
                                       ParsedDWARFTypeAttributes &attrs) {
  Log *log(LogChannelDWARF::GetLogIfAny(DWARF_LOG_TYPE_COMPLETION |
                                        DWARF_LOG_LOOKUPS));
  SymbolFileDWARF *dwarf = die.GetDWARF();
  const dw_tag_t tag = die.Tag();
  LanguageType cu_language = die.GetLanguage();
  Type::ResolveState resolve_state = Type::ResolveState::Unresolved;
  Type::EncodingDataType encoding_data_type = Type::eEncodingIsUID;
  TypeSP type_sp;
  CompilerType clang_type;

  if (tag == DW_TAG_typedef && attrs.type.IsValid()) {
    // Try to parse a typedef from the (DWARF embedded in the) Clang
    // module file first as modules can contain typedef'ed
    // structures that have no names like:
    //
    //  typedef struct { int a; } Foo;
    //
    // In this case we will have a structure with no name and a
    // typedef named "Foo" that points to this unnamed
    // structure. The name in the typedef is the only identifier for
    // the struct, so always try to get typedefs from Clang modules
    // if possible.
    //
    // The type_sp returned will be empty if the typedef doesn't
    // exist in a module file, so it is cheap to call this function
    // just to check.
    //
    // If we don't do this we end up creating a TypeSP that says
    // this is a typedef to type 0x123 (the DW_AT_type value would
    // be 0x123 in the DW_TAG_typedef), and this is the unnamed
    // structure type. We will have a hard time tracking down an
    // unnammed structure type in the module debug info, so we make
    // sure we don't get into this situation by always resolving
    // typedefs from the module.
    const DWARFDIE encoding_die = attrs.type.Reference();

    // First make sure that the die that this is typedef'ed to _is_
    // just a declaration (DW_AT_declaration == 1), not a full
    // definition since template types can't be represented in
    // modules since only concrete instances of templates are ever
    // emitted and modules won't contain those
    if (encoding_die &&
        encoding_die.GetAttributeValueAsUnsigned(DW_AT_declaration, 0) == 1) {
      type_sp = ParseTypeFromClangModule(sc, die, log);
      if (type_sp)
        return type_sp;
    }
  }

  DEBUG_PRINTF("0x%8.8" PRIx64 ": %s (\"%s\") type => 0x%8.8lx\n", die.GetID(),
               DW_TAG_value_to_name(tag), type_name_cstr,
               encoding_uid.Reference());

  switch (tag) {
  default:
    break;

  case DW_TAG_unspecified_type:
    if (attrs.name == "nullptr_t" || attrs.name == "decltype(nullptr)") {
      resolve_state = Type::ResolveState::Full;
      clang_type = m_ast.GetBasicType(eBasicTypeNullPtr);
      break;
    }
    // Fall through to base type below in case we can handle the type
    // there...
    LLVM_FALLTHROUGH;

  case DW_TAG_base_type:
    resolve_state = Type::ResolveState::Full;
    clang_type = m_ast.GetBuiltinTypeForDWARFEncodingAndBitSize(
        attrs.name.GetCString(), attrs.encoding,
        attrs.byte_size.getValueOr(0) * 8);
    break;

  case DW_TAG_pointer_type:
    encoding_data_type = Type::eEncodingIsPointerUID;
    break;
  case DW_TAG_reference_type:
    encoding_data_type = Type::eEncodingIsLValueReferenceUID;
    break;
  case DW_TAG_rvalue_reference_type:
    encoding_data_type = Type::eEncodingIsRValueReferenceUID;
    break;
  case DW_TAG_typedef:
    encoding_data_type = Type::eEncodingIsTypedefUID;
    break;
  case DW_TAG_const_type:
    encoding_data_type = Type::eEncodingIsConstUID;
    break;
  case DW_TAG_restrict_type:
    encoding_data_type = Type::eEncodingIsRestrictUID;
    break;
  case DW_TAG_volatile_type:
    encoding_data_type = Type::eEncodingIsVolatileUID;
    break;
  }

  if (!clang_type && (encoding_data_type == Type::eEncodingIsPointerUID ||
                      encoding_data_type == Type::eEncodingIsTypedefUID)) {
    if (tag == DW_TAG_pointer_type) {
      DWARFDIE target_die = die.GetReferencedDIE(DW_AT_type);

      if (target_die.GetAttributeValueAsUnsigned(DW_AT_APPLE_block, 0)) {
        // Blocks have a __FuncPtr inside them which is a pointer to a
        // function of the proper type.

        for (DWARFDIE child_die = target_die.GetFirstChild();
             child_die.IsValid(); child_die = child_die.GetSibling()) {
          if (!strcmp(child_die.GetAttributeValueAsString(DW_AT_name, ""),
                      "__FuncPtr")) {
            DWARFDIE function_pointer_type =
                child_die.GetReferencedDIE(DW_AT_type);

            if (function_pointer_type) {
              DWARFDIE function_type =
                  function_pointer_type.GetReferencedDIE(DW_AT_type);

              bool function_type_is_new_pointer;
              TypeSP lldb_function_type_sp = ParseTypeFromDWARF(
                  sc, function_type, &function_type_is_new_pointer);

              if (lldb_function_type_sp) {
                clang_type = m_ast.CreateBlockPointerType(
                    lldb_function_type_sp->GetForwardCompilerType());
                encoding_data_type = Type::eEncodingIsUID;
                attrs.type.Clear();
                resolve_state = Type::ResolveState::Full;
              }
            }

            break;
          }
        }
      }
    }

    if (cu_language == eLanguageTypeObjC ||
        cu_language == eLanguageTypeObjC_plus_plus) {
      if (attrs.name) {
        if (attrs.name == "id") {
          if (log)
            dwarf->GetObjectFile()->GetModule()->LogMessage(
                log,
                "SymbolFileDWARF::ParseType (die = 0x%8.8x) %s '%s' "
                "is Objective-C 'id' built-in type.",
                die.GetOffset(), die.GetTagAsCString(), die.GetName());
          clang_type = m_ast.GetBasicType(eBasicTypeObjCID);
          encoding_data_type = Type::eEncodingIsUID;
          attrs.type.Clear();
          resolve_state = Type::ResolveState::Full;
        } else if (attrs.name == "Class") {
          if (log)
            dwarf->GetObjectFile()->GetModule()->LogMessage(
                log,
                "SymbolFileDWARF::ParseType (die = 0x%8.8x) %s '%s' "
                "is Objective-C 'Class' built-in type.",
                die.GetOffset(), die.GetTagAsCString(), die.GetName());
          clang_type = m_ast.GetBasicType(eBasicTypeObjCClass);
          encoding_data_type = Type::eEncodingIsUID;
          attrs.type.Clear();
          resolve_state = Type::ResolveState::Full;
        } else if (attrs.name == "SEL") {
          if (log)
            dwarf->GetObjectFile()->GetModule()->LogMessage(
                log,
                "SymbolFileDWARF::ParseType (die = 0x%8.8x) %s '%s' "
                "is Objective-C 'selector' built-in type.",
                die.GetOffset(), die.GetTagAsCString(), die.GetName());
          clang_type = m_ast.GetBasicType(eBasicTypeObjCSel);
          encoding_data_type = Type::eEncodingIsUID;
          attrs.type.Clear();
          resolve_state = Type::ResolveState::Full;
        }
      } else if (encoding_data_type == Type::eEncodingIsPointerUID &&
                 attrs.type.IsValid()) {
        // Clang sometimes erroneously emits id as objc_object*.  In that
        // case we fix up the type to "id".

        const DWARFDIE encoding_die = attrs.type.Reference();

        if (encoding_die && encoding_die.Tag() == DW_TAG_structure_type) {
          llvm::StringRef struct_name = encoding_die.GetName();
          if (struct_name == "objc_object") {
            if (log)
              dwarf->GetObjectFile()->GetModule()->LogMessage(
                  log,
                  "SymbolFileDWARF::ParseType (die = 0x%8.8x) %s "
                  "'%s' is 'objc_object*', which we overrode to "
                  "'id'.",
                  die.GetOffset(), die.GetTagAsCString(), die.GetName());
            clang_type = m_ast.GetBasicType(eBasicTypeObjCID);
            encoding_data_type = Type::eEncodingIsUID;
            attrs.type.Clear();
            resolve_state = Type::ResolveState::Full;
          }
        }
      }
    }
  }

  type_sp = std::make_shared<Type>(
      die.GetID(), dwarf, attrs.name, attrs.byte_size, nullptr,
      dwarf->GetUID(attrs.type.Reference()), encoding_data_type, &attrs.decl,
      clang_type, resolve_state);

  dwarf->GetDIEToType()[die.GetDIE()] = type_sp.get();
  return type_sp;
}

TypeSP DWARFASTParserClang::ParseEnum(const SymbolContext &sc,
                                      const DWARFDIE &die,
                                      ParsedDWARFTypeAttributes &attrs) {
  Log *log(LogChannelDWARF::GetLogIfAny(DWARF_LOG_TYPE_COMPLETION |
                                        DWARF_LOG_LOOKUPS));
  SymbolFileDWARF *dwarf = die.GetDWARF();
  const dw_tag_t tag = die.Tag();
  TypeSP type_sp;

  if (attrs.is_forward_declaration) {
    type_sp = ParseTypeFromClangModule(sc, die, log);
    if (type_sp)
      return type_sp;

    DWARFDeclContext die_decl_ctx;
    die.GetDWARFDeclContext(die_decl_ctx);

    type_sp = dwarf->FindDefinitionTypeForDWARFDeclContext(die_decl_ctx);

    if (!type_sp) {
      SymbolFileDWARFDebugMap *debug_map_symfile = dwarf->GetDebugMapSymfile();
      if (debug_map_symfile) {
        // We weren't able to find a full declaration in this DWARF,
        // see if we have a declaration anywhere else...
        type_sp = debug_map_symfile->FindDefinitionTypeForDWARFDeclContext(
            die_decl_ctx);
      }
    }

    if (type_sp) {
      if (log) {
        dwarf->GetObjectFile()->GetModule()->LogMessage(
            log,
            "SymbolFileDWARF(%p) - 0x%8.8x: %s type \"%s\" is a "
            "forward declaration, complete type is 0x%8.8" PRIx64,
            static_cast<void *>(this), die.GetOffset(),
            DW_TAG_value_to_name(tag), attrs.name.GetCString(),
            type_sp->GetID());
      }

      // We found a real definition for this type elsewhere so lets use
      // it and cache the fact that we found a complete type for this
      // die
      dwarf->GetDIEToType()[die.GetDIE()] = type_sp.get();
      clang::DeclContext *defn_decl_ctx =
          GetCachedClangDeclContextForDIE(dwarf->GetDIE(type_sp->GetID()));
      if (defn_decl_ctx)
        LinkDeclContextToDIE(defn_decl_ctx, die);
      return type_sp;
    }
  }
  DEBUG_PRINTF("0x%8.8" PRIx64 ": %s (\"%s\")\n", die.GetID(),
               DW_TAG_value_to_name(tag), type_name_cstr);

  CompilerType enumerator_clang_type;
  CompilerType clang_type;
  clang_type.SetCompilerType(
      &m_ast, dwarf->GetForwardDeclDieToClangType().lookup(die.GetDIE()));
  if (!clang_type) {
    if (attrs.type.IsValid()) {
      Type *enumerator_type =
          dwarf->ResolveTypeUID(attrs.type.Reference(), true);
      if (enumerator_type)
        enumerator_clang_type = enumerator_type->GetFullCompilerType();
    }

    if (!enumerator_clang_type) {
      if (attrs.byte_size) {
        enumerator_clang_type = m_ast.GetBuiltinTypeForDWARFEncodingAndBitSize(
            NULL, DW_ATE_signed, *attrs.byte_size * 8);
      } else {
        enumerator_clang_type = m_ast.GetBasicType(eBasicTypeInt);
      }
    }

    clang_type = m_ast.CreateEnumerationType(
        attrs.name.GetCString(), GetClangDeclContextContainingDIE(die, nullptr),
        attrs.decl, enumerator_clang_type, attrs.is_scoped_enum);
  } else {
    enumerator_clang_type =
        m_ast.GetEnumerationIntegerType(clang_type.GetOpaqueQualType());
  }

  LinkDeclContextToDIE(ClangASTContext::GetDeclContextForType(clang_type), die);

  type_sp = std::make_shared<Type>(
      die.GetID(), dwarf, attrs.name, attrs.byte_size, nullptr,
      dwarf->GetUID(attrs.type.Reference()), Type::eEncodingIsUID, &attrs.decl,
      clang_type, Type::ResolveState::Forward);

  if (ClangASTContext::StartTagDeclarationDefinition(clang_type)) {
    if (die.HasChildren()) {
      bool is_signed = false;
      enumerator_clang_type.IsIntegerType(is_signed);
      ParseChildEnumerators(clang_type, is_signed,
                            type_sp->GetByteSize().getValueOr(0), die);
    }
    ClangASTContext::CompleteTagDeclarationDefinition(clang_type);
  } else {
    dwarf->GetObjectFile()->GetModule()->ReportError(
        "DWARF DIE at 0x%8.8x named \"%s\" was not able to start its "
        "definition.\nPlease file a bug and attach the file at the "
        "start of this error message",
        die.GetOffset(), attrs.name.GetCString());
  }
  return type_sp;
}

TypeSP DWARFASTParserClang::ParseSubroutine(const DWARFDIE &die,
                           ParsedDWARFTypeAttributes &attrs) {
  Log *log(LogChannelDWARF::GetLogIfAny(DWARF_LOG_TYPE_COMPLETION |
                                        DWARF_LOG_LOOKUPS));

  SymbolFileDWARF *dwarf = die.GetDWARF();
  const dw_tag_t tag = die.Tag();

  bool is_variadic = false;
  bool is_static = false;
  bool has_template_params = false;

  unsigned type_quals = 0;

  std::string object_pointer_name;
  if (attrs.object_pointer) {
    const char *object_pointer_name_cstr = attrs.object_pointer.GetName();
    if (object_pointer_name_cstr)
      object_pointer_name = object_pointer_name_cstr;
  }

  DEBUG_PRINTF("0x%8.8" PRIx64 ": %s (\"%s\")\n", die.GetID(),
               DW_TAG_value_to_name(tag), type_name_cstr);

  CompilerType return_clang_type;
  Type *func_type = NULL;

  if (attrs.type.IsValid())
    func_type = dwarf->ResolveTypeUID(attrs.type.Reference(), true);

  if (func_type)
    return_clang_type = func_type->GetForwardCompilerType();
  else
    return_clang_type = m_ast.GetBasicType(eBasicTypeVoid);

  std::vector<CompilerType> function_param_types;
  std::vector<clang::ParmVarDecl *> function_param_decls;

  // Parse the function children for the parameters

  DWARFDIE decl_ctx_die;
  clang::DeclContext *containing_decl_ctx =
      GetClangDeclContextContainingDIE(die, &decl_ctx_die);
  const clang::Decl::Kind containing_decl_kind =
      containing_decl_ctx->getDeclKind();

  bool is_cxx_method = DeclKindIsCXXClass(containing_decl_kind);
  // Start off static. This will be set to false in
  // ParseChildParameters(...) if we find a "this" parameters as the
  // first parameter
  if (is_cxx_method) {
    is_static = true;
  }

  if (die.HasChildren()) {
    bool skip_artificial = true;
    ParseChildParameters(containing_decl_ctx, die, skip_artificial, is_static,
                         is_variadic, has_template_params,
                         function_param_types, function_param_decls,
                         type_quals);
  }

  bool ignore_containing_context = false;
  // Check for templatized class member functions. If we had any
  // DW_TAG_template_type_parameter or DW_TAG_template_value_parameter
  // the DW_TAG_subprogram DIE, then we can't let this become a method in
  // a class. Why? Because templatized functions are only emitted if one
  // of the templatized methods is used in the current compile unit and
  // we will end up with classes that may or may not include these member
  // functions and this means one class won't match another class
  // definition and it affects our ability to use a class in the clang
  // expression parser. So for the greater good, we currently must not
  // allow any template member functions in a class definition.
  if (is_cxx_method && has_template_params) {
    ignore_containing_context = true;
    is_cxx_method = false;
  }

  // clang_type will get the function prototype clang type after this
  // call
  CompilerType clang_type = m_ast.CreateFunctionType(
      return_clang_type, function_param_types.data(),
      function_param_types.size(), is_variadic, type_quals);

  if (attrs.name) {
    bool type_handled = false;
    if (tag == DW_TAG_subprogram || tag == DW_TAG_inlined_subroutine) {
      ObjCLanguage::MethodName objc_method(attrs.name.GetStringRef(), true);
      if (objc_method.IsValid(true)) {
        CompilerType class_opaque_type;
        ConstString class_name(objc_method.GetClassName());
        if (class_name) {
          TypeSP complete_objc_class_type_sp(
              dwarf->FindCompleteObjCDefinitionTypeForDIE(DWARFDIE(),
                                                          class_name, false));

          if (complete_objc_class_type_sp) {
            CompilerType type_clang_forward_type =
                complete_objc_class_type_sp->GetForwardCompilerType();
            if (ClangASTContext::IsObjCObjectOrInterfaceType(
                    type_clang_forward_type))
              class_opaque_type = type_clang_forward_type;
          }
        }

        if (class_opaque_type) {
          // If accessibility isn't set to anything valid, assume public
          // for now...
          if (attrs.accessibility == eAccessNone)
            attrs.accessibility = eAccessPublic;

          clang::ObjCMethodDecl *objc_method_decl =
              m_ast.AddMethodToObjCObjectType(
                  class_opaque_type, attrs.name.GetCString(), clang_type,
                  attrs.accessibility, attrs.is_artificial, is_variadic);
          type_handled = objc_method_decl != NULL;
          if (type_handled) {
            LinkDeclContextToDIE(objc_method_decl, die);
            m_ast.SetMetadataAsUserID(objc_method_decl, die.GetID());
          } else {
            dwarf->GetObjectFile()->GetModule()->ReportError(
                "{0x%8.8x}: invalid Objective-C method 0x%4.4x (%s), "
                "please file a bug and attach the file at the start of "
                "this error message",
                die.GetOffset(), tag, DW_TAG_value_to_name(tag));
          }
        }
      } else if (is_cxx_method) {
        // Look at the parent of this DIE and see if is is a class or
        // struct and see if this is actually a C++ method
        Type *class_type = dwarf->ResolveType(decl_ctx_die);
        if (class_type) {
          bool alternate_defn = false;
          if (class_type->GetID() != decl_ctx_die.GetID() ||
              IsClangModuleFwdDecl(decl_ctx_die)) {
            alternate_defn = true;

            // We uniqued the parent class of this function to another
            // class so we now need to associate all dies under
            // "decl_ctx_die" to DIEs in the DIE for "class_type"...
            DWARFDIE class_type_die = dwarf->GetDIE(class_type->GetID());

            if (class_type_die) {
              std::vector<DWARFDIE> failures;

              CopyUniqueClassMethodTypes(decl_ctx_die, class_type_die,
                                         class_type, failures);

              // FIXME do something with these failures that's
              // smarter than just dropping them on the ground.
              // Unfortunately classes don't like having stuff added
              // to them after their definitions are complete...

              Type *type_ptr = dwarf->GetDIEToType()[die.GetDIE()];
              if (type_ptr && type_ptr != DIE_IS_BEING_PARSED) {
                return type_ptr->shared_from_this();
              }
            }
          }

          if (attrs.specification.IsValid()) {
            // We have a specification which we are going to base our
            // function prototype off of, so we need this type to be
            // completed so that the m_die_to_decl_ctx for the method in
            // the specification has a valid clang decl context.
            class_type->GetForwardCompilerType();
            // If we have a specification, then the function type should
            // have been made with the specification and not with this
            // die.
            DWARFDIE spec_die = attrs.specification.Reference();
            clang::DeclContext *spec_clang_decl_ctx =
                GetClangDeclContextForDIE(spec_die);
            if (spec_clang_decl_ctx) {
              LinkDeclContextToDIE(spec_clang_decl_ctx, die);
            } else {
              dwarf->GetObjectFile()->GetModule()->ReportWarning(
                  "0x%8.8" PRIx64 ": DW_AT_specification(0x%8.8x"
                  ") has no decl\n",
                  die.GetID(), spec_die.GetOffset());
            }
            type_handled = true;
          } else if (attrs.abstract_origin.IsValid()) {
            // We have a specification which we are going to base our
            // function prototype off of, so we need this type to be
            // completed so that the m_die_to_decl_ctx for the method in
            // the abstract origin has a valid clang decl context.
            class_type->GetForwardCompilerType();

            DWARFDIE abs_die = attrs.abstract_origin.Reference();
            clang::DeclContext *abs_clang_decl_ctx =
                GetClangDeclContextForDIE(abs_die);
            if (abs_clang_decl_ctx) {
              LinkDeclContextToDIE(abs_clang_decl_ctx, die);
            } else {
              dwarf->GetObjectFile()->GetModule()->ReportWarning(
                  "0x%8.8" PRIx64 ": DW_AT_abstract_origin(0x%8.8x"
                  ") has no decl\n",
                  die.GetID(), abs_die.GetOffset());
            }
            type_handled = true;
          } else {
            CompilerType class_opaque_type =
                class_type->GetForwardCompilerType();
            if (ClangASTContext::IsCXXClassType(class_opaque_type)) {
              if (class_opaque_type.IsBeingDefined() || alternate_defn) {
                if (!is_static && !die.HasChildren()) {
                  // We have a C++ member function with no children (this
                  // pointer!) and clang will get mad if we try and make
                  // a function that isn't well formed in the DWARF, so
                  // we will just skip it...
                  type_handled = true;
                } else {
                  bool add_method = true;
                  if (alternate_defn) {
                    // If an alternate definition for the class exists,
                    // then add the method only if an equivalent is not
                    // already present.
                    clang::CXXRecordDecl *record_decl =
                        m_ast.GetAsCXXRecordDecl(
                            class_opaque_type.GetOpaqueQualType());
                    if (record_decl) {
                      for (auto method_iter = record_decl->method_begin();
                           method_iter != record_decl->method_end();
                           method_iter++) {
                        clang::CXXMethodDecl *method_decl = *method_iter;
                        if (method_decl->getNameInfo().getAsString() ==
                            attrs.name.GetStringRef()) {
                          if (method_decl->getType() ==
                              ClangUtil::GetQualType(clang_type)) {
                            add_method = false;
                            LinkDeclContextToDIE(method_decl, die);
                            type_handled = true;

                            break;
                          }
                        }
                      }
                    }
                  }

                  if (add_method) {
                    llvm::PrettyStackTraceFormat stack_trace(
                        "SymbolFileDWARF::ParseType() is adding a method "
                        "%s to class %s in DIE 0x%8.8" PRIx64 " from %s",
                        attrs.name.GetCString(),
                        class_type->GetName().GetCString(), die.GetID(),
                        dwarf->GetObjectFile()
                            ->GetFileSpec()
                            .GetPath()
                            .c_str());

                    const bool is_attr_used = false;
                    // Neither GCC 4.2 nor clang++ currently set a valid
                    // accessibility in the DWARF for C++ methods...
                    // Default to public for now...
                    if (attrs.accessibility == eAccessNone)
                      attrs.accessibility = eAccessPublic;

                    clang::CXXMethodDecl *cxx_method_decl =
                        m_ast.AddMethodToCXXRecordType(
                            class_opaque_type.GetOpaqueQualType(),
                            attrs.name.GetCString(), attrs.mangled_name,
                            clang_type, attrs.accessibility, attrs.is_virtual,
                            is_static, attrs.is_inline, attrs.is_explicit,
                            is_attr_used, attrs.is_artificial);

                    type_handled = cxx_method_decl != NULL;
                    // Artificial methods are always handled even when we
                    // don't create a new declaration for them.
                    type_handled |= attrs.is_artificial;

                    if (cxx_method_decl) {
                      LinkDeclContextToDIE(cxx_method_decl, die);

                      ClangASTMetadata metadata;
                      metadata.SetUserID(die.GetID());

                      if (!object_pointer_name.empty()) {
                        metadata.SetObjectPtrName(
                            object_pointer_name.c_str());
                        LLDB_LOGF(log,
                                  "Setting object pointer name: %s on method "
                                  "object %p.\n",
                                  object_pointer_name.c_str(),
                                  static_cast<void *>(cxx_method_decl));
                      }
                      m_ast.SetMetadata(cxx_method_decl, metadata);
                    } else {
                      ignore_containing_context = true;
                    }
                  }
                }
              } else {
                // We were asked to parse the type for a method in a
                // class, yet the class hasn't been asked to complete
                // itself through the clang::ExternalASTSource protocol,
                // so we need to just have the class complete itself and
                // do things the right way, then our
                // DIE should then have an entry in the
                // dwarf->GetDIEToType() map. First
                // we need to modify the dwarf->GetDIEToType() so it
                // doesn't think we are trying to parse this DIE
                // anymore...
                dwarf->GetDIEToType()[die.GetDIE()] = NULL;

                // Now we get the full type to force our class type to
                // complete itself using the clang::ExternalASTSource
                // protocol which will parse all base classes and all
                // methods (including the method for this DIE).
                class_type->GetFullCompilerType();

                // The type for this DIE should have been filled in the
                // function call above
                Type *type_ptr = dwarf->GetDIEToType()[die.GetDIE()];
                if (type_ptr && type_ptr != DIE_IS_BEING_PARSED) {
                  return type_ptr->shared_from_this();
                }

                // FIXME This is fixing some even uglier behavior but we
                // really need to
                // uniq the methods of each class as well as the class
                // itself. <rdar://problem/11240464>
                type_handled = true;
              }
            }
          }
        }
      }
    }

    if (!type_handled) {
      clang::FunctionDecl *function_decl = nullptr;
      clang::FunctionDecl *template_function_decl = nullptr;

      if (attrs.abstract_origin.IsValid()) {
        DWARFDIE abs_die = attrs.abstract_origin.Reference();

        if (dwarf->ResolveType(abs_die)) {
          function_decl = llvm::dyn_cast_or_null<clang::FunctionDecl>(
              GetCachedClangDeclContextForDIE(abs_die));

          if (function_decl) {
            LinkDeclContextToDIE(function_decl, die);
          }
        }
      }

      if (!function_decl) {
        // We just have a function that isn't part of a class
        function_decl = m_ast.CreateFunctionDeclaration(
            ignore_containing_context ? m_ast.GetTranslationUnitDecl()
                                      : containing_decl_ctx,
            attrs.name.GetCString(), clang_type, attrs.storage,
            attrs.is_inline);

        if (has_template_params) {
          ClangASTContext::TemplateParameterInfos template_param_infos;
          ParseTemplateParameterInfos(die, template_param_infos);
          template_function_decl = m_ast.CreateFunctionDeclaration(
              ignore_containing_context ? m_ast.GetTranslationUnitDecl()
                                        : containing_decl_ctx,
              attrs.name.GetCString(), clang_type, attrs.storage,
              attrs.is_inline);
          clang::FunctionTemplateDecl *func_template_decl =
              m_ast.CreateFunctionTemplateDecl(
                  containing_decl_ctx, template_function_decl,
                  attrs.name.GetCString(), template_param_infos);
          m_ast.CreateFunctionTemplateSpecializationInfo(
              function_decl, func_template_decl, template_param_infos);
        }

        lldbassert(function_decl);

        if (function_decl) {
          LinkDeclContextToDIE(function_decl, die);

          if (!function_param_decls.empty()) {
            m_ast.SetFunctionParameters(function_decl,
                                        &function_param_decls.front(),
                                        function_param_decls.size());
            if (template_function_decl)
              m_ast.SetFunctionParameters(template_function_decl,
                                          &function_param_decls.front(),
                                          function_param_decls.size());
          }

          ClangASTMetadata metadata;
          metadata.SetUserID(die.GetID());

          if (!object_pointer_name.empty()) {
            metadata.SetObjectPtrName(object_pointer_name.c_str());
            LLDB_LOGF(log,
                      "Setting object pointer name: %s on function "
                      "object %p.",
                      object_pointer_name.c_str(),
                      static_cast<void *>(function_decl));
          }
          m_ast.SetMetadata(function_decl, metadata);
        }
      }
    }
  }
  return std::make_shared<Type>(
      die.GetID(), dwarf, attrs.name, llvm::None, nullptr, LLDB_INVALID_UID,
      Type::eEncodingIsUID, &attrs.decl, clang_type, Type::ResolveState::Full);
}

TypeSP DWARFASTParserClang::ParseArrayType(const DWARFDIE &die,
                                           ParsedDWARFTypeAttributes &attrs) {
  SymbolFileDWARF *dwarf = die.GetDWARF();

  DEBUG_PRINTF("0x%8.8" PRIx64 ": %s (\"%s\")\n", die.GetID(),
               DW_TAG_value_to_name(tag), type_name_cstr);

  DWARFDIE type_die = attrs.type.Reference();
  Type *element_type = dwarf->ResolveTypeUID(type_die, true);

  if (!element_type)
    return nullptr;

  llvm::Optional<SymbolFile::ArrayInfo> array_info = ParseChildArrayInfo(die);
  if (array_info) {
    attrs.byte_stride = array_info->byte_stride;
    attrs.bit_stride = array_info->bit_stride;
  }
  if (attrs.byte_stride == 0 && attrs.bit_stride == 0)
    attrs.byte_stride = element_type->GetByteSize().getValueOr(0);
  CompilerType array_element_type = element_type->GetForwardCompilerType();

  if (ClangASTContext::IsCXXClassType(array_element_type) &&
      !array_element_type.GetCompleteType()) {
    ModuleSP module_sp = die.GetModule();
    if (module_sp) {
      if (die.GetCU()->GetProducer() == eProducerClang)
        module_sp->ReportError(
            "DWARF DW_TAG_array_type DIE at 0x%8.8x has a "
            "class/union/struct element type DIE 0x%8.8x that is a "
            "forward declaration, not a complete definition.\nTry "
            "compiling the source file with -fstandalone-debug or "
            "disable -gmodules",
            die.GetOffset(), type_die.GetOffset());
      else
        module_sp->ReportError(
            "DWARF DW_TAG_array_type DIE at 0x%8.8x has a "
            "class/union/struct element type DIE 0x%8.8x that is a "
            "forward declaration, not a complete definition.\nPlease "
            "file a bug against the compiler and include the "
            "preprocessed output for %s",
            die.GetOffset(), type_die.GetOffset(), GetUnitName(die).c_str());
    }

    // We have no choice other than to pretend that the element class
    // type is complete. If we don't do this, clang will crash when
    // trying to layout the class. Since we provide layout
    // assistance, all ivars in this class and other classes will be
    // fine, this is the best we can do short of crashing.
    if (ClangASTContext::StartTagDeclarationDefinition(array_element_type)) {
      ClangASTContext::CompleteTagDeclarationDefinition(array_element_type);
    } else {
      module_sp->ReportError("DWARF DIE at 0x%8.8x was not able to "
                             "start its definition.\nPlease file a "
                             "bug and attach the file at the start "
                             "of this error message",
                             type_die.GetOffset());
    }
  }

  uint64_t array_element_bit_stride =
      attrs.byte_stride * 8 + attrs.bit_stride;
  CompilerType clang_type;
  if (array_info && array_info->element_orders.size() > 0) {
    uint64_t num_elements = 0;
    auto end = array_info->element_orders.rend();
    for (auto pos = array_info->element_orders.rbegin(); pos != end; ++pos) {
      num_elements = *pos;
      clang_type = m_ast.CreateArrayType(array_element_type, num_elements,
                                         attrs.is_vector);
      array_element_type = clang_type;
      array_element_bit_stride = num_elements
                                     ? array_element_bit_stride * num_elements
                                     : array_element_bit_stride;
    }
  } else {
    clang_type =
        m_ast.CreateArrayType(array_element_type, 0, attrs.is_vector);
  }
  ConstString empty_name;
  TypeSP type_sp = std::make_shared<Type>(
      die.GetID(), dwarf, empty_name, array_element_bit_stride / 8, nullptr,
      dwarf->GetUID(type_die), Type::eEncodingIsUID, &attrs.decl, clang_type,
      Type::ResolveState::Full);
  type_sp->SetEncodingType(element_type);
  m_ast.SetMetadataAsUserID(clang_type.GetOpaqueQualType(), die.GetID());
  return type_sp;
}

TypeSP DWARFASTParserClang::ParsePointerToMemberType(
    const DWARFDIE &die, const ParsedDWARFTypeAttributes &attrs) {
  SymbolFileDWARF *dwarf = die.GetDWARF();
  Type *pointee_type = dwarf->ResolveTypeUID(attrs.type.Reference(), true);
  Type *class_type =
      dwarf->ResolveTypeUID(attrs.containing_type.Reference(), true);

  CompilerType pointee_clang_type = pointee_type->GetForwardCompilerType();
  CompilerType class_clang_type = class_type->GetLayoutCompilerType();

  CompilerType clang_type = ClangASTContext::CreateMemberPointerType(
      class_clang_type, pointee_clang_type);

  if (llvm::Optional<uint64_t> clang_type_size =
          clang_type.GetByteSize(nullptr)) {
    return std::make_shared<Type>(die.GetID(), dwarf, attrs.name,
                                  *clang_type_size, nullptr, LLDB_INVALID_UID,
                                  Type::eEncodingIsUID, nullptr, clang_type,
                                  Type::ResolveState::Forward);
  }
  return nullptr;
}

TypeSP DWARFASTParserClang::UpdateSymbolContextScopeForType(
    const SymbolContext &sc, const DWARFDIE &die, TypeSP type_sp) {
  if (!type_sp)
    return type_sp;

  SymbolFileDWARF *dwarf = die.GetDWARF();
  TypeList &type_list = dwarf->GetTypeList();
  DWARFDIE sc_parent_die = SymbolFileDWARF::GetParentSymbolContextDIE(die);
  dw_tag_t sc_parent_tag = sc_parent_die.Tag();

  SymbolContextScope *symbol_context_scope = nullptr;
  if (sc_parent_tag == DW_TAG_compile_unit ||
      sc_parent_tag == DW_TAG_partial_unit) {
    symbol_context_scope = sc.comp_unit;
  } else if (sc.function != nullptr && sc_parent_die) {
    symbol_context_scope =
        sc.function->GetBlock(true).FindBlockByID(sc_parent_die.GetID());
    if (symbol_context_scope == nullptr)
      symbol_context_scope = sc.function;
  } else {
    symbol_context_scope = sc.module_sp.get();
  }

  if (symbol_context_scope != nullptr)
    type_sp->SetSymbolContextScope(symbol_context_scope);

  // We are ready to put this type into the uniqued list up at the module
  // level.
  type_list.Insert(type_sp);

  dwarf->GetDIEToType()[die.GetDIE()] = type_sp.get();
  return type_sp;
}

TypeSP
DWARFASTParserClang::ParseStructureLikeDIE(const SymbolContext &sc,
                                           const DWARFDIE &die,
                                           ParsedDWARFTypeAttributes &attrs) {
  TypeSP type_sp;
  CompilerType clang_type;
  const dw_tag_t tag = die.Tag();
  SymbolFileDWARF *dwarf = die.GetDWARF();
  LanguageType cu_language = die.GetLanguage();
  Log *log = LogChannelDWARF::GetLogIfAll(DWARF_LOG_TYPE_COMPLETION |
                                          DWARF_LOG_LOOKUPS);

  // UniqueDWARFASTType is large, so don't create a local variables on the
  // stack, put it on the heap. This function is often called recursively and
  // clang isn't good at sharing the stack space for variables in different
  // blocks.
  auto unique_ast_entry_up = std::make_unique<UniqueDWARFASTType>();

  ConstString unique_typename(attrs.name);
  Declaration unique_decl(attrs.decl);

  if (attrs.name) {
    if (Language::LanguageIsCPlusPlus(cu_language)) {
      // For C++, we rely solely upon the one definition rule that says
      // only one thing can exist at a given decl context. We ignore the
      // file and line that things are declared on.
      std::string qualified_name;
      if (die.GetQualifiedName(qualified_name))
        unique_typename = ConstString(qualified_name);
      unique_decl.Clear();
    }

    if (dwarf->GetUniqueDWARFASTTypeMap().Find(
            unique_typename, die, unique_decl, attrs.byte_size.getValueOr(-1),
            *unique_ast_entry_up)) {
      type_sp = unique_ast_entry_up->m_type_sp;
      if (type_sp) {
        dwarf->GetDIEToType()[die.GetDIE()] = type_sp.get();
        LinkDeclContextToDIE(
            GetCachedClangDeclContextForDIE(unique_ast_entry_up->m_die), die);
        return type_sp;
      }
    }
  }

  DEBUG_PRINTF("0x%8.8" PRIx64 ": %s (\"%s\")\n", die.GetID(),
               DW_TAG_value_to_name(tag), type_name_cstr);

  int tag_decl_kind = -1;
  AccessType default_accessibility = eAccessNone;
  if (tag == DW_TAG_structure_type) {
    tag_decl_kind = clang::TTK_Struct;
    default_accessibility = eAccessPublic;
  } else if (tag == DW_TAG_union_type) {
    tag_decl_kind = clang::TTK_Union;
    default_accessibility = eAccessPublic;
  } else if (tag == DW_TAG_class_type) {
    tag_decl_kind = clang::TTK_Class;
    default_accessibility = eAccessPrivate;
  }

  if (attrs.byte_size && *attrs.byte_size == 0 && attrs.name &&
      !die.HasChildren() && cu_language == eLanguageTypeObjC) {
    // Work around an issue with clang at the moment where forward
    // declarations for objective C classes are emitted as:
    //  DW_TAG_structure_type [2]
    //  DW_AT_name( "ForwardObjcClass" )
    //  DW_AT_byte_size( 0x00 )
    //  DW_AT_decl_file( "..." )
    //  DW_AT_decl_line( 1 )
    //
    // Note that there is no DW_AT_declaration and there are no children,
    // and the byte size is zero.
    attrs.is_forward_declaration = true;
  }

  if (attrs.class_language == eLanguageTypeObjC ||
      attrs.class_language == eLanguageTypeObjC_plus_plus) {
    if (!attrs.is_complete_objc_class &&
        die.Supports_DW_AT_APPLE_objc_complete_type()) {
      // We have a valid eSymbolTypeObjCClass class symbol whose name
      // matches the current objective C class that we are trying to find
      // and this DIE isn't the complete definition (we checked
      // is_complete_objc_class above and know it is false), so the real
      // definition is in here somewhere
      type_sp =
          dwarf->FindCompleteObjCDefinitionTypeForDIE(die, attrs.name, true);

      if (!type_sp) {
        SymbolFileDWARFDebugMap *debug_map_symfile =
            dwarf->GetDebugMapSymfile();
        if (debug_map_symfile) {
          // We weren't able to find a full declaration in this DWARF,
          // see if we have a declaration anywhere else...
          type_sp = debug_map_symfile->FindCompleteObjCDefinitionTypeForDIE(
              die, attrs.name, true);
        }
      }

      if (type_sp) {
        if (log) {
          dwarf->GetObjectFile()->GetModule()->LogMessage(
              log,
              "SymbolFileDWARF(%p) - 0x%8.8x: %s type \"%s\" is an "
              "incomplete objc type, complete type is 0x%8.8" PRIx64,
              static_cast<void *>(this), die.GetOffset(),
              DW_TAG_value_to_name(tag), attrs.name.GetCString(),
              type_sp->GetID());
        }

        // We found a real definition for this type elsewhere so lets use
        // it and cache the fact that we found a complete type for this
        // die
        dwarf->GetDIEToType()[die.GetDIE()] = type_sp.get();
        return type_sp;
      }
    }
  }

  if (attrs.is_forward_declaration) {
    // We have a forward declaration to a type and we need to try and
    // find a full declaration. We look in the current type index just in
    // case we have a forward declaration followed by an actual
    // declarations in the DWARF. If this fails, we need to look
    // elsewhere...
    if (log) {
      dwarf->GetObjectFile()->GetModule()->LogMessage(
          log,
          "SymbolFileDWARF(%p) - 0x%8.8x: %s type \"%s\" is a "
          "forward declaration, trying to find complete type",
          static_cast<void *>(this), die.GetOffset(), DW_TAG_value_to_name(tag),
          attrs.name.GetCString());
    }

    // See if the type comes from a Clang module and if so, track down
    // that type.
    type_sp = ParseTypeFromClangModule(sc, die, log);
    if (type_sp)
      return type_sp;

    DWARFDeclContext die_decl_ctx;
    die.GetDWARFDeclContext(die_decl_ctx);

    // type_sp = FindDefinitionTypeForDIE (dwarf_cu, die,
    // type_name_const_str);
    type_sp = dwarf->FindDefinitionTypeForDWARFDeclContext(die_decl_ctx);

    if (!type_sp) {
      SymbolFileDWARFDebugMap *debug_map_symfile = dwarf->GetDebugMapSymfile();
      if (debug_map_symfile) {
        // We weren't able to find a full declaration in this DWARF, see
        // if we have a declaration anywhere else...
        type_sp = debug_map_symfile->FindDefinitionTypeForDWARFDeclContext(
            die_decl_ctx);
      }
    }

    if (type_sp) {
      if (log) {
        dwarf->GetObjectFile()->GetModule()->LogMessage(
            log,
            "SymbolFileDWARF(%p) - 0x%8.8x: %s type \"%s\" is a "
            "forward declaration, complete type is 0x%8.8" PRIx64,
            static_cast<void *>(this), die.GetOffset(),
            DW_TAG_value_to_name(tag), attrs.name.GetCString(),
            type_sp->GetID());
      }

      // We found a real definition for this type elsewhere so lets use
      // it and cache the fact that we found a complete type for this die
      dwarf->GetDIEToType()[die.GetDIE()] = type_sp.get();
      clang::DeclContext *defn_decl_ctx =
          GetCachedClangDeclContextForDIE(dwarf->GetDIE(type_sp->GetID()));
      if (defn_decl_ctx)
        LinkDeclContextToDIE(defn_decl_ctx, die);
      return type_sp;
    }
  }
  assert(tag_decl_kind != -1);
  bool clang_type_was_created = false;
  clang_type.SetCompilerType(
      &m_ast, dwarf->GetForwardDeclDieToClangType().lookup(die.GetDIE()));
  if (!clang_type) {
    clang::DeclContext *decl_ctx =
        GetClangDeclContextContainingDIE(die, nullptr);

    // If your decl context is a record that was imported from another
    // AST context (in the gmodules case), we need to make sure the type
    // backing the Decl is complete before adding children to it. This is
    // not an issue in the non-gmodules case because the debug info will
    // always contain a full definition of parent types in that case.
    CompleteExternalTagDeclType(GetClangASTImporter(), decl_ctx, die,
                                attrs.name.GetCString());

    if (attrs.accessibility == eAccessNone && decl_ctx) {
      // Check the decl context that contains this class/struct/union. If
      // it is a class we must give it an accessibility.
      const clang::Decl::Kind containing_decl_kind = decl_ctx->getDeclKind();
      if (DeclKindIsCXXClass(containing_decl_kind))
        attrs.accessibility = default_accessibility;
    }

    ClangASTMetadata metadata;
    metadata.SetUserID(die.GetID());
    metadata.SetIsDynamicCXXType(dwarf->ClassOrStructIsVirtual(die));

    if (attrs.name.GetStringRef().contains('<')) {
      ClangASTContext::TemplateParameterInfos template_param_infos;
      if (ParseTemplateParameterInfos(die, template_param_infos)) {
        clang::ClassTemplateDecl *class_template_decl =
            m_ast.ParseClassTemplateDecl(decl_ctx, attrs.accessibility,
                                         attrs.name.GetCString(), tag_decl_kind,
                                         template_param_infos);
        if (!class_template_decl) {
          if (log) {
            dwarf->GetObjectFile()->GetModule()->LogMessage(
                log,
                "SymbolFileDWARF(%p) - 0x%8.8x: %s type \"%s\" "
                "clang::ClassTemplateDecl failed to return a decl.",
                static_cast<void *>(this), die.GetOffset(),
                DW_TAG_value_to_name(tag), attrs.name.GetCString());
          }
          return TypeSP();
        }

        clang::ClassTemplateSpecializationDecl *class_specialization_decl =
            m_ast.CreateClassTemplateSpecializationDecl(
                decl_ctx, class_template_decl, tag_decl_kind,
                template_param_infos);
        clang_type = m_ast.CreateClassTemplateSpecializationType(
            class_specialization_decl);
        clang_type_was_created = true;

        m_ast.SetMetadata(class_template_decl, metadata);
        m_ast.SetMetadata(class_specialization_decl, metadata);
      }
    }

    if (!clang_type_was_created) {
      clang_type_was_created = true;
      clang_type = m_ast.CreateRecordType(
          decl_ctx, attrs.accessibility, attrs.name.GetCString(), tag_decl_kind,
          attrs.class_language, &metadata, attrs.exports_symbols);
    }
  }

  // Store a forward declaration to this class type in case any
  // parameters in any class methods need it for the clang types for
  // function prototypes.
  LinkDeclContextToDIE(m_ast.GetDeclContextForType(clang_type), die);
  type_sp = std::make_shared<Type>(die.GetID(), dwarf, attrs.name,
                                   attrs.byte_size, nullptr, LLDB_INVALID_UID,
                                   Type::eEncodingIsUID, &attrs.decl,
                                   clang_type, Type::ResolveState::Forward);

  type_sp->SetIsCompleteObjCClass(attrs.is_complete_objc_class);

  // Add our type to the unique type map so we don't end up creating many
  // copies of the same type over and over in the ASTContext for our
  // module
  unique_ast_entry_up->m_type_sp = type_sp;
  unique_ast_entry_up->m_die = die;
  unique_ast_entry_up->m_declaration = unique_decl;
  unique_ast_entry_up->m_byte_size = attrs.byte_size.getValueOr(0);
  dwarf->GetUniqueDWARFASTTypeMap().Insert(unique_typename,
                                           *unique_ast_entry_up);

  if (attrs.is_forward_declaration && die.HasChildren()) {
    // Check to see if the DIE actually has a definition, some version of
    // GCC will
    // emit DIEs with DW_AT_declaration set to true, but yet still have
    // subprogram, members, or inheritance, so we can't trust it
    DWARFDIE child_die = die.GetFirstChild();
    while (child_die) {
      switch (child_die.Tag()) {
      case DW_TAG_inheritance:
      case DW_TAG_subprogram:
      case DW_TAG_member:
      case DW_TAG_APPLE_property:
      case DW_TAG_class_type:
      case DW_TAG_structure_type:
      case DW_TAG_enumeration_type:
      case DW_TAG_typedef:
      case DW_TAG_union_type:
        child_die.Clear();
        attrs.is_forward_declaration = false;
        break;
      default:
        child_die = child_die.GetSibling();
        break;
      }
    }
  }

  if (!attrs.is_forward_declaration) {
    // Always start the definition for a class type so that if the class
    // has child classes or types that require the class to be created
    // for use as their decl contexts the class will be ready to accept
    // these child definitions.
    if (!die.HasChildren()) {
      // No children for this struct/union/class, lets finish it
      if (ClangASTContext::StartTagDeclarationDefinition(clang_type)) {
        ClangASTContext::CompleteTagDeclarationDefinition(clang_type);
      } else {
        dwarf->GetObjectFile()->GetModule()->ReportError(
            "DWARF DIE at 0x%8.8x named \"%s\" was not able to start its "
            "definition.\nPlease file a bug and attach the file at the "
            "start of this error message",
            die.GetOffset(), attrs.name.GetCString());
      }

      if (tag == DW_TAG_structure_type) // this only applies in C
      {
        clang::RecordDecl *record_decl =
            ClangASTContext::GetAsRecordDecl(clang_type);

        if (record_decl) {
          GetClangASTImporter().InsertRecordDecl(
              record_decl, ClangASTImporter::LayoutInfo());
        }
      }
    } else if (clang_type_was_created) {
      // Start the definition if the class is not objective C since the
      // underlying decls respond to isCompleteDefinition(). Objective
      // C decls don't respond to isCompleteDefinition() so we can't
      // start the declaration definition right away. For C++
      // class/union/structs we want to start the definition in case the
      // class is needed as the declaration context for a contained class
      // or type without the need to complete that type..

      if (attrs.class_language != eLanguageTypeObjC &&
          attrs.class_language != eLanguageTypeObjC_plus_plus)
        ClangASTContext::StartTagDeclarationDefinition(clang_type);

      // Leave this as a forward declaration until we need to know the
      // details of the type. lldb_private::Type will automatically call
      // the SymbolFile virtual function
      // "SymbolFileDWARF::CompleteType(Type *)" When the definition
      // needs to be defined.
      assert(!dwarf->GetForwardDeclClangTypeToDie().count(
                 ClangUtil::RemoveFastQualifiers(clang_type)
                     .GetOpaqueQualType()) &&
             "Type already in the forward declaration map!");
      // Can't assume m_ast.GetSymbolFile() is actually a
      // SymbolFileDWARF, it can be a SymbolFileDWARFDebugMap for Apple
      // binaries.
      dwarf->GetForwardDeclDieToClangType()[die.GetDIE()] =
          clang_type.GetOpaqueQualType();
      dwarf->GetForwardDeclClangTypeToDie()
          [ClangUtil::RemoveFastQualifiers(clang_type).GetOpaqueQualType()] =
          die.GetID();
      m_ast.SetHasExternalStorage(clang_type.GetOpaqueQualType(), true);
    }
  }

  // If we made a clang type, set the trivial abi if applicable: We only
  // do this for pass by value - which implies the Trivial ABI. There
  // isn't a way to assert that something that would normally be pass by
  // value is pass by reference, so we ignore that attribute if set.
  if (attrs.calling_convention == llvm::dwarf::DW_CC_pass_by_value) {
    clang::CXXRecordDecl *record_decl =
        m_ast.GetAsCXXRecordDecl(clang_type.GetOpaqueQualType());
    if (record_decl && record_decl->getDefinition()) {
      record_decl->setHasTrivialSpecialMemberForCall();
    }
  }

  if (attrs.calling_convention == llvm::dwarf::DW_CC_pass_by_reference) {
    clang::CXXRecordDecl *record_decl =
        m_ast.GetAsCXXRecordDecl(clang_type.GetOpaqueQualType());
    if (record_decl)
      record_decl->setArgPassingRestrictions(
          clang::RecordDecl::APK_CannotPassInRegs);
  }
  return type_sp;
}

// DWARF parsing functions

class DWARFASTParserClang::DelayedAddObjCClassProperty {
public:
  DelayedAddObjCClassProperty(
      const CompilerType &class_opaque_type, const char *property_name,
      const CompilerType &property_opaque_type, // The property type is only
                                                // required if you don't have an
                                                // ivar decl
      clang::ObjCIvarDecl *ivar_decl, const char *property_setter_name,
      const char *property_getter_name, uint32_t property_attributes,
      const ClangASTMetadata *metadata)
      : m_class_opaque_type(class_opaque_type), m_property_name(property_name),
        m_property_opaque_type(property_opaque_type), m_ivar_decl(ivar_decl),
        m_property_setter_name(property_setter_name),
        m_property_getter_name(property_getter_name),
        m_property_attributes(property_attributes) {
    if (metadata != nullptr) {
      m_metadata_up.reset(new ClangASTMetadata());
      *m_metadata_up = *metadata;
    }
  }

  DelayedAddObjCClassProperty(const DelayedAddObjCClassProperty &rhs) {
    *this = rhs;
  }

  DelayedAddObjCClassProperty &
  operator=(const DelayedAddObjCClassProperty &rhs) {
    m_class_opaque_type = rhs.m_class_opaque_type;
    m_property_name = rhs.m_property_name;
    m_property_opaque_type = rhs.m_property_opaque_type;
    m_ivar_decl = rhs.m_ivar_decl;
    m_property_setter_name = rhs.m_property_setter_name;
    m_property_getter_name = rhs.m_property_getter_name;
    m_property_attributes = rhs.m_property_attributes;

    if (rhs.m_metadata_up) {
      m_metadata_up.reset(new ClangASTMetadata());
      *m_metadata_up = *rhs.m_metadata_up;
    }
    return *this;
  }

  bool Finalize() {
    return ClangASTContext::AddObjCClassProperty(
        m_class_opaque_type, m_property_name, m_property_opaque_type,
        m_ivar_decl, m_property_setter_name, m_property_getter_name,
        m_property_attributes, m_metadata_up.get());
  }

private:
  CompilerType m_class_opaque_type;
  const char *m_property_name;
  CompilerType m_property_opaque_type;
  clang::ObjCIvarDecl *m_ivar_decl;
  const char *m_property_setter_name;
  const char *m_property_getter_name;
  uint32_t m_property_attributes;
  std::unique_ptr<ClangASTMetadata> m_metadata_up;
};

bool DWARFASTParserClang::ParseTemplateDIE(
    const DWARFDIE &die,
    ClangASTContext::TemplateParameterInfos &template_param_infos) {
  const dw_tag_t tag = die.Tag();
  bool is_template_template_argument = false;

  switch (tag) {
  case DW_TAG_GNU_template_parameter_pack: {
    template_param_infos.packed_args.reset(
      new ClangASTContext::TemplateParameterInfos);
    for (DWARFDIE child_die = die.GetFirstChild(); child_die.IsValid();
         child_die = child_die.GetSibling()) {
      if (!ParseTemplateDIE(child_die, *template_param_infos.packed_args))
        return false;
    }
    if (const char *name = die.GetName()) {
      template_param_infos.pack_name = name;
    }
    return true;
  }
  case DW_TAG_GNU_template_template_param:
    is_template_template_argument = true;
    LLVM_FALLTHROUGH;
  case DW_TAG_template_type_parameter:
  case DW_TAG_template_value_parameter: {
    DWARFAttributes attributes;
    const size_t num_attributes = die.GetAttributes(attributes);
    const char *name = nullptr;
    const char *template_name = nullptr;
    CompilerType clang_type;
    uint64_t uval64 = 0;
    bool uval64_valid = false;
    if (num_attributes > 0) {
      DWARFFormValue form_value;
      for (size_t i = 0; i < num_attributes; ++i) {
        const dw_attr_t attr = attributes.AttributeAtIndex(i);

        switch (attr) {
        case DW_AT_name:
          if (attributes.ExtractFormValueAtIndex(i, form_value))
            name = form_value.AsCString();
          break;

        case DW_AT_GNU_template_name:
          if (attributes.ExtractFormValueAtIndex(i, form_value))
            template_name = form_value.AsCString();
          break;

        case DW_AT_type:
          if (attributes.ExtractFormValueAtIndex(i, form_value)) {
            Type *lldb_type = die.ResolveTypeUID(form_value.Reference());
            if (lldb_type)
              clang_type = lldb_type->GetForwardCompilerType();
          }
          break;

        case DW_AT_const_value:
          if (attributes.ExtractFormValueAtIndex(i, form_value)) {
            uval64_valid = true;
            uval64 = form_value.Unsigned();
          }
          break;
        default:
          break;
        }
      }

      clang::ASTContext *ast = m_ast.getASTContext();
      if (!clang_type)
        clang_type = m_ast.GetBasicType(eBasicTypeVoid);

      if (!is_template_template_argument) {
        bool is_signed = false;
        if (name && name[0])
          template_param_infos.names.push_back(name);
        else
          template_param_infos.names.push_back(NULL);

        // Get the signed value for any integer or enumeration if available
        clang_type.IsIntegerOrEnumerationType(is_signed);

        if (tag == DW_TAG_template_value_parameter && uval64_valid) {
          llvm::Optional<uint64_t> size = clang_type.GetBitSize(nullptr);
          if (!size)
            return false;
          llvm::APInt apint(*size, uval64, is_signed);
          template_param_infos.args.push_back(
              clang::TemplateArgument(*ast, llvm::APSInt(apint, !is_signed),
                                      ClangUtil::GetQualType(clang_type)));
        } else {
          template_param_infos.args.push_back(
              clang::TemplateArgument(ClangUtil::GetQualType(clang_type)));
        }
      } else {
        auto *tplt_type = m_ast.CreateTemplateTemplateParmDecl(template_name);
        template_param_infos.names.push_back(name);
        template_param_infos.args.push_back(
            clang::TemplateArgument(clang::TemplateName(tplt_type)));
      }
    }
  }
    return true;

  default:
    break;
  }
  return false;
}

bool DWARFASTParserClang::ParseTemplateParameterInfos(
    const DWARFDIE &parent_die,
    ClangASTContext::TemplateParameterInfos &template_param_infos) {

  if (!parent_die)
    return false;

  for (DWARFDIE die = parent_die.GetFirstChild(); die.IsValid();
       die = die.GetSibling()) {
    const dw_tag_t tag = die.Tag();

    switch (tag) {
    case DW_TAG_template_type_parameter:
    case DW_TAG_template_value_parameter:
    case DW_TAG_GNU_template_parameter_pack:
    case DW_TAG_GNU_template_template_param:
      ParseTemplateDIE(die, template_param_infos);
      break;

    default:
      break;
    }
  }
  if (template_param_infos.args.empty())
    return false;
  return template_param_infos.args.size() == template_param_infos.names.size();
}

bool DWARFASTParserClang::CompleteRecordType(const DWARFDIE &die,
                                             lldb_private::Type *type,
                                             CompilerType &clang_type) {
  const dw_tag_t tag = die.Tag();
  SymbolFileDWARF *dwarf = die.GetDWARF();
  Log *log =
      nullptr; // (LogChannelDWARF::GetLogIfAny(DWARF_LOG_DEBUG_INFO|DWARF_LOG_TYPE_COMPLETION));

  ClangASTImporter::LayoutInfo layout_info;

  {
    if (die.HasChildren()) {
      LanguageType class_language = eLanguageTypeUnknown;
      if (ClangASTContext::IsObjCObjectOrInterfaceType(clang_type)) {
        class_language = eLanguageTypeObjC;
        // For objective C we don't start the definition when the class is
        // created.
        ClangASTContext::StartTagDeclarationDefinition(clang_type);
      }

      int tag_decl_kind = -1;
      AccessType default_accessibility = eAccessNone;
      if (tag == DW_TAG_structure_type) {
        tag_decl_kind = clang::TTK_Struct;
        default_accessibility = eAccessPublic;
      } else if (tag == DW_TAG_union_type) {
        tag_decl_kind = clang::TTK_Union;
        default_accessibility = eAccessPublic;
      } else if (tag == DW_TAG_class_type) {
        tag_decl_kind = clang::TTK_Class;
        default_accessibility = eAccessPrivate;
      }

      std::vector<std::unique_ptr<clang::CXXBaseSpecifier>> bases;
      std::vector<int> member_accessibilities;
      bool is_a_class = false;
      // Parse members and base classes first
      std::vector<DWARFDIE> member_function_dies;

      DelayedPropertyList delayed_properties;
      ParseChildMembers(die, clang_type, class_language, bases,
                        member_accessibilities, member_function_dies,
                        delayed_properties, default_accessibility, is_a_class,
                        layout_info);

      // Now parse any methods if there were any...
      for (const DWARFDIE &die : member_function_dies)
        dwarf->ResolveType(die);

      if (class_language == eLanguageTypeObjC) {
        ConstString class_name(clang_type.GetTypeName());
        if (class_name) {
          DIEArray method_die_offsets;
          dwarf->GetObjCMethodDIEOffsets(class_name, method_die_offsets);

          if (!method_die_offsets.empty()) {
            DWARFDebugInfo *debug_info = dwarf->DebugInfo();

            const size_t num_matches = method_die_offsets.size();
            for (size_t i = 0; i < num_matches; ++i) {
              const DIERef &die_ref = method_die_offsets[i];
              DWARFDIE method_die = debug_info->GetDIE(die_ref);

              if (method_die)
                method_die.ResolveType();
            }
          }

          for (DelayedPropertyList::iterator pi = delayed_properties.begin(),
                                             pe = delayed_properties.end();
               pi != pe; ++pi)
            pi->Finalize();
        }
      }

      // If we have a DW_TAG_structure_type instead of a DW_TAG_class_type we
      // need to tell the clang type it is actually a class.
      if (class_language != eLanguageTypeObjC) {
        if (is_a_class && tag_decl_kind != clang::TTK_Class)
          m_ast.SetTagTypeKind(ClangUtil::GetQualType(clang_type),
                               clang::TTK_Class);
      }

      // Since DW_TAG_structure_type gets used for both classes and
      // structures, we may need to set any DW_TAG_member fields to have a
      // "private" access if none was specified. When we parsed the child
      // members we tracked that actual accessibility value for each
      // DW_TAG_member in the "member_accessibilities" array. If the value
      // for the member is zero, then it was set to the
      // "default_accessibility" which for structs was "public". Below we
      // correct this by setting any fields to "private" that weren't
      // correctly set.
      if (is_a_class && !member_accessibilities.empty()) {
        // This is a class and all members that didn't have their access
        // specified are private.
        m_ast.SetDefaultAccessForRecordFields(
            m_ast.GetAsRecordDecl(clang_type), eAccessPrivate,
            &member_accessibilities.front(), member_accessibilities.size());
      }

      if (!bases.empty()) {
        // Make sure all base classes refer to complete types and not forward
        // declarations. If we don't do this, clang will crash with an
        // assertion in the call to clang_type.TransferBaseClasses()
        for (const auto &base_class : bases) {
          clang::TypeSourceInfo *type_source_info =
              base_class->getTypeSourceInfo();
          if (type_source_info) {
            CompilerType base_class_type(
                &m_ast, type_source_info->getType().getAsOpaquePtr());
            if (!base_class_type.GetCompleteType()) {
              auto module = dwarf->GetObjectFile()->GetModule();
              module->ReportError(":: Class '%s' has a base class '%s' which "
                                  "does not have a complete definition.",
                                  die.GetName(),
                                  base_class_type.GetTypeName().GetCString());
              if (die.GetCU()->GetProducer() == eProducerClang)
                module->ReportError(":: Try compiling the source file with "
                                    "-fstandalone-debug.");

              // We have no choice other than to pretend that the base class
              // is complete. If we don't do this, clang will crash when we
              // call setBases() inside of
              // "clang_type.TransferBaseClasses()" below. Since we
              // provide layout assistance, all ivars in this class and other
              // classes will be fine, this is the best we can do short of
              // crashing.
              if (ClangASTContext::StartTagDeclarationDefinition(
                      base_class_type)) {
                ClangASTContext::CompleteTagDeclarationDefinition(
                    base_class_type);
              }
            }
          }
        }

        m_ast.TransferBaseClasses(clang_type.GetOpaqueQualType(),
                                  std::move(bases));
      }
    }
  }

  m_ast.AddMethodOverridesForCXXRecordType(clang_type.GetOpaqueQualType());
  ClangASTContext::BuildIndirectFields(clang_type);
  ClangASTContext::CompleteTagDeclarationDefinition(clang_type);

  if (!layout_info.field_offsets.empty() || !layout_info.base_offsets.empty() ||
      !layout_info.vbase_offsets.empty()) {
    if (type)
      layout_info.bit_size = type->GetByteSize().getValueOr(0) * 8;
    if (layout_info.bit_size == 0)
      layout_info.bit_size =
          die.GetAttributeValueAsUnsigned(DW_AT_byte_size, 0) * 8;

    clang::CXXRecordDecl *record_decl =
        m_ast.GetAsCXXRecordDecl(clang_type.GetOpaqueQualType());
<<<<<<< HEAD
    if (record_decl) {
      if (log) {
        ModuleSP module_sp = dwarf->GetObjectFile()->GetModule();

        if (module_sp) {
          module_sp->LogMessage(
              log,
              "ClangASTContext::CompleteTypeFromDWARF (clang_type = %p) "
              "caching layout info for record_decl = %p, bit_size = %" PRIu64
              ", alignment = %" PRIu64
              ", field_offsets[%u], base_offsets[%u], vbase_offsets[%u])",
              static_cast<void *>(clang_type.GetOpaqueQualType()),
              static_cast<void *>(record_decl), layout_info.bit_size,
              layout_info.alignment,
              static_cast<uint32_t>(layout_info.field_offsets.size()),
              static_cast<uint32_t>(layout_info.base_offsets.size()),
              static_cast<uint32_t>(layout_info.vbase_offsets.size()));

          uint32_t idx;
          {
            llvm::DenseMap<const clang::FieldDecl *, uint64_t>::const_iterator
                pos,
                end = layout_info.field_offsets.end();
            for (idx = 0, pos = layout_info.field_offsets.begin(); pos != end;
                 ++pos, ++idx) {
              module_sp->LogMessage(
                  log,
                  "ClangASTContext::CompleteTypeFromDWARF (clang_type = "
                  "%p) field[%u] = { bit_offset=%u, name='%s' }",
                  static_cast<void *>(clang_type.GetOpaqueQualType()), idx,
                  static_cast<uint32_t>(pos->second),
                  pos->first->getNameAsString().c_str());
            }
          }

          {
            llvm::DenseMap<const clang::CXXRecordDecl *,
                           clang::CharUnits>::const_iterator base_pos,
                base_end = layout_info.base_offsets.end();
            for (idx = 0, base_pos = layout_info.base_offsets.begin();
                 base_pos != base_end; ++base_pos, ++idx) {
              module_sp->LogMessage(
                  log,
                  "ClangASTContext::CompleteTypeFromDWARF (clang_type = "
                  "%p) base[%u] = { byte_offset=%u, name='%s' }",
                  clang_type.GetOpaqueQualType(), idx,
                  (uint32_t)base_pos->second.getQuantity(),
                  base_pos->first->getNameAsString().c_str());
            }
          }
          {
            llvm::DenseMap<const clang::CXXRecordDecl *,
                           clang::CharUnits>::const_iterator vbase_pos,
                vbase_end = layout_info.vbase_offsets.end();
            for (idx = 0, vbase_pos = layout_info.vbase_offsets.begin();
                 vbase_pos != vbase_end; ++vbase_pos, ++idx) {
              module_sp->LogMessage(
                  log,
                  "ClangASTContext::CompleteTypeFromDWARF (clang_type = "
                  "%p) vbase[%u] = { byte_offset=%u, name='%s' }",
                  static_cast<void *>(clang_type.GetOpaqueQualType()), idx,
                  static_cast<uint32_t>(vbase_pos->second.getQuantity()),
                  vbase_pos->first->getNameAsString().c_str());
            }
          }
        }
      }
      GetClangASTImporter().InsertRecordDecl(record_decl, layout_info);
=======
    if (record_decl)
      GetClangASTImporter().InsertRecordDecl(record_decl, layout_info);
  }

  return (bool)clang_type;
}

bool DWARFASTParserClang::CompleteEnumType(const DWARFDIE &die,
                                           lldb_private::Type *type,
                                           CompilerType &clang_type) {
  if (ClangASTContext::StartTagDeclarationDefinition(clang_type)) {
    if (die.HasChildren()) {
      bool is_signed = false;
      clang_type.IsIntegerType(is_signed);
      ParseChildEnumerators(clang_type, is_signed,
                            type->GetByteSize().getValueOr(0), die);
>>>>>>> c687ab3d
    }
    ClangASTContext::CompleteTagDeclarationDefinition(clang_type);
  }
  return (bool)clang_type;
}

bool DWARFASTParserClang::CompleteTypeFromDWARF(const DWARFDIE &die,
                                                lldb_private::Type *type,
                                                CompilerType &clang_type) {
  SymbolFileDWARF *dwarf = die.GetDWARF();

<<<<<<< HEAD
  return (bool)clang_type;
}

bool DWARFASTParserClang::CompleteEnumType(const DWARFDIE &die,
                                           lldb_private::Type *type,
                                           CompilerType &clang_type) {
  if (ClangASTContext::StartTagDeclarationDefinition(clang_type)) {
    if (die.HasChildren()) {
      bool is_signed = false;
      clang_type.IsIntegerType(is_signed);
      ParseChildEnumerators(clang_type, is_signed,
                            type->GetByteSize().getValueOr(0), die);
    }
    ClangASTContext::CompleteTagDeclarationDefinition(clang_type);
  }
  return (bool)clang_type;
}

bool DWARFASTParserClang::CompleteTypeFromDWARF(const DWARFDIE &die,
                                                lldb_private::Type *type,
                                                CompilerType &clang_type) {
  SymbolFileDWARF *dwarf = die.GetDWARF();

  std::lock_guard<std::recursive_mutex> guard(
      dwarf->GetObjectFile()->GetModule()->GetMutex());

  // Disable external storage for this type so we don't get anymore
  // clang::ExternalASTSource queries for this type.
  m_ast.SetHasExternalStorage(clang_type.GetOpaqueQualType(), false);

  if (!die)
    return false;

=======
  std::lock_guard<std::recursive_mutex> guard(
      dwarf->GetObjectFile()->GetModule()->GetMutex());

  // Disable external storage for this type so we don't get anymore
  // clang::ExternalASTSource queries for this type.
  m_ast.SetHasExternalStorage(clang_type.GetOpaqueQualType(), false);

  if (!die)
    return false;

>>>>>>> c687ab3d
  const dw_tag_t tag = die.Tag();

  Log *log =
      nullptr; // (LogChannelDWARF::GetLogIfAny(DWARF_LOG_DEBUG_INFO|DWARF_LOG_TYPE_COMPLETION));
  if (log)
    dwarf->GetObjectFile()->GetModule()->LogMessageVerboseBacktrace(
        log, "0x%8.8" PRIx64 ": %s '%s' resolving forward declaration...",
        die.GetID(), die.GetTagAsCString(), type->GetName().AsCString());
  assert(clang_type);
  DWARFAttributes attributes;
  switch (tag) {
  case DW_TAG_structure_type:
  case DW_TAG_union_type:
  case DW_TAG_class_type:
    return CompleteRecordType(die, type, clang_type);
  case DW_TAG_enumeration_type:
    return CompleteEnumType(die, type, clang_type);
  default:
    assert(false && "not a forward clang type decl!");
    break;
  }

  return false;
}

void DWARFASTParserClang::EnsureAllDIEsInDeclContextHaveBeenParsed(
    lldb_private::CompilerDeclContext decl_context) {
  auto opaque_decl_ctx =
      (clang::DeclContext *)decl_context.GetOpaqueDeclContext();
  for (auto it = m_decl_ctx_to_die.find(opaque_decl_ctx);
       it != m_decl_ctx_to_die.end() && it->first == opaque_decl_ctx;
       it = m_decl_ctx_to_die.erase(it))
    for (DWARFDIE decl = it->second.GetFirstChild(); decl;
         decl = decl.GetSibling())
      GetClangDeclForDIE(decl);
}

CompilerDecl DWARFASTParserClang::GetDeclForUIDFromDWARF(const DWARFDIE &die) {
  clang::Decl *clang_decl = GetClangDeclForDIE(die);
  if (clang_decl != nullptr)
    return CompilerDecl(&m_ast, clang_decl);
  return CompilerDecl();
}

CompilerDeclContext
DWARFASTParserClang::GetDeclContextForUIDFromDWARF(const DWARFDIE &die) {
  clang::DeclContext *clang_decl_ctx = GetClangDeclContextForDIE(die);
  if (clang_decl_ctx)
    return CompilerDeclContext(&m_ast, clang_decl_ctx);
  return CompilerDeclContext();
}

CompilerDeclContext
DWARFASTParserClang::GetDeclContextContainingUIDFromDWARF(const DWARFDIE &die) {
  clang::DeclContext *clang_decl_ctx =
      GetClangDeclContextContainingDIE(die, nullptr);
  if (clang_decl_ctx)
    return CompilerDeclContext(&m_ast, clang_decl_ctx);
  return CompilerDeclContext();
}

size_t DWARFASTParserClang::ParseChildEnumerators(
    lldb_private::CompilerType &clang_type, bool is_signed,
    uint32_t enumerator_byte_size, const DWARFDIE &parent_die) {
  if (!parent_die)
    return 0;

  size_t enumerators_added = 0;

  for (DWARFDIE die = parent_die.GetFirstChild(); die.IsValid();
       die = die.GetSibling()) {
    const dw_tag_t tag = die.Tag();
    if (tag == DW_TAG_enumerator) {
      DWARFAttributes attributes;
      const size_t num_child_attributes = die.GetAttributes(attributes);
      if (num_child_attributes > 0) {
        const char *name = nullptr;
        bool got_value = false;
        int64_t enum_value = 0;
        Declaration decl;

        uint32_t i;
        for (i = 0; i < num_child_attributes; ++i) {
          const dw_attr_t attr = attributes.AttributeAtIndex(i);
          DWARFFormValue form_value;
          if (attributes.ExtractFormValueAtIndex(i, form_value)) {
            switch (attr) {
            case DW_AT_const_value:
              got_value = true;
              if (is_signed)
                enum_value = form_value.Signed();
              else
                enum_value = form_value.Unsigned();
              break;

            case DW_AT_name:
              name = form_value.AsCString();
              break;

            case DW_AT_description:
            default:
            case DW_AT_decl_file:
              decl.SetFile(die.GetCU()->GetFile(form_value.Unsigned()));
              break;
            case DW_AT_decl_line:
              decl.SetLine(form_value.Unsigned());
              break;
            case DW_AT_decl_column:
              decl.SetColumn(form_value.Unsigned());
              break;
            case DW_AT_sibling:
              break;
            }
          }
        }

        if (name && name[0] && got_value) {
          m_ast.AddEnumerationValueToEnumerationType(
              clang_type, decl, name, enum_value, enumerator_byte_size * 8);
          ++enumerators_added;
        }
      }
    }
  }
  return enumerators_added;
}

#if defined(LLDB_CONFIGURATION_DEBUG) || defined(LLDB_CONFIGURATION_RELEASE)

class DIEStack {
public:
  void Push(const DWARFDIE &die) { m_dies.push_back(die); }

  void LogDIEs(Log *log) {
    StreamString log_strm;
    const size_t n = m_dies.size();
    log_strm.Printf("DIEStack[%" PRIu64 "]:\n", (uint64_t)n);
    for (size_t i = 0; i < n; i++) {
      std::string qualified_name;
      const DWARFDIE &die = m_dies[i];
      die.GetQualifiedName(qualified_name);
      log_strm.Printf("[%" PRIu64 "] 0x%8.8x: %s name='%s'\n", (uint64_t)i,
                      die.GetOffset(), die.GetTagAsCString(),
                      qualified_name.c_str());
    }
    log->PutCString(log_strm.GetData());
  }
  void Pop() { m_dies.pop_back(); }

  class ScopedPopper {
  public:
    ScopedPopper(DIEStack &die_stack)
        : m_die_stack(die_stack), m_valid(false) {}

    void Push(const DWARFDIE &die) {
      m_valid = true;
      m_die_stack.Push(die);
    }

    ~ScopedPopper() {
      if (m_valid)
        m_die_stack.Pop();
    }

  protected:
    DIEStack &m_die_stack;
    bool m_valid;
  };

protected:
  typedef std::vector<DWARFDIE> Stack;
  Stack m_dies;
};
#endif

Function *DWARFASTParserClang::ParseFunctionFromDWARF(CompileUnit &comp_unit,
                                                      const DWARFDIE &die) {
  DWARFRangeList func_ranges;
  const char *name = nullptr;
  const char *mangled = nullptr;
  int decl_file = 0;
  int decl_line = 0;
  int decl_column = 0;
  int call_file = 0;
  int call_line = 0;
  int call_column = 0;
  DWARFExpression frame_base;

  const dw_tag_t tag = die.Tag();

  if (tag != DW_TAG_subprogram)
    return nullptr;

  if (die.GetDIENamesAndRanges(name, mangled, func_ranges, decl_file, decl_line,
                               decl_column, call_file, call_line, call_column,
                               &frame_base)) {

    // Union of all ranges in the function DIE (if the function is
    // discontiguous)
    AddressRange func_range;
    lldb::addr_t lowest_func_addr = func_ranges.GetMinRangeBase(0);
    lldb::addr_t highest_func_addr = func_ranges.GetMaxRangeEnd(0);
    if (lowest_func_addr != LLDB_INVALID_ADDRESS &&
        lowest_func_addr <= highest_func_addr) {
      ModuleSP module_sp(die.GetModule());
      func_range.GetBaseAddress().ResolveAddressUsingFileSections(
          lowest_func_addr, module_sp->GetSectionList());
      if (func_range.GetBaseAddress().IsValid())
        func_range.SetByteSize(highest_func_addr - lowest_func_addr);
    }

    if (func_range.GetBaseAddress().IsValid()) {
      Mangled func_name;
      if (mangled)
        func_name.SetValue(ConstString(mangled), true);
      else if ((die.GetParent().Tag() == DW_TAG_compile_unit ||
                die.GetParent().Tag() == DW_TAG_partial_unit) &&
               Language::LanguageIsCPlusPlus(die.GetLanguage()) &&
               !Language::LanguageIsObjC(die.GetLanguage()) && name &&
               strcmp(name, "main") != 0) {
        // If the mangled name is not present in the DWARF, generate the
        // demangled name using the decl context. We skip if the function is
        // "main" as its name is never mangled.
        bool is_static = false;
        bool is_variadic = false;
        bool has_template_params = false;
        unsigned type_quals = 0;
        std::vector<CompilerType> param_types;
        std::vector<clang::ParmVarDecl *> param_decls;
        DWARFDeclContext decl_ctx;
        StreamString sstr;

        die.GetDWARFDeclContext(decl_ctx);
        sstr << decl_ctx.GetQualifiedName();

        clang::DeclContext *containing_decl_ctx =
            GetClangDeclContextContainingDIE(die, nullptr);
        ParseChildParameters(containing_decl_ctx, die, true, is_static,
                             is_variadic, has_template_params, param_types,
                             param_decls, type_quals);
        sstr << "(";
        for (size_t i = 0; i < param_types.size(); i++) {
          if (i > 0)
            sstr << ", ";
          sstr << param_types[i].GetTypeName();
        }
        if (is_variadic)
          sstr << ", ...";
        sstr << ")";
        if (type_quals & clang::Qualifiers::Const)
          sstr << " const";

        func_name.SetValue(ConstString(sstr.GetString()), false);
      } else
        func_name.SetValue(ConstString(name), false);

      FunctionSP func_sp;
      std::unique_ptr<Declaration> decl_up;
      if (decl_file != 0 || decl_line != 0 || decl_column != 0)
        decl_up.reset(new Declaration(die.GetCU()->GetFile(decl_file),
                                      decl_line, decl_column));

      SymbolFileDWARF *dwarf = die.GetDWARF();
      // Supply the type _only_ if it has already been parsed
      Type *func_type = dwarf->GetDIEToType().lookup(die.GetDIE());

      assert(func_type == nullptr || func_type != DIE_IS_BEING_PARSED);

      if (dwarf->FixupAddress(func_range.GetBaseAddress())) {
        const user_id_t func_user_id = die.GetID();
        func_sp =
            std::make_shared<Function>(&comp_unit,
                                   func_user_id, // UserID is the DIE offset
                                   func_user_id, func_name, func_type,
                                       func_range); // first address range

        if (func_sp.get() != nullptr) {
          if (frame_base.IsValid())
            func_sp->GetFrameBaseExpression() = frame_base;
          comp_unit.AddFunction(func_sp);
          return func_sp.get();
        }
      }
    }
  }
  return nullptr;
}

bool DWARFASTParserClang::ParseChildMembers(
    const DWARFDIE &parent_die, CompilerType &class_clang_type,
    const LanguageType class_language,
    std::vector<std::unique_ptr<clang::CXXBaseSpecifier>> &base_classes,
    std::vector<int> &member_accessibilities,
    std::vector<DWARFDIE> &member_function_dies,
    DelayedPropertyList &delayed_properties, AccessType &default_accessibility,
    bool &is_a_class, ClangASTImporter::LayoutInfo &layout_info) {
  if (!parent_die)
    return false;

  // Get the parent byte size so we can verify any members will fit
  const uint64_t parent_byte_size =
      parent_die.GetAttributeValueAsUnsigned(DW_AT_byte_size, UINT64_MAX);
  const uint64_t parent_bit_size =
      parent_byte_size == UINT64_MAX ? UINT64_MAX : parent_byte_size * 8;

  uint32_t member_idx = 0;
  BitfieldInfo last_field_info;

  ModuleSP module_sp = parent_die.GetDWARF()->GetObjectFile()->GetModule();
  ClangASTContext *ast =
      llvm::dyn_cast_or_null<ClangASTContext>(class_clang_type.GetTypeSystem());
  if (ast == nullptr)
    return false;

  for (DWARFDIE die = parent_die.GetFirstChild(); die.IsValid();
       die = die.GetSibling()) {
    dw_tag_t tag = die.Tag();

    switch (tag) {
    case DW_TAG_member:
    case DW_TAG_APPLE_property: {
      DWARFAttributes attributes;
      const size_t num_attributes = die.GetAttributes(attributes);
      if (num_attributes > 0) {
        const char *name = nullptr;
        const char *prop_name = nullptr;
        const char *prop_getter_name = nullptr;
        const char *prop_setter_name = nullptr;
        uint32_t prop_attributes = 0;

        bool is_artificial = false;
        DWARFFormValue encoding_form;
        AccessType accessibility = eAccessNone;
        uint32_t member_byte_offset =
            (parent_die.Tag() == DW_TAG_union_type) ? 0 : UINT32_MAX;
        llvm::Optional<uint64_t> byte_size;
        int64_t bit_offset = 0;
        uint64_t data_bit_offset = UINT64_MAX;
        size_t bit_size = 0;
        bool is_external =
            false; // On DW_TAG_members, this means the member is static
        uint32_t i;
        for (i = 0; i < num_attributes && !is_artificial; ++i) {
          const dw_attr_t attr = attributes.AttributeAtIndex(i);
          DWARFFormValue form_value;
          if (attributes.ExtractFormValueAtIndex(i, form_value)) {
            switch (attr) {
            case DW_AT_name:
              name = form_value.AsCString();
              break;
            case DW_AT_type:
              encoding_form = form_value;
              break;
            case DW_AT_bit_offset:
              bit_offset = form_value.Signed();
              break;
            case DW_AT_bit_size:
              bit_size = form_value.Unsigned();
              break;
            case DW_AT_byte_size:
              byte_size = form_value.Unsigned();
              break;
            case DW_AT_data_bit_offset:
              data_bit_offset = form_value.Unsigned();
              break;
            case DW_AT_data_member_location:
              if (form_value.BlockData()) {
                Value initialValue(0);
                Value memberOffset(0);
                const DWARFDataExtractor &debug_info_data = die.GetData();
                uint32_t block_length = form_value.Unsigned();
                uint32_t block_offset =
                    form_value.BlockData() - debug_info_data.GetDataStart();
                if (DWARFExpression::Evaluate(
                        nullptr, // ExecutionContext *
                        nullptr, // RegisterContext *
                        module_sp,
                        DataExtractor(debug_info_data, block_offset,
                                      block_length),
                        die.GetCU(), eRegisterKindDWARF, &initialValue, nullptr,
                        memberOffset, nullptr)) {
                  member_byte_offset =
                      memberOffset.ResolveValue(nullptr).UInt();
                }
              } else {
                // With DWARF 3 and later, if the value is an integer constant,
                // this form value is the offset in bytes from the beginning of
                // the containing entity.
                member_byte_offset = form_value.Unsigned();
              }
              break;

            case DW_AT_accessibility:
              accessibility = DW_ACCESS_to_AccessType(form_value.Unsigned());
              break;
            case DW_AT_artificial:
              is_artificial = form_value.Boolean();
              break;
            case DW_AT_APPLE_property_name:
              prop_name = form_value.AsCString();
              break;
            case DW_AT_APPLE_property_getter:
              prop_getter_name = form_value.AsCString();
              break;
            case DW_AT_APPLE_property_setter:
              prop_setter_name = form_value.AsCString();
              break;
            case DW_AT_APPLE_property_attribute:
              prop_attributes = form_value.Unsigned();
              break;
            case DW_AT_external:
              is_external = form_value.Boolean();
              break;

            default:
            case DW_AT_declaration:
            case DW_AT_description:
            case DW_AT_mutable:
            case DW_AT_visibility:
            case DW_AT_sibling:
              break;
            }
          }
        }

        if (prop_name) {
          ConstString fixed_getter;
          ConstString fixed_setter;

          // Check if the property getter/setter were provided as full names.
          // We want basenames, so we extract them.

          if (prop_getter_name && prop_getter_name[0] == '-') {
            ObjCLanguage::MethodName prop_getter_method(prop_getter_name, true);
            prop_getter_name = prop_getter_method.GetSelector().GetCString();
          }

          if (prop_setter_name && prop_setter_name[0] == '-') {
            ObjCLanguage::MethodName prop_setter_method(prop_setter_name, true);
            prop_setter_name = prop_setter_method.GetSelector().GetCString();
          }

          // If the names haven't been provided, they need to be filled in.

          if (!prop_getter_name) {
            prop_getter_name = prop_name;
          }
          if (!prop_setter_name && prop_name[0] &&
              !(prop_attributes & DW_APPLE_PROPERTY_readonly)) {
            StreamString ss;

            ss.Printf("set%c%s:", toupper(prop_name[0]), &prop_name[1]);

            fixed_setter.SetString(ss.GetString());
            prop_setter_name = fixed_setter.GetCString();
          }
        }

        // Clang has a DWARF generation bug where sometimes it represents
        // fields that are references with bad byte size and bit size/offset
        // information such as:
        //
        //  DW_AT_byte_size( 0x00 )
        //  DW_AT_bit_size( 0x40 )
        //  DW_AT_bit_offset( 0xffffffffffffffc0 )
        //
        // So check the bit offset to make sure it is sane, and if the values
        // are not sane, remove them. If we don't do this then we will end up
        // with a crash if we try to use this type in an expression when clang
        // becomes unhappy with its recycled debug info.

        if (byte_size.getValueOr(0) == 0 && bit_offset < 0) {
          bit_size = 0;
          bit_offset = 0;
        }

        // FIXME: Make Clang ignore Objective-C accessibility for expressions
        if (class_language == eLanguageTypeObjC ||
            class_language == eLanguageTypeObjC_plus_plus)
          accessibility = eAccessNone;

        // Handle static members
        if (is_external && member_byte_offset == UINT32_MAX) {
          Type *var_type = die.ResolveTypeUID(encoding_form.Reference());

          if (var_type) {
            if (accessibility == eAccessNone)
              accessibility = eAccessPublic;
            ClangASTContext::AddVariableToRecordType(
                class_clang_type, name, var_type->GetLayoutCompilerType(),
                accessibility);
          }
          break;
        }

        if (!is_artificial) {
          Type *member_type = die.ResolveTypeUID(encoding_form.Reference());

          clang::FieldDecl *field_decl = nullptr;
          if (tag == DW_TAG_member) {
            if (member_type) {
              if (accessibility == eAccessNone)
                accessibility = default_accessibility;
              member_accessibilities.push_back(accessibility);

              uint64_t field_bit_offset =
                  (member_byte_offset == UINT32_MAX ? 0
                                                    : (member_byte_offset * 8));
              if (bit_size > 0) {

                BitfieldInfo this_field_info;
                this_field_info.bit_offset = field_bit_offset;
                this_field_info.bit_size = bit_size;

                /////////////////////////////////////////////////////////////
                // How to locate a field given the DWARF debug information
                //
                // AT_byte_size indicates the size of the word in which the bit
                // offset must be interpreted.
                //
                // AT_data_member_location indicates the byte offset of the
                // word from the base address of the structure.
                //
                // AT_bit_offset indicates how many bits into the word
                // (according to the host endianness) the low-order bit of the
                // field starts.  AT_bit_offset can be negative.
                //
                // AT_bit_size indicates the size of the field in bits.
                /////////////////////////////////////////////////////////////

                if (data_bit_offset != UINT64_MAX) {
                  this_field_info.bit_offset = data_bit_offset;
                } else {
                  if (!byte_size)
                    byte_size = member_type->GetByteSize();

                  ObjectFile *objfile = die.GetDWARF()->GetObjectFile();
                  if (objfile->GetByteOrder() == eByteOrderLittle) {
                    this_field_info.bit_offset += byte_size.getValueOr(0) * 8;
                    this_field_info.bit_offset -= (bit_offset + bit_size);
                  } else {
                    this_field_info.bit_offset += bit_offset;
                  }
                }

                if ((this_field_info.bit_offset >= parent_bit_size) ||
                    !last_field_info.NextBitfieldOffsetIsValid(
                        this_field_info.bit_offset)) {
                  ObjectFile *objfile = die.GetDWARF()->GetObjectFile();
                  objfile->GetModule()->ReportWarning(
                      "0x%8.8" PRIx64 ": %s bitfield named \"%s\" has invalid "
                      "bit offset (0x%8.8" PRIx64
                      ") member will be ignored. Please file a bug against the "
                      "compiler and include the preprocessed output for %s\n",
                      die.GetID(), DW_TAG_value_to_name(tag), name,
                      this_field_info.bit_offset,
                      GetUnitName(parent_die).c_str());
                  this_field_info.Clear();
                  continue;
                }

                // Update the field bit offset we will report for layout
                field_bit_offset = this_field_info.bit_offset;

                // If the member to be emitted did not start on a character
                // boundary and there is empty space between the last field and
                // this one, then we need to emit an anonymous member filling
                // up the space up to its start.  There are three cases here:
                //
                // 1 If the previous member ended on a character boundary, then
                // we can emit an
                //   anonymous member starting at the most recent character
                //   boundary.
                //
                // 2 If the previous member did not end on a character boundary
                // and the distance
                //   from the end of the previous member to the current member
                //   is less than a
                //   word width, then we can emit an anonymous member starting
                //   right after the
                //   previous member and right before this member.
                //
                // 3 If the previous member did not end on a character boundary
                // and the distance
                //   from the end of the previous member to the current member
                //   is greater than
                //   or equal a word width, then we act as in Case 1.

                const uint64_t character_width = 8;
                const uint64_t word_width = 32;

                // Objective-C has invalid DW_AT_bit_offset values in older
                // versions of clang, so we have to be careful and only insert
                // unnamed bitfields if we have a new enough clang.
                bool detect_unnamed_bitfields = true;

                if (class_language == eLanguageTypeObjC ||
                    class_language == eLanguageTypeObjC_plus_plus)
                  detect_unnamed_bitfields =
                      die.GetCU()->Supports_unnamed_objc_bitfields();

                if (detect_unnamed_bitfields) {
                  BitfieldInfo anon_field_info;

                  if ((this_field_info.bit_offset % character_width) !=
                      0) // not char aligned
                  {
                    uint64_t last_field_end = 0;

                    if (last_field_info.IsValid())
                      last_field_end =
                          last_field_info.bit_offset + last_field_info.bit_size;

                    if (this_field_info.bit_offset != last_field_end) {
                      if (((last_field_end % character_width) == 0) || // case 1
                          (this_field_info.bit_offset - last_field_end >=
                           word_width)) // case 3
                      {
                        anon_field_info.bit_size =
                            this_field_info.bit_offset % character_width;
                        anon_field_info.bit_offset =
                            this_field_info.bit_offset -
                            anon_field_info.bit_size;
                      } else // case 2
                      {
                        anon_field_info.bit_size =
                            this_field_info.bit_offset - last_field_end;
                        anon_field_info.bit_offset = last_field_end;
                      }
                    }
                  }

                  if (anon_field_info.IsValid()) {
                    clang::FieldDecl *unnamed_bitfield_decl =
                        ClangASTContext::AddFieldToRecordType(
                            class_clang_type, llvm::StringRef(),
                            m_ast.GetBuiltinTypeForEncodingAndBitSize(
                                eEncodingSint, word_width),
                            accessibility, anon_field_info.bit_size);

                    layout_info.field_offsets.insert(std::make_pair(
                        unnamed_bitfield_decl, anon_field_info.bit_offset));
                  }
                }
                last_field_info = this_field_info;
              } else {
                last_field_info.Clear();
              }

              CompilerType member_clang_type =
                  member_type->GetLayoutCompilerType();
              if (!member_clang_type.IsCompleteType())
                member_clang_type.GetCompleteType();

              {
                // Older versions of clang emit array[0] and array[1] in the
                // same way (<rdar://problem/12566646>). If the current field
                // is at the end of the structure, then there is definitely no
                // room for extra elements and we override the type to
                // array[0].

                CompilerType member_array_element_type;
                uint64_t member_array_size;
                bool member_array_is_incomplete;

                if (member_clang_type.IsArrayType(
                        &member_array_element_type, &member_array_size,
                        &member_array_is_incomplete) &&
                    !member_array_is_incomplete) {
                  uint64_t parent_byte_size =
                      parent_die.GetAttributeValueAsUnsigned(DW_AT_byte_size,
                                                             UINT64_MAX);

                  if (member_byte_offset >= parent_byte_size) {
                    if (member_array_size != 1 &&
                        (member_array_size != 0 ||
                         member_byte_offset > parent_byte_size)) {
                      module_sp->ReportError(
                          "0x%8.8" PRIx64
                          ": DW_TAG_member '%s' refers to type 0x%8.8x"
                          " which extends beyond the bounds of 0x%8.8" PRIx64,
                          die.GetID(), name,
                          encoding_form.Reference().GetOffset(),
                          parent_die.GetID());
                    }

                    member_clang_type = m_ast.CreateArrayType(
                        member_array_element_type, 0, false);
                  }
                }
              }

              if (ClangASTContext::IsCXXClassType(member_clang_type) &&
                  !member_clang_type.GetCompleteType()) {
                if (die.GetCU()->GetProducer() == eProducerClang)
                  module_sp->ReportError(
                      "DWARF DIE at 0x%8.8x (class %s) has a member variable "
                      "0x%8.8x (%s) whose type is a forward declaration, not a "
                      "complete definition.\nTry compiling the source file "
                      "with -fstandalone-debug",
                      parent_die.GetOffset(), parent_die.GetName(),
                      die.GetOffset(), name);
                else
                  module_sp->ReportError(
                      "DWARF DIE at 0x%8.8x (class %s) has a member variable "
                      "0x%8.8x (%s) whose type is a forward declaration, not a "
                      "complete definition.\nPlease file a bug against the "
                      "compiler and include the preprocessed output for %s",
                      parent_die.GetOffset(), parent_die.GetName(),
                      die.GetOffset(), name, GetUnitName(parent_die).c_str());
                // We have no choice other than to pretend that the member
                // class is complete. If we don't do this, clang will crash
                // when trying to layout the class. Since we provide layout
                // assistance, all ivars in this class and other classes will
                // be fine, this is the best we can do short of crashing.
                if (ClangASTContext::StartTagDeclarationDefinition(
                        member_clang_type)) {
                  ClangASTContext::CompleteTagDeclarationDefinition(
                      member_clang_type);
                } else {
                  module_sp->ReportError(
                      "DWARF DIE at 0x%8.8x (class %s) has a member variable "
                      "0x%8.8x (%s) whose type claims to be a C++ class but we "
                      "were not able to start its definition.\nPlease file a "
                      "bug and attach the file at the start of this error "
                      "message",
                      parent_die.GetOffset(), parent_die.GetName(),
                      die.GetOffset(), name);
                }
              }

              field_decl = ClangASTContext::AddFieldToRecordType(
                  class_clang_type, name, member_clang_type, accessibility,
                  bit_size);

              m_ast.SetMetadataAsUserID(field_decl, die.GetID());

              layout_info.field_offsets.insert(
                  std::make_pair(field_decl, field_bit_offset));
            } else {
              if (name)
                module_sp->ReportError(
                    "0x%8.8" PRIx64
                    ": DW_TAG_member '%s' refers to type 0x%8.8x"
                    " which was unable to be parsed",
                    die.GetID(), name, encoding_form.Reference().GetOffset());
              else
                module_sp->ReportError(
                    "0x%8.8" PRIx64 ": DW_TAG_member refers to type 0x%8.8x"
                    " which was unable to be parsed",
                    die.GetID(), encoding_form.Reference().GetOffset());
            }
          }

          if (prop_name != nullptr && member_type) {
            clang::ObjCIvarDecl *ivar_decl = nullptr;

            if (field_decl) {
              ivar_decl = clang::dyn_cast<clang::ObjCIvarDecl>(field_decl);
              assert(ivar_decl != nullptr);
            }

            ClangASTMetadata metadata;
            metadata.SetUserID(die.GetID());
            delayed_properties.push_back(DelayedAddObjCClassProperty(
                class_clang_type, prop_name,
                member_type->GetLayoutCompilerType(), ivar_decl,
                prop_setter_name, prop_getter_name, prop_attributes,
                &metadata));

            if (ivar_decl)
              m_ast.SetMetadataAsUserID(ivar_decl, die.GetID());
          }
        }
      }
      ++member_idx;
    } break;

    case DW_TAG_subprogram:
      // Let the type parsing code handle this one for us.
      member_function_dies.push_back(die);
      break;

    case DW_TAG_inheritance: {
      is_a_class = true;
      if (default_accessibility == eAccessNone)
        default_accessibility = eAccessPrivate;
      // TODO: implement DW_TAG_inheritance type parsing
      DWARFAttributes attributes;
      const size_t num_attributes = die.GetAttributes(attributes);
      if (num_attributes > 0) {
        DWARFFormValue encoding_form;
        AccessType accessibility = default_accessibility;
        bool is_virtual = false;
        bool is_base_of_class = true;
        off_t member_byte_offset = 0;
        uint32_t i;
        for (i = 0; i < num_attributes; ++i) {
          const dw_attr_t attr = attributes.AttributeAtIndex(i);
          DWARFFormValue form_value;
          if (attributes.ExtractFormValueAtIndex(i, form_value)) {
            switch (attr) {
            case DW_AT_type:
              encoding_form = form_value;
              break;
            case DW_AT_data_member_location:
              if (form_value.BlockData()) {
                Value initialValue(0);
                Value memberOffset(0);
                const DWARFDataExtractor &debug_info_data = die.GetData();
                uint32_t block_length = form_value.Unsigned();
                uint32_t block_offset =
                    form_value.BlockData() - debug_info_data.GetDataStart();
                if (DWARFExpression::Evaluate(
                        nullptr, nullptr, module_sp,
                        DataExtractor(debug_info_data, block_offset,
                                      block_length),
                        die.GetCU(), eRegisterKindDWARF, &initialValue, nullptr,
                        memberOffset, nullptr)) {
                  member_byte_offset =
                      memberOffset.ResolveValue(nullptr).UInt();
                }
              } else {
                // With DWARF 3 and later, if the value is an integer constant,
                // this form value is the offset in bytes from the beginning of
                // the containing entity.
                member_byte_offset = form_value.Unsigned();
              }
              break;

            case DW_AT_accessibility:
              accessibility = DW_ACCESS_to_AccessType(form_value.Unsigned());
              break;

            case DW_AT_virtuality:
              is_virtual = form_value.Boolean();
              break;

            case DW_AT_sibling:
              break;

            default:
              break;
            }
          }
        }

        Type *base_class_type = die.ResolveTypeUID(encoding_form.Reference());
        if (base_class_type == nullptr) {
          module_sp->ReportError("0x%8.8x: DW_TAG_inheritance failed to "
                                 "resolve the base class at 0x%8.8x"
                                 " from enclosing type 0x%8.8x. \nPlease file "
                                 "a bug and attach the file at the start of "
                                 "this error message",
                                 die.GetOffset(),
                                 encoding_form.Reference().GetOffset(),
                                 parent_die.GetOffset());
          break;
        }

        CompilerType base_class_clang_type =
            base_class_type->GetFullCompilerType();
        assert(base_class_clang_type);
        if (class_language == eLanguageTypeObjC) {
          ast->SetObjCSuperClass(class_clang_type, base_class_clang_type);
        } else {
          std::unique_ptr<clang::CXXBaseSpecifier> result =
              ast->CreateBaseClassSpecifier(
                  base_class_clang_type.GetOpaqueQualType(), accessibility,
                  is_virtual, is_base_of_class);
          if (!result)
            break;

          base_classes.push_back(std::move(result));

          if (is_virtual) {
            // Do not specify any offset for virtual inheritance. The DWARF
            // produced by clang doesn't give us a constant offset, but gives
            // us a DWARF expressions that requires an actual object in memory.
            // the DW_AT_data_member_location for a virtual base class looks
            // like:
            //      DW_AT_data_member_location( DW_OP_dup, DW_OP_deref,
            //      DW_OP_constu(0x00000018), DW_OP_minus, DW_OP_deref,
            //      DW_OP_plus )
            // Given this, there is really no valid response we can give to
            // clang for virtual base class offsets, and this should eventually
            // be removed from LayoutRecordType() in the external
            // AST source in clang.
          } else {
            layout_info.base_offsets.insert(std::make_pair(
                ast->GetAsCXXRecordDecl(
                    base_class_clang_type.GetOpaqueQualType()),
                clang::CharUnits::fromQuantity(member_byte_offset)));
          }
        }
      }
    } break;

    default:
      break;
    }
  }

  return true;
}

size_t DWARFASTParserClang::ParseChildParameters(
    clang::DeclContext *containing_decl_ctx, const DWARFDIE &parent_die,
    bool skip_artificial, bool &is_static, bool &is_variadic,
    bool &has_template_params, std::vector<CompilerType> &function_param_types,
    std::vector<clang::ParmVarDecl *> &function_param_decls,
    unsigned &type_quals) {
  if (!parent_die)
    return 0;

  size_t arg_idx = 0;
  for (DWARFDIE die = parent_die.GetFirstChild(); die.IsValid();
       die = die.GetSibling()) {
    const dw_tag_t tag = die.Tag();
    switch (tag) {
    case DW_TAG_formal_parameter: {
      DWARFAttributes attributes;
      const size_t num_attributes = die.GetAttributes(attributes);
      if (num_attributes > 0) {
        const char *name = nullptr;
        DWARFFormValue param_type_die_form;
        bool is_artificial = false;
        // one of None, Auto, Register, Extern, Static, PrivateExtern

        clang::StorageClass storage = clang::SC_None;
        uint32_t i;
        for (i = 0; i < num_attributes; ++i) {
          const dw_attr_t attr = attributes.AttributeAtIndex(i);
          DWARFFormValue form_value;
          if (attributes.ExtractFormValueAtIndex(i, form_value)) {
            switch (attr) {
            case DW_AT_name:
              name = form_value.AsCString();
              break;
            case DW_AT_type:
              param_type_die_form = form_value;
              break;
            case DW_AT_artificial:
              is_artificial = form_value.Boolean();
              break;
            case DW_AT_location:
            case DW_AT_const_value:
            case DW_AT_default_value:
            case DW_AT_description:
            case DW_AT_endianity:
            case DW_AT_is_optional:
            case DW_AT_segment:
            case DW_AT_variable_parameter:
            default:
            case DW_AT_abstract_origin:
            case DW_AT_sibling:
              break;
            }
          }
        }

        bool skip = false;
        if (skip_artificial && is_artificial) {
          // In order to determine if a C++ member function is "const" we
          // have to look at the const-ness of "this"...
          if (arg_idx == 0 &&
              DeclKindIsCXXClass(containing_decl_ctx->getDeclKind()) &&
              // Often times compilers omit the "this" name for the
              // specification DIEs, so we can't rely upon the name being in
              // the formal parameter DIE...
              (name == nullptr || ::strcmp(name, "this") == 0)) {
            Type *this_type =
                die.ResolveTypeUID(param_type_die_form.Reference());
            if (this_type) {
              uint32_t encoding_mask = this_type->GetEncodingMask();
              if (encoding_mask & Type::eEncodingIsPointerUID) {
                is_static = false;

                if (encoding_mask & (1u << Type::eEncodingIsConstUID))
                  type_quals |= clang::Qualifiers::Const;
                if (encoding_mask & (1u << Type::eEncodingIsVolatileUID))
                  type_quals |= clang::Qualifiers::Volatile;
              }
            }
          }
          skip = true;
        }

        if (!skip) {
          Type *type = die.ResolveTypeUID(param_type_die_form.Reference());
          if (type) {
            function_param_types.push_back(type->GetForwardCompilerType());

            clang::ParmVarDecl *param_var_decl =
                m_ast.CreateParameterDeclaration(containing_decl_ctx, name,
                                                 type->GetForwardCompilerType(),
                                                 storage);
            assert(param_var_decl);
            function_param_decls.push_back(param_var_decl);

            m_ast.SetMetadataAsUserID(param_var_decl, die.GetID());
          }
        }
      }
      arg_idx++;
    } break;

    case DW_TAG_unspecified_parameters:
      is_variadic = true;
      break;

    case DW_TAG_template_type_parameter:
    case DW_TAG_template_value_parameter:
    case DW_TAG_GNU_template_parameter_pack:
      // The one caller of this was never using the template_param_infos, and
      // the local variable was taking up a large amount of stack space in
      // SymbolFileDWARF::ParseType() so this was removed. If we ever need the
      // template params back, we can add them back.
      // ParseTemplateDIE (dwarf_cu, die, template_param_infos);
      has_template_params = true;
      break;

    default:
      break;
    }
  }
  return arg_idx;
}

llvm::Optional<SymbolFile::ArrayInfo>
DWARFASTParser::ParseChildArrayInfo(const DWARFDIE &parent_die,
                                    const ExecutionContext *exe_ctx) {
  SymbolFile::ArrayInfo array_info;
  if (!parent_die)
    return llvm::None;

  for (DWARFDIE die = parent_die.GetFirstChild(); die.IsValid();
       die = die.GetSibling()) {
    const dw_tag_t tag = die.Tag();
    switch (tag) {
    case DW_TAG_subrange_type: {
      DWARFAttributes attributes;
      const size_t num_child_attributes = die.GetAttributes(attributes);
      if (num_child_attributes > 0) {
        uint64_t num_elements = 0;
        uint64_t lower_bound = 0;
        uint64_t upper_bound = 0;
        bool upper_bound_valid = false;
        uint32_t i;
        for (i = 0; i < num_child_attributes; ++i) {
          const dw_attr_t attr = attributes.AttributeAtIndex(i);
          DWARFFormValue form_value;
          if (attributes.ExtractFormValueAtIndex(i, form_value)) {
            switch (attr) {
            case DW_AT_name:
              break;

            case DW_AT_count:
              if (DWARFDIE var_die = die.GetReferencedDIE(DW_AT_count)) {
                if (var_die.Tag() == DW_TAG_variable)
                  if (exe_ctx) {
                    if (auto frame = exe_ctx->GetFrameSP()) {
                      Status error;
                      lldb::VariableSP var_sp;
                      auto valobj_sp = frame->GetValueForVariableExpressionPath(
                          var_die.GetName(), eNoDynamicValues, 0, var_sp,
                          error);
                      if (valobj_sp) {
                        num_elements = valobj_sp->GetValueAsUnsigned(0);
                        break;
                      }
                    }
                  }
              } else
                num_elements = form_value.Unsigned();
              break;

            case DW_AT_bit_stride:
              array_info.bit_stride = form_value.Unsigned();
              break;

            case DW_AT_byte_stride:
              array_info.byte_stride = form_value.Unsigned();
              break;

            case DW_AT_lower_bound:
              lower_bound = form_value.Unsigned();
              break;

            case DW_AT_upper_bound:
              upper_bound_valid = true;
              upper_bound = form_value.Unsigned();
              break;

            default:
            case DW_AT_abstract_origin:
            case DW_AT_accessibility:
            case DW_AT_allocated:
            case DW_AT_associated:
            case DW_AT_data_location:
            case DW_AT_declaration:
            case DW_AT_description:
            case DW_AT_sibling:
            case DW_AT_threads_scaled:
            case DW_AT_type:
            case DW_AT_visibility:
              break;
            }
          }
        }

        if (num_elements == 0) {
          if (upper_bound_valid && upper_bound >= lower_bound)
            num_elements = upper_bound - lower_bound + 1;
        }

        array_info.element_orders.push_back(num_elements);
      }
    } break;
    default:
      break;
    }
  }
  return array_info;
}

Type *DWARFASTParserClang::GetTypeForDIE(const DWARFDIE &die) {
  if (die) {
    SymbolFileDWARF *dwarf = die.GetDWARF();
    DWARFAttributes attributes;
    const size_t num_attributes = die.GetAttributes(attributes);
    if (num_attributes > 0) {
      DWARFFormValue type_die_form;
      for (size_t i = 0; i < num_attributes; ++i) {
        dw_attr_t attr = attributes.AttributeAtIndex(i);
        DWARFFormValue form_value;

        if (attr == DW_AT_type &&
            attributes.ExtractFormValueAtIndex(i, form_value))
          return dwarf->ResolveTypeUID(form_value.Reference(), true);
      }
    }
  }

  return nullptr;
}

clang::Decl *DWARFASTParserClang::GetClangDeclForDIE(const DWARFDIE &die) {
  if (!die)
    return nullptr;

  switch (die.Tag()) {
  case DW_TAG_variable:
  case DW_TAG_constant:
  case DW_TAG_formal_parameter:
  case DW_TAG_imported_declaration:
  case DW_TAG_imported_module:
    break;
  default:
    return nullptr;
  }

  DIEToDeclMap::iterator cache_pos = m_die_to_decl.find(die.GetDIE());
  if (cache_pos != m_die_to_decl.end())
    return cache_pos->second;

  if (DWARFDIE spec_die = die.GetReferencedDIE(DW_AT_specification)) {
    clang::Decl *decl = GetClangDeclForDIE(spec_die);
    m_die_to_decl[die.GetDIE()] = decl;
    m_decl_to_die[decl].insert(die.GetDIE());
    return decl;
  }

  if (DWARFDIE abstract_origin_die =
          die.GetReferencedDIE(DW_AT_abstract_origin)) {
    clang::Decl *decl = GetClangDeclForDIE(abstract_origin_die);
    m_die_to_decl[die.GetDIE()] = decl;
    m_decl_to_die[decl].insert(die.GetDIE());
    return decl;
  }

  clang::Decl *decl = nullptr;
  switch (die.Tag()) {
  case DW_TAG_variable:
  case DW_TAG_constant:
  case DW_TAG_formal_parameter: {
    SymbolFileDWARF *dwarf = die.GetDWARF();
    Type *type = GetTypeForDIE(die);
    if (dwarf && type) {
      const char *name = die.GetName();
      clang::DeclContext *decl_context =
          ClangASTContext::DeclContextGetAsDeclContext(
              dwarf->GetDeclContextContainingUID(die.GetID()));
      decl = m_ast.CreateVariableDeclaration(
          decl_context, name,
          ClangUtil::GetQualType(type->GetForwardCompilerType()));
    }
    break;
  }
  case DW_TAG_imported_declaration: {
    SymbolFileDWARF *dwarf = die.GetDWARF();
    DWARFDIE imported_uid = die.GetAttributeValueAsReferenceDIE(DW_AT_import);
    if (imported_uid) {
      CompilerDecl imported_decl = imported_uid.GetDecl();
      if (imported_decl) {
        clang::DeclContext *decl_context =
            ClangASTContext::DeclContextGetAsDeclContext(
                dwarf->GetDeclContextContainingUID(die.GetID()));
        if (clang::NamedDecl *clang_imported_decl =
                llvm::dyn_cast<clang::NamedDecl>(
                    (clang::Decl *)imported_decl.GetOpaqueDecl()))
          decl =
              m_ast.CreateUsingDeclaration(decl_context, clang_imported_decl);
      }
    }
    break;
  }
  case DW_TAG_imported_module: {
    SymbolFileDWARF *dwarf = die.GetDWARF();
    DWARFDIE imported_uid = die.GetAttributeValueAsReferenceDIE(DW_AT_import);

    if (imported_uid) {
      CompilerDeclContext imported_decl_ctx = imported_uid.GetDeclContext();
      if (imported_decl_ctx) {
        clang::DeclContext *decl_context =
            ClangASTContext::DeclContextGetAsDeclContext(
                dwarf->GetDeclContextContainingUID(die.GetID()));
        if (clang::NamespaceDecl *ns_decl =
                ClangASTContext::DeclContextGetAsNamespaceDecl(
                    imported_decl_ctx))
          decl = m_ast.CreateUsingDirectiveDeclaration(decl_context, ns_decl);
      }
    }
    break;
  }
  default:
    break;
  }

  m_die_to_decl[die.GetDIE()] = decl;
  m_decl_to_die[decl].insert(die.GetDIE());

  return decl;
}

clang::DeclContext *
DWARFASTParserClang::GetClangDeclContextForDIE(const DWARFDIE &die) {
  if (die) {
    clang::DeclContext *decl_ctx = GetCachedClangDeclContextForDIE(die);
    if (decl_ctx)
      return decl_ctx;

    bool try_parsing_type = true;
    switch (die.Tag()) {
    case DW_TAG_compile_unit:
    case DW_TAG_partial_unit:
      decl_ctx = m_ast.GetTranslationUnitDecl();
      try_parsing_type = false;
      break;

    case DW_TAG_namespace:
      decl_ctx = ResolveNamespaceDIE(die);
      try_parsing_type = false;
      break;

    case DW_TAG_lexical_block:
      decl_ctx = GetDeclContextForBlock(die);
      try_parsing_type = false;
      break;

    default:
      break;
    }

    if (decl_ctx == nullptr && try_parsing_type) {
      Type *type = die.GetDWARF()->ResolveType(die);
      if (type)
        decl_ctx = GetCachedClangDeclContextForDIE(die);
    }

    if (decl_ctx) {
      LinkDeclContextToDIE(decl_ctx, die);
      return decl_ctx;
    }
  }
  return nullptr;
}

static bool IsSubroutine(const DWARFDIE &die) {
  switch (die.Tag()) {
  case DW_TAG_subprogram:
  case DW_TAG_inlined_subroutine:
    return true;
  default:
    return false;
  }
}

static DWARFDIE GetContainingFunctionWithAbstractOrigin(const DWARFDIE &die) {
  for (DWARFDIE candidate = die; candidate; candidate = candidate.GetParent()) {
    if (IsSubroutine(candidate)) {
      if (candidate.GetReferencedDIE(DW_AT_abstract_origin)) {
        return candidate;
      } else {
        return DWARFDIE();
      }
    }
  }
  assert(0 && "Shouldn't call GetContainingFunctionWithAbstractOrigin on "
              "something not in a function");
  return DWARFDIE();
}

static DWARFDIE FindAnyChildWithAbstractOrigin(const DWARFDIE &context) {
  for (DWARFDIE candidate = context.GetFirstChild(); candidate.IsValid();
       candidate = candidate.GetSibling()) {
    if (candidate.GetReferencedDIE(DW_AT_abstract_origin)) {
      return candidate;
    }
  }
  return DWARFDIE();
}

static DWARFDIE FindFirstChildWithAbstractOrigin(const DWARFDIE &block,
                                                 const DWARFDIE &function) {
  assert(IsSubroutine(function));
  for (DWARFDIE context = block; context != function.GetParent();
       context = context.GetParent()) {
    assert(!IsSubroutine(context) || context == function);
    if (DWARFDIE child = FindAnyChildWithAbstractOrigin(context)) {
      return child;
    }
  }
  return DWARFDIE();
}

clang::DeclContext *
DWARFASTParserClang::GetDeclContextForBlock(const DWARFDIE &die) {
  assert(die.Tag() == DW_TAG_lexical_block);
  DWARFDIE containing_function_with_abstract_origin =
      GetContainingFunctionWithAbstractOrigin(die);
  if (!containing_function_with_abstract_origin) {
    return (clang::DeclContext *)ResolveBlockDIE(die);
  }
  DWARFDIE child = FindFirstChildWithAbstractOrigin(
      die, containing_function_with_abstract_origin);
  CompilerDeclContext decl_context =
      GetDeclContextContainingUIDFromDWARF(child);
  return (clang::DeclContext *)decl_context.GetOpaqueDeclContext();
}

clang::BlockDecl *DWARFASTParserClang::ResolveBlockDIE(const DWARFDIE &die) {
  if (die && die.Tag() == DW_TAG_lexical_block) {
    clang::BlockDecl *decl =
        llvm::cast_or_null<clang::BlockDecl>(m_die_to_decl_ctx[die.GetDIE()]);

    if (!decl) {
      DWARFDIE decl_context_die;
      clang::DeclContext *decl_context =
          GetClangDeclContextContainingDIE(die, &decl_context_die);
      decl = m_ast.CreateBlockDeclaration(decl_context);

      if (decl)
        LinkDeclContextToDIE((clang::DeclContext *)decl, die);
    }

    return decl;
  }
  return nullptr;
}

clang::NamespaceDecl *
DWARFASTParserClang::ResolveNamespaceDIE(const DWARFDIE &die) {
  if (die && die.Tag() == DW_TAG_namespace) {
    // See if we already parsed this namespace DIE and associated it with a
    // uniqued namespace declaration
    clang::NamespaceDecl *namespace_decl =
        static_cast<clang::NamespaceDecl *>(m_die_to_decl_ctx[die.GetDIE()]);
    if (namespace_decl)
      return namespace_decl;
    else {
      const char *namespace_name = die.GetName();
      clang::DeclContext *containing_decl_ctx =
          GetClangDeclContextContainingDIE(die, nullptr);
      bool is_inline =
          die.GetAttributeValueAsUnsigned(DW_AT_export_symbols, 0) != 0;

      namespace_decl = m_ast.GetUniqueNamespaceDeclaration(
          namespace_name, containing_decl_ctx, is_inline);
      Log *log =
          nullptr; // (LogChannelDWARF::GetLogIfAll(DWARF_LOG_DEBUG_INFO));
      if (log) {
        SymbolFileDWARF *dwarf = die.GetDWARF();
        if (namespace_name) {
          dwarf->GetObjectFile()->GetModule()->LogMessage(
              log, "ASTContext => %p: 0x%8.8" PRIx64
                   ": DW_TAG_namespace with DW_AT_name(\"%s\") => "
                   "clang::NamespaceDecl *%p (original = %p)",
              static_cast<void *>(m_ast.getASTContext()), die.GetID(),
              namespace_name, static_cast<void *>(namespace_decl),
              static_cast<void *>(namespace_decl->getOriginalNamespace()));
        } else {
          dwarf->GetObjectFile()->GetModule()->LogMessage(
              log, "ASTContext => %p: 0x%8.8" PRIx64
                   ": DW_TAG_namespace (anonymous) => clang::NamespaceDecl *%p "
                   "(original = %p)",
              static_cast<void *>(m_ast.getASTContext()), die.GetID(),
              static_cast<void *>(namespace_decl),
              static_cast<void *>(namespace_decl->getOriginalNamespace()));
        }
      }

      if (namespace_decl)
        LinkDeclContextToDIE((clang::DeclContext *)namespace_decl, die);
      return namespace_decl;
    }
  }
  return nullptr;
}

clang::DeclContext *DWARFASTParserClang::GetClangDeclContextContainingDIE(
    const DWARFDIE &die, DWARFDIE *decl_ctx_die_copy) {
  SymbolFileDWARF *dwarf = die.GetDWARF();

  DWARFDIE decl_ctx_die = dwarf->GetDeclContextDIEContainingDIE(die);

  if (decl_ctx_die_copy)
    *decl_ctx_die_copy = decl_ctx_die;

  if (decl_ctx_die) {
    clang::DeclContext *clang_decl_ctx =
        GetClangDeclContextForDIE(decl_ctx_die);
    if (clang_decl_ctx)
      return clang_decl_ctx;
  }
  return m_ast.GetTranslationUnitDecl();
}

clang::DeclContext *
DWARFASTParserClang::GetCachedClangDeclContextForDIE(const DWARFDIE &die) {
  if (die) {
    DIEToDeclContextMap::iterator pos = m_die_to_decl_ctx.find(die.GetDIE());
    if (pos != m_die_to_decl_ctx.end())
      return pos->second;
  }
  return nullptr;
}

void DWARFASTParserClang::LinkDeclContextToDIE(clang::DeclContext *decl_ctx,
                                               const DWARFDIE &die) {
  m_die_to_decl_ctx[die.GetDIE()] = decl_ctx;
  // There can be many DIEs for a single decl context
  // m_decl_ctx_to_die[decl_ctx].insert(die.GetDIE());
  m_decl_ctx_to_die.insert(std::make_pair(decl_ctx, die));
}

bool DWARFASTParserClang::CopyUniqueClassMethodTypes(
    const DWARFDIE &src_class_die, const DWARFDIE &dst_class_die,
    lldb_private::Type *class_type, std::vector<DWARFDIE> &failures) {
  if (!class_type || !src_class_die || !dst_class_die)
    return false;
  if (src_class_die.Tag() != dst_class_die.Tag())
    return false;

  // We need to complete the class type so we can get all of the method types
  // parsed so we can then unique those types to their equivalent counterparts
  // in "dst_cu" and "dst_class_die"
  class_type->GetFullCompilerType();

  DWARFDIE src_die;
  DWARFDIE dst_die;
  UniqueCStringMap<DWARFDIE> src_name_to_die;
  UniqueCStringMap<DWARFDIE> dst_name_to_die;
  UniqueCStringMap<DWARFDIE> src_name_to_die_artificial;
  UniqueCStringMap<DWARFDIE> dst_name_to_die_artificial;
  for (src_die = src_class_die.GetFirstChild(); src_die.IsValid();
       src_die = src_die.GetSibling()) {
    if (src_die.Tag() == DW_TAG_subprogram) {
      // Make sure this is a declaration and not a concrete instance by looking
      // for DW_AT_declaration set to 1. Sometimes concrete function instances
      // are placed inside the class definitions and shouldn't be included in
      // the list of things are are tracking here.
      if (src_die.GetAttributeValueAsUnsigned(DW_AT_declaration, 0) == 1) {
        const char *src_name = src_die.GetMangledName();
        if (src_name) {
          ConstString src_const_name(src_name);
          if (src_die.GetAttributeValueAsUnsigned(DW_AT_artificial, 0))
            src_name_to_die_artificial.Append(src_const_name, src_die);
          else
            src_name_to_die.Append(src_const_name, src_die);
        }
      }
    }
  }
  for (dst_die = dst_class_die.GetFirstChild(); dst_die.IsValid();
       dst_die = dst_die.GetSibling()) {
    if (dst_die.Tag() == DW_TAG_subprogram) {
      // Make sure this is a declaration and not a concrete instance by looking
      // for DW_AT_declaration set to 1. Sometimes concrete function instances
      // are placed inside the class definitions and shouldn't be included in
      // the list of things are are tracking here.
      if (dst_die.GetAttributeValueAsUnsigned(DW_AT_declaration, 0) == 1) {
        const char *dst_name = dst_die.GetMangledName();
        if (dst_name) {
          ConstString dst_const_name(dst_name);
          if (dst_die.GetAttributeValueAsUnsigned(DW_AT_artificial, 0))
            dst_name_to_die_artificial.Append(dst_const_name, dst_die);
          else
            dst_name_to_die.Append(dst_const_name, dst_die);
        }
      }
    }
  }
  const uint32_t src_size = src_name_to_die.GetSize();
  const uint32_t dst_size = dst_name_to_die.GetSize();
  Log *log = nullptr; // (LogChannelDWARF::GetLogIfAny(DWARF_LOG_DEBUG_INFO |
                      // DWARF_LOG_TYPE_COMPLETION));

  // Is everything kosher so we can go through the members at top speed?
  bool fast_path = true;

  if (src_size != dst_size) {
    if (src_size != 0 && dst_size != 0) {
      LLDB_LOGF(log,
                "warning: trying to unique class DIE 0x%8.8x to 0x%8.8x, "
                "but they didn't have the same size (src=%d, dst=%d)",
                src_class_die.GetOffset(), dst_class_die.GetOffset(), src_size,
                dst_size);
    }

    fast_path = false;
  }

  uint32_t idx;

  if (fast_path) {
    for (idx = 0; idx < src_size; ++idx) {
      src_die = src_name_to_die.GetValueAtIndexUnchecked(idx);
      dst_die = dst_name_to_die.GetValueAtIndexUnchecked(idx);

      if (src_die.Tag() != dst_die.Tag()) {
        LLDB_LOGF(log,
                  "warning: tried to unique class DIE 0x%8.8x to 0x%8.8x, "
                  "but 0x%8.8x (%s) tags didn't match 0x%8.8x (%s)",
                  src_class_die.GetOffset(), dst_class_die.GetOffset(),
                  src_die.GetOffset(), src_die.GetTagAsCString(),
                  dst_die.GetOffset(), dst_die.GetTagAsCString());
        fast_path = false;
      }

      const char *src_name = src_die.GetMangledName();
      const char *dst_name = dst_die.GetMangledName();

      // Make sure the names match
      if (src_name == dst_name || (strcmp(src_name, dst_name) == 0))
        continue;

      LLDB_LOGF(log,
                "warning: tried to unique class DIE 0x%8.8x to 0x%8.8x, "
                "but 0x%8.8x (%s) names didn't match 0x%8.8x (%s)",
                src_class_die.GetOffset(), dst_class_die.GetOffset(),
                src_die.GetOffset(), src_name, dst_die.GetOffset(), dst_name);

      fast_path = false;
    }
  }

  DWARFASTParserClang *src_dwarf_ast_parser =
      (DWARFASTParserClang *)src_die.GetDWARFParser();
  DWARFASTParserClang *dst_dwarf_ast_parser =
      (DWARFASTParserClang *)dst_die.GetDWARFParser();

  // Now do the work of linking the DeclContexts and Types.
  if (fast_path) {
    // We can do this quickly.  Just run across the tables index-for-index
    // since we know each node has matching names and tags.
    for (idx = 0; idx < src_size; ++idx) {
      src_die = src_name_to_die.GetValueAtIndexUnchecked(idx);
      dst_die = dst_name_to_die.GetValueAtIndexUnchecked(idx);

      clang::DeclContext *src_decl_ctx =
          src_dwarf_ast_parser->m_die_to_decl_ctx[src_die.GetDIE()];
      if (src_decl_ctx) {
        LLDB_LOGF(log, "uniquing decl context %p from 0x%8.8x for 0x%8.8x",
                  static_cast<void *>(src_decl_ctx), src_die.GetOffset(),
                  dst_die.GetOffset());
        dst_dwarf_ast_parser->LinkDeclContextToDIE(src_decl_ctx, dst_die);
      } else {
        LLDB_LOGF(log,
                  "warning: tried to unique decl context from 0x%8.8x for "
                  "0x%8.8x, but none was found",
                  src_die.GetOffset(), dst_die.GetOffset());
      }

      Type *src_child_type =
          dst_die.GetDWARF()->GetDIEToType()[src_die.GetDIE()];
      if (src_child_type) {
        LLDB_LOGF(log,
                  "uniquing type %p (uid=0x%" PRIx64
                  ") from 0x%8.8x for 0x%8.8x",
                  static_cast<void *>(src_child_type), src_child_type->GetID(),
                  src_die.GetOffset(), dst_die.GetOffset());
        dst_die.GetDWARF()->GetDIEToType()[dst_die.GetDIE()] = src_child_type;
      } else {
        LLDB_LOGF(log,
                  "warning: tried to unique lldb_private::Type from "
                  "0x%8.8x for 0x%8.8x, but none was found",
                  src_die.GetOffset(), dst_die.GetOffset());
      }
    }
  } else {
    // We must do this slowly.  For each member of the destination, look up a
    // member in the source with the same name, check its tag, and unique them
    // if everything matches up.  Report failures.

    if (!src_name_to_die.IsEmpty() && !dst_name_to_die.IsEmpty()) {
      src_name_to_die.Sort();

      for (idx = 0; idx < dst_size; ++idx) {
        ConstString dst_name = dst_name_to_die.GetCStringAtIndex(idx);
        dst_die = dst_name_to_die.GetValueAtIndexUnchecked(idx);
        src_die = src_name_to_die.Find(dst_name, DWARFDIE());

        if (src_die && (src_die.Tag() == dst_die.Tag())) {
          clang::DeclContext *src_decl_ctx =
              src_dwarf_ast_parser->m_die_to_decl_ctx[src_die.GetDIE()];
          if (src_decl_ctx) {
            LLDB_LOGF(log, "uniquing decl context %p from 0x%8.8x for 0x%8.8x",
                      static_cast<void *>(src_decl_ctx), src_die.GetOffset(),
                      dst_die.GetOffset());
            dst_dwarf_ast_parser->LinkDeclContextToDIE(src_decl_ctx, dst_die);
          } else {
            LLDB_LOGF(log,
                      "warning: tried to unique decl context from 0x%8.8x "
                      "for 0x%8.8x, but none was found",
                      src_die.GetOffset(), dst_die.GetOffset());
          }

          Type *src_child_type =
              dst_die.GetDWARF()->GetDIEToType()[src_die.GetDIE()];
          if (src_child_type) {
            LLDB_LOGF(
                log,
                "uniquing type %p (uid=0x%" PRIx64 ") from 0x%8.8x for 0x%8.8x",
                static_cast<void *>(src_child_type), src_child_type->GetID(),
                src_die.GetOffset(), dst_die.GetOffset());
            dst_die.GetDWARF()->GetDIEToType()[dst_die.GetDIE()] =
                src_child_type;
          } else {
            LLDB_LOGF(log,
                      "warning: tried to unique lldb_private::Type from "
                      "0x%8.8x for 0x%8.8x, but none was found",
                      src_die.GetOffset(), dst_die.GetOffset());
          }
        } else {
          LLDB_LOGF(log, "warning: couldn't find a match for 0x%8.8x",
                    dst_die.GetOffset());

          failures.push_back(dst_die);
        }
      }
    }
  }

  const uint32_t src_size_artificial = src_name_to_die_artificial.GetSize();
  const uint32_t dst_size_artificial = dst_name_to_die_artificial.GetSize();

  if (src_size_artificial && dst_size_artificial) {
    dst_name_to_die_artificial.Sort();

    for (idx = 0; idx < src_size_artificial; ++idx) {
      ConstString src_name_artificial =
          src_name_to_die_artificial.GetCStringAtIndex(idx);
      src_die = src_name_to_die_artificial.GetValueAtIndexUnchecked(idx);
      dst_die =
          dst_name_to_die_artificial.Find(src_name_artificial, DWARFDIE());

      if (dst_die) {
        // Both classes have the artificial types, link them
        clang::DeclContext *src_decl_ctx =
            src_dwarf_ast_parser->m_die_to_decl_ctx[src_die.GetDIE()];
        if (src_decl_ctx) {
          LLDB_LOGF(log, "uniquing decl context %p from 0x%8.8x for 0x%8.8x",
                    static_cast<void *>(src_decl_ctx), src_die.GetOffset(),
                    dst_die.GetOffset());
          dst_dwarf_ast_parser->LinkDeclContextToDIE(src_decl_ctx, dst_die);
        } else {
          LLDB_LOGF(log,
                    "warning: tried to unique decl context from 0x%8.8x "
                    "for 0x%8.8x, but none was found",
                    src_die.GetOffset(), dst_die.GetOffset());
        }

        Type *src_child_type =
            dst_die.GetDWARF()->GetDIEToType()[src_die.GetDIE()];
        if (src_child_type) {
          LLDB_LOGF(
              log,
              "uniquing type %p (uid=0x%" PRIx64 ") from 0x%8.8x for 0x%8.8x",
              static_cast<void *>(src_child_type), src_child_type->GetID(),
              src_die.GetOffset(), dst_die.GetOffset());
          dst_die.GetDWARF()->GetDIEToType()[dst_die.GetDIE()] = src_child_type;
        } else {
          LLDB_LOGF(log,
                    "warning: tried to unique lldb_private::Type from "
                    "0x%8.8x for 0x%8.8x, but none was found",
                    src_die.GetOffset(), dst_die.GetOffset());
        }
      }
    }
  }

  if (dst_size_artificial) {
    for (idx = 0; idx < dst_size_artificial; ++idx) {
      ConstString dst_name_artificial =
          dst_name_to_die_artificial.GetCStringAtIndex(idx);
      dst_die = dst_name_to_die_artificial.GetValueAtIndexUnchecked(idx);
      LLDB_LOGF(log,
                "warning: need to create artificial method for 0x%8.8x for "
                "method '%s'",
                dst_die.GetOffset(), dst_name_artificial.GetCString());

      failures.push_back(dst_die);
    }
  }

  return !failures.empty();
}<|MERGE_RESOLUTION|>--- conflicted
+++ resolved
@@ -1974,8 +1974,6 @@
                                              CompilerType &clang_type) {
   const dw_tag_t tag = die.Tag();
   SymbolFileDWARF *dwarf = die.GetDWARF();
-  Log *log =
-      nullptr; // (LogChannelDWARF::GetLogIfAny(DWARF_LOG_DEBUG_INFO|DWARF_LOG_TYPE_COMPLETION));
 
   ClangASTImporter::LayoutInfo layout_info;
 
@@ -2125,76 +2123,6 @@
 
     clang::CXXRecordDecl *record_decl =
         m_ast.GetAsCXXRecordDecl(clang_type.GetOpaqueQualType());
-<<<<<<< HEAD
-    if (record_decl) {
-      if (log) {
-        ModuleSP module_sp = dwarf->GetObjectFile()->GetModule();
-
-        if (module_sp) {
-          module_sp->LogMessage(
-              log,
-              "ClangASTContext::CompleteTypeFromDWARF (clang_type = %p) "
-              "caching layout info for record_decl = %p, bit_size = %" PRIu64
-              ", alignment = %" PRIu64
-              ", field_offsets[%u], base_offsets[%u], vbase_offsets[%u])",
-              static_cast<void *>(clang_type.GetOpaqueQualType()),
-              static_cast<void *>(record_decl), layout_info.bit_size,
-              layout_info.alignment,
-              static_cast<uint32_t>(layout_info.field_offsets.size()),
-              static_cast<uint32_t>(layout_info.base_offsets.size()),
-              static_cast<uint32_t>(layout_info.vbase_offsets.size()));
-
-          uint32_t idx;
-          {
-            llvm::DenseMap<const clang::FieldDecl *, uint64_t>::const_iterator
-                pos,
-                end = layout_info.field_offsets.end();
-            for (idx = 0, pos = layout_info.field_offsets.begin(); pos != end;
-                 ++pos, ++idx) {
-              module_sp->LogMessage(
-                  log,
-                  "ClangASTContext::CompleteTypeFromDWARF (clang_type = "
-                  "%p) field[%u] = { bit_offset=%u, name='%s' }",
-                  static_cast<void *>(clang_type.GetOpaqueQualType()), idx,
-                  static_cast<uint32_t>(pos->second),
-                  pos->first->getNameAsString().c_str());
-            }
-          }
-
-          {
-            llvm::DenseMap<const clang::CXXRecordDecl *,
-                           clang::CharUnits>::const_iterator base_pos,
-                base_end = layout_info.base_offsets.end();
-            for (idx = 0, base_pos = layout_info.base_offsets.begin();
-                 base_pos != base_end; ++base_pos, ++idx) {
-              module_sp->LogMessage(
-                  log,
-                  "ClangASTContext::CompleteTypeFromDWARF (clang_type = "
-                  "%p) base[%u] = { byte_offset=%u, name='%s' }",
-                  clang_type.GetOpaqueQualType(), idx,
-                  (uint32_t)base_pos->second.getQuantity(),
-                  base_pos->first->getNameAsString().c_str());
-            }
-          }
-          {
-            llvm::DenseMap<const clang::CXXRecordDecl *,
-                           clang::CharUnits>::const_iterator vbase_pos,
-                vbase_end = layout_info.vbase_offsets.end();
-            for (idx = 0, vbase_pos = layout_info.vbase_offsets.begin();
-                 vbase_pos != vbase_end; ++vbase_pos, ++idx) {
-              module_sp->LogMessage(
-                  log,
-                  "ClangASTContext::CompleteTypeFromDWARF (clang_type = "
-                  "%p) vbase[%u] = { byte_offset=%u, name='%s' }",
-                  static_cast<void *>(clang_type.GetOpaqueQualType()), idx,
-                  static_cast<uint32_t>(vbase_pos->second.getQuantity()),
-                  vbase_pos->first->getNameAsString().c_str());
-            }
-          }
-        }
-      }
-      GetClangASTImporter().InsertRecordDecl(record_decl, layout_info);
-=======
     if (record_decl)
       GetClangASTImporter().InsertRecordDecl(record_decl, layout_info);
   }
@@ -2211,7 +2139,6 @@
       clang_type.IsIntegerType(is_signed);
       ParseChildEnumerators(clang_type, is_signed,
                             type->GetByteSize().getValueOr(0), die);
->>>>>>> c687ab3d
     }
     ClangASTContext::CompleteTagDeclarationDefinition(clang_type);
   }
@@ -2223,30 +2150,6 @@
                                                 CompilerType &clang_type) {
   SymbolFileDWARF *dwarf = die.GetDWARF();
 
-<<<<<<< HEAD
-  return (bool)clang_type;
-}
-
-bool DWARFASTParserClang::CompleteEnumType(const DWARFDIE &die,
-                                           lldb_private::Type *type,
-                                           CompilerType &clang_type) {
-  if (ClangASTContext::StartTagDeclarationDefinition(clang_type)) {
-    if (die.HasChildren()) {
-      bool is_signed = false;
-      clang_type.IsIntegerType(is_signed);
-      ParseChildEnumerators(clang_type, is_signed,
-                            type->GetByteSize().getValueOr(0), die);
-    }
-    ClangASTContext::CompleteTagDeclarationDefinition(clang_type);
-  }
-  return (bool)clang_type;
-}
-
-bool DWARFASTParserClang::CompleteTypeFromDWARF(const DWARFDIE &die,
-                                                lldb_private::Type *type,
-                                                CompilerType &clang_type) {
-  SymbolFileDWARF *dwarf = die.GetDWARF();
-
   std::lock_guard<std::recursive_mutex> guard(
       dwarf->GetObjectFile()->GetModule()->GetMutex());
 
@@ -2257,18 +2160,6 @@
   if (!die)
     return false;
 
-=======
-  std::lock_guard<std::recursive_mutex> guard(
-      dwarf->GetObjectFile()->GetModule()->GetMutex());
-
-  // Disable external storage for this type so we don't get anymore
-  // clang::ExternalASTSource queries for this type.
-  m_ast.SetHasExternalStorage(clang_type.GetOpaqueQualType(), false);
-
-  if (!die)
-    return false;
-
->>>>>>> c687ab3d
   const dw_tag_t tag = die.Tag();
 
   Log *log =
