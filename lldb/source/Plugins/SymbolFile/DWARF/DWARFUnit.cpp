--- conflicted
+++ resolved
@@ -26,10 +26,6 @@
 using namespace lldb;
 using namespace lldb_private;
 using namespace lldb_private::dwarf;
-<<<<<<< HEAD
-using namespace std;
-=======
->>>>>>> 7774a38b
 
 extern int g_verbose;
 
