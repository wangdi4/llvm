//===-- ObjectFileMachO.cpp -----------------------------------------------===//
//
// Part of the LLVM Project, under the Apache License v2.0 with LLVM Exceptions.
// See https://llvm.org/LICENSE.txt for license information.
// SPDX-License-Identifier: Apache-2.0 WITH LLVM-exception
//
//===----------------------------------------------------------------------===//

#include "llvm/ADT/ScopeExit.h"
#include "llvm/ADT/StringRef.h"

#include "Plugins/Process/Utility/RegisterContextDarwin_arm.h"
#include "Plugins/Process/Utility/RegisterContextDarwin_arm64.h"
#include "Plugins/Process/Utility/RegisterContextDarwin_i386.h"
#include "Plugins/Process/Utility/RegisterContextDarwin_x86_64.h"
#include "lldb/Core/Debugger.h"
#include "lldb/Core/FileSpecList.h"
#include "lldb/Core/Module.h"
#include "lldb/Core/ModuleSpec.h"
#include "lldb/Core/PluginManager.h"
#include "lldb/Core/Progress.h"
#include "lldb/Core/Section.h"
#include "lldb/Core/StreamFile.h"
#include "lldb/Host/Host.h"
#include "lldb/Symbol/DWARFCallFrameInfo.h"
#include "lldb/Symbol/LocateSymbolFile.h"
#include "lldb/Symbol/ObjectFile.h"
#include "lldb/Target/DynamicLoader.h"
#include "lldb/Target/MemoryRegionInfo.h"
#include "lldb/Target/Platform.h"
#include "lldb/Target/Process.h"
#include "lldb/Target/SectionLoadList.h"
#include "lldb/Target/Target.h"
#include "lldb/Target/Thread.h"
#include "lldb/Target/ThreadList.h"
#include "lldb/Utility/ArchSpec.h"
#include "lldb/Utility/DataBuffer.h"
#include "lldb/Utility/FileSpec.h"
#include "lldb/Utility/LLDBLog.h"
#include "lldb/Utility/Log.h"
#include "lldb/Utility/RangeMap.h"
#include "lldb/Utility/RegisterValue.h"
#include "lldb/Utility/Status.h"
#include "lldb/Utility/StreamString.h"
#include "lldb/Utility/Timer.h"
#include "lldb/Utility/UUID.h"

#include "lldb/Host/SafeMachO.h"

#include "llvm/ADT/DenseSet.h"
#include "llvm/Support/FormatVariadic.h"
#include "llvm/Support/MemoryBuffer.h"

#include "ObjectFileMachO.h"

#if defined(__APPLE__)
#include <TargetConditionals.h>
// GetLLDBSharedCacheUUID() needs to call dlsym()
#include <dlfcn.h>
#include <mach/mach_init.h>
#include <mach/vm_map.h>
#include <lldb/Host/SafeMachO.h>
#endif

#ifndef __APPLE__
#include "Utility/UuidCompatibility.h"
#else
#include <uuid/uuid.h>
#endif

#include <bitset>
#include <memory>
#include <optional>

// Unfortunately the signpost header pulls in the system MachO header, too.
#ifdef CPU_TYPE_ARM
#undef CPU_TYPE_ARM
#endif
#ifdef CPU_TYPE_ARM64
#undef CPU_TYPE_ARM64
#endif
#ifdef CPU_TYPE_ARM64_32
#undef CPU_TYPE_ARM64_32
#endif
#ifdef CPU_TYPE_I386
#undef CPU_TYPE_I386
#endif
#ifdef CPU_TYPE_X86_64
#undef CPU_TYPE_X86_64
#endif
#ifdef MH_DYLINKER
#undef MH_DYLINKER
#endif
#ifdef MH_OBJECT
#undef MH_OBJECT
#endif
#ifdef LC_VERSION_MIN_MACOSX
#undef LC_VERSION_MIN_MACOSX
#endif
#ifdef LC_VERSION_MIN_IPHONEOS
#undef LC_VERSION_MIN_IPHONEOS
#endif
#ifdef LC_VERSION_MIN_TVOS
#undef LC_VERSION_MIN_TVOS
#endif
#ifdef LC_VERSION_MIN_WATCHOS
#undef LC_VERSION_MIN_WATCHOS
#endif
#ifdef LC_BUILD_VERSION
#undef LC_BUILD_VERSION
#endif
#ifdef PLATFORM_MACOS
#undef PLATFORM_MACOS
#endif
#ifdef PLATFORM_MACCATALYST
#undef PLATFORM_MACCATALYST
#endif
#ifdef PLATFORM_IOS
#undef PLATFORM_IOS
#endif
#ifdef PLATFORM_IOSSIMULATOR
#undef PLATFORM_IOSSIMULATOR
#endif
#ifdef PLATFORM_TVOS
#undef PLATFORM_TVOS
#endif
#ifdef PLATFORM_TVOSSIMULATOR
#undef PLATFORM_TVOSSIMULATOR
#endif
#ifdef PLATFORM_WATCHOS
#undef PLATFORM_WATCHOS
#endif
#ifdef PLATFORM_WATCHOSSIMULATOR
#undef PLATFORM_WATCHOSSIMULATOR
#endif

#define THUMB_ADDRESS_BIT_MASK 0xfffffffffffffffeull
using namespace lldb;
using namespace lldb_private;
using namespace llvm::MachO;

LLDB_PLUGIN_DEFINE(ObjectFileMachO)

// Some structure definitions needed for parsing the dyld shared cache files
// found on iOS devices.

struct lldb_copy_dyld_cache_header_v1 {
  char magic[16];         // e.g. "dyld_v0    i386", "dyld_v1   armv7", etc.
  uint32_t mappingOffset; // file offset to first dyld_cache_mapping_info
  uint32_t mappingCount;  // number of dyld_cache_mapping_info entries
  uint32_t imagesOffset;
  uint32_t imagesCount;
  uint64_t dyldBaseAddress;
  uint64_t codeSignatureOffset;
  uint64_t codeSignatureSize;
  uint64_t slideInfoOffset;
  uint64_t slideInfoSize;
  uint64_t localSymbolsOffset;
  uint64_t localSymbolsSize;
  uint8_t uuid[16]; // v1 and above, also recorded in dyld_all_image_infos v13
                    // and later
};

static void PrintRegisterValue(RegisterContext *reg_ctx, const char *name,
                               const char *alt_name, size_t reg_byte_size,
                               Stream &data) {
  const RegisterInfo *reg_info = reg_ctx->GetRegisterInfoByName(name);
  if (reg_info == nullptr)
    reg_info = reg_ctx->GetRegisterInfoByName(alt_name);
  if (reg_info) {
    lldb_private::RegisterValue reg_value;
    if (reg_ctx->ReadRegister(reg_info, reg_value)) {
      if (reg_info->byte_size >= reg_byte_size)
        data.Write(reg_value.GetBytes(), reg_byte_size);
      else {
        data.Write(reg_value.GetBytes(), reg_info->byte_size);
        for (size_t i = 0, n = reg_byte_size - reg_info->byte_size; i < n; ++i)
          data.PutChar(0);
      }
      return;
    }
  }
  // Just write zeros if all else fails
  for (size_t i = 0; i < reg_byte_size; ++i)
    data.PutChar(0);
}

class RegisterContextDarwin_x86_64_Mach : public RegisterContextDarwin_x86_64 {
public:
  RegisterContextDarwin_x86_64_Mach(lldb_private::Thread &thread,
                                    const DataExtractor &data)
      : RegisterContextDarwin_x86_64(thread, 0) {
    SetRegisterDataFrom_LC_THREAD(data);
  }

  void InvalidateAllRegisters() override {
    // Do nothing... registers are always valid...
  }

  void SetRegisterDataFrom_LC_THREAD(const DataExtractor &data) {
    lldb::offset_t offset = 0;
    SetError(GPRRegSet, Read, -1);
    SetError(FPURegSet, Read, -1);
    SetError(EXCRegSet, Read, -1);
    bool done = false;

    while (!done) {
      int flavor = data.GetU32(&offset);
      if (flavor == 0)
        done = true;
      else {
        uint32_t i;
        uint32_t count = data.GetU32(&offset);
        switch (flavor) {
        case GPRRegSet:
          for (i = 0; i < count; ++i)
            (&gpr.rax)[i] = data.GetU64(&offset);
          SetError(GPRRegSet, Read, 0);
          done = true;

          break;
        case FPURegSet:
          // TODO: fill in FPU regs....
          // SetError (FPURegSet, Read, -1);
          done = true;

          break;
        case EXCRegSet:
          exc.trapno = data.GetU32(&offset);
          exc.err = data.GetU32(&offset);
          exc.faultvaddr = data.GetU64(&offset);
          SetError(EXCRegSet, Read, 0);
          done = true;
          break;
        case 7:
        case 8:
        case 9:
          // fancy flavors that encapsulate of the above flavors...
          break;

        default:
          done = true;
          break;
        }
      }
    }
  }

  static bool Create_LC_THREAD(Thread *thread, Stream &data) {
    RegisterContextSP reg_ctx_sp(thread->GetRegisterContext());
    if (reg_ctx_sp) {
      RegisterContext *reg_ctx = reg_ctx_sp.get();

      data.PutHex32(GPRRegSet); // Flavor
      data.PutHex32(GPRWordCount);
      PrintRegisterValue(reg_ctx, "rax", nullptr, 8, data);
      PrintRegisterValue(reg_ctx, "rbx", nullptr, 8, data);
      PrintRegisterValue(reg_ctx, "rcx", nullptr, 8, data);
      PrintRegisterValue(reg_ctx, "rdx", nullptr, 8, data);
      PrintRegisterValue(reg_ctx, "rdi", nullptr, 8, data);
      PrintRegisterValue(reg_ctx, "rsi", nullptr, 8, data);
      PrintRegisterValue(reg_ctx, "rbp", nullptr, 8, data);
      PrintRegisterValue(reg_ctx, "rsp", nullptr, 8, data);
      PrintRegisterValue(reg_ctx, "r8", nullptr, 8, data);
      PrintRegisterValue(reg_ctx, "r9", nullptr, 8, data);
      PrintRegisterValue(reg_ctx, "r10", nullptr, 8, data);
      PrintRegisterValue(reg_ctx, "r11", nullptr, 8, data);
      PrintRegisterValue(reg_ctx, "r12", nullptr, 8, data);
      PrintRegisterValue(reg_ctx, "r13", nullptr, 8, data);
      PrintRegisterValue(reg_ctx, "r14", nullptr, 8, data);
      PrintRegisterValue(reg_ctx, "r15", nullptr, 8, data);
      PrintRegisterValue(reg_ctx, "rip", nullptr, 8, data);
      PrintRegisterValue(reg_ctx, "rflags", nullptr, 8, data);
      PrintRegisterValue(reg_ctx, "cs", nullptr, 8, data);
      PrintRegisterValue(reg_ctx, "fs", nullptr, 8, data);
      PrintRegisterValue(reg_ctx, "gs", nullptr, 8, data);

      //            // Write out the FPU registers
      //            const size_t fpu_byte_size = sizeof(FPU);
      //            size_t bytes_written = 0;
      //            data.PutHex32 (FPURegSet);
      //            data.PutHex32 (fpu_byte_size/sizeof(uint64_t));
      //            bytes_written += data.PutHex32(0); // uint32_t pad[0]
      //            bytes_written += data.PutHex32(0); // uint32_t pad[1]
      //            bytes_written += WriteRegister (reg_ctx, "fcw", "fctrl", 2,
      //            data);   // uint16_t    fcw;    // "fctrl"
      //            bytes_written += WriteRegister (reg_ctx, "fsw" , "fstat", 2,
      //            data);  // uint16_t    fsw;    // "fstat"
      //            bytes_written += WriteRegister (reg_ctx, "ftw" , "ftag", 1,
      //            data);   // uint8_t     ftw;    // "ftag"
      //            bytes_written += data.PutHex8  (0); // uint8_t pad1;
      //            bytes_written += WriteRegister (reg_ctx, "fop" , NULL, 2,
      //            data);     // uint16_t    fop;    // "fop"
      //            bytes_written += WriteRegister (reg_ctx, "fioff", "ip", 4,
      //            data);    // uint32_t    ip;     // "fioff"
      //            bytes_written += WriteRegister (reg_ctx, "fiseg", NULL, 2,
      //            data);    // uint16_t    cs;     // "fiseg"
      //            bytes_written += data.PutHex16 (0); // uint16_t    pad2;
      //            bytes_written += WriteRegister (reg_ctx, "dp", "fooff" , 4,
      //            data);   // uint32_t    dp;     // "fooff"
      //            bytes_written += WriteRegister (reg_ctx, "foseg", NULL, 2,
      //            data);    // uint16_t    ds;     // "foseg"
      //            bytes_written += data.PutHex16 (0); // uint16_t    pad3;
      //            bytes_written += WriteRegister (reg_ctx, "mxcsr", NULL, 4,
      //            data);    // uint32_t    mxcsr;
      //            bytes_written += WriteRegister (reg_ctx, "mxcsrmask", NULL,
      //            4, data);// uint32_t    mxcsrmask;
      //            bytes_written += WriteRegister (reg_ctx, "stmm0", NULL,
      //            sizeof(MMSReg), data);
      //            bytes_written += WriteRegister (reg_ctx, "stmm1", NULL,
      //            sizeof(MMSReg), data);
      //            bytes_written += WriteRegister (reg_ctx, "stmm2", NULL,
      //            sizeof(MMSReg), data);
      //            bytes_written += WriteRegister (reg_ctx, "stmm3", NULL,
      //            sizeof(MMSReg), data);
      //            bytes_written += WriteRegister (reg_ctx, "stmm4", NULL,
      //            sizeof(MMSReg), data);
      //            bytes_written += WriteRegister (reg_ctx, "stmm5", NULL,
      //            sizeof(MMSReg), data);
      //            bytes_written += WriteRegister (reg_ctx, "stmm6", NULL,
      //            sizeof(MMSReg), data);
      //            bytes_written += WriteRegister (reg_ctx, "stmm7", NULL,
      //            sizeof(MMSReg), data);
      //            bytes_written += WriteRegister (reg_ctx, "xmm0" , NULL,
      //            sizeof(XMMReg), data);
      //            bytes_written += WriteRegister (reg_ctx, "xmm1" , NULL,
      //            sizeof(XMMReg), data);
      //            bytes_written += WriteRegister (reg_ctx, "xmm2" , NULL,
      //            sizeof(XMMReg), data);
      //            bytes_written += WriteRegister (reg_ctx, "xmm3" , NULL,
      //            sizeof(XMMReg), data);
      //            bytes_written += WriteRegister (reg_ctx, "xmm4" , NULL,
      //            sizeof(XMMReg), data);
      //            bytes_written += WriteRegister (reg_ctx, "xmm5" , NULL,
      //            sizeof(XMMReg), data);
      //            bytes_written += WriteRegister (reg_ctx, "xmm6" , NULL,
      //            sizeof(XMMReg), data);
      //            bytes_written += WriteRegister (reg_ctx, "xmm7" , NULL,
      //            sizeof(XMMReg), data);
      //            bytes_written += WriteRegister (reg_ctx, "xmm8" , NULL,
      //            sizeof(XMMReg), data);
      //            bytes_written += WriteRegister (reg_ctx, "xmm9" , NULL,
      //            sizeof(XMMReg), data);
      //            bytes_written += WriteRegister (reg_ctx, "xmm10", NULL,
      //            sizeof(XMMReg), data);
      //            bytes_written += WriteRegister (reg_ctx, "xmm11", NULL,
      //            sizeof(XMMReg), data);
      //            bytes_written += WriteRegister (reg_ctx, "xmm12", NULL,
      //            sizeof(XMMReg), data);
      //            bytes_written += WriteRegister (reg_ctx, "xmm13", NULL,
      //            sizeof(XMMReg), data);
      //            bytes_written += WriteRegister (reg_ctx, "xmm14", NULL,
      //            sizeof(XMMReg), data);
      //            bytes_written += WriteRegister (reg_ctx, "xmm15", NULL,
      //            sizeof(XMMReg), data);
      //
      //            // Fill rest with zeros
      //            for (size_t i=0, n = fpu_byte_size - bytes_written; i<n; ++
      //            i)
      //                data.PutChar(0);

      // Write out the EXC registers
      data.PutHex32(EXCRegSet);
      data.PutHex32(EXCWordCount);
      PrintRegisterValue(reg_ctx, "trapno", nullptr, 4, data);
      PrintRegisterValue(reg_ctx, "err", nullptr, 4, data);
      PrintRegisterValue(reg_ctx, "faultvaddr", nullptr, 8, data);
      return true;
    }
    return false;
  }

protected:
  int DoReadGPR(lldb::tid_t tid, int flavor, GPR &gpr) override { return 0; }

  int DoReadFPU(lldb::tid_t tid, int flavor, FPU &fpu) override { return 0; }

  int DoReadEXC(lldb::tid_t tid, int flavor, EXC &exc) override { return 0; }

  int DoWriteGPR(lldb::tid_t tid, int flavor, const GPR &gpr) override {
    return 0;
  }

  int DoWriteFPU(lldb::tid_t tid, int flavor, const FPU &fpu) override {
    return 0;
  }

  int DoWriteEXC(lldb::tid_t tid, int flavor, const EXC &exc) override {
    return 0;
  }
};

class RegisterContextDarwin_i386_Mach : public RegisterContextDarwin_i386 {
public:
  RegisterContextDarwin_i386_Mach(lldb_private::Thread &thread,
                                  const DataExtractor &data)
      : RegisterContextDarwin_i386(thread, 0) {
    SetRegisterDataFrom_LC_THREAD(data);
  }

  void InvalidateAllRegisters() override {
    // Do nothing... registers are always valid...
  }

  void SetRegisterDataFrom_LC_THREAD(const DataExtractor &data) {
    lldb::offset_t offset = 0;
    SetError(GPRRegSet, Read, -1);
    SetError(FPURegSet, Read, -1);
    SetError(EXCRegSet, Read, -1);
    bool done = false;

    while (!done) {
      int flavor = data.GetU32(&offset);
      if (flavor == 0)
        done = true;
      else {
        uint32_t i;
        uint32_t count = data.GetU32(&offset);
        switch (flavor) {
        case GPRRegSet:
          for (i = 0; i < count; ++i)
            (&gpr.eax)[i] = data.GetU32(&offset);
          SetError(GPRRegSet, Read, 0);
          done = true;

          break;
        case FPURegSet:
          // TODO: fill in FPU regs....
          // SetError (FPURegSet, Read, -1);
          done = true;

          break;
        case EXCRegSet:
          exc.trapno = data.GetU32(&offset);
          exc.err = data.GetU32(&offset);
          exc.faultvaddr = data.GetU32(&offset);
          SetError(EXCRegSet, Read, 0);
          done = true;
          break;
        case 7:
        case 8:
        case 9:
          // fancy flavors that encapsulate of the above flavors...
          break;

        default:
          done = true;
          break;
        }
      }
    }
  }

  static bool Create_LC_THREAD(Thread *thread, Stream &data) {
    RegisterContextSP reg_ctx_sp(thread->GetRegisterContext());
    if (reg_ctx_sp) {
      RegisterContext *reg_ctx = reg_ctx_sp.get();

      data.PutHex32(GPRRegSet); // Flavor
      data.PutHex32(GPRWordCount);
      PrintRegisterValue(reg_ctx, "eax", nullptr, 4, data);
      PrintRegisterValue(reg_ctx, "ebx", nullptr, 4, data);
      PrintRegisterValue(reg_ctx, "ecx", nullptr, 4, data);
      PrintRegisterValue(reg_ctx, "edx", nullptr, 4, data);
      PrintRegisterValue(reg_ctx, "edi", nullptr, 4, data);
      PrintRegisterValue(reg_ctx, "esi", nullptr, 4, data);
      PrintRegisterValue(reg_ctx, "ebp", nullptr, 4, data);
      PrintRegisterValue(reg_ctx, "esp", nullptr, 4, data);
      PrintRegisterValue(reg_ctx, "ss", nullptr, 4, data);
      PrintRegisterValue(reg_ctx, "eflags", nullptr, 4, data);
      PrintRegisterValue(reg_ctx, "eip", nullptr, 4, data);
      PrintRegisterValue(reg_ctx, "cs", nullptr, 4, data);
      PrintRegisterValue(reg_ctx, "ds", nullptr, 4, data);
      PrintRegisterValue(reg_ctx, "es", nullptr, 4, data);
      PrintRegisterValue(reg_ctx, "fs", nullptr, 4, data);
      PrintRegisterValue(reg_ctx, "gs", nullptr, 4, data);

      // Write out the EXC registers
      data.PutHex32(EXCRegSet);
      data.PutHex32(EXCWordCount);
      PrintRegisterValue(reg_ctx, "trapno", nullptr, 4, data);
      PrintRegisterValue(reg_ctx, "err", nullptr, 4, data);
      PrintRegisterValue(reg_ctx, "faultvaddr", nullptr, 4, data);
      return true;
    }
    return false;
  }

protected:
  int DoReadGPR(lldb::tid_t tid, int flavor, GPR &gpr) override { return 0; }

  int DoReadFPU(lldb::tid_t tid, int flavor, FPU &fpu) override { return 0; }

  int DoReadEXC(lldb::tid_t tid, int flavor, EXC &exc) override { return 0; }

  int DoWriteGPR(lldb::tid_t tid, int flavor, const GPR &gpr) override {
    return 0;
  }

  int DoWriteFPU(lldb::tid_t tid, int flavor, const FPU &fpu) override {
    return 0;
  }

  int DoWriteEXC(lldb::tid_t tid, int flavor, const EXC &exc) override {
    return 0;
  }
};

class RegisterContextDarwin_arm_Mach : public RegisterContextDarwin_arm {
public:
  RegisterContextDarwin_arm_Mach(lldb_private::Thread &thread,
                                 const DataExtractor &data)
      : RegisterContextDarwin_arm(thread, 0) {
    SetRegisterDataFrom_LC_THREAD(data);
  }

  void InvalidateAllRegisters() override {
    // Do nothing... registers are always valid...
  }

  void SetRegisterDataFrom_LC_THREAD(const DataExtractor &data) {
    lldb::offset_t offset = 0;
    SetError(GPRRegSet, Read, -1);
    SetError(FPURegSet, Read, -1);
    SetError(EXCRegSet, Read, -1);
    bool done = false;

    while (!done) {
      int flavor = data.GetU32(&offset);
      uint32_t count = data.GetU32(&offset);
      lldb::offset_t next_thread_state = offset + (count * 4);
      switch (flavor) {
      case GPRAltRegSet:
      case GPRRegSet:
        // On ARM, the CPSR register is also included in the count but it is
        // not included in gpr.r so loop until (count-1).

        // Prevent static analysis warnings by explicitly contstraining 'count'
        // to acceptable range. Handle possible underflow of count-1
        if (count > 0 && count <= sizeof(gpr.r) / sizeof(gpr.r[0])) {
          for (uint32_t i = 0; i < (count - 1); ++i) {
            gpr.r[i] = data.GetU32(&offset);
          }
        }
        // Save cpsr explicitly.
        gpr.cpsr = data.GetU32(&offset);

        SetError(GPRRegSet, Read, 0);
        offset = next_thread_state;
        break;

      case FPURegSet: {
        uint8_t *fpu_reg_buf = (uint8_t *)&fpu.floats;
        const int fpu_reg_buf_size = sizeof(fpu.floats);
        if (data.ExtractBytes(offset, fpu_reg_buf_size, eByteOrderLittle,
                              fpu_reg_buf) == fpu_reg_buf_size) {
          offset += fpu_reg_buf_size;
          fpu.fpscr = data.GetU32(&offset);
          SetError(FPURegSet, Read, 0);
        } else {
          done = true;
        }
      }
        offset = next_thread_state;
        break;

      case EXCRegSet:
        if (count == 3) {
          exc.exception = data.GetU32(&offset);
          exc.fsr = data.GetU32(&offset);
          exc.far = data.GetU32(&offset);
          SetError(EXCRegSet, Read, 0);
        }
        done = true;
        offset = next_thread_state;
        break;

      // Unknown register set flavor, stop trying to parse.
      default:
        done = true;
      }
    }
  }

  static bool Create_LC_THREAD(Thread *thread, Stream &data) {
    RegisterContextSP reg_ctx_sp(thread->GetRegisterContext());
    if (reg_ctx_sp) {
      RegisterContext *reg_ctx = reg_ctx_sp.get();

      data.PutHex32(GPRRegSet); // Flavor
      data.PutHex32(GPRWordCount);
      PrintRegisterValue(reg_ctx, "r0", nullptr, 4, data);
      PrintRegisterValue(reg_ctx, "r1", nullptr, 4, data);
      PrintRegisterValue(reg_ctx, "r2", nullptr, 4, data);
      PrintRegisterValue(reg_ctx, "r3", nullptr, 4, data);
      PrintRegisterValue(reg_ctx, "r4", nullptr, 4, data);
      PrintRegisterValue(reg_ctx, "r5", nullptr, 4, data);
      PrintRegisterValue(reg_ctx, "r6", nullptr, 4, data);
      PrintRegisterValue(reg_ctx, "r7", nullptr, 4, data);
      PrintRegisterValue(reg_ctx, "r8", nullptr, 4, data);
      PrintRegisterValue(reg_ctx, "r9", nullptr, 4, data);
      PrintRegisterValue(reg_ctx, "r10", nullptr, 4, data);
      PrintRegisterValue(reg_ctx, "r11", nullptr, 4, data);
      PrintRegisterValue(reg_ctx, "r12", nullptr, 4, data);
      PrintRegisterValue(reg_ctx, "sp", nullptr, 4, data);
      PrintRegisterValue(reg_ctx, "lr", nullptr, 4, data);
      PrintRegisterValue(reg_ctx, "pc", nullptr, 4, data);
      PrintRegisterValue(reg_ctx, "cpsr", nullptr, 4, data);

      // Write out the EXC registers
      //            data.PutHex32 (EXCRegSet);
      //            data.PutHex32 (EXCWordCount);
      //            WriteRegister (reg_ctx, "exception", NULL, 4, data);
      //            WriteRegister (reg_ctx, "fsr", NULL, 4, data);
      //            WriteRegister (reg_ctx, "far", NULL, 4, data);
      return true;
    }
    return false;
  }

protected:
  int DoReadGPR(lldb::tid_t tid, int flavor, GPR &gpr) override { return -1; }

  int DoReadFPU(lldb::tid_t tid, int flavor, FPU &fpu) override { return -1; }

  int DoReadEXC(lldb::tid_t tid, int flavor, EXC &exc) override { return -1; }

  int DoReadDBG(lldb::tid_t tid, int flavor, DBG &dbg) override { return -1; }

  int DoWriteGPR(lldb::tid_t tid, int flavor, const GPR &gpr) override {
    return 0;
  }

  int DoWriteFPU(lldb::tid_t tid, int flavor, const FPU &fpu) override {
    return 0;
  }

  int DoWriteEXC(lldb::tid_t tid, int flavor, const EXC &exc) override {
    return 0;
  }

  int DoWriteDBG(lldb::tid_t tid, int flavor, const DBG &dbg) override {
    return -1;
  }
};

class RegisterContextDarwin_arm64_Mach : public RegisterContextDarwin_arm64 {
public:
  RegisterContextDarwin_arm64_Mach(lldb_private::Thread &thread,
                                   const DataExtractor &data)
      : RegisterContextDarwin_arm64(thread, 0) {
    SetRegisterDataFrom_LC_THREAD(data);
  }

  void InvalidateAllRegisters() override {
    // Do nothing... registers are always valid...
  }

  void SetRegisterDataFrom_LC_THREAD(const DataExtractor &data) {
    lldb::offset_t offset = 0;
    SetError(GPRRegSet, Read, -1);
    SetError(FPURegSet, Read, -1);
    SetError(EXCRegSet, Read, -1);
    bool done = false;
    while (!done) {
      int flavor = data.GetU32(&offset);
      uint32_t count = data.GetU32(&offset);
      lldb::offset_t next_thread_state = offset + (count * 4);
      switch (flavor) {
      case GPRRegSet:
        // x0-x29 + fp + lr + sp + pc (== 33 64-bit registers) plus cpsr (1
        // 32-bit register)
        if (count >= (33 * 2) + 1) {
          for (uint32_t i = 0; i < 29; ++i)
            gpr.x[i] = data.GetU64(&offset);
          gpr.fp = data.GetU64(&offset);
          gpr.lr = data.GetU64(&offset);
          gpr.sp = data.GetU64(&offset);
          gpr.pc = data.GetU64(&offset);
          gpr.cpsr = data.GetU32(&offset);
          SetError(GPRRegSet, Read, 0);
        }
        offset = next_thread_state;
        break;
      case FPURegSet: {
        uint8_t *fpu_reg_buf = (uint8_t *)&fpu.v[0];
        const int fpu_reg_buf_size = sizeof(fpu);
        if (fpu_reg_buf_size == count * sizeof(uint32_t) &&
            data.ExtractBytes(offset, fpu_reg_buf_size, eByteOrderLittle,
                              fpu_reg_buf) == fpu_reg_buf_size) {
          SetError(FPURegSet, Read, 0);
        } else {
          done = true;
        }
      }
        offset = next_thread_state;
        break;
      case EXCRegSet:
        if (count == 4) {
          exc.far = data.GetU64(&offset);
          exc.esr = data.GetU32(&offset);
          exc.exception = data.GetU32(&offset);
          SetError(EXCRegSet, Read, 0);
        }
        offset = next_thread_state;
        break;
      default:
        done = true;
        break;
      }
    }
  }

  static bool Create_LC_THREAD(Thread *thread, Stream &data) {
    RegisterContextSP reg_ctx_sp(thread->GetRegisterContext());
    if (reg_ctx_sp) {
      RegisterContext *reg_ctx = reg_ctx_sp.get();

      data.PutHex32(GPRRegSet); // Flavor
      data.PutHex32(GPRWordCount);
      PrintRegisterValue(reg_ctx, "x0", nullptr, 8, data);
      PrintRegisterValue(reg_ctx, "x1", nullptr, 8, data);
      PrintRegisterValue(reg_ctx, "x2", nullptr, 8, data);
      PrintRegisterValue(reg_ctx, "x3", nullptr, 8, data);
      PrintRegisterValue(reg_ctx, "x4", nullptr, 8, data);
      PrintRegisterValue(reg_ctx, "x5", nullptr, 8, data);
      PrintRegisterValue(reg_ctx, "x6", nullptr, 8, data);
      PrintRegisterValue(reg_ctx, "x7", nullptr, 8, data);
      PrintRegisterValue(reg_ctx, "x8", nullptr, 8, data);
      PrintRegisterValue(reg_ctx, "x9", nullptr, 8, data);
      PrintRegisterValue(reg_ctx, "x10", nullptr, 8, data);
      PrintRegisterValue(reg_ctx, "x11", nullptr, 8, data);
      PrintRegisterValue(reg_ctx, "x12", nullptr, 8, data);
      PrintRegisterValue(reg_ctx, "x13", nullptr, 8, data);
      PrintRegisterValue(reg_ctx, "x14", nullptr, 8, data);
      PrintRegisterValue(reg_ctx, "x15", nullptr, 8, data);
      PrintRegisterValue(reg_ctx, "x16", nullptr, 8, data);
      PrintRegisterValue(reg_ctx, "x17", nullptr, 8, data);
      PrintRegisterValue(reg_ctx, "x18", nullptr, 8, data);
      PrintRegisterValue(reg_ctx, "x19", nullptr, 8, data);
      PrintRegisterValue(reg_ctx, "x20", nullptr, 8, data);
      PrintRegisterValue(reg_ctx, "x21", nullptr, 8, data);
      PrintRegisterValue(reg_ctx, "x22", nullptr, 8, data);
      PrintRegisterValue(reg_ctx, "x23", nullptr, 8, data);
      PrintRegisterValue(reg_ctx, "x24", nullptr, 8, data);
      PrintRegisterValue(reg_ctx, "x25", nullptr, 8, data);
      PrintRegisterValue(reg_ctx, "x26", nullptr, 8, data);
      PrintRegisterValue(reg_ctx, "x27", nullptr, 8, data);
      PrintRegisterValue(reg_ctx, "x28", nullptr, 8, data);
      PrintRegisterValue(reg_ctx, "fp", nullptr, 8, data);
      PrintRegisterValue(reg_ctx, "lr", nullptr, 8, data);
      PrintRegisterValue(reg_ctx, "sp", nullptr, 8, data);
      PrintRegisterValue(reg_ctx, "pc", nullptr, 8, data);
      PrintRegisterValue(reg_ctx, "cpsr", nullptr, 4, data);
      data.PutHex32(0); // uint32_t pad at the end

      // Write out the EXC registers
      data.PutHex32(EXCRegSet);
      data.PutHex32(EXCWordCount);
      PrintRegisterValue(reg_ctx, "far", nullptr, 8, data);
      PrintRegisterValue(reg_ctx, "esr", nullptr, 4, data);
      PrintRegisterValue(reg_ctx, "exception", nullptr, 4, data);
      return true;
    }
    return false;
  }

protected:
  int DoReadGPR(lldb::tid_t tid, int flavor, GPR &gpr) override { return -1; }

  int DoReadFPU(lldb::tid_t tid, int flavor, FPU &fpu) override { return -1; }

  int DoReadEXC(lldb::tid_t tid, int flavor, EXC &exc) override { return -1; }

  int DoReadDBG(lldb::tid_t tid, int flavor, DBG &dbg) override { return -1; }

  int DoWriteGPR(lldb::tid_t tid, int flavor, const GPR &gpr) override {
    return 0;
  }

  int DoWriteFPU(lldb::tid_t tid, int flavor, const FPU &fpu) override {
    return 0;
  }

  int DoWriteEXC(lldb::tid_t tid, int flavor, const EXC &exc) override {
    return 0;
  }

  int DoWriteDBG(lldb::tid_t tid, int flavor, const DBG &dbg) override {
    return -1;
  }
};

static uint32_t MachHeaderSizeFromMagic(uint32_t magic) {
  switch (magic) {
  case MH_MAGIC:
  case MH_CIGAM:
    return sizeof(struct llvm::MachO::mach_header);

  case MH_MAGIC_64:
  case MH_CIGAM_64:
    return sizeof(struct llvm::MachO::mach_header_64);
    break;

  default:
    break;
  }
  return 0;
}

#define MACHO_NLIST_ARM_SYMBOL_IS_THUMB 0x0008

char ObjectFileMachO::ID;

void ObjectFileMachO::Initialize() {
  PluginManager::RegisterPlugin(
      GetPluginNameStatic(), GetPluginDescriptionStatic(), CreateInstance,
      CreateMemoryInstance, GetModuleSpecifications, SaveCore);
}

void ObjectFileMachO::Terminate() {
  PluginManager::UnregisterPlugin(CreateInstance);
}

ObjectFile *ObjectFileMachO::CreateInstance(const lldb::ModuleSP &module_sp,
                                            DataBufferSP data_sp,
                                            lldb::offset_t data_offset,
                                            const FileSpec *file,
                                            lldb::offset_t file_offset,
                                            lldb::offset_t length) {
  if (!data_sp) {
    data_sp = MapFileData(*file, length, file_offset);
    if (!data_sp)
      return nullptr;
    data_offset = 0;
  }

  if (!ObjectFileMachO::MagicBytesMatch(data_sp, data_offset, length))
    return nullptr;

  // Update the data to contain the entire file if it doesn't already
  if (data_sp->GetByteSize() < length) {
    data_sp = MapFileData(*file, length, file_offset);
    if (!data_sp)
      return nullptr;
    data_offset = 0;
  }
  auto objfile_up = std::make_unique<ObjectFileMachO>(
      module_sp, data_sp, data_offset, file, file_offset, length);
  if (!objfile_up || !objfile_up->ParseHeader())
    return nullptr;

  return objfile_up.release();
}

ObjectFile *ObjectFileMachO::CreateMemoryInstance(
    const lldb::ModuleSP &module_sp, WritableDataBufferSP data_sp,
    const ProcessSP &process_sp, lldb::addr_t header_addr) {
  if (ObjectFileMachO::MagicBytesMatch(data_sp, 0, data_sp->GetByteSize())) {
    std::unique_ptr<ObjectFile> objfile_up(
        new ObjectFileMachO(module_sp, data_sp, process_sp, header_addr));
    if (objfile_up.get() && objfile_up->ParseHeader())
      return objfile_up.release();
  }
  return nullptr;
}

size_t ObjectFileMachO::GetModuleSpecifications(
    const lldb_private::FileSpec &file, lldb::DataBufferSP &data_sp,
    lldb::offset_t data_offset, lldb::offset_t file_offset,
    lldb::offset_t length, lldb_private::ModuleSpecList &specs) {
  const size_t initial_count = specs.GetSize();

  if (ObjectFileMachO::MagicBytesMatch(data_sp, 0, data_sp->GetByteSize())) {
    DataExtractor data;
    data.SetData(data_sp);
    llvm::MachO::mach_header header;
    if (ParseHeader(data, &data_offset, header)) {
      size_t header_and_load_cmds =
          header.sizeofcmds + MachHeaderSizeFromMagic(header.magic);
      if (header_and_load_cmds >= data_sp->GetByteSize()) {
        data_sp = MapFileData(file, header_and_load_cmds, file_offset);
        data.SetData(data_sp);
        data_offset = MachHeaderSizeFromMagic(header.magic);
      }
      if (data_sp) {
        ModuleSpec base_spec;
        base_spec.GetFileSpec() = file;
        base_spec.SetObjectOffset(file_offset);
        base_spec.SetObjectSize(length);
        GetAllArchSpecs(header, data, data_offset, base_spec, specs);
      }
    }
  }
  return specs.GetSize() - initial_count;
}

ConstString ObjectFileMachO::GetSegmentNameTEXT() {
  static ConstString g_segment_name_TEXT("__TEXT");
  return g_segment_name_TEXT;
}

ConstString ObjectFileMachO::GetSegmentNameDATA() {
  static ConstString g_segment_name_DATA("__DATA");
  return g_segment_name_DATA;
}

ConstString ObjectFileMachO::GetSegmentNameDATA_DIRTY() {
  static ConstString g_segment_name("__DATA_DIRTY");
  return g_segment_name;
}

ConstString ObjectFileMachO::GetSegmentNameDATA_CONST() {
  static ConstString g_segment_name("__DATA_CONST");
  return g_segment_name;
}

ConstString ObjectFileMachO::GetSegmentNameOBJC() {
  static ConstString g_segment_name_OBJC("__OBJC");
  return g_segment_name_OBJC;
}

ConstString ObjectFileMachO::GetSegmentNameLINKEDIT() {
  static ConstString g_section_name_LINKEDIT("__LINKEDIT");
  return g_section_name_LINKEDIT;
}

ConstString ObjectFileMachO::GetSegmentNameDWARF() {
  static ConstString g_section_name("__DWARF");
  return g_section_name;
}

ConstString ObjectFileMachO::GetSectionNameEHFrame() {
  static ConstString g_section_name_eh_frame("__eh_frame");
  return g_section_name_eh_frame;
}

bool ObjectFileMachO::MagicBytesMatch(DataBufferSP data_sp,
                                      lldb::addr_t data_offset,
                                      lldb::addr_t data_length) {
  DataExtractor data;
  data.SetData(data_sp, data_offset, data_length);
  lldb::offset_t offset = 0;
  uint32_t magic = data.GetU32(&offset);

  offset += 4; // cputype
  offset += 4; // cpusubtype
  uint32_t filetype = data.GetU32(&offset);

  // A fileset has a Mach-O header but is not an
  // individual file and must be handled via an
  // ObjectContainer plugin.
  if (filetype == llvm::MachO::MH_FILESET)
    return false;

  return MachHeaderSizeFromMagic(magic) != 0;
}

ObjectFileMachO::ObjectFileMachO(const lldb::ModuleSP &module_sp,
                                 DataBufferSP data_sp,
                                 lldb::offset_t data_offset,
                                 const FileSpec *file,
                                 lldb::offset_t file_offset,
                                 lldb::offset_t length)
    : ObjectFile(module_sp, file, file_offset, length, data_sp, data_offset),
      m_mach_segments(), m_mach_sections(), m_entry_point_address(),
      m_thread_context_offsets(), m_thread_context_offsets_valid(false),
      m_reexported_dylibs(), m_allow_assembly_emulation_unwind_plans(true) {
  ::memset(&m_header, 0, sizeof(m_header));
  ::memset(&m_dysymtab, 0, sizeof(m_dysymtab));
}

ObjectFileMachO::ObjectFileMachO(const lldb::ModuleSP &module_sp,
                                 lldb::WritableDataBufferSP header_data_sp,
                                 const lldb::ProcessSP &process_sp,
                                 lldb::addr_t header_addr)
    : ObjectFile(module_sp, process_sp, header_addr, header_data_sp),
      m_mach_segments(), m_mach_sections(), m_entry_point_address(),
      m_thread_context_offsets(), m_thread_context_offsets_valid(false),
      m_reexported_dylibs(), m_allow_assembly_emulation_unwind_plans(true) {
  ::memset(&m_header, 0, sizeof(m_header));
  ::memset(&m_dysymtab, 0, sizeof(m_dysymtab));
}

bool ObjectFileMachO::ParseHeader(DataExtractor &data,
                                  lldb::offset_t *data_offset_ptr,
                                  llvm::MachO::mach_header &header) {
  data.SetByteOrder(endian::InlHostByteOrder());
  // Leave magic in the original byte order
  header.magic = data.GetU32(data_offset_ptr);
  bool can_parse = false;
  bool is_64_bit = false;
  switch (header.magic) {
  case MH_MAGIC:
    data.SetByteOrder(endian::InlHostByteOrder());
    data.SetAddressByteSize(4);
    can_parse = true;
    break;

  case MH_MAGIC_64:
    data.SetByteOrder(endian::InlHostByteOrder());
    data.SetAddressByteSize(8);
    can_parse = true;
    is_64_bit = true;
    break;

  case MH_CIGAM:
    data.SetByteOrder(endian::InlHostByteOrder() == eByteOrderBig
                          ? eByteOrderLittle
                          : eByteOrderBig);
    data.SetAddressByteSize(4);
    can_parse = true;
    break;

  case MH_CIGAM_64:
    data.SetByteOrder(endian::InlHostByteOrder() == eByteOrderBig
                          ? eByteOrderLittle
                          : eByteOrderBig);
    data.SetAddressByteSize(8);
    is_64_bit = true;
    can_parse = true;
    break;

  default:
    break;
  }

  if (can_parse) {
    data.GetU32(data_offset_ptr, &header.cputype, 6);
    if (is_64_bit)
      *data_offset_ptr += 4;
    return true;
  } else {
    memset(&header, 0, sizeof(header));
  }
  return false;
}

bool ObjectFileMachO::ParseHeader() {
  ModuleSP module_sp(GetModule());
  if (!module_sp)
    return false;

  std::lock_guard<std::recursive_mutex> guard(module_sp->GetMutex());
  bool can_parse = false;
  lldb::offset_t offset = 0;
  m_data.SetByteOrder(endian::InlHostByteOrder());
  // Leave magic in the original byte order
  m_header.magic = m_data.GetU32(&offset);
  switch (m_header.magic) {
  case MH_MAGIC:
    m_data.SetByteOrder(endian::InlHostByteOrder());
    m_data.SetAddressByteSize(4);
    can_parse = true;
    break;

  case MH_MAGIC_64:
    m_data.SetByteOrder(endian::InlHostByteOrder());
    m_data.SetAddressByteSize(8);
    can_parse = true;
    break;

  case MH_CIGAM:
    m_data.SetByteOrder(endian::InlHostByteOrder() == eByteOrderBig
                            ? eByteOrderLittle
                            : eByteOrderBig);
    m_data.SetAddressByteSize(4);
    can_parse = true;
    break;

  case MH_CIGAM_64:
    m_data.SetByteOrder(endian::InlHostByteOrder() == eByteOrderBig
                            ? eByteOrderLittle
                            : eByteOrderBig);
    m_data.SetAddressByteSize(8);
    can_parse = true;
    break;

  default:
    break;
  }

  if (can_parse) {
    m_data.GetU32(&offset, &m_header.cputype, 6);

    ModuleSpecList all_specs;
    ModuleSpec base_spec;
    GetAllArchSpecs(m_header, m_data, MachHeaderSizeFromMagic(m_header.magic),
                    base_spec, all_specs);

    for (unsigned i = 0, e = all_specs.GetSize(); i != e; ++i) {
      ArchSpec mach_arch =
          all_specs.GetModuleSpecRefAtIndex(i).GetArchitecture();

      // Check if the module has a required architecture
      const ArchSpec &module_arch = module_sp->GetArchitecture();
      if (module_arch.IsValid() && !module_arch.IsCompatibleMatch(mach_arch))
        continue;

      if (SetModulesArchitecture(mach_arch)) {
        const size_t header_and_lc_size =
            m_header.sizeofcmds + MachHeaderSizeFromMagic(m_header.magic);
        if (m_data.GetByteSize() < header_and_lc_size) {
          DataBufferSP data_sp;
          ProcessSP process_sp(m_process_wp.lock());
          if (process_sp) {
            data_sp = ReadMemory(process_sp, m_memory_addr, header_and_lc_size);
          } else {
            // Read in all only the load command data from the file on disk
            data_sp = MapFileData(m_file, header_and_lc_size, m_file_offset);
            if (data_sp->GetByteSize() != header_and_lc_size)
              continue;
          }
          if (data_sp)
            m_data.SetData(data_sp);
        }
      }
      return true;
    }
    // None found.
    return false;
  } else {
    memset(&m_header, 0, sizeof(struct llvm::MachO::mach_header));
  }
  return false;
}

ByteOrder ObjectFileMachO::GetByteOrder() const {
  return m_data.GetByteOrder();
}

bool ObjectFileMachO::IsExecutable() const {
  return m_header.filetype == MH_EXECUTE;
}

bool ObjectFileMachO::IsDynamicLoader() const {
  return m_header.filetype == MH_DYLINKER;
}

bool ObjectFileMachO::IsSharedCacheBinary() const {
  return m_header.flags & MH_DYLIB_IN_CACHE;
}

bool ObjectFileMachO::IsKext() const {
  return m_header.filetype == MH_KEXT_BUNDLE;
}

uint32_t ObjectFileMachO::GetAddressByteSize() const {
  return m_data.GetAddressByteSize();
}

AddressClass ObjectFileMachO::GetAddressClass(lldb::addr_t file_addr) {
  Symtab *symtab = GetSymtab();
  if (!symtab)
    return AddressClass::eUnknown;

  Symbol *symbol = symtab->FindSymbolContainingFileAddress(file_addr);
  if (symbol) {
    if (symbol->ValueIsAddress()) {
      SectionSP section_sp(symbol->GetAddressRef().GetSection());
      if (section_sp) {
        const lldb::SectionType section_type = section_sp->GetType();
        switch (section_type) {
        case eSectionTypeInvalid:
          return AddressClass::eUnknown;

        case eSectionTypeCode:
          if (m_header.cputype == llvm::MachO::CPU_TYPE_ARM) {
            // For ARM we have a bit in the n_desc field of the symbol that
            // tells us ARM/Thumb which is bit 0x0008.
            if (symbol->GetFlags() & MACHO_NLIST_ARM_SYMBOL_IS_THUMB)
              return AddressClass::eCodeAlternateISA;
          }
          return AddressClass::eCode;

        case eSectionTypeContainer:
          return AddressClass::eUnknown;

        case eSectionTypeData:
        case eSectionTypeDataCString:
        case eSectionTypeDataCStringPointers:
        case eSectionTypeDataSymbolAddress:
        case eSectionTypeData4:
        case eSectionTypeData8:
        case eSectionTypeData16:
        case eSectionTypeDataPointers:
        case eSectionTypeZeroFill:
        case eSectionTypeDataObjCMessageRefs:
        case eSectionTypeDataObjCCFStrings:
        case eSectionTypeGoSymtab:
          return AddressClass::eData;

        case eSectionTypeDebug:
        case eSectionTypeDWARFDebugAbbrev:
        case eSectionTypeDWARFDebugAbbrevDwo:
        case eSectionTypeDWARFDebugAddr:
        case eSectionTypeDWARFDebugAranges:
        case eSectionTypeDWARFDebugCuIndex:
        case eSectionTypeDWARFDebugFrame:
        case eSectionTypeDWARFDebugInfo:
        case eSectionTypeDWARFDebugInfoDwo:
        case eSectionTypeDWARFDebugLine:
        case eSectionTypeDWARFDebugLineStr:
        case eSectionTypeDWARFDebugLoc:
        case eSectionTypeDWARFDebugLocDwo:
        case eSectionTypeDWARFDebugLocLists:
        case eSectionTypeDWARFDebugLocListsDwo:
        case eSectionTypeDWARFDebugMacInfo:
        case eSectionTypeDWARFDebugMacro:
        case eSectionTypeDWARFDebugNames:
        case eSectionTypeDWARFDebugPubNames:
        case eSectionTypeDWARFDebugPubTypes:
        case eSectionTypeDWARFDebugRanges:
        case eSectionTypeDWARFDebugRngLists:
        case eSectionTypeDWARFDebugRngListsDwo:
        case eSectionTypeDWARFDebugStr:
        case eSectionTypeDWARFDebugStrDwo:
        case eSectionTypeDWARFDebugStrOffsets:
        case eSectionTypeDWARFDebugStrOffsetsDwo:
        case eSectionTypeDWARFDebugTuIndex:
        case eSectionTypeDWARFDebugTypes:
        case eSectionTypeDWARFDebugTypesDwo:
        case eSectionTypeDWARFAppleNames:
        case eSectionTypeDWARFAppleTypes:
        case eSectionTypeDWARFAppleNamespaces:
        case eSectionTypeDWARFAppleObjC:
        case eSectionTypeDWARFGNUDebugAltLink:
          return AddressClass::eDebug;

        case eSectionTypeEHFrame:
        case eSectionTypeARMexidx:
        case eSectionTypeARMextab:
        case eSectionTypeCompactUnwind:
          return AddressClass::eRuntime;

        case eSectionTypeAbsoluteAddress:
        case eSectionTypeELFSymbolTable:
        case eSectionTypeELFDynamicSymbols:
        case eSectionTypeELFRelocationEntries:
        case eSectionTypeELFDynamicLinkInfo:
        case eSectionTypeOther:
          return AddressClass::eUnknown;
        }
      }
    }

    const SymbolType symbol_type = symbol->GetType();
    switch (symbol_type) {
    case eSymbolTypeAny:
      return AddressClass::eUnknown;
    case eSymbolTypeAbsolute:
      return AddressClass::eUnknown;

    case eSymbolTypeCode:
    case eSymbolTypeTrampoline:
    case eSymbolTypeResolver:
      if (m_header.cputype == llvm::MachO::CPU_TYPE_ARM) {
        // For ARM we have a bit in the n_desc field of the symbol that tells
        // us ARM/Thumb which is bit 0x0008.
        if (symbol->GetFlags() & MACHO_NLIST_ARM_SYMBOL_IS_THUMB)
          return AddressClass::eCodeAlternateISA;
      }
      return AddressClass::eCode;

    case eSymbolTypeData:
      return AddressClass::eData;
    case eSymbolTypeRuntime:
      return AddressClass::eRuntime;
    case eSymbolTypeException:
      return AddressClass::eRuntime;
    case eSymbolTypeSourceFile:
      return AddressClass::eDebug;
    case eSymbolTypeHeaderFile:
      return AddressClass::eDebug;
    case eSymbolTypeObjectFile:
      return AddressClass::eDebug;
    case eSymbolTypeCommonBlock:
      return AddressClass::eDebug;
    case eSymbolTypeBlock:
      return AddressClass::eDebug;
    case eSymbolTypeLocal:
      return AddressClass::eData;
    case eSymbolTypeParam:
      return AddressClass::eData;
    case eSymbolTypeVariable:
      return AddressClass::eData;
    case eSymbolTypeVariableType:
      return AddressClass::eDebug;
    case eSymbolTypeLineEntry:
      return AddressClass::eDebug;
    case eSymbolTypeLineHeader:
      return AddressClass::eDebug;
    case eSymbolTypeScopeBegin:
      return AddressClass::eDebug;
    case eSymbolTypeScopeEnd:
      return AddressClass::eDebug;
    case eSymbolTypeAdditional:
      return AddressClass::eUnknown;
    case eSymbolTypeCompiler:
      return AddressClass::eDebug;
    case eSymbolTypeInstrumentation:
      return AddressClass::eDebug;
    case eSymbolTypeUndefined:
      return AddressClass::eUnknown;
    case eSymbolTypeObjCClass:
      return AddressClass::eRuntime;
    case eSymbolTypeObjCMetaClass:
      return AddressClass::eRuntime;
    case eSymbolTypeObjCIVar:
      return AddressClass::eRuntime;
    case eSymbolTypeReExported:
      return AddressClass::eRuntime;
    }
  }
  return AddressClass::eUnknown;
}

bool ObjectFileMachO::IsStripped() {
  if (m_dysymtab.cmd == 0) {
    ModuleSP module_sp(GetModule());
    if (module_sp) {
      lldb::offset_t offset = MachHeaderSizeFromMagic(m_header.magic);
      for (uint32_t i = 0; i < m_header.ncmds; ++i) {
        const lldb::offset_t load_cmd_offset = offset;

        llvm::MachO::load_command lc = {};
        if (m_data.GetU32(&offset, &lc.cmd, 2) == nullptr)
          break;
        if (lc.cmd == LC_DYSYMTAB) {
          m_dysymtab.cmd = lc.cmd;
          m_dysymtab.cmdsize = lc.cmdsize;
          if (m_data.GetU32(&offset, &m_dysymtab.ilocalsym,
                            (sizeof(m_dysymtab) / sizeof(uint32_t)) - 2) ==
              nullptr) {
            // Clear m_dysymtab if we were unable to read all items from the
            // load command
            ::memset(&m_dysymtab, 0, sizeof(m_dysymtab));
          }
        }
        offset = load_cmd_offset + lc.cmdsize;
      }
    }
  }
  if (m_dysymtab.cmd)
    return m_dysymtab.nlocalsym <= 1;
  return false;
}

ObjectFileMachO::EncryptedFileRanges ObjectFileMachO::GetEncryptedFileRanges() {
  EncryptedFileRanges result;
  lldb::offset_t offset = MachHeaderSizeFromMagic(m_header.magic);

  llvm::MachO::encryption_info_command encryption_cmd;
  for (uint32_t i = 0; i < m_header.ncmds; ++i) {
    const lldb::offset_t load_cmd_offset = offset;
    if (m_data.GetU32(&offset, &encryption_cmd, 2) == nullptr)
      break;

    // LC_ENCRYPTION_INFO and LC_ENCRYPTION_INFO_64 have the same sizes for the
    // 3 fields we care about, so treat them the same.
    if (encryption_cmd.cmd == LC_ENCRYPTION_INFO ||
        encryption_cmd.cmd == LC_ENCRYPTION_INFO_64) {
      if (m_data.GetU32(&offset, &encryption_cmd.cryptoff, 3)) {
        if (encryption_cmd.cryptid != 0) {
          EncryptedFileRanges::Entry entry;
          entry.SetRangeBase(encryption_cmd.cryptoff);
          entry.SetByteSize(encryption_cmd.cryptsize);
          result.Append(entry);
        }
      }
    }
    offset = load_cmd_offset + encryption_cmd.cmdsize;
  }

  return result;
}

void ObjectFileMachO::SanitizeSegmentCommand(
    llvm::MachO::segment_command_64 &seg_cmd, uint32_t cmd_idx) {
  if (m_length == 0 || seg_cmd.filesize == 0)
    return;

  if (IsSharedCacheBinary() && !IsInMemory()) {
    // In shared cache images, the load commands are relative to the
    // shared cache file, and not the specific image we are
    // examining. Let's fix this up so that it looks like a normal
    // image.
    if (strncmp(seg_cmd.segname, "__TEXT", sizeof(seg_cmd.segname)) == 0)
      m_text_address = seg_cmd.vmaddr;
    if (strncmp(seg_cmd.segname, "__LINKEDIT", sizeof(seg_cmd.segname)) == 0)
      m_linkedit_original_offset = seg_cmd.fileoff;

    seg_cmd.fileoff = seg_cmd.vmaddr - m_text_address;
  }

  if (seg_cmd.fileoff > m_length) {
    // We have a load command that says it extends past the end of the file.
    // This is likely a corrupt file.  We don't have any way to return an error
    // condition here (this method was likely invoked from something like
    // ObjectFile::GetSectionList()), so we just null out the section contents,
    // and dump a message to stdout.  The most common case here is core file
    // debugging with a truncated file.
    const char *lc_segment_name =
        seg_cmd.cmd == LC_SEGMENT_64 ? "LC_SEGMENT_64" : "LC_SEGMENT";
    GetModule()->ReportWarning(
        "load command {0} {1} has a fileoff ({2:x16}) that extends beyond "
        "the end of the file ({3:x16}), ignoring this section",
        cmd_idx, lc_segment_name, seg_cmd.fileoff, m_length);

    seg_cmd.fileoff = 0;
    seg_cmd.filesize = 0;
  }

  if (seg_cmd.fileoff + seg_cmd.filesize > m_length) {
    // We have a load command that says it extends past the end of the file.
    // This is likely a corrupt file.  We don't have any way to return an error
    // condition here (this method was likely invoked from something like
    // ObjectFile::GetSectionList()), so we just null out the section contents,
    // and dump a message to stdout.  The most common case here is core file
    // debugging with a truncated file.
    const char *lc_segment_name =
        seg_cmd.cmd == LC_SEGMENT_64 ? "LC_SEGMENT_64" : "LC_SEGMENT";
    GetModule()->ReportWarning(
        "load command {0} {1} has a fileoff + filesize ({2:x16}) that "
        "extends beyond the end of the file ({4:x16}), the segment will be "
        "truncated to match",
        cmd_idx, lc_segment_name, seg_cmd.fileoff + seg_cmd.filesize, m_length);

    // Truncate the length
    seg_cmd.filesize = m_length - seg_cmd.fileoff;
  }
}

static uint32_t
GetSegmentPermissions(const llvm::MachO::segment_command_64 &seg_cmd) {
  uint32_t result = 0;
  if (seg_cmd.initprot & VM_PROT_READ)
    result |= ePermissionsReadable;
  if (seg_cmd.initprot & VM_PROT_WRITE)
    result |= ePermissionsWritable;
  if (seg_cmd.initprot & VM_PROT_EXECUTE)
    result |= ePermissionsExecutable;
  return result;
}

static lldb::SectionType GetSectionType(uint32_t flags,
                                        ConstString section_name) {

  if (flags & (S_ATTR_PURE_INSTRUCTIONS | S_ATTR_SOME_INSTRUCTIONS))
    return eSectionTypeCode;

  uint32_t mach_sect_type = flags & SECTION_TYPE;
  static ConstString g_sect_name_objc_data("__objc_data");
  static ConstString g_sect_name_objc_msgrefs("__objc_msgrefs");
  static ConstString g_sect_name_objc_selrefs("__objc_selrefs");
  static ConstString g_sect_name_objc_classrefs("__objc_classrefs");
  static ConstString g_sect_name_objc_superrefs("__objc_superrefs");
  static ConstString g_sect_name_objc_const("__objc_const");
  static ConstString g_sect_name_objc_classlist("__objc_classlist");
  static ConstString g_sect_name_cfstring("__cfstring");

  static ConstString g_sect_name_dwarf_debug_abbrev("__debug_abbrev");
  static ConstString g_sect_name_dwarf_debug_aranges("__debug_aranges");
  static ConstString g_sect_name_dwarf_debug_frame("__debug_frame");
  static ConstString g_sect_name_dwarf_debug_info("__debug_info");
  static ConstString g_sect_name_dwarf_debug_line("__debug_line");
  static ConstString g_sect_name_dwarf_debug_loc("__debug_loc");
  static ConstString g_sect_name_dwarf_debug_loclists("__debug_loclists");
  static ConstString g_sect_name_dwarf_debug_macinfo("__debug_macinfo");
  static ConstString g_sect_name_dwarf_debug_names("__debug_names");
  static ConstString g_sect_name_dwarf_debug_pubnames("__debug_pubnames");
  static ConstString g_sect_name_dwarf_debug_pubtypes("__debug_pubtypes");
  static ConstString g_sect_name_dwarf_debug_ranges("__debug_ranges");
  static ConstString g_sect_name_dwarf_debug_str("__debug_str");
  static ConstString g_sect_name_dwarf_debug_types("__debug_types");
  static ConstString g_sect_name_dwarf_apple_names("__apple_names");
  static ConstString g_sect_name_dwarf_apple_types("__apple_types");
  static ConstString g_sect_name_dwarf_apple_namespaces("__apple_namespac");
  static ConstString g_sect_name_dwarf_apple_objc("__apple_objc");
  static ConstString g_sect_name_eh_frame("__eh_frame");
  static ConstString g_sect_name_compact_unwind("__unwind_info");
  static ConstString g_sect_name_text("__text");
  static ConstString g_sect_name_data("__data");
  static ConstString g_sect_name_go_symtab("__gosymtab");

  if (section_name == g_sect_name_dwarf_debug_abbrev)
    return eSectionTypeDWARFDebugAbbrev;
  if (section_name == g_sect_name_dwarf_debug_aranges)
    return eSectionTypeDWARFDebugAranges;
  if (section_name == g_sect_name_dwarf_debug_frame)
    return eSectionTypeDWARFDebugFrame;
  if (section_name == g_sect_name_dwarf_debug_info)
    return eSectionTypeDWARFDebugInfo;
  if (section_name == g_sect_name_dwarf_debug_line)
    return eSectionTypeDWARFDebugLine;
  if (section_name == g_sect_name_dwarf_debug_loc)
    return eSectionTypeDWARFDebugLoc;
  if (section_name == g_sect_name_dwarf_debug_loclists)
    return eSectionTypeDWARFDebugLocLists;
  if (section_name == g_sect_name_dwarf_debug_macinfo)
    return eSectionTypeDWARFDebugMacInfo;
  if (section_name == g_sect_name_dwarf_debug_names)
    return eSectionTypeDWARFDebugNames;
  if (section_name == g_sect_name_dwarf_debug_pubnames)
    return eSectionTypeDWARFDebugPubNames;
  if (section_name == g_sect_name_dwarf_debug_pubtypes)
    return eSectionTypeDWARFDebugPubTypes;
  if (section_name == g_sect_name_dwarf_debug_ranges)
    return eSectionTypeDWARFDebugRanges;
  if (section_name == g_sect_name_dwarf_debug_str)
    return eSectionTypeDWARFDebugStr;
  if (section_name == g_sect_name_dwarf_debug_types)
    return eSectionTypeDWARFDebugTypes;
  if (section_name == g_sect_name_dwarf_apple_names)
    return eSectionTypeDWARFAppleNames;
  if (section_name == g_sect_name_dwarf_apple_types)
    return eSectionTypeDWARFAppleTypes;
  if (section_name == g_sect_name_dwarf_apple_namespaces)
    return eSectionTypeDWARFAppleNamespaces;
  if (section_name == g_sect_name_dwarf_apple_objc)
    return eSectionTypeDWARFAppleObjC;
  if (section_name == g_sect_name_objc_selrefs)
    return eSectionTypeDataCStringPointers;
  if (section_name == g_sect_name_objc_msgrefs)
    return eSectionTypeDataObjCMessageRefs;
  if (section_name == g_sect_name_eh_frame)
    return eSectionTypeEHFrame;
  if (section_name == g_sect_name_compact_unwind)
    return eSectionTypeCompactUnwind;
  if (section_name == g_sect_name_cfstring)
    return eSectionTypeDataObjCCFStrings;
  if (section_name == g_sect_name_go_symtab)
    return eSectionTypeGoSymtab;
  if (section_name == g_sect_name_objc_data ||
      section_name == g_sect_name_objc_classrefs ||
      section_name == g_sect_name_objc_superrefs ||
      section_name == g_sect_name_objc_const ||
      section_name == g_sect_name_objc_classlist) {
    return eSectionTypeDataPointers;
  }

  switch (mach_sect_type) {
  // TODO: categorize sections by other flags for regular sections
  case S_REGULAR:
    if (section_name == g_sect_name_text)
      return eSectionTypeCode;
    if (section_name == g_sect_name_data)
      return eSectionTypeData;
    return eSectionTypeOther;
  case S_ZEROFILL:
    return eSectionTypeZeroFill;
  case S_CSTRING_LITERALS: // section with only literal C strings
    return eSectionTypeDataCString;
  case S_4BYTE_LITERALS: // section with only 4 byte literals
    return eSectionTypeData4;
  case S_8BYTE_LITERALS: // section with only 8 byte literals
    return eSectionTypeData8;
  case S_LITERAL_POINTERS: // section with only pointers to literals
    return eSectionTypeDataPointers;
  case S_NON_LAZY_SYMBOL_POINTERS: // section with only non-lazy symbol pointers
    return eSectionTypeDataPointers;
  case S_LAZY_SYMBOL_POINTERS: // section with only lazy symbol pointers
    return eSectionTypeDataPointers;
  case S_SYMBOL_STUBS: // section with only symbol stubs, byte size of stub in
                       // the reserved2 field
    return eSectionTypeCode;
  case S_MOD_INIT_FUNC_POINTERS: // section with only function pointers for
                                 // initialization
    return eSectionTypeDataPointers;
  case S_MOD_TERM_FUNC_POINTERS: // section with only function pointers for
                                 // termination
    return eSectionTypeDataPointers;
  case S_COALESCED:
    return eSectionTypeOther;
  case S_GB_ZEROFILL:
    return eSectionTypeZeroFill;
  case S_INTERPOSING: // section with only pairs of function pointers for
                      // interposing
    return eSectionTypeCode;
  case S_16BYTE_LITERALS: // section with only 16 byte literals
    return eSectionTypeData16;
  case S_DTRACE_DOF:
    return eSectionTypeDebug;
  case S_LAZY_DYLIB_SYMBOL_POINTERS:
    return eSectionTypeDataPointers;
  default:
    return eSectionTypeOther;
  }
}

struct ObjectFileMachO::SegmentParsingContext {
  const EncryptedFileRanges EncryptedRanges;
  lldb_private::SectionList &UnifiedList;
  uint32_t NextSegmentIdx = 0;
  uint32_t NextSectionIdx = 0;
  bool FileAddressesChanged = false;

  SegmentParsingContext(EncryptedFileRanges EncryptedRanges,
                        lldb_private::SectionList &UnifiedList)
      : EncryptedRanges(std::move(EncryptedRanges)), UnifiedList(UnifiedList) {}
};

void ObjectFileMachO::ProcessSegmentCommand(
    const llvm::MachO::load_command &load_cmd_, lldb::offset_t offset,
    uint32_t cmd_idx, SegmentParsingContext &context) {
  llvm::MachO::segment_command_64 load_cmd;
  memcpy(&load_cmd, &load_cmd_, sizeof(load_cmd_));

  if (!m_data.GetU8(&offset, (uint8_t *)load_cmd.segname, 16))
    return;

  ModuleSP module_sp = GetModule();
  const bool is_core = GetType() == eTypeCoreFile;
  const bool is_dsym = (m_header.filetype == MH_DSYM);
  bool add_section = true;
  bool add_to_unified = true;
  ConstString const_segname(
      load_cmd.segname, strnlen(load_cmd.segname, sizeof(load_cmd.segname)));

  SectionSP unified_section_sp(
      context.UnifiedList.FindSectionByName(const_segname));
  if (is_dsym && unified_section_sp) {
    if (const_segname == GetSegmentNameLINKEDIT()) {
      // We need to keep the __LINKEDIT segment private to this object file
      // only
      add_to_unified = false;
    } else {
      // This is the dSYM file and this section has already been created by the
      // object file, no need to create it.
      add_section = false;
    }
  }
  load_cmd.vmaddr = m_data.GetAddress(&offset);
  load_cmd.vmsize = m_data.GetAddress(&offset);
  load_cmd.fileoff = m_data.GetAddress(&offset);
  load_cmd.filesize = m_data.GetAddress(&offset);
  if (!m_data.GetU32(&offset, &load_cmd.maxprot, 4))
    return;

  SanitizeSegmentCommand(load_cmd, cmd_idx);

  const uint32_t segment_permissions = GetSegmentPermissions(load_cmd);
  const bool segment_is_encrypted =
      (load_cmd.flags & SG_PROTECTED_VERSION_1) != 0;

  // Keep a list of mach segments around in case we need to get at data that
  // isn't stored in the abstracted Sections.
  m_mach_segments.push_back(load_cmd);

  // Use a segment ID of the segment index shifted left by 8 so they never
  // conflict with any of the sections.
  SectionSP segment_sp;
  if (add_section && (const_segname || is_core)) {
    segment_sp = std::make_shared<Section>(
        module_sp, // Module to which this section belongs
        this,      // Object file to which this sections belongs
        ++context.NextSegmentIdx
            << 8, // Section ID is the 1 based segment index
        // shifted right by 8 bits as not to collide with any of the 256
        // section IDs that are possible
        const_segname,         // Name of this section
        eSectionTypeContainer, // This section is a container of other
        // sections.
        load_cmd.vmaddr, // File VM address == addresses as they are
        // found in the object file
        load_cmd.vmsize,  // VM size in bytes of this section
        load_cmd.fileoff, // Offset to the data for this section in
        // the file
        load_cmd.filesize, // Size in bytes of this section as found
        // in the file
        0,               // Segments have no alignment information
        load_cmd.flags); // Flags for this section

    segment_sp->SetIsEncrypted(segment_is_encrypted);
    m_sections_up->AddSection(segment_sp);
    segment_sp->SetPermissions(segment_permissions);
    if (add_to_unified)
      context.UnifiedList.AddSection(segment_sp);
  } else if (unified_section_sp) {
    // If this is a dSYM and the file addresses in the dSYM differ from the
    // file addresses in the ObjectFile, we must use the file base address for
    // the Section from the dSYM for the DWARF to resolve correctly.
    // This only happens with binaries in the shared cache in practice;
    // normally a mismatch like this would give a binary & dSYM that do not
    // match UUIDs. When a binary is included in the shared cache, its
    // segments are rearranged to optimize the shared cache, so its file
    // addresses will differ from what the ObjectFile had originally,
    // and what the dSYM has.
    if (is_dsym && unified_section_sp->GetFileAddress() != load_cmd.vmaddr) {
      Log *log = GetLog(LLDBLog::Symbols);
      if (log) {
        log->Printf(
            "Installing dSYM's %s segment file address over ObjectFile's "
            "so symbol table/debug info resolves correctly for %s",
            const_segname.AsCString(),
            module_sp->GetFileSpec().GetFilename().AsCString());
      }

      // Make sure we've parsed the symbol table from the ObjectFile before
      // we go around changing its Sections.
      module_sp->GetObjectFile()->GetSymtab();
      // eh_frame would present the same problems but we parse that on a per-
      // function basis as-needed so it's more difficult to remove its use of
      // the Sections.  Realistically, the environments where this code path
      // will be taken will not have eh_frame sections.

      unified_section_sp->SetFileAddress(load_cmd.vmaddr);

      // Notify the module that the section addresses have been changed once
      // we're done so any file-address caches can be updated.
      context.FileAddressesChanged = true;
    }
    m_sections_up->AddSection(unified_section_sp);
  }

  llvm::MachO::section_64 sect64;
  ::memset(&sect64, 0, sizeof(sect64));
  // Push a section into our mach sections for the section at index zero
  // (NO_SECT) if we don't have any mach sections yet...
  if (m_mach_sections.empty())
    m_mach_sections.push_back(sect64);
  uint32_t segment_sect_idx;
  const lldb::user_id_t first_segment_sectID = context.NextSectionIdx + 1;

  const uint32_t num_u32s = load_cmd.cmd == LC_SEGMENT ? 7 : 8;
  for (segment_sect_idx = 0; segment_sect_idx < load_cmd.nsects;
       ++segment_sect_idx) {
    if (m_data.GetU8(&offset, (uint8_t *)sect64.sectname,
                     sizeof(sect64.sectname)) == nullptr)
      break;
    if (m_data.GetU8(&offset, (uint8_t *)sect64.segname,
                     sizeof(sect64.segname)) == nullptr)
      break;
    sect64.addr = m_data.GetAddress(&offset);
    sect64.size = m_data.GetAddress(&offset);

    if (m_data.GetU32(&offset, &sect64.offset, num_u32s) == nullptr)
      break;

    if (IsSharedCacheBinary() && !IsInMemory()) {
      sect64.offset = sect64.addr - m_text_address;
    }

    // Keep a list of mach sections around in case we need to get at data that
    // isn't stored in the abstracted Sections.
    m_mach_sections.push_back(sect64);

    if (add_section) {
      ConstString section_name(
          sect64.sectname, strnlen(sect64.sectname, sizeof(sect64.sectname)));
      if (!const_segname) {
        // We have a segment with no name so we need to conjure up segments
        // that correspond to the section's segname if there isn't already such
        // a section. If there is such a section, we resize the section so that
        // it spans all sections.  We also mark these sections as fake so
        // address matches don't hit if they land in the gaps between the child
        // sections.
        const_segname.SetTrimmedCStringWithLength(sect64.segname,
                                                  sizeof(sect64.segname));
        segment_sp = context.UnifiedList.FindSectionByName(const_segname);
        if (segment_sp.get()) {
          Section *segment = segment_sp.get();
          // Grow the section size as needed.
          const lldb::addr_t sect64_min_addr = sect64.addr;
          const lldb::addr_t sect64_max_addr = sect64_min_addr + sect64.size;
          const lldb::addr_t curr_seg_byte_size = segment->GetByteSize();
          const lldb::addr_t curr_seg_min_addr = segment->GetFileAddress();
          const lldb::addr_t curr_seg_max_addr =
              curr_seg_min_addr + curr_seg_byte_size;
          if (sect64_min_addr >= curr_seg_min_addr) {
            const lldb::addr_t new_seg_byte_size =
                sect64_max_addr - curr_seg_min_addr;
            // Only grow the section size if needed
            if (new_seg_byte_size > curr_seg_byte_size)
              segment->SetByteSize(new_seg_byte_size);
          } else {
            // We need to change the base address of the segment and adjust the
            // child section offsets for all existing children.
            const lldb::addr_t slide_amount =
                sect64_min_addr - curr_seg_min_addr;
            segment->Slide(slide_amount, false);
            segment->GetChildren().Slide(-slide_amount, false);
            segment->SetByteSize(curr_seg_max_addr - sect64_min_addr);
          }

          // Grow the section size as needed.
          if (sect64.offset) {
            const lldb::addr_t segment_min_file_offset =
                segment->GetFileOffset();
            const lldb::addr_t segment_max_file_offset =
                segment_min_file_offset + segment->GetFileSize();

            const lldb::addr_t section_min_file_offset = sect64.offset;
            const lldb::addr_t section_max_file_offset =
                section_min_file_offset + sect64.size;
            const lldb::addr_t new_file_offset =
                std::min(section_min_file_offset, segment_min_file_offset);
            const lldb::addr_t new_file_size =
                std::max(section_max_file_offset, segment_max_file_offset) -
                new_file_offset;
            segment->SetFileOffset(new_file_offset);
            segment->SetFileSize(new_file_size);
          }
        } else {
          // Create a fake section for the section's named segment
          segment_sp = std::make_shared<Section>(
              segment_sp, // Parent section
              module_sp,  // Module to which this section belongs
              this,       // Object file to which this section belongs
              ++context.NextSegmentIdx
                  << 8, // Section ID is the 1 based segment index
              // shifted right by 8 bits as not to
              // collide with any of the 256 section IDs
              // that are possible
              const_segname,         // Name of this section
              eSectionTypeContainer, // This section is a container of
              // other sections.
              sect64.addr, // File VM address == addresses as they are
              // found in the object file
              sect64.size,   // VM size in bytes of this section
              sect64.offset, // Offset to the data for this section in
              // the file
              sect64.offset ? sect64.size : 0, // Size in bytes of
              // this section as
              // found in the file
              sect64.align,
              load_cmd.flags); // Flags for this section
          segment_sp->SetIsFake(true);
          segment_sp->SetPermissions(segment_permissions);
          m_sections_up->AddSection(segment_sp);
          if (add_to_unified)
            context.UnifiedList.AddSection(segment_sp);
          segment_sp->SetIsEncrypted(segment_is_encrypted);
        }
      }
      assert(segment_sp.get());

      lldb::SectionType sect_type = GetSectionType(sect64.flags, section_name);

      SectionSP section_sp(new Section(
          segment_sp, module_sp, this, ++context.NextSectionIdx, section_name,
          sect_type, sect64.addr - segment_sp->GetFileAddress(), sect64.size,
          sect64.offset, sect64.offset == 0 ? 0 : sect64.size, sect64.align,
          sect64.flags));
      // Set the section to be encrypted to match the segment

      bool section_is_encrypted = false;
      if (!segment_is_encrypted && load_cmd.filesize != 0)
        section_is_encrypted = context.EncryptedRanges.FindEntryThatContains(
                                   sect64.offset) != nullptr;

      section_sp->SetIsEncrypted(segment_is_encrypted || section_is_encrypted);
      section_sp->SetPermissions(segment_permissions);
      segment_sp->GetChildren().AddSection(section_sp);

      if (segment_sp->IsFake()) {
        segment_sp.reset();
        const_segname.Clear();
      }
    }
  }
  if (segment_sp && is_dsym) {
    if (first_segment_sectID <= context.NextSectionIdx) {
      lldb::user_id_t sect_uid;
      for (sect_uid = first_segment_sectID; sect_uid <= context.NextSectionIdx;
           ++sect_uid) {
        SectionSP curr_section_sp(
            segment_sp->GetChildren().FindSectionByID(sect_uid));
        SectionSP next_section_sp;
        if (sect_uid + 1 <= context.NextSectionIdx)
          next_section_sp =
              segment_sp->GetChildren().FindSectionByID(sect_uid + 1);

        if (curr_section_sp.get()) {
          if (curr_section_sp->GetByteSize() == 0) {
            if (next_section_sp.get() != nullptr)
              curr_section_sp->SetByteSize(next_section_sp->GetFileAddress() -
                                           curr_section_sp->GetFileAddress());
            else
              curr_section_sp->SetByteSize(load_cmd.vmsize);
          }
        }
      }
    }
  }
}

void ObjectFileMachO::ProcessDysymtabCommand(
    const llvm::MachO::load_command &load_cmd, lldb::offset_t offset) {
  m_dysymtab.cmd = load_cmd.cmd;
  m_dysymtab.cmdsize = load_cmd.cmdsize;
  m_data.GetU32(&offset, &m_dysymtab.ilocalsym,
                (sizeof(m_dysymtab) / sizeof(uint32_t)) - 2);
}

void ObjectFileMachO::CreateSections(SectionList &unified_section_list) {
  if (m_sections_up)
    return;

  m_sections_up = std::make_unique<SectionList>();

  lldb::offset_t offset = MachHeaderSizeFromMagic(m_header.magic);
  // bool dump_sections = false;
  ModuleSP module_sp(GetModule());

  offset = MachHeaderSizeFromMagic(m_header.magic);

  SegmentParsingContext context(GetEncryptedFileRanges(), unified_section_list);
  llvm::MachO::load_command load_cmd;
  for (uint32_t i = 0; i < m_header.ncmds; ++i) {
    const lldb::offset_t load_cmd_offset = offset;
    if (m_data.GetU32(&offset, &load_cmd, 2) == nullptr)
      break;

    if (load_cmd.cmd == LC_SEGMENT || load_cmd.cmd == LC_SEGMENT_64)
      ProcessSegmentCommand(load_cmd, offset, i, context);
    else if (load_cmd.cmd == LC_DYSYMTAB)
      ProcessDysymtabCommand(load_cmd, offset);

    offset = load_cmd_offset + load_cmd.cmdsize;
  }

  if (context.FileAddressesChanged && module_sp)
    module_sp->SectionFileAddressesChanged();
}

class MachSymtabSectionInfo {
public:
  MachSymtabSectionInfo(SectionList *section_list)
      : m_section_list(section_list), m_section_infos() {
    // Get the number of sections down to a depth of 1 to include all segments
    // and their sections, but no other sections that may be added for debug
    // map or
    m_section_infos.resize(section_list->GetNumSections(1));
  }

  SectionSP GetSection(uint8_t n_sect, addr_t file_addr) {
    if (n_sect == 0)
      return SectionSP();
    if (n_sect < m_section_infos.size()) {
      if (!m_section_infos[n_sect].section_sp) {
        SectionSP section_sp(m_section_list->FindSectionByID(n_sect));
        m_section_infos[n_sect].section_sp = section_sp;
        if (section_sp) {
          m_section_infos[n_sect].vm_range.SetBaseAddress(
              section_sp->GetFileAddress());
          m_section_infos[n_sect].vm_range.SetByteSize(
              section_sp->GetByteSize());
        } else {
          std::string filename = "<unknown>";
          SectionSP first_section_sp(m_section_list->GetSectionAtIndex(0));
          if (first_section_sp)
            filename = first_section_sp->GetObjectFile()->GetFileSpec().GetPath();

          Debugger::ReportError(
              llvm::formatv("unable to find section {0} for a symbol in "
                            "{1}, corrupt file?",
                            n_sect, filename));
        }
      }
      if (m_section_infos[n_sect].vm_range.Contains(file_addr)) {
        // Symbol is in section.
        return m_section_infos[n_sect].section_sp;
      } else if (m_section_infos[n_sect].vm_range.GetByteSize() == 0 &&
                 m_section_infos[n_sect].vm_range.GetBaseAddress() ==
                     file_addr) {
        // Symbol is in section with zero size, but has the same start address
        // as the section. This can happen with linker symbols (symbols that
        // start with the letter 'l' or 'L'.
        return m_section_infos[n_sect].section_sp;
      }
    }
    return m_section_list->FindSectionContainingFileAddress(file_addr);
  }

protected:
  struct SectionInfo {
    SectionInfo() : vm_range(), section_sp() {}

    VMRange vm_range;
    SectionSP section_sp;
  };
  SectionList *m_section_list;
  std::vector<SectionInfo> m_section_infos;
};

#define TRIE_SYMBOL_IS_THUMB (1ULL << 63)
struct TrieEntry {
  void Dump() const {
    printf("0x%16.16llx 0x%16.16llx 0x%16.16llx \"%s\"",
           static_cast<unsigned long long>(address),
           static_cast<unsigned long long>(flags),
           static_cast<unsigned long long>(other), name.GetCString());
    if (import_name)
      printf(" -> \"%s\"\n", import_name.GetCString());
    else
      printf("\n");
  }
  ConstString name;
  uint64_t address = LLDB_INVALID_ADDRESS;
  uint64_t flags =
      0; // EXPORT_SYMBOL_FLAGS_REEXPORT, EXPORT_SYMBOL_FLAGS_STUB_AND_RESOLVER,
         // TRIE_SYMBOL_IS_THUMB
  uint64_t other = 0;
  ConstString import_name;
};

struct TrieEntryWithOffset {
  lldb::offset_t nodeOffset;
  TrieEntry entry;

  TrieEntryWithOffset(lldb::offset_t offset) : nodeOffset(offset), entry() {}

  void Dump(uint32_t idx) const {
    printf("[%3u] 0x%16.16llx: ", idx,
           static_cast<unsigned long long>(nodeOffset));
    entry.Dump();
  }

  bool operator<(const TrieEntryWithOffset &other) const {
    return (nodeOffset < other.nodeOffset);
  }
};

static bool ParseTrieEntries(DataExtractor &data, lldb::offset_t offset,
                             const bool is_arm, addr_t text_seg_base_addr,
                             std::vector<llvm::StringRef> &nameSlices,
                             std::set<lldb::addr_t> &resolver_addresses,
                             std::vector<TrieEntryWithOffset> &reexports,
                             std::vector<TrieEntryWithOffset> &ext_symbols) {
  if (!data.ValidOffset(offset))
    return true;

  // Terminal node -- end of a branch, possibly add this to
  // the symbol table or resolver table.
  const uint64_t terminalSize = data.GetULEB128(&offset);
  lldb::offset_t children_offset = offset + terminalSize;
  if (terminalSize != 0) {
    TrieEntryWithOffset e(offset);
    e.entry.flags = data.GetULEB128(&offset);
    const char *import_name = nullptr;
    if (e.entry.flags & EXPORT_SYMBOL_FLAGS_REEXPORT) {
      e.entry.address = 0;
      e.entry.other = data.GetULEB128(&offset); // dylib ordinal
      import_name = data.GetCStr(&offset);
    } else {
      e.entry.address = data.GetULEB128(&offset);
      if (text_seg_base_addr != LLDB_INVALID_ADDRESS)
        e.entry.address += text_seg_base_addr;
      if (e.entry.flags & EXPORT_SYMBOL_FLAGS_STUB_AND_RESOLVER) {
        e.entry.other = data.GetULEB128(&offset);
        uint64_t resolver_addr = e.entry.other;
        if (text_seg_base_addr != LLDB_INVALID_ADDRESS)
          resolver_addr += text_seg_base_addr;
        if (is_arm)
          resolver_addr &= THUMB_ADDRESS_BIT_MASK;
        resolver_addresses.insert(resolver_addr);
      } else
        e.entry.other = 0;
    }
    bool add_this_entry = false;
    if (Flags(e.entry.flags).Test(EXPORT_SYMBOL_FLAGS_REEXPORT) &&
        import_name && import_name[0]) {
      // add symbols that are reexport symbols with a valid import name.
      add_this_entry = true;
    } else if (e.entry.flags == 0 &&
               (import_name == nullptr || import_name[0] == '\0')) {
      // add externally visible symbols, in case the nlist record has
      // been stripped/omitted.
      add_this_entry = true;
    }
    if (add_this_entry) {
      std::string name;
      if (!nameSlices.empty()) {
        for (auto name_slice : nameSlices)
          name.append(name_slice.data(), name_slice.size());
      }
      if (name.size() > 1) {
        // Skip the leading '_'
        e.entry.name.SetCStringWithLength(name.c_str() + 1, name.size() - 1);
      }
      if (import_name) {
        // Skip the leading '_'
        e.entry.import_name.SetCString(import_name + 1);
      }
      if (Flags(e.entry.flags).Test(EXPORT_SYMBOL_FLAGS_REEXPORT)) {
        reexports.push_back(e);
      } else {
        if (is_arm && (e.entry.address & 1)) {
          e.entry.flags |= TRIE_SYMBOL_IS_THUMB;
          e.entry.address &= THUMB_ADDRESS_BIT_MASK;
        }
        ext_symbols.push_back(e);
      }
    }
  }

  const uint8_t childrenCount = data.GetU8(&children_offset);
  for (uint8_t i = 0; i < childrenCount; ++i) {
    const char *cstr = data.GetCStr(&children_offset);
    if (cstr)
      nameSlices.push_back(llvm::StringRef(cstr));
    else
      return false; // Corrupt data
    lldb::offset_t childNodeOffset = data.GetULEB128(&children_offset);
    if (childNodeOffset) {
      if (!ParseTrieEntries(data, childNodeOffset, is_arm, text_seg_base_addr,
                            nameSlices, resolver_addresses, reexports,
                            ext_symbols)) {
        return false;
      }
    }
    nameSlices.pop_back();
  }
  return true;
}

static SymbolType GetSymbolType(const char *&symbol_name,
                                bool &demangled_is_synthesized,
                                const SectionSP &text_section_sp,
                                const SectionSP &data_section_sp,
                                const SectionSP &data_dirty_section_sp,
                                const SectionSP &data_const_section_sp,
                                const SectionSP &symbol_section) {
  SymbolType type = eSymbolTypeInvalid;

  const char *symbol_sect_name = symbol_section->GetName().AsCString();
  if (symbol_section->IsDescendant(text_section_sp.get())) {
    if (symbol_section->IsClear(S_ATTR_PURE_INSTRUCTIONS |
                                S_ATTR_SELF_MODIFYING_CODE |
                                S_ATTR_SOME_INSTRUCTIONS))
      type = eSymbolTypeData;
    else
      type = eSymbolTypeCode;
  } else if (symbol_section->IsDescendant(data_section_sp.get()) ||
             symbol_section->IsDescendant(data_dirty_section_sp.get()) ||
             symbol_section->IsDescendant(data_const_section_sp.get())) {
    if (symbol_sect_name &&
        ::strstr(symbol_sect_name, "__objc") == symbol_sect_name) {
      type = eSymbolTypeRuntime;

      if (symbol_name) {
        llvm::StringRef symbol_name_ref(symbol_name);
        if (symbol_name_ref.startswith("OBJC_")) {
          static const llvm::StringRef g_objc_v2_prefix_class("OBJC_CLASS_$_");
          static const llvm::StringRef g_objc_v2_prefix_metaclass(
              "OBJC_METACLASS_$_");
          static const llvm::StringRef g_objc_v2_prefix_ivar("OBJC_IVAR_$_");
          if (symbol_name_ref.startswith(g_objc_v2_prefix_class)) {
            symbol_name = symbol_name + g_objc_v2_prefix_class.size();
            type = eSymbolTypeObjCClass;
            demangled_is_synthesized = true;
          } else if (symbol_name_ref.startswith(g_objc_v2_prefix_metaclass)) {
            symbol_name = symbol_name + g_objc_v2_prefix_metaclass.size();
            type = eSymbolTypeObjCMetaClass;
            demangled_is_synthesized = true;
          } else if (symbol_name_ref.startswith(g_objc_v2_prefix_ivar)) {
            symbol_name = symbol_name + g_objc_v2_prefix_ivar.size();
            type = eSymbolTypeObjCIVar;
            demangled_is_synthesized = true;
          }
        }
      }
    } else if (symbol_sect_name &&
               ::strstr(symbol_sect_name, "__gcc_except_tab") ==
                   symbol_sect_name) {
      type = eSymbolTypeException;
    } else {
      type = eSymbolTypeData;
    }
  } else if (symbol_sect_name &&
             ::strstr(symbol_sect_name, "__IMPORT") == symbol_sect_name) {
    type = eSymbolTypeTrampoline;
  }
  return type;
}

// Read the UUID out of a dyld_shared_cache file on-disk.
UUID ObjectFileMachO::GetSharedCacheUUID(FileSpec dyld_shared_cache,
                                         const ByteOrder byte_order,
                                         const uint32_t addr_byte_size) {
  UUID dsc_uuid;
  DataBufferSP DscData = MapFileData(
      dyld_shared_cache, sizeof(struct lldb_copy_dyld_cache_header_v1), 0);
  if (!DscData)
    return dsc_uuid;
  DataExtractor dsc_header_data(DscData, byte_order, addr_byte_size);

  char version_str[7];
  lldb::offset_t offset = 0;
  memcpy(version_str, dsc_header_data.GetData(&offset, 6), 6);
  version_str[6] = '\0';
  if (strcmp(version_str, "dyld_v") == 0) {
    offset = offsetof(struct lldb_copy_dyld_cache_header_v1, uuid);
    dsc_uuid =
        UUID(dsc_header_data.GetData(&offset, sizeof(uuid_t)), sizeof(uuid_t));
  }
  Log *log = GetLog(LLDBLog::Symbols);
  if (log && dsc_uuid.IsValid()) {
    LLDB_LOGF(log, "Shared cache %s has UUID %s",
              dyld_shared_cache.GetPath().c_str(),
              dsc_uuid.GetAsString().c_str());
  }
  return dsc_uuid;
}

static std::optional<struct nlist_64>
ParseNList(DataExtractor &nlist_data, lldb::offset_t &nlist_data_offset,
           size_t nlist_byte_size) {
  struct nlist_64 nlist;
  if (!nlist_data.ValidOffsetForDataOfSize(nlist_data_offset, nlist_byte_size))
    return {};
  nlist.n_strx = nlist_data.GetU32_unchecked(&nlist_data_offset);
  nlist.n_type = nlist_data.GetU8_unchecked(&nlist_data_offset);
  nlist.n_sect = nlist_data.GetU8_unchecked(&nlist_data_offset);
  nlist.n_desc = nlist_data.GetU16_unchecked(&nlist_data_offset);
  nlist.n_value = nlist_data.GetAddress_unchecked(&nlist_data_offset);
  return nlist;
}

enum { DebugSymbols = true, NonDebugSymbols = false };

void ObjectFileMachO::ParseSymtab(Symtab &symtab) {
  ModuleSP module_sp(GetModule());
  if (!module_sp)
    return;

  const FileSpec &file = m_file ? m_file : module_sp->GetFileSpec();
  const char *file_name = file.GetFilename().AsCString("<Unknown>");
  LLDB_SCOPED_TIMERF("ObjectFileMachO::ParseSymtab () module = %s", file_name);
  Progress progress(llvm::formatv("Parsing symbol table for {0}", file_name));

  llvm::MachO::symtab_command symtab_load_command = {0, 0, 0, 0, 0, 0};
  llvm::MachO::linkedit_data_command function_starts_load_command = {0, 0, 0, 0};
  llvm::MachO::linkedit_data_command exports_trie_load_command = {0, 0, 0, 0};
  llvm::MachO::dyld_info_command dyld_info = {0, 0, 0, 0, 0, 0, 0, 0, 0, 0, 0, 0};
  llvm::MachO::dysymtab_command dysymtab = m_dysymtab;
  // The data element of type bool indicates that this entry is thumb
  // code.
  typedef AddressDataArray<lldb::addr_t, bool, 100> FunctionStarts;

  // Record the address of every function/data that we add to the symtab.
  // We add symbols to the table in the order of most information (nlist
  // records) to least (function starts), and avoid duplicating symbols
  // via this set.
  llvm::DenseSet<addr_t> symbols_added;

  // We are using a llvm::DenseSet for "symbols_added" so we must be sure we
  // do not add the tombstone or empty keys to the set.
  auto add_symbol_addr = [&symbols_added](lldb::addr_t file_addr) {
    // Don't add the tombstone or empty keys.
    if (file_addr == UINT64_MAX || file_addr == UINT64_MAX - 1)
      return;
    symbols_added.insert(file_addr);
  };
  FunctionStarts function_starts;
  lldb::offset_t offset = MachHeaderSizeFromMagic(m_header.magic);
  uint32_t i;
  FileSpecList dylib_files;
  Log *log = GetLog(LLDBLog::Symbols);
  llvm::StringRef g_objc_v2_prefix_class("_OBJC_CLASS_$_");
  llvm::StringRef g_objc_v2_prefix_metaclass("_OBJC_METACLASS_$_");
  llvm::StringRef g_objc_v2_prefix_ivar("_OBJC_IVAR_$_");
  UUID image_uuid;

  for (i = 0; i < m_header.ncmds; ++i) {
    const lldb::offset_t cmd_offset = offset;
    // Read in the load command and load command size
    llvm::MachO::load_command lc;
    if (m_data.GetU32(&offset, &lc, 2) == nullptr)
      break;
    // Watch for the symbol table load command
    switch (lc.cmd) {
    case LC_SYMTAB:
      symtab_load_command.cmd = lc.cmd;
      symtab_load_command.cmdsize = lc.cmdsize;
      // Read in the rest of the symtab load command
      if (m_data.GetU32(&offset, &symtab_load_command.symoff, 4) ==
          nullptr) // fill in symoff, nsyms, stroff, strsize fields
        return;
      break;

    case LC_DYLD_INFO:
    case LC_DYLD_INFO_ONLY:
      if (m_data.GetU32(&offset, &dyld_info.rebase_off, 10)) {
        dyld_info.cmd = lc.cmd;
        dyld_info.cmdsize = lc.cmdsize;
      } else {
        memset(&dyld_info, 0, sizeof(dyld_info));
      }
      break;

    case LC_LOAD_DYLIB:
    case LC_LOAD_WEAK_DYLIB:
    case LC_REEXPORT_DYLIB:
    case LC_LOADFVMLIB:
    case LC_LOAD_UPWARD_DYLIB: {
      uint32_t name_offset = cmd_offset + m_data.GetU32(&offset);
      const char *path = m_data.PeekCStr(name_offset);
      if (path) {
        FileSpec file_spec(path);
        // Strip the path if there is @rpath, @executable, etc so we just use
        // the basename
        if (path[0] == '@')
          file_spec.ClearDirectory();

        if (lc.cmd == LC_REEXPORT_DYLIB) {
          m_reexported_dylibs.AppendIfUnique(file_spec);
        }

        dylib_files.Append(file_spec);
      }
    } break;

    case LC_DYLD_EXPORTS_TRIE:
      exports_trie_load_command.cmd = lc.cmd;
      exports_trie_load_command.cmdsize = lc.cmdsize;
      if (m_data.GetU32(&offset, &exports_trie_load_command.dataoff, 2) ==
          nullptr) // fill in offset and size fields
        memset(&exports_trie_load_command, 0,
               sizeof(exports_trie_load_command));
      break;
    case LC_FUNCTION_STARTS:
      function_starts_load_command.cmd = lc.cmd;
      function_starts_load_command.cmdsize = lc.cmdsize;
      if (m_data.GetU32(&offset, &function_starts_load_command.dataoff, 2) ==
          nullptr) // fill in data offset and size fields
        memset(&function_starts_load_command, 0,
               sizeof(function_starts_load_command));
      break;

    case LC_UUID: {
      const uint8_t *uuid_bytes = m_data.PeekData(offset, 16);

      if (uuid_bytes)
        image_uuid = UUID(uuid_bytes, 16);
      break;
    }

    default:
      break;
    }
    offset = cmd_offset + lc.cmdsize;
  }

  if (!symtab_load_command.cmd)
    return;

  SectionList *section_list = GetSectionList();
  if (section_list == nullptr)
    return;

  const uint32_t addr_byte_size = m_data.GetAddressByteSize();
  const ByteOrder byte_order = m_data.GetByteOrder();
  bool bit_width_32 = addr_byte_size == 4;
  const size_t nlist_byte_size =
      bit_width_32 ? sizeof(struct nlist) : sizeof(struct nlist_64);

  DataExtractor nlist_data(nullptr, 0, byte_order, addr_byte_size);
  DataExtractor strtab_data(nullptr, 0, byte_order, addr_byte_size);
  DataExtractor function_starts_data(nullptr, 0, byte_order, addr_byte_size);
  DataExtractor indirect_symbol_index_data(nullptr, 0, byte_order,
                                           addr_byte_size);
  DataExtractor dyld_trie_data(nullptr, 0, byte_order, addr_byte_size);

  const addr_t nlist_data_byte_size =
      symtab_load_command.nsyms * nlist_byte_size;
  const addr_t strtab_data_byte_size = symtab_load_command.strsize;
  addr_t strtab_addr = LLDB_INVALID_ADDRESS;

  ProcessSP process_sp(m_process_wp.lock());
  Process *process = process_sp.get();

  uint32_t memory_module_load_level = eMemoryModuleLoadLevelComplete;
  bool is_shared_cache_image = IsSharedCacheBinary();
  bool is_local_shared_cache_image = is_shared_cache_image && !IsInMemory();
  SectionSP linkedit_section_sp(
      section_list->FindSectionByName(GetSegmentNameLINKEDIT()));

  if (process && m_header.filetype != llvm::MachO::MH_OBJECT &&
      !is_local_shared_cache_image) {
    Target &target = process->GetTarget();

    memory_module_load_level = target.GetMemoryModuleLoadLevel();

    // Reading mach file from memory in a process or core file...

    if (linkedit_section_sp) {
      addr_t linkedit_load_addr =
          linkedit_section_sp->GetLoadBaseAddress(&target);
      if (linkedit_load_addr == LLDB_INVALID_ADDRESS) {
        // We might be trying to access the symbol table before the
        // __LINKEDIT's load address has been set in the target. We can't
        // fail to read the symbol table, so calculate the right address
        // manually
        linkedit_load_addr = CalculateSectionLoadAddressForMemoryImage(
            m_memory_addr, GetMachHeaderSection(), linkedit_section_sp.get());
      }

      const addr_t linkedit_file_offset = linkedit_section_sp->GetFileOffset();
      const addr_t symoff_addr = linkedit_load_addr +
                                 symtab_load_command.symoff -
                                 linkedit_file_offset;
      strtab_addr = linkedit_load_addr + symtab_load_command.stroff -
                    linkedit_file_offset;

        // Always load dyld - the dynamic linker - from memory if we didn't
        // find a binary anywhere else. lldb will not register
        // dylib/framework/bundle loads/unloads if we don't have the dyld
        // symbols, we force dyld to load from memory despite the user's
        // target.memory-module-load-level setting.
        if (memory_module_load_level == eMemoryModuleLoadLevelComplete ||
            m_header.filetype == llvm::MachO::MH_DYLINKER) {
          DataBufferSP nlist_data_sp(
              ReadMemory(process_sp, symoff_addr, nlist_data_byte_size));
          if (nlist_data_sp)
            nlist_data.SetData(nlist_data_sp, 0, nlist_data_sp->GetByteSize());
          if (dysymtab.nindirectsyms != 0) {
            const addr_t indirect_syms_addr = linkedit_load_addr +
                                              dysymtab.indirectsymoff -
                                              linkedit_file_offset;
            DataBufferSP indirect_syms_data_sp(ReadMemory(
                process_sp, indirect_syms_addr, dysymtab.nindirectsyms * 4));
            if (indirect_syms_data_sp)
              indirect_symbol_index_data.SetData(
                  indirect_syms_data_sp, 0,
                  indirect_syms_data_sp->GetByteSize());
            // If this binary is outside the shared cache,
            // cache the string table.
            // Binaries in the shared cache all share a giant string table,
            // and we can't share the string tables across multiple
            // ObjectFileMachO's, so we'd end up re-reading this mega-strtab
            // for every binary in the shared cache - it would be a big perf
            // problem. For binaries outside the shared cache, it's faster to
            // read the entire strtab at once instead of piece-by-piece as we
            // process the nlist records.
            if (!is_shared_cache_image) {
              DataBufferSP strtab_data_sp(
                  ReadMemory(process_sp, strtab_addr, strtab_data_byte_size));
              if (strtab_data_sp) {
                strtab_data.SetData(strtab_data_sp, 0,
                                    strtab_data_sp->GetByteSize());
              }
            }
          }
        if (memory_module_load_level >= eMemoryModuleLoadLevelPartial) {
          if (function_starts_load_command.cmd) {
            const addr_t func_start_addr =
                linkedit_load_addr + function_starts_load_command.dataoff -
                linkedit_file_offset;
            DataBufferSP func_start_data_sp(
                ReadMemory(process_sp, func_start_addr,
                           function_starts_load_command.datasize));
            if (func_start_data_sp)
              function_starts_data.SetData(func_start_data_sp, 0,
                                           func_start_data_sp->GetByteSize());
          }
        }
      }
    }
  } else {
    if (is_local_shared_cache_image) {
      // The load commands in shared cache images are relative to the
      // beginning of the shared cache, not the library image. The
      // data we get handed when creating the ObjectFileMachO starts
      // at the beginning of a specific library and spans to the end
      // of the cache to be able to reach the shared LINKEDIT
      // segments. We need to convert the load command offsets to be
      // relative to the beginning of our specific image.
      lldb::addr_t linkedit_offset = linkedit_section_sp->GetFileOffset();
      lldb::offset_t linkedit_slide =
          linkedit_offset - m_linkedit_original_offset;
      symtab_load_command.symoff += linkedit_slide;
      symtab_load_command.stroff += linkedit_slide;
      dyld_info.export_off += linkedit_slide;
      dysymtab.indirectsymoff += linkedit_slide;
      function_starts_load_command.dataoff += linkedit_slide;
      exports_trie_load_command.dataoff += linkedit_slide;
    }

    nlist_data.SetData(m_data, symtab_load_command.symoff,
                       nlist_data_byte_size);
    strtab_data.SetData(m_data, symtab_load_command.stroff,
                        strtab_data_byte_size);

    // We shouldn't have exports data from both the LC_DYLD_INFO command
    // AND the LC_DYLD_EXPORTS_TRIE command in the same binary:
    lldbassert(!((dyld_info.export_size > 0)
                 && (exports_trie_load_command.datasize > 0)));
    if (dyld_info.export_size > 0) {
      dyld_trie_data.SetData(m_data, dyld_info.export_off,
                             dyld_info.export_size);
    } else if (exports_trie_load_command.datasize > 0) {
      dyld_trie_data.SetData(m_data, exports_trie_load_command.dataoff,
                             exports_trie_load_command.datasize);
    }

    if (dysymtab.nindirectsyms != 0) {
      indirect_symbol_index_data.SetData(m_data, dysymtab.indirectsymoff,
                                         dysymtab.nindirectsyms * 4);
    }
    if (function_starts_load_command.cmd) {
      function_starts_data.SetData(m_data, function_starts_load_command.dataoff,
                                   function_starts_load_command.datasize);
    }
  }

  const bool have_strtab_data = strtab_data.GetByteSize() > 0;

  ConstString g_segment_name_TEXT = GetSegmentNameTEXT();
  ConstString g_segment_name_DATA = GetSegmentNameDATA();
  ConstString g_segment_name_DATA_DIRTY = GetSegmentNameDATA_DIRTY();
  ConstString g_segment_name_DATA_CONST = GetSegmentNameDATA_CONST();
  ConstString g_segment_name_OBJC = GetSegmentNameOBJC();
  ConstString g_section_name_eh_frame = GetSectionNameEHFrame();
  SectionSP text_section_sp(
      section_list->FindSectionByName(g_segment_name_TEXT));
  SectionSP data_section_sp(
      section_list->FindSectionByName(g_segment_name_DATA));
  SectionSP data_dirty_section_sp(
      section_list->FindSectionByName(g_segment_name_DATA_DIRTY));
  SectionSP data_const_section_sp(
      section_list->FindSectionByName(g_segment_name_DATA_CONST));
  SectionSP objc_section_sp(
      section_list->FindSectionByName(g_segment_name_OBJC));
  SectionSP eh_frame_section_sp;
  if (text_section_sp.get())
    eh_frame_section_sp = text_section_sp->GetChildren().FindSectionByName(
        g_section_name_eh_frame);
  else
    eh_frame_section_sp =
        section_list->FindSectionByName(g_section_name_eh_frame);

  const bool is_arm = (m_header.cputype == llvm::MachO::CPU_TYPE_ARM);
  const bool always_thumb = GetArchitecture().IsAlwaysThumbInstructions();

  // lldb works best if it knows the start address of all functions in a
  // module. Linker symbols or debug info are normally the best source of
  // information for start addr / size but they may be stripped in a released
  // binary. Two additional sources of information exist in Mach-O binaries:
  //    LC_FUNCTION_STARTS - a list of ULEB128 encoded offsets of each
  //    function's start address in the
  //                         binary, relative to the text section.
  //    eh_frame           - the eh_frame FDEs have the start addr & size of
  //    each function
  //  LC_FUNCTION_STARTS is the fastest source to read in, and is present on
  //  all modern binaries.
  //  Binaries built to run on older releases may need to use eh_frame
  //  information.

  if (text_section_sp && function_starts_data.GetByteSize()) {
    FunctionStarts::Entry function_start_entry;
    function_start_entry.data = false;
    lldb::offset_t function_start_offset = 0;
    function_start_entry.addr = text_section_sp->GetFileAddress();
    uint64_t delta;
    while ((delta = function_starts_data.GetULEB128(&function_start_offset)) >
           0) {
      // Now append the current entry
      function_start_entry.addr += delta;
      if (is_arm) {
        if (function_start_entry.addr & 1) {
          function_start_entry.addr &= THUMB_ADDRESS_BIT_MASK;
          function_start_entry.data = true;
        } else if (always_thumb) {
          function_start_entry.data = true;
        }
      }
      function_starts.Append(function_start_entry);
    }
  } else {
    // If m_type is eTypeDebugInfo, then this is a dSYM - it will have the
    // load command claiming an eh_frame but it doesn't actually have the
    // eh_frame content.  And if we have a dSYM, we don't need to do any of
    // this fill-in-the-missing-symbols works anyway - the debug info should
    // give us all the functions in the module.
    if (text_section_sp.get() && eh_frame_section_sp.get() &&
        m_type != eTypeDebugInfo) {
      DWARFCallFrameInfo eh_frame(*this, eh_frame_section_sp,
                                  DWARFCallFrameInfo::EH);
      DWARFCallFrameInfo::FunctionAddressAndSizeVector functions;
      eh_frame.GetFunctionAddressAndSizeVector(functions);
      addr_t text_base_addr = text_section_sp->GetFileAddress();
      size_t count = functions.GetSize();
      for (size_t i = 0; i < count; ++i) {
        const DWARFCallFrameInfo::FunctionAddressAndSizeVector::Entry *func =
            functions.GetEntryAtIndex(i);
        if (func) {
          FunctionStarts::Entry function_start_entry;
          function_start_entry.addr = func->base - text_base_addr;
          if (is_arm) {
            if (function_start_entry.addr & 1) {
              function_start_entry.addr &= THUMB_ADDRESS_BIT_MASK;
              function_start_entry.data = true;
            } else if (always_thumb) {
              function_start_entry.data = true;
            }
          }
          function_starts.Append(function_start_entry);
        }
      }
    }
  }

  const size_t function_starts_count = function_starts.GetSize();

  // For user process binaries (executables, dylibs, frameworks, bundles), if
  // we don't have LC_FUNCTION_STARTS/eh_frame section in this binary, we're
  // going to assume the binary has been stripped.  Don't allow assembly
  // language instruction emulation because we don't know proper function
  // start boundaries.
  //
  // For all other types of binaries (kernels, stand-alone bare board
  // binaries, kexts), they may not have LC_FUNCTION_STARTS / eh_frame
  // sections - we should not make any assumptions about them based on that.
  if (function_starts_count == 0 && CalculateStrata() == eStrataUser) {
    m_allow_assembly_emulation_unwind_plans = false;
    Log *unwind_or_symbol_log(GetLog(LLDBLog::Symbols | LLDBLog::Unwind));

    if (unwind_or_symbol_log)
      module_sp->LogMessage(
          unwind_or_symbol_log,
          "no LC_FUNCTION_STARTS, will not allow assembly profiled unwinds");
  }

  const user_id_t TEXT_eh_frame_sectID = eh_frame_section_sp.get()
                                             ? eh_frame_section_sp->GetID()
                                             : static_cast<user_id_t>(NO_SECT);

  uint32_t N_SO_index = UINT32_MAX;

  MachSymtabSectionInfo section_info(section_list);
  std::vector<uint32_t> N_FUN_indexes;
  std::vector<uint32_t> N_NSYM_indexes;
  std::vector<uint32_t> N_INCL_indexes;
  std::vector<uint32_t> N_BRAC_indexes;
  std::vector<uint32_t> N_COMM_indexes;
  typedef std::multimap<uint64_t, uint32_t> ValueToSymbolIndexMap;
  typedef llvm::DenseMap<uint32_t, uint32_t> NListIndexToSymbolIndexMap;
  typedef llvm::DenseMap<const char *, uint32_t> ConstNameToSymbolIndexMap;
  ValueToSymbolIndexMap N_FUN_addr_to_sym_idx;
  ValueToSymbolIndexMap N_STSYM_addr_to_sym_idx;
  ConstNameToSymbolIndexMap N_GSYM_name_to_sym_idx;
  // Any symbols that get merged into another will get an entry in this map
  // so we know
  NListIndexToSymbolIndexMap m_nlist_idx_to_sym_idx;
  uint32_t nlist_idx = 0;
  Symbol *symbol_ptr = nullptr;

  uint32_t sym_idx = 0;
  Symbol *sym = nullptr;
  size_t num_syms = 0;
  std::string memory_symbol_name;
  uint32_t unmapped_local_symbols_found = 0;

  std::vector<TrieEntryWithOffset> reexport_trie_entries;
  std::vector<TrieEntryWithOffset> external_sym_trie_entries;
  std::set<lldb::addr_t> resolver_addresses;

  if (dyld_trie_data.GetByteSize() > 0) {
    ConstString text_segment_name("__TEXT");
    SectionSP text_segment_sp =
        GetSectionList()->FindSectionByName(text_segment_name);
    lldb::addr_t text_segment_file_addr = LLDB_INVALID_ADDRESS;
    if (text_segment_sp)
      text_segment_file_addr = text_segment_sp->GetFileAddress();
    std::vector<llvm::StringRef> nameSlices;
    ParseTrieEntries(dyld_trie_data, 0, is_arm, text_segment_file_addr,
                     nameSlices, resolver_addresses, reexport_trie_entries,
                     external_sym_trie_entries);
  }

  typedef std::set<ConstString> IndirectSymbols;
  IndirectSymbols indirect_symbol_names;

#if TARGET_OS_IPHONE

  // Some recent builds of the dyld_shared_cache (hereafter: DSC) have been
  // optimized by moving LOCAL symbols out of the memory mapped portion of
  // the DSC. The symbol information has all been retained, but it isn't
  // available in the normal nlist data. However, there *are* duplicate
  // entries of *some*
  // LOCAL symbols in the normal nlist data. To handle this situation
  // correctly, we must first attempt
  // to parse any DSC unmapped symbol information. If we find any, we set a
  // flag that tells the normal nlist parser to ignore all LOCAL symbols.

  if (IsSharedCacheBinary()) {
    // Before we can start mapping the DSC, we need to make certain the
    // target process is actually using the cache we can find.

    // Next we need to determine the correct path for the dyld shared cache.

    ArchSpec header_arch = GetArchitecture();

    UUID dsc_uuid;
    UUID process_shared_cache_uuid;
    addr_t process_shared_cache_base_addr;

    if (process) {
      GetProcessSharedCacheUUID(process, process_shared_cache_base_addr,
                                process_shared_cache_uuid);
    }

    __block bool found_image = false;
    __block void *nlist_buffer = nullptr;
    __block unsigned nlist_count = 0;
    __block char *string_table = nullptr;
    __block vm_offset_t vm_nlist_memory = 0;
    __block mach_msg_type_number_t vm_nlist_bytes_read = 0;
    __block vm_offset_t vm_string_memory = 0;
    __block mach_msg_type_number_t vm_string_bytes_read = 0;

    auto _ = llvm::make_scope_exit(^{
      if (vm_nlist_memory)
        vm_deallocate(mach_task_self(), vm_nlist_memory, vm_nlist_bytes_read);
      if (vm_string_memory)
        vm_deallocate(mach_task_self(), vm_string_memory, vm_string_bytes_read);
    });

    typedef llvm::DenseMap<ConstString, uint16_t> UndefinedNameToDescMap;
    typedef llvm::DenseMap<uint32_t, ConstString> SymbolIndexToName;
    UndefinedNameToDescMap undefined_name_to_desc;
    SymbolIndexToName reexport_shlib_needs_fixup;

    dyld_for_each_installed_shared_cache(^(dyld_shared_cache_t shared_cache) {
      uuid_t cache_uuid;
      dyld_shared_cache_copy_uuid(shared_cache, &cache_uuid);
      if (found_image)
        return;

        if (process_shared_cache_uuid.IsValid() &&
          process_shared_cache_uuid != UUID::fromData(&cache_uuid, 16))
        return;

      dyld_shared_cache_for_each_image(shared_cache, ^(dyld_image_t image) {
        uuid_t dsc_image_uuid;
        if (found_image)
          return;

        dyld_image_copy_uuid(image, &dsc_image_uuid);
        if (image_uuid != UUID::fromData(dsc_image_uuid, 16))
          return;

        found_image = true;

        // Compute the size of the string table. We need to ask dyld for a
        // new SPI to avoid this step.
        dyld_image_local_nlist_content_4Symbolication(
            image, ^(const void *nlistStart, uint64_t nlistCount,
                     const char *stringTable) {
              if (!nlistStart || !nlistCount)
                return;

              // The buffers passed here are valid only inside the block.
              // Use vm_read to make a cheap copy of them available for our
              // processing later.
              kern_return_t ret =
                  vm_read(mach_task_self(), (vm_address_t)nlistStart,
                          nlist_byte_size * nlistCount, &vm_nlist_memory,
                          &vm_nlist_bytes_read);
              if (ret != KERN_SUCCESS)
                return;
              assert(vm_nlist_bytes_read == nlist_byte_size * nlistCount);

              // We don't know the size of the string table. It's cheaper
              // to map the whol VM region than to determine the size by
              // parsing all teh nlist entries.
              vm_address_t string_address = (vm_address_t)stringTable;
              vm_size_t region_size;
              mach_msg_type_number_t info_count = VM_REGION_BASIC_INFO_COUNT_64;
              vm_region_basic_info_data_t info;
              memory_object_name_t object;
              ret = vm_region_64(mach_task_self(), &string_address,
                                 &region_size, VM_REGION_BASIC_INFO_64,
                                 (vm_region_info_t)&info, &info_count, &object);
              if (ret != KERN_SUCCESS)
                return;

              ret = vm_read(mach_task_self(), (vm_address_t)stringTable,
                            region_size -
                                ((vm_address_t)stringTable - string_address),
                            &vm_string_memory, &vm_string_bytes_read);
              if (ret != KERN_SUCCESS)
                return;

              nlist_buffer = (void *)vm_nlist_memory;
              string_table = (char *)vm_string_memory;
              nlist_count = nlistCount;
            });
      });
    });
    if (nlist_buffer) {
      DataExtractor dsc_local_symbols_data(nlist_buffer,
                                           nlist_count * nlist_byte_size,
                                           byte_order, addr_byte_size);
      unmapped_local_symbols_found = nlist_count;

                // The normal nlist code cannot correctly size the Symbols
                // array, we need to allocate it here.
                sym = symtab.Resize(
                    symtab_load_command.nsyms + m_dysymtab.nindirectsyms +
                    unmapped_local_symbols_found - m_dysymtab.nlocalsym);
                num_syms = symtab.GetNumSymbols();

      lldb::offset_t nlist_data_offset = 0;

                for (uint32_t nlist_index = 0;
                     nlist_index < nlist_count;
                     nlist_index++) {
                  /////////////////////////////
                  {
                    std::optional<struct nlist_64> nlist_maybe =
                        ParseNList(dsc_local_symbols_data, nlist_data_offset,
                                   nlist_byte_size);
                    if (!nlist_maybe)
                      break;
                    struct nlist_64 nlist = *nlist_maybe;

                    SymbolType type = eSymbolTypeInvalid;
          const char *symbol_name = string_table + nlist.n_strx;

                    if (symbol_name == NULL) {
                      // No symbol should be NULL, even the symbols with no
                      // string values should have an offset zero which
                      // points to an empty C-string
                      Debugger::ReportError(llvm::formatv(
                          "DSC unmapped local symbol[{0}] has invalid "
                          "string table offset {1:x} in {2}, ignoring symbol",
                          nlist_index, nlist.n_strx,
                          module_sp->GetFileSpec().GetPath());
                      continue;
                    }
                    if (symbol_name[0] == '\0')
                      symbol_name = NULL;

                    const char *symbol_name_non_abi_mangled = NULL;

                    SectionSP symbol_section;
                    uint32_t symbol_byte_size = 0;
                    bool add_nlist = true;
                    bool is_debug = ((nlist.n_type & N_STAB) != 0);
                    bool demangled_is_synthesized = false;
                    bool is_gsym = false;
                    bool set_value = true;

                    assert(sym_idx < num_syms);

                    sym[sym_idx].SetDebug(is_debug);

                    if (is_debug) {
                      switch (nlist.n_type) {
                      case N_GSYM:
                        // global symbol: name,,NO_SECT,type,0
                        // Sometimes the N_GSYM value contains the address.

                        // FIXME: In the .o files, we have a GSYM and a debug
                        // symbol for all the ObjC data.  They
                        // have the same address, but we want to ensure that
                        // we always find only the real symbol, 'cause we
                        // don't currently correctly attribute the
                        // GSYM one to the ObjCClass/Ivar/MetaClass
                        // symbol type.  This is a temporary hack to make
                        // sure the ObjectiveC symbols get treated correctly.
                        // To do this right, we should coalesce all the GSYM
                        // & global symbols that have the same address.

                        is_gsym = true;
                        sym[sym_idx].SetExternal(true);

                        if (symbol_name && symbol_name[0] == '_' &&
                            symbol_name[1] == 'O') {
                          llvm::StringRef symbol_name_ref(symbol_name);
                          if (symbol_name_ref.startswith(
                                  g_objc_v2_prefix_class)) {
                            symbol_name_non_abi_mangled = symbol_name + 1;
                            symbol_name =
                                symbol_name + g_objc_v2_prefix_class.size();
                            type = eSymbolTypeObjCClass;
                            demangled_is_synthesized = true;

                          } else if (symbol_name_ref.startswith(
                                         g_objc_v2_prefix_metaclass)) {
                            symbol_name_non_abi_mangled = symbol_name + 1;
                            symbol_name =
                                symbol_name + g_objc_v2_prefix_metaclass.size();
                            type = eSymbolTypeObjCMetaClass;
                            demangled_is_synthesized = true;
                          } else if (symbol_name_ref.startswith(
                                         g_objc_v2_prefix_ivar)) {
                            symbol_name_non_abi_mangled = symbol_name + 1;
                            symbol_name =
                                symbol_name + g_objc_v2_prefix_ivar.size();
                            type = eSymbolTypeObjCIVar;
                            demangled_is_synthesized = true;
                          }
                        } else {
                          if (nlist.n_value != 0)
                            symbol_section = section_info.GetSection(
                                nlist.n_sect, nlist.n_value);
                          type = eSymbolTypeData;
                        }
                        break;

                      case N_FNAME:
                        // procedure name (f77 kludge): name,,NO_SECT,0,0
                        type = eSymbolTypeCompiler;
                        break;

                      case N_FUN:
                        // procedure: name,,n_sect,linenumber,address
                        if (symbol_name) {
                          type = eSymbolTypeCode;
                          symbol_section = section_info.GetSection(
                              nlist.n_sect, nlist.n_value);

                          N_FUN_addr_to_sym_idx.insert(
                              std::make_pair(nlist.n_value, sym_idx));
                          // We use the current number of symbols in the
                          // symbol table in lieu of using nlist_idx in case
                          // we ever start trimming entries out
                          N_FUN_indexes.push_back(sym_idx);
                        } else {
                          type = eSymbolTypeCompiler;

                          if (!N_FUN_indexes.empty()) {
                            // Copy the size of the function into the
                            // original
                            // STAB entry so we don't have
                            // to hunt for it later
                            symtab.SymbolAtIndex(N_FUN_indexes.back())
                                ->SetByteSize(nlist.n_value);
                            N_FUN_indexes.pop_back();
                            // We don't really need the end function STAB as
                            // it contains the size which we already placed
                            // with the original symbol, so don't add it if
                            // we want a minimal symbol table
                            add_nlist = false;
                          }
                        }
                        break;

                      case N_STSYM:
                        // static symbol: name,,n_sect,type,address
                        N_STSYM_addr_to_sym_idx.insert(
                            std::make_pair(nlist.n_value, sym_idx));
                        symbol_section = section_info.GetSection(nlist.n_sect,
                                                                 nlist.n_value);
                        if (symbol_name && symbol_name[0]) {
                          type = ObjectFile::GetSymbolTypeFromName(
                              symbol_name + 1, eSymbolTypeData);
                        }
                        break;

                      case N_LCSYM:
                        // .lcomm symbol: name,,n_sect,type,address
                        symbol_section = section_info.GetSection(nlist.n_sect,
                                                                 nlist.n_value);
                        type = eSymbolTypeCommonBlock;
                        break;

                      case N_BNSYM:
                        // We use the current number of symbols in the symbol
                        // table in lieu of using nlist_idx in case we ever
                        // start trimming entries out Skip these if we want
                        // minimal symbol tables
                        add_nlist = false;
                        break;

                      case N_ENSYM:
                        // Set the size of the N_BNSYM to the terminating
                        // index of this N_ENSYM so that we can always skip
                        // the entire symbol if we need to navigate more
                        // quickly at the source level when parsing STABS
                        // Skip these if we want minimal symbol tables
                        add_nlist = false;
                        break;

                      case N_OPT:
                        // emitted with gcc2_compiled and in gcc source
                        type = eSymbolTypeCompiler;
                        break;

                      case N_RSYM:
                        // register sym: name,,NO_SECT,type,register
                        type = eSymbolTypeVariable;
                        break;

                      case N_SLINE:
                        // src line: 0,,n_sect,linenumber,address
                        symbol_section = section_info.GetSection(nlist.n_sect,
                                                                 nlist.n_value);
                        type = eSymbolTypeLineEntry;
                        break;

                      case N_SSYM:
                        // structure elt: name,,NO_SECT,type,struct_offset
                        type = eSymbolTypeVariableType;
                        break;

                      case N_SO:
                        // source file name
                        type = eSymbolTypeSourceFile;
                        if (symbol_name == NULL) {
                          add_nlist = false;
                          if (N_SO_index != UINT32_MAX) {
                            // Set the size of the N_SO to the terminating
                            // index of this N_SO so that we can always skip
                            // the entire N_SO if we need to navigate more
                            // quickly at the source level when parsing STABS
                            symbol_ptr = symtab.SymbolAtIndex(N_SO_index);
                            symbol_ptr->SetByteSize(sym_idx);
                            symbol_ptr->SetSizeIsSibling(true);
                          }
                          N_NSYM_indexes.clear();
                          N_INCL_indexes.clear();
                          N_BRAC_indexes.clear();
                          N_COMM_indexes.clear();
                          N_FUN_indexes.clear();
                          N_SO_index = UINT32_MAX;
                        } else {
                          // We use the current number of symbols in the
                          // symbol table in lieu of using nlist_idx in case
                          // we ever start trimming entries out
                          const bool N_SO_has_full_path = symbol_name[0] == '/';
                          if (N_SO_has_full_path) {
                            if ((N_SO_index == sym_idx - 1) &&
                                ((sym_idx - 1) < num_syms)) {
                              // We have two consecutive N_SO entries where
                              // the first contains a directory and the
                              // second contains a full path.
                              sym[sym_idx - 1].GetMangled().SetValue(
                                  ConstString(symbol_name), false);
                              m_nlist_idx_to_sym_idx[nlist_idx] = sym_idx - 1;
                              add_nlist = false;
                            } else {
                              // This is the first entry in a N_SO that
                              // contains a directory or
                              // a full path to the source file
                              N_SO_index = sym_idx;
                            }
                          } else if ((N_SO_index == sym_idx - 1) &&
                                     ((sym_idx - 1) < num_syms)) {
                            // This is usually the second N_SO entry that
                            // contains just the filename, so here we combine
                            // it with the first one if we are minimizing the
                            // symbol table
                            const char *so_path = sym[sym_idx - 1]
                                                      .GetMangled()
                                                      .GetDemangledName()
                                                      .AsCString();
                            if (so_path && so_path[0]) {
                              std::string full_so_path(so_path);
                              const size_t double_slash_pos =
                                  full_so_path.find("//");
                              if (double_slash_pos != std::string::npos) {
                                // The linker has been generating bad N_SO
                                // entries with doubled up paths
                                // in the format "%s%s" where the first
                                // string in the DW_AT_comp_dir, and the
                                // second is the directory for the source
                                // file so you end up with a path that looks
                                // like "/tmp/src//tmp/src/"
                                FileSpec so_dir(so_path);
                                if (!FileSystem::Instance().Exists(so_dir)) {
                                  so_dir.SetFile(
                                      &full_so_path[double_slash_pos + 1],
                                      FileSpec::Style::native);
                                  if (FileSystem::Instance().Exists(so_dir)) {
                                    // Trim off the incorrect path
                                    full_so_path.erase(0, double_slash_pos + 1);
                                  }
                                }
                              }
                              if (*full_so_path.rbegin() != '/')
                                full_so_path += '/';
                              full_so_path += symbol_name;
                              sym[sym_idx - 1].GetMangled().SetValue(
                                  ConstString(full_so_path.c_str()), false);
                              add_nlist = false;
                              m_nlist_idx_to_sym_idx[nlist_idx] = sym_idx - 1;
                            }
                          } else {
                            // This could be a relative path to a N_SO
                            N_SO_index = sym_idx;
                          }
                        }
                        break;

                      case N_OSO:
                        // object file name: name,,0,0,st_mtime
                        type = eSymbolTypeObjectFile;
                        break;

                      case N_LSYM:
                        // local sym: name,,NO_SECT,type,offset
                        type = eSymbolTypeLocal;
                        break;

                      // INCL scopes
                      case N_BINCL:
                        // include file beginning: name,,NO_SECT,0,sum We use
                        // the current number of symbols in the symbol table
                        // in lieu of using nlist_idx in case we ever start
                        // trimming entries out
                        N_INCL_indexes.push_back(sym_idx);
                        type = eSymbolTypeScopeBegin;
                        break;

                      case N_EINCL:
                        // include file end: name,,NO_SECT,0,0
                        // Set the size of the N_BINCL to the terminating
                        // index of this N_EINCL so that we can always skip
                        // the entire symbol if we need to navigate more
                        // quickly at the source level when parsing STABS
                        if (!N_INCL_indexes.empty()) {
                          symbol_ptr =
                              symtab.SymbolAtIndex(N_INCL_indexes.back());
                          symbol_ptr->SetByteSize(sym_idx + 1);
                          symbol_ptr->SetSizeIsSibling(true);
                          N_INCL_indexes.pop_back();
                        }
                        type = eSymbolTypeScopeEnd;
                        break;

                      case N_SOL:
                        // #included file name: name,,n_sect,0,address
                        type = eSymbolTypeHeaderFile;

                        // We currently don't use the header files on darwin
                        add_nlist = false;
                        break;

                      case N_PARAMS:
                        // compiler parameters: name,,NO_SECT,0,0
                        type = eSymbolTypeCompiler;
                        break;

                      case N_VERSION:
                        // compiler version: name,,NO_SECT,0,0
                        type = eSymbolTypeCompiler;
                        break;

                      case N_OLEVEL:
                        // compiler -O level: name,,NO_SECT,0,0
                        type = eSymbolTypeCompiler;
                        break;

                      case N_PSYM:
                        // parameter: name,,NO_SECT,type,offset
                        type = eSymbolTypeVariable;
                        break;

                      case N_ENTRY:
                        // alternate entry: name,,n_sect,linenumber,address
                        symbol_section = section_info.GetSection(nlist.n_sect,
                                                                 nlist.n_value);
                        type = eSymbolTypeLineEntry;
                        break;

                      // Left and Right Braces
                      case N_LBRAC:
                        // left bracket: 0,,NO_SECT,nesting level,address We
                        // use the current number of symbols in the symbol
                        // table in lieu of using nlist_idx in case we ever
                        // start trimming entries out
                        symbol_section = section_info.GetSection(nlist.n_sect,
                                                                 nlist.n_value);
                        N_BRAC_indexes.push_back(sym_idx);
                        type = eSymbolTypeScopeBegin;
                        break;

                      case N_RBRAC:
                        // right bracket: 0,,NO_SECT,nesting level,address
                        // Set the size of the N_LBRAC to the terminating
                        // index of this N_RBRAC so that we can always skip
                        // the entire symbol if we need to navigate more
                        // quickly at the source level when parsing STABS
                        symbol_section = section_info.GetSection(nlist.n_sect,
                                                                 nlist.n_value);
                        if (!N_BRAC_indexes.empty()) {
                          symbol_ptr =
                              symtab.SymbolAtIndex(N_BRAC_indexes.back());
                          symbol_ptr->SetByteSize(sym_idx + 1);
                          symbol_ptr->SetSizeIsSibling(true);
                          N_BRAC_indexes.pop_back();
                        }
                        type = eSymbolTypeScopeEnd;
                        break;

                      case N_EXCL:
                        // deleted include file: name,,NO_SECT,0,sum
                        type = eSymbolTypeHeaderFile;
                        break;

                      // COMM scopes
                      case N_BCOMM:
                        // begin common: name,,NO_SECT,0,0
                        // We use the current number of symbols in the symbol
                        // table in lieu of using nlist_idx in case we ever
                        // start trimming entries out
                        type = eSymbolTypeScopeBegin;
                        N_COMM_indexes.push_back(sym_idx);
                        break;

                      case N_ECOML:
                        // end common (local name): 0,,n_sect,0,address
                        symbol_section = section_info.GetSection(nlist.n_sect,
                                                                 nlist.n_value);
                        // Fall through

                      case N_ECOMM:
                        // end common: name,,n_sect,0,0
                        // Set the size of the N_BCOMM to the terminating
                        // index of this N_ECOMM/N_ECOML so that we can
                        // always skip the entire symbol if we need to
                        // navigate more quickly at the source level when
                        // parsing STABS
                        if (!N_COMM_indexes.empty()) {
                          symbol_ptr =
                              symtab.SymbolAtIndex(N_COMM_indexes.back());
                          symbol_ptr->SetByteSize(sym_idx + 1);
                          symbol_ptr->SetSizeIsSibling(true);
                          N_COMM_indexes.pop_back();
                        }
                        type = eSymbolTypeScopeEnd;
                        break;

                      case N_LENG:
                        // second stab entry with length information
                        type = eSymbolTypeAdditional;
                        break;

                      default:
                        break;
                      }
                    } else {
                      // uint8_t n_pext    = N_PEXT & nlist.n_type;
                      uint8_t n_type = N_TYPE & nlist.n_type;
                      sym[sym_idx].SetExternal((N_EXT & nlist.n_type) != 0);

                      switch (n_type) {
                      case N_INDR: {
                        const char *reexport_name_cstr =
                            strtab_data.PeekCStr(nlist.n_value);
                        if (reexport_name_cstr && reexport_name_cstr[0]) {
                          type = eSymbolTypeReExported;
                          ConstString reexport_name(
                              reexport_name_cstr +
                              ((reexport_name_cstr[0] == '_') ? 1 : 0));
                          sym[sym_idx].SetReExportedSymbolName(reexport_name);
                          set_value = false;
                          reexport_shlib_needs_fixup[sym_idx] = reexport_name;
                          indirect_symbol_names.insert(ConstString(
                              symbol_name + ((symbol_name[0] == '_') ? 1 : 0)));
                        } else
                          type = eSymbolTypeUndefined;
                      } break;

                      case N_UNDF:
                        if (symbol_name && symbol_name[0]) {
                          ConstString undefined_name(
                              symbol_name + ((symbol_name[0] == '_') ? 1 : 0));
                          undefined_name_to_desc[undefined_name] = nlist.n_desc;
                        }
                      // Fall through
                      case N_PBUD:
                        type = eSymbolTypeUndefined;
                        break;

                      case N_ABS:
                        type = eSymbolTypeAbsolute;
                        break;

                      case N_SECT: {
                        symbol_section = section_info.GetSection(nlist.n_sect,
                                                                 nlist.n_value);

                        if (symbol_section == NULL) {
                          // TODO: warn about this?
                          add_nlist = false;
                          break;
                        }

                        if (TEXT_eh_frame_sectID == nlist.n_sect) {
                          type = eSymbolTypeException;
                        } else {
                          uint32_t section_type =
                              symbol_section->Get() & SECTION_TYPE;

                          switch (section_type) {
                          case S_CSTRING_LITERALS:
                            type = eSymbolTypeData;
                            break; // section with only literal C strings
                          case S_4BYTE_LITERALS:
                            type = eSymbolTypeData;
                            break; // section with only 4 byte literals
                          case S_8BYTE_LITERALS:
                            type = eSymbolTypeData;
                            break; // section with only 8 byte literals
                          case S_LITERAL_POINTERS:
                            type = eSymbolTypeTrampoline;
                            break; // section with only pointers to literals
                          case S_NON_LAZY_SYMBOL_POINTERS:
                            type = eSymbolTypeTrampoline;
                            break; // section with only non-lazy symbol
                                   // pointers
                          case S_LAZY_SYMBOL_POINTERS:
                            type = eSymbolTypeTrampoline;
                            break; // section with only lazy symbol pointers
                          case S_SYMBOL_STUBS:
                            type = eSymbolTypeTrampoline;
                            break; // section with only symbol stubs, byte
                                   // size of stub in the reserved2 field
                          case S_MOD_INIT_FUNC_POINTERS:
                            type = eSymbolTypeCode;
                            break; // section with only function pointers for
                                   // initialization
                          case S_MOD_TERM_FUNC_POINTERS:
                            type = eSymbolTypeCode;
                            break; // section with only function pointers for
                                   // termination
                          case S_INTERPOSING:
                            type = eSymbolTypeTrampoline;
                            break; // section with only pairs of function
                                   // pointers for interposing
                          case S_16BYTE_LITERALS:
                            type = eSymbolTypeData;
                            break; // section with only 16 byte literals
                          case S_DTRACE_DOF:
                            type = eSymbolTypeInstrumentation;
                            break;
                          case S_LAZY_DYLIB_SYMBOL_POINTERS:
                            type = eSymbolTypeTrampoline;
                            break;
                          default:
                            switch (symbol_section->GetType()) {
                            case lldb::eSectionTypeCode:
                              type = eSymbolTypeCode;
                              break;
                            case eSectionTypeData:
                            case eSectionTypeDataCString: // Inlined C string
                                                          // data
                            case eSectionTypeDataCStringPointers: // Pointers
                                                                  // to C
                                                                  // string
                                                                  // data
                            case eSectionTypeDataSymbolAddress:   // Address of
                                                                  // a symbol in
                                                                  // the symbol
                                                                  // table
                            case eSectionTypeData4:
                            case eSectionTypeData8:
                            case eSectionTypeData16:
                              type = eSymbolTypeData;
                              break;
                            default:
                              break;
                            }
                            break;
                          }

                          if (type == eSymbolTypeInvalid) {
                            const char *symbol_sect_name =
                                symbol_section->GetName().AsCString();
                            if (symbol_section->IsDescendant(
                                    text_section_sp.get())) {
                              if (symbol_section->IsClear(
                                      S_ATTR_PURE_INSTRUCTIONS |
                                      S_ATTR_SELF_MODIFYING_CODE |
                                      S_ATTR_SOME_INSTRUCTIONS))
                                type = eSymbolTypeData;
                              else
                                type = eSymbolTypeCode;
                            } else if (symbol_section->IsDescendant(
                                           data_section_sp.get()) ||
                                       symbol_section->IsDescendant(
                                           data_dirty_section_sp.get()) ||
                                       symbol_section->IsDescendant(
                                           data_const_section_sp.get())) {
                              if (symbol_sect_name &&
                                  ::strstr(symbol_sect_name, "__objc") ==
                                      symbol_sect_name) {
                                type = eSymbolTypeRuntime;

                                if (symbol_name) {
                                  llvm::StringRef symbol_name_ref(symbol_name);
                                  if (symbol_name_ref.startswith("_OBJC_")) {
                                    llvm::StringRef
                                        g_objc_v2_prefix_class(
                                            "_OBJC_CLASS_$_");
                                    llvm::StringRef
                                        g_objc_v2_prefix_metaclass(
                                            "_OBJC_METACLASS_$_");
                                    llvm::StringRef
                                        g_objc_v2_prefix_ivar("_OBJC_IVAR_$_");
                                    if (symbol_name_ref.startswith(
                                            g_objc_v2_prefix_class)) {
                                      symbol_name_non_abi_mangled =
                                          symbol_name + 1;
                                      symbol_name =
                                          symbol_name +
                                          g_objc_v2_prefix_class.size();
                                      type = eSymbolTypeObjCClass;
                                      demangled_is_synthesized = true;
                                    } else if (
                                        symbol_name_ref.startswith(
                                            g_objc_v2_prefix_metaclass)) {
                                      symbol_name_non_abi_mangled =
                                          symbol_name + 1;
                                      symbol_name =
                                          symbol_name +
                                          g_objc_v2_prefix_metaclass.size();
                                      type = eSymbolTypeObjCMetaClass;
                                      demangled_is_synthesized = true;
                                    } else if (symbol_name_ref.startswith(
                                                   g_objc_v2_prefix_ivar)) {
                                      symbol_name_non_abi_mangled =
                                          symbol_name + 1;
                                      symbol_name =
                                          symbol_name +
                                          g_objc_v2_prefix_ivar.size();
                                      type = eSymbolTypeObjCIVar;
                                      demangled_is_synthesized = true;
                                    }
                                  }
                                }
                              } else if (symbol_sect_name &&
                                         ::strstr(symbol_sect_name,
                                                  "__gcc_except_tab") ==
                                             symbol_sect_name) {
                                type = eSymbolTypeException;
                              } else {
                                type = eSymbolTypeData;
                              }
                            } else if (symbol_sect_name &&
                                       ::strstr(symbol_sect_name, "__IMPORT") ==
                                           symbol_sect_name) {
                              type = eSymbolTypeTrampoline;
                            } else if (symbol_section->IsDescendant(
                                           objc_section_sp.get())) {
                              type = eSymbolTypeRuntime;
                              if (symbol_name && symbol_name[0] == '.') {
                                llvm::StringRef symbol_name_ref(symbol_name);
                                llvm::StringRef
                                    g_objc_v1_prefix_class(".objc_class_name_");
                                if (symbol_name_ref.startswith(
                                        g_objc_v1_prefix_class)) {
                                  symbol_name_non_abi_mangled = symbol_name;
                                  symbol_name = symbol_name +
                                                g_objc_v1_prefix_class.size();
                                  type = eSymbolTypeObjCClass;
                                  demangled_is_synthesized = true;
                                }
                              }
                            }
                          }
                        }
                      } break;
                      }
                    }

                    if (add_nlist) {
                      uint64_t symbol_value = nlist.n_value;
                      if (symbol_name_non_abi_mangled) {
                        sym[sym_idx].GetMangled().SetMangledName(
                            ConstString(symbol_name_non_abi_mangled));
                        sym[sym_idx].GetMangled().SetDemangledName(
                            ConstString(symbol_name));
                      } else {
                        bool symbol_name_is_mangled = false;

                        if (symbol_name && symbol_name[0] == '_') {
                          symbol_name_is_mangled = symbol_name[1] == '_';
                          symbol_name++; // Skip the leading underscore
                        }

                        if (symbol_name) {
                          ConstString const_symbol_name(symbol_name);
                          sym[sym_idx].GetMangled().SetValue(
                              const_symbol_name, symbol_name_is_mangled);
                          if (is_gsym && is_debug) {
                            const char *gsym_name =
                                sym[sym_idx]
                                    .GetMangled()
                                    .GetName(Mangled::ePreferMangled)
                                    .GetCString();
                            if (gsym_name)
                              N_GSYM_name_to_sym_idx[gsym_name] = sym_idx;
                          }
                        }
                      }
                      if (symbol_section) {
                        const addr_t section_file_addr =
                            symbol_section->GetFileAddress();
                        if (symbol_byte_size == 0 &&
                            function_starts_count > 0) {
                          addr_t symbol_lookup_file_addr = nlist.n_value;
                          // Do an exact address match for non-ARM addresses,
                          // else get the closest since the symbol might be a
                          // thumb symbol which has an address with bit zero
                          // set
                          FunctionStarts::Entry *func_start_entry =
                              function_starts.FindEntry(symbol_lookup_file_addr,
                                                        !is_arm);
                          if (is_arm && func_start_entry) {
                            // Verify that the function start address is the
                            // symbol address (ARM) or the symbol address + 1
                            // (thumb)
                            if (func_start_entry->addr !=
                                    symbol_lookup_file_addr &&
                                func_start_entry->addr !=
                                    (symbol_lookup_file_addr + 1)) {
                              // Not the right entry, NULL it out...
                              func_start_entry = NULL;
                            }
                          }
                          if (func_start_entry) {
                            func_start_entry->data = true;

                            addr_t symbol_file_addr = func_start_entry->addr;
                            uint32_t symbol_flags = 0;
                            if (is_arm) {
                              if (symbol_file_addr & 1)
                                symbol_flags = MACHO_NLIST_ARM_SYMBOL_IS_THUMB;
                              symbol_file_addr &= THUMB_ADDRESS_BIT_MASK;
                            }

                            const FunctionStarts::Entry *next_func_start_entry =
                                function_starts.FindNextEntry(func_start_entry);
                            const addr_t section_end_file_addr =
                                section_file_addr +
                                symbol_section->GetByteSize();
                            if (next_func_start_entry) {
                              addr_t next_symbol_file_addr =
                                  next_func_start_entry->addr;
                              // Be sure the clear the Thumb address bit when
                              // we calculate the size from the current and
                              // next address
                              if (is_arm)
                                next_symbol_file_addr &= THUMB_ADDRESS_BIT_MASK;
                              symbol_byte_size = std::min<lldb::addr_t>(
                                  next_symbol_file_addr - symbol_file_addr,
                                  section_end_file_addr - symbol_file_addr);
                            } else {
                              symbol_byte_size =
                                  section_end_file_addr - symbol_file_addr;
                            }
                          }
                        }
                        symbol_value -= section_file_addr;
                      }

                      if (is_debug == false) {
                        if (type == eSymbolTypeCode) {
                          // See if we can find a N_FUN entry for any code
                          // symbols. If we do find a match, and the name
                          // matches, then we can merge the two into just the
                          // function symbol to avoid duplicate entries in
                          // the symbol table
                          auto range =
                              N_FUN_addr_to_sym_idx.equal_range(nlist.n_value);
                          if (range.first != range.second) {
                            bool found_it = false;
                            for (auto pos = range.first; pos != range.second;
                                 ++pos) {
                              if (sym[sym_idx].GetMangled().GetName(
                                      Mangled::ePreferMangled) ==
                                  sym[pos->second].GetMangled().GetName(
                                      Mangled::ePreferMangled)) {
                                m_nlist_idx_to_sym_idx[nlist_idx] = pos->second;
                                // We just need the flags from the linker
                                // symbol, so put these flags
                                // into the N_FUN flags to avoid duplicate
                                // symbols in the symbol table
                                sym[pos->second].SetExternal(
                                    sym[sym_idx].IsExternal());
                                sym[pos->second].SetFlags(nlist.n_type << 16 |
                                                          nlist.n_desc);
                                if (resolver_addresses.find(nlist.n_value) !=
                                    resolver_addresses.end())
                                  sym[pos->second].SetType(eSymbolTypeResolver);
                                sym[sym_idx].Clear();
                                found_it = true;
                                break;
                              }
                            }
                            if (found_it)
                              continue;
                          } else {
                            if (resolver_addresses.find(nlist.n_value) !=
                                resolver_addresses.end())
                              type = eSymbolTypeResolver;
                          }
                        } else if (type == eSymbolTypeData ||
                                   type == eSymbolTypeObjCClass ||
                                   type == eSymbolTypeObjCMetaClass ||
                                   type == eSymbolTypeObjCIVar) {
                          // See if we can find a N_STSYM entry for any data
                          // symbols. If we do find a match, and the name
                          // matches, then we can merge the two into just the
                          // Static symbol to avoid duplicate entries in the
                          // symbol table
                          auto range = N_STSYM_addr_to_sym_idx.equal_range(
                              nlist.n_value);
                          if (range.first != range.second) {
                            bool found_it = false;
                            for (auto pos = range.first; pos != range.second;
                                 ++pos) {
                              if (sym[sym_idx].GetMangled().GetName(
                                      Mangled::ePreferMangled) ==
                                  sym[pos->second].GetMangled().GetName(
                                      Mangled::ePreferMangled)) {
                                m_nlist_idx_to_sym_idx[nlist_idx] = pos->second;
                                // We just need the flags from the linker
                                // symbol, so put these flags
                                // into the N_STSYM flags to avoid duplicate
                                // symbols in the symbol table
                                sym[pos->second].SetExternal(
                                    sym[sym_idx].IsExternal());
                                sym[pos->second].SetFlags(nlist.n_type << 16 |
                                                          nlist.n_desc);
                                sym[sym_idx].Clear();
                                found_it = true;
                                break;
                              }
                            }
                            if (found_it)
                              continue;
                          } else {
                            const char *gsym_name =
                                sym[sym_idx]
                                    .GetMangled()
                                    .GetName(Mangled::ePreferMangled)
                                    .GetCString();
                            if (gsym_name) {
                              // Combine N_GSYM stab entries with the non
                              // stab symbol
                              ConstNameToSymbolIndexMap::const_iterator pos =
                                  N_GSYM_name_to_sym_idx.find(gsym_name);
                              if (pos != N_GSYM_name_to_sym_idx.end()) {
                                const uint32_t GSYM_sym_idx = pos->second;
                                m_nlist_idx_to_sym_idx[nlist_idx] =
                                    GSYM_sym_idx;
                                // Copy the address, because often the N_GSYM
                                // address has an invalid address of zero
                                // when the global is a common symbol
                                sym[GSYM_sym_idx].GetAddressRef().SetSection(
                                    symbol_section);
                                sym[GSYM_sym_idx].GetAddressRef().SetOffset(
                                    symbol_value);
                                add_symbol_addr(sym[GSYM_sym_idx]
                                                    .GetAddress()
                                                    .GetFileAddress());
                                // We just need the flags from the linker
                                // symbol, so put these flags
                                // into the N_GSYM flags to avoid duplicate
                                // symbols in the symbol table
                                sym[GSYM_sym_idx].SetFlags(nlist.n_type << 16 |
                                                           nlist.n_desc);
                                sym[sym_idx].Clear();
                                continue;
                              }
                            }
                          }
                        }
                      }

                      sym[sym_idx].SetID(nlist_idx);
                      sym[sym_idx].SetType(type);
                      if (set_value) {
                        sym[sym_idx].GetAddressRef().SetSection(symbol_section);
                        sym[sym_idx].GetAddressRef().SetOffset(symbol_value);
                        add_symbol_addr(
                            sym[sym_idx].GetAddress().GetFileAddress());
                      }
                      sym[sym_idx].SetFlags(nlist.n_type << 16 | nlist.n_desc);

                      if (symbol_byte_size > 0)
                        sym[sym_idx].SetByteSize(symbol_byte_size);

                      if (demangled_is_synthesized)
                        sym[sym_idx].SetDemangledNameIsSynthesized(true);
                      ++sym_idx;
                    } else {
                      sym[sym_idx].Clear();
                    }
                  }
                  /////////////////////////////
                }
            }

            for (const auto &pos : reexport_shlib_needs_fixup) {
              const auto undef_pos = undefined_name_to_desc.find(pos.second);
              if (undef_pos != undefined_name_to_desc.end()) {
                const uint8_t dylib_ordinal =
                    llvm::MachO::GET_LIBRARY_ORDINAL(undef_pos->second);
                if (dylib_ordinal > 0 && dylib_ordinal < dylib_files.GetSize())
                  sym[pos.first].SetReExportedSymbolSharedLibrary(
                      dylib_files.GetFileSpecAtIndex(dylib_ordinal - 1));
              }
            }
          }

#endif
  lldb::offset_t nlist_data_offset = 0;

  if (nlist_data.GetByteSize() > 0) {

    // If the sym array was not created while parsing the DSC unmapped
    // symbols, create it now.
    if (sym == nullptr) {
      sym =
          symtab.Resize(symtab_load_command.nsyms + m_dysymtab.nindirectsyms);
      num_syms = symtab.GetNumSymbols();
    }

    if (unmapped_local_symbols_found) {
      assert(m_dysymtab.ilocalsym == 0);
      nlist_data_offset += (m_dysymtab.nlocalsym * nlist_byte_size);
      nlist_idx = m_dysymtab.nlocalsym;
    } else {
      nlist_idx = 0;
    }

    typedef llvm::DenseMap<ConstString, uint16_t> UndefinedNameToDescMap;
    typedef llvm::DenseMap<uint32_t, ConstString> SymbolIndexToName;
    UndefinedNameToDescMap undefined_name_to_desc;
    SymbolIndexToName reexport_shlib_needs_fixup;

    // Symtab parsing is a huge mess. Everything is entangled and the code
    // requires access to a ridiculous amount of variables. LLDB depends
    // heavily on the proper merging of symbols and to get that right we need
    // to make sure we have parsed all the debug symbols first. Therefore we
    // invoke the lambda twice, once to parse only the debug symbols and then
    // once more to parse the remaining symbols.
    auto ParseSymbolLambda = [&](struct nlist_64 &nlist, uint32_t nlist_idx,
                                 bool debug_only) {
      const bool is_debug = ((nlist.n_type & N_STAB) != 0);
      if (is_debug != debug_only)
        return true;

      const char *symbol_name_non_abi_mangled = nullptr;
      const char *symbol_name = nullptr;

      if (have_strtab_data) {
        symbol_name = strtab_data.PeekCStr(nlist.n_strx);

        if (symbol_name == nullptr) {
          // No symbol should be NULL, even the symbols with no string values
          // should have an offset zero which points to an empty C-string
          Debugger::ReportError(llvm::formatv(
              "symbol[{0}] has invalid string table offset {1:x} in {2}, "
              "ignoring symbol",
              nlist_idx, nlist.n_strx, module_sp->GetFileSpec().GetPath()));
          return true;
        }
        if (symbol_name[0] == '\0')
          symbol_name = nullptr;
      } else {
        const addr_t str_addr = strtab_addr + nlist.n_strx;
        Status str_error;
        if (process->ReadCStringFromMemory(str_addr, memory_symbol_name,
                                           str_error))
          symbol_name = memory_symbol_name.c_str();
      }

      SymbolType type = eSymbolTypeInvalid;
      SectionSP symbol_section;
      lldb::addr_t symbol_byte_size = 0;
      bool add_nlist = true;
      bool is_gsym = false;
      bool demangled_is_synthesized = false;
      bool set_value = true;

      assert(sym_idx < num_syms);
      sym[sym_idx].SetDebug(is_debug);

      if (is_debug) {
        switch (nlist.n_type) {
        case N_GSYM:
          // global symbol: name,,NO_SECT,type,0
          // Sometimes the N_GSYM value contains the address.

          // FIXME: In the .o files, we have a GSYM and a debug symbol for all
          // the ObjC data.  They
          // have the same address, but we want to ensure that we always find
          // only the real symbol, 'cause we don't currently correctly
          // attribute the GSYM one to the ObjCClass/Ivar/MetaClass symbol
          // type.  This is a temporary hack to make sure the ObjectiveC
          // symbols get treated correctly.  To do this right, we should
          // coalesce all the GSYM & global symbols that have the same
          // address.
          is_gsym = true;
          sym[sym_idx].SetExternal(true);

          if (symbol_name && symbol_name[0] == '_' && symbol_name[1] == 'O') {
            llvm::StringRef symbol_name_ref(symbol_name);
            if (symbol_name_ref.startswith(g_objc_v2_prefix_class)) {
              symbol_name_non_abi_mangled = symbol_name + 1;
              symbol_name = symbol_name + g_objc_v2_prefix_class.size();
              type = eSymbolTypeObjCClass;
              demangled_is_synthesized = true;

            } else if (symbol_name_ref.startswith(g_objc_v2_prefix_metaclass)) {
              symbol_name_non_abi_mangled = symbol_name + 1;
              symbol_name = symbol_name + g_objc_v2_prefix_metaclass.size();
              type = eSymbolTypeObjCMetaClass;
              demangled_is_synthesized = true;
            } else if (symbol_name_ref.startswith(g_objc_v2_prefix_ivar)) {
              symbol_name_non_abi_mangled = symbol_name + 1;
              symbol_name = symbol_name + g_objc_v2_prefix_ivar.size();
              type = eSymbolTypeObjCIVar;
              demangled_is_synthesized = true;
            }
          } else {
            if (nlist.n_value != 0)
              symbol_section =
                  section_info.GetSection(nlist.n_sect, nlist.n_value);
            type = eSymbolTypeData;
          }
          break;

        case N_FNAME:
          // procedure name (f77 kludge): name,,NO_SECT,0,0
          type = eSymbolTypeCompiler;
          break;

        case N_FUN:
          // procedure: name,,n_sect,linenumber,address
          if (symbol_name) {
            type = eSymbolTypeCode;
            symbol_section =
                section_info.GetSection(nlist.n_sect, nlist.n_value);

            N_FUN_addr_to_sym_idx.insert(
                std::make_pair(nlist.n_value, sym_idx));
            // We use the current number of symbols in the symbol table in
            // lieu of using nlist_idx in case we ever start trimming entries
            // out
            N_FUN_indexes.push_back(sym_idx);
          } else {
            type = eSymbolTypeCompiler;

            if (!N_FUN_indexes.empty()) {
              // Copy the size of the function into the original STAB entry
              // so we don't have to hunt for it later
              symtab.SymbolAtIndex(N_FUN_indexes.back())
                  ->SetByteSize(nlist.n_value);
              N_FUN_indexes.pop_back();
              // We don't really need the end function STAB as it contains
              // the size which we already placed with the original symbol,
              // so don't add it if we want a minimal symbol table
              add_nlist = false;
            }
          }
          break;

        case N_STSYM:
          // static symbol: name,,n_sect,type,address
          N_STSYM_addr_to_sym_idx.insert(
              std::make_pair(nlist.n_value, sym_idx));
          symbol_section = section_info.GetSection(nlist.n_sect, nlist.n_value);
          if (symbol_name && symbol_name[0]) {
            type = ObjectFile::GetSymbolTypeFromName(symbol_name + 1,
                                                     eSymbolTypeData);
          }
          break;

        case N_LCSYM:
          // .lcomm symbol: name,,n_sect,type,address
          symbol_section = section_info.GetSection(nlist.n_sect, nlist.n_value);
          type = eSymbolTypeCommonBlock;
          break;

        case N_BNSYM:
          // We use the current number of symbols in the symbol table in lieu
          // of using nlist_idx in case we ever start trimming entries out
          // Skip these if we want minimal symbol tables
          add_nlist = false;
          break;

        case N_ENSYM:
          // Set the size of the N_BNSYM to the terminating index of this
          // N_ENSYM so that we can always skip the entire symbol if we need
          // to navigate more quickly at the source level when parsing STABS
          // Skip these if we want minimal symbol tables
          add_nlist = false;
          break;

        case N_OPT:
          // emitted with gcc2_compiled and in gcc source
          type = eSymbolTypeCompiler;
          break;

        case N_RSYM:
          // register sym: name,,NO_SECT,type,register
          type = eSymbolTypeVariable;
          break;

        case N_SLINE:
          // src line: 0,,n_sect,linenumber,address
          symbol_section = section_info.GetSection(nlist.n_sect, nlist.n_value);
          type = eSymbolTypeLineEntry;
          break;

        case N_SSYM:
          // structure elt: name,,NO_SECT,type,struct_offset
          type = eSymbolTypeVariableType;
          break;

        case N_SO:
          // source file name
          type = eSymbolTypeSourceFile;
          if (symbol_name == nullptr) {
            add_nlist = false;
            if (N_SO_index != UINT32_MAX) {
              // Set the size of the N_SO to the terminating index of this
              // N_SO so that we can always skip the entire N_SO if we need
              // to navigate more quickly at the source level when parsing
              // STABS
              symbol_ptr = symtab.SymbolAtIndex(N_SO_index);
              symbol_ptr->SetByteSize(sym_idx);
              symbol_ptr->SetSizeIsSibling(true);
            }
            N_NSYM_indexes.clear();
            N_INCL_indexes.clear();
            N_BRAC_indexes.clear();
            N_COMM_indexes.clear();
            N_FUN_indexes.clear();
            N_SO_index = UINT32_MAX;
          } else {
            // We use the current number of symbols in the symbol table in
            // lieu of using nlist_idx in case we ever start trimming entries
            // out
            const bool N_SO_has_full_path = symbol_name[0] == '/';
            if (N_SO_has_full_path) {
              if ((N_SO_index == sym_idx - 1) && ((sym_idx - 1) < num_syms)) {
                // We have two consecutive N_SO entries where the first
                // contains a directory and the second contains a full path.
                sym[sym_idx - 1].GetMangled().SetValue(ConstString(symbol_name),
                                                       false);
                m_nlist_idx_to_sym_idx[nlist_idx] = sym_idx - 1;
                add_nlist = false;
              } else {
                // This is the first entry in a N_SO that contains a
                // directory or a full path to the source file
                N_SO_index = sym_idx;
              }
            } else if ((N_SO_index == sym_idx - 1) &&
                       ((sym_idx - 1) < num_syms)) {
              // This is usually the second N_SO entry that contains just the
              // filename, so here we combine it with the first one if we are
              // minimizing the symbol table
              const char *so_path =
                  sym[sym_idx - 1].GetMangled().GetDemangledName().AsCString();
              if (so_path && so_path[0]) {
                std::string full_so_path(so_path);
                const size_t double_slash_pos = full_so_path.find("//");
                if (double_slash_pos != std::string::npos) {
                  // The linker has been generating bad N_SO entries with
                  // doubled up paths in the format "%s%s" where the first
                  // string in the DW_AT_comp_dir, and the second is the
                  // directory for the source file so you end up with a path
                  // that looks like "/tmp/src//tmp/src/"
                  FileSpec so_dir(so_path);
                  if (!FileSystem::Instance().Exists(so_dir)) {
                    so_dir.SetFile(&full_so_path[double_slash_pos + 1],
                                   FileSpec::Style::native);
                    if (FileSystem::Instance().Exists(so_dir)) {
                      // Trim off the incorrect path
                      full_so_path.erase(0, double_slash_pos + 1);
                    }
                  }
                }
                if (*full_so_path.rbegin() != '/')
                  full_so_path += '/';
                full_so_path += symbol_name;
                sym[sym_idx - 1].GetMangled().SetValue(
                    ConstString(full_so_path.c_str()), false);
                add_nlist = false;
                m_nlist_idx_to_sym_idx[nlist_idx] = sym_idx - 1;
              }
            } else {
              // This could be a relative path to a N_SO
              N_SO_index = sym_idx;
            }
          }
          break;

        case N_OSO:
          // object file name: name,,0,0,st_mtime
          type = eSymbolTypeObjectFile;
          break;

        case N_LSYM:
          // local sym: name,,NO_SECT,type,offset
          type = eSymbolTypeLocal;
          break;

        // INCL scopes
        case N_BINCL:
          // include file beginning: name,,NO_SECT,0,sum We use the current
          // number of symbols in the symbol table in lieu of using nlist_idx
          // in case we ever start trimming entries out
          N_INCL_indexes.push_back(sym_idx);
          type = eSymbolTypeScopeBegin;
          break;

        case N_EINCL:
          // include file end: name,,NO_SECT,0,0
          // Set the size of the N_BINCL to the terminating index of this
          // N_EINCL so that we can always skip the entire symbol if we need
          // to navigate more quickly at the source level when parsing STABS
          if (!N_INCL_indexes.empty()) {
            symbol_ptr = symtab.SymbolAtIndex(N_INCL_indexes.back());
            symbol_ptr->SetByteSize(sym_idx + 1);
            symbol_ptr->SetSizeIsSibling(true);
            N_INCL_indexes.pop_back();
          }
          type = eSymbolTypeScopeEnd;
          break;

        case N_SOL:
          // #included file name: name,,n_sect,0,address
          type = eSymbolTypeHeaderFile;

          // We currently don't use the header files on darwin
          add_nlist = false;
          break;

        case N_PARAMS:
          // compiler parameters: name,,NO_SECT,0,0
          type = eSymbolTypeCompiler;
          break;

        case N_VERSION:
          // compiler version: name,,NO_SECT,0,0
          type = eSymbolTypeCompiler;
          break;

        case N_OLEVEL:
          // compiler -O level: name,,NO_SECT,0,0
          type = eSymbolTypeCompiler;
          break;

        case N_PSYM:
          // parameter: name,,NO_SECT,type,offset
          type = eSymbolTypeVariable;
          break;

        case N_ENTRY:
          // alternate entry: name,,n_sect,linenumber,address
          symbol_section = section_info.GetSection(nlist.n_sect, nlist.n_value);
          type = eSymbolTypeLineEntry;
          break;

        // Left and Right Braces
        case N_LBRAC:
          // left bracket: 0,,NO_SECT,nesting level,address We use the
          // current number of symbols in the symbol table in lieu of using
          // nlist_idx in case we ever start trimming entries out
          symbol_section = section_info.GetSection(nlist.n_sect, nlist.n_value);
          N_BRAC_indexes.push_back(sym_idx);
          type = eSymbolTypeScopeBegin;
          break;

        case N_RBRAC:
          // right bracket: 0,,NO_SECT,nesting level,address Set the size of
          // the N_LBRAC to the terminating index of this N_RBRAC so that we
          // can always skip the entire symbol if we need to navigate more
          // quickly at the source level when parsing STABS
          symbol_section = section_info.GetSection(nlist.n_sect, nlist.n_value);
          if (!N_BRAC_indexes.empty()) {
            symbol_ptr = symtab.SymbolAtIndex(N_BRAC_indexes.back());
            symbol_ptr->SetByteSize(sym_idx + 1);
            symbol_ptr->SetSizeIsSibling(true);
            N_BRAC_indexes.pop_back();
          }
          type = eSymbolTypeScopeEnd;
          break;

        case N_EXCL:
          // deleted include file: name,,NO_SECT,0,sum
          type = eSymbolTypeHeaderFile;
          break;

        // COMM scopes
        case N_BCOMM:
          // begin common: name,,NO_SECT,0,0
          // We use the current number of symbols in the symbol table in lieu
          // of using nlist_idx in case we ever start trimming entries out
          type = eSymbolTypeScopeBegin;
          N_COMM_indexes.push_back(sym_idx);
          break;

        case N_ECOML:
          // end common (local name): 0,,n_sect,0,address
          symbol_section = section_info.GetSection(nlist.n_sect, nlist.n_value);
          [[fallthrough]];

        case N_ECOMM:
          // end common: name,,n_sect,0,0
          // Set the size of the N_BCOMM to the terminating index of this
          // N_ECOMM/N_ECOML so that we can always skip the entire symbol if
          // we need to navigate more quickly at the source level when
          // parsing STABS
          if (!N_COMM_indexes.empty()) {
            symbol_ptr = symtab.SymbolAtIndex(N_COMM_indexes.back());
            symbol_ptr->SetByteSize(sym_idx + 1);
            symbol_ptr->SetSizeIsSibling(true);
            N_COMM_indexes.pop_back();
          }
          type = eSymbolTypeScopeEnd;
          break;

        case N_LENG:
          // second stab entry with length information
          type = eSymbolTypeAdditional;
          break;

        default:
          break;
        }
      } else {
        uint8_t n_type = N_TYPE & nlist.n_type;
        sym[sym_idx].SetExternal((N_EXT & nlist.n_type) != 0);

        switch (n_type) {
        case N_INDR: {
          const char *reexport_name_cstr = strtab_data.PeekCStr(nlist.n_value);
          if (reexport_name_cstr && reexport_name_cstr[0] && symbol_name) {
            type = eSymbolTypeReExported;
            ConstString reexport_name(reexport_name_cstr +
                                      ((reexport_name_cstr[0] == '_') ? 1 : 0));
            sym[sym_idx].SetReExportedSymbolName(reexport_name);
            set_value = false;
            reexport_shlib_needs_fixup[sym_idx] = reexport_name;
            indirect_symbol_names.insert(
                ConstString(symbol_name + ((symbol_name[0] == '_') ? 1 : 0)));
          } else
            type = eSymbolTypeUndefined;
        } break;

        case N_UNDF:
          if (symbol_name && symbol_name[0]) {
            ConstString undefined_name(symbol_name +
                                       ((symbol_name[0] == '_') ? 1 : 0));
            undefined_name_to_desc[undefined_name] = nlist.n_desc;
          }
          [[fallthrough]];

        case N_PBUD:
          type = eSymbolTypeUndefined;
          break;

        case N_ABS:
          type = eSymbolTypeAbsolute;
          break;

        case N_SECT: {
          symbol_section = section_info.GetSection(nlist.n_sect, nlist.n_value);

          if (!symbol_section) {
            // TODO: warn about this?
            add_nlist = false;
            break;
          }

          if (TEXT_eh_frame_sectID == nlist.n_sect) {
            type = eSymbolTypeException;
          } else {
            uint32_t section_type = symbol_section->Get() & SECTION_TYPE;

            switch (section_type) {
            case S_CSTRING_LITERALS:
              type = eSymbolTypeData;
              break; // section with only literal C strings
            case S_4BYTE_LITERALS:
              type = eSymbolTypeData;
              break; // section with only 4 byte literals
            case S_8BYTE_LITERALS:
              type = eSymbolTypeData;
              break; // section with only 8 byte literals
            case S_LITERAL_POINTERS:
              type = eSymbolTypeTrampoline;
              break; // section with only pointers to literals
            case S_NON_LAZY_SYMBOL_POINTERS:
              type = eSymbolTypeTrampoline;
              break; // section with only non-lazy symbol pointers
            case S_LAZY_SYMBOL_POINTERS:
              type = eSymbolTypeTrampoline;
              break; // section with only lazy symbol pointers
            case S_SYMBOL_STUBS:
              type = eSymbolTypeTrampoline;
              break; // section with only symbol stubs, byte size of stub in
                     // the reserved2 field
            case S_MOD_INIT_FUNC_POINTERS:
              type = eSymbolTypeCode;
              break; // section with only function pointers for initialization
            case S_MOD_TERM_FUNC_POINTERS:
              type = eSymbolTypeCode;
              break; // section with only function pointers for termination
            case S_INTERPOSING:
              type = eSymbolTypeTrampoline;
              break; // section with only pairs of function pointers for
                     // interposing
            case S_16BYTE_LITERALS:
              type = eSymbolTypeData;
              break; // section with only 16 byte literals
            case S_DTRACE_DOF:
              type = eSymbolTypeInstrumentation;
              break;
            case S_LAZY_DYLIB_SYMBOL_POINTERS:
              type = eSymbolTypeTrampoline;
              break;
            default:
              switch (symbol_section->GetType()) {
              case lldb::eSectionTypeCode:
                type = eSymbolTypeCode;
                break;
              case eSectionTypeData:
              case eSectionTypeDataCString:         // Inlined C string data
              case eSectionTypeDataCStringPointers: // Pointers to C string
                                                    // data
              case eSectionTypeDataSymbolAddress:   // Address of a symbol in
                                                    // the symbol table
              case eSectionTypeData4:
              case eSectionTypeData8:
              case eSectionTypeData16:
                type = eSymbolTypeData;
                break;
              default:
                break;
              }
              break;
            }

            if (type == eSymbolTypeInvalid) {
              const char *symbol_sect_name =
                  symbol_section->GetName().AsCString();
              if (symbol_section->IsDescendant(text_section_sp.get())) {
                if (symbol_section->IsClear(S_ATTR_PURE_INSTRUCTIONS |
                                            S_ATTR_SELF_MODIFYING_CODE |
                                            S_ATTR_SOME_INSTRUCTIONS))
                  type = eSymbolTypeData;
                else
                  type = eSymbolTypeCode;
              } else if (symbol_section->IsDescendant(data_section_sp.get()) ||
                         symbol_section->IsDescendant(
                             data_dirty_section_sp.get()) ||
                         symbol_section->IsDescendant(
                             data_const_section_sp.get())) {
                if (symbol_sect_name &&
                    ::strstr(symbol_sect_name, "__objc") == symbol_sect_name) {
                  type = eSymbolTypeRuntime;

                  if (symbol_name) {
                    llvm::StringRef symbol_name_ref(symbol_name);
                    if (symbol_name_ref.startswith("_OBJC_")) {
                      llvm::StringRef g_objc_v2_prefix_class(
                          "_OBJC_CLASS_$_");
                      llvm::StringRef g_objc_v2_prefix_metaclass(
                          "_OBJC_METACLASS_$_");
                      llvm::StringRef g_objc_v2_prefix_ivar(
                          "_OBJC_IVAR_$_");
                      if (symbol_name_ref.startswith(g_objc_v2_prefix_class)) {
                        symbol_name_non_abi_mangled = symbol_name + 1;
                        symbol_name =
                            symbol_name + g_objc_v2_prefix_class.size();
                        type = eSymbolTypeObjCClass;
                        demangled_is_synthesized = true;
                      } else if (symbol_name_ref.startswith(
                                     g_objc_v2_prefix_metaclass)) {
                        symbol_name_non_abi_mangled = symbol_name + 1;
                        symbol_name =
                            symbol_name + g_objc_v2_prefix_metaclass.size();
                        type = eSymbolTypeObjCMetaClass;
                        demangled_is_synthesized = true;
                      } else if (symbol_name_ref.startswith(
                                     g_objc_v2_prefix_ivar)) {
                        symbol_name_non_abi_mangled = symbol_name + 1;
                        symbol_name =
                            symbol_name + g_objc_v2_prefix_ivar.size();
                        type = eSymbolTypeObjCIVar;
                        demangled_is_synthesized = true;
                      }
                    }
                  }
                } else if (symbol_sect_name &&
                           ::strstr(symbol_sect_name, "__gcc_except_tab") ==
                               symbol_sect_name) {
                  type = eSymbolTypeException;
                } else {
                  type = eSymbolTypeData;
                }
              } else if (symbol_sect_name &&
                         ::strstr(symbol_sect_name, "__IMPORT") ==
                             symbol_sect_name) {
                type = eSymbolTypeTrampoline;
              } else if (symbol_section->IsDescendant(objc_section_sp.get())) {
                type = eSymbolTypeRuntime;
                if (symbol_name && symbol_name[0] == '.') {
                  llvm::StringRef symbol_name_ref(symbol_name);
                  llvm::StringRef g_objc_v1_prefix_class(
                      ".objc_class_name_");
                  if (symbol_name_ref.startswith(g_objc_v1_prefix_class)) {
                    symbol_name_non_abi_mangled = symbol_name;
                    symbol_name = symbol_name + g_objc_v1_prefix_class.size();
                    type = eSymbolTypeObjCClass;
                    demangled_is_synthesized = true;
                  }
                }
              }
            }
          }
        } break;
        }
      }

      if (!add_nlist) {
        sym[sym_idx].Clear();
        return true;
      }

      uint64_t symbol_value = nlist.n_value;

      if (symbol_name_non_abi_mangled) {
        sym[sym_idx].GetMangled().SetMangledName(
            ConstString(symbol_name_non_abi_mangled));
        sym[sym_idx].GetMangled().SetDemangledName(ConstString(symbol_name));
      } else {
        bool symbol_name_is_mangled = false;

        if (symbol_name && symbol_name[0] == '_') {
          symbol_name_is_mangled = symbol_name[1] == '_';
          symbol_name++; // Skip the leading underscore
        }

        if (symbol_name) {
          ConstString const_symbol_name(symbol_name);
          sym[sym_idx].GetMangled().SetValue(const_symbol_name,
                                             symbol_name_is_mangled);
        }
      }

      if (is_gsym) {
        const char *gsym_name = sym[sym_idx]
                                    .GetMangled()
                                    .GetName(Mangled::ePreferMangled)
                                    .GetCString();
        if (gsym_name)
          N_GSYM_name_to_sym_idx[gsym_name] = sym_idx;
      }

      if (symbol_section) {
        const addr_t section_file_addr = symbol_section->GetFileAddress();
        if (symbol_byte_size == 0 && function_starts_count > 0) {
          addr_t symbol_lookup_file_addr = nlist.n_value;
          // Do an exact address match for non-ARM addresses, else get the
          // closest since the symbol might be a thumb symbol which has an
          // address with bit zero set.
          FunctionStarts::Entry *func_start_entry =
              function_starts.FindEntry(symbol_lookup_file_addr, !is_arm);
          if (is_arm && func_start_entry) {
            // Verify that the function start address is the symbol address
            // (ARM) or the symbol address + 1 (thumb).
            if (func_start_entry->addr != symbol_lookup_file_addr &&
                func_start_entry->addr != (symbol_lookup_file_addr + 1)) {
              // Not the right entry, NULL it out...
              func_start_entry = nullptr;
            }
          }
          if (func_start_entry) {
            func_start_entry->data = true;

            addr_t symbol_file_addr = func_start_entry->addr;
            if (is_arm)
              symbol_file_addr &= THUMB_ADDRESS_BIT_MASK;

            const FunctionStarts::Entry *next_func_start_entry =
                function_starts.FindNextEntry(func_start_entry);
            const addr_t section_end_file_addr =
                section_file_addr + symbol_section->GetByteSize();
            if (next_func_start_entry) {
              addr_t next_symbol_file_addr = next_func_start_entry->addr;
              // Be sure the clear the Thumb address bit when we calculate the
              // size from the current and next address
              if (is_arm)
                next_symbol_file_addr &= THUMB_ADDRESS_BIT_MASK;
              symbol_byte_size = std::min<lldb::addr_t>(
                  next_symbol_file_addr - symbol_file_addr,
                  section_end_file_addr - symbol_file_addr);
            } else {
              symbol_byte_size = section_end_file_addr - symbol_file_addr;
            }
          }
        }
        symbol_value -= section_file_addr;
      }

      if (!is_debug) {
        if (type == eSymbolTypeCode) {
          // See if we can find a N_FUN entry for any code symbols. If we do
          // find a match, and the name matches, then we can merge the two into
          // just the function symbol to avoid duplicate entries in the symbol
          // table.
          std::pair<ValueToSymbolIndexMap::const_iterator,
                    ValueToSymbolIndexMap::const_iterator>
              range;
          range = N_FUN_addr_to_sym_idx.equal_range(nlist.n_value);
          if (range.first != range.second) {
            for (ValueToSymbolIndexMap::const_iterator pos = range.first;
                 pos != range.second; ++pos) {
              if (sym[sym_idx].GetMangled().GetName(Mangled::ePreferMangled) ==
                  sym[pos->second].GetMangled().GetName(
                      Mangled::ePreferMangled)) {
                m_nlist_idx_to_sym_idx[nlist_idx] = pos->second;
                // We just need the flags from the linker symbol, so put these
                // flags into the N_FUN flags to avoid duplicate symbols in the
                // symbol table.
                sym[pos->second].SetExternal(sym[sym_idx].IsExternal());
                sym[pos->second].SetFlags(nlist.n_type << 16 | nlist.n_desc);
                if (resolver_addresses.find(nlist.n_value) !=
                    resolver_addresses.end())
                  sym[pos->second].SetType(eSymbolTypeResolver);
                sym[sym_idx].Clear();
                return true;
              }
            }
          } else {
            if (resolver_addresses.find(nlist.n_value) !=
                resolver_addresses.end())
              type = eSymbolTypeResolver;
          }
        } else if (type == eSymbolTypeData || type == eSymbolTypeObjCClass ||
                   type == eSymbolTypeObjCMetaClass ||
                   type == eSymbolTypeObjCIVar) {
          // See if we can find a N_STSYM entry for any data symbols. If we do
          // find a match, and the name matches, then we can merge the two into
          // just the Static symbol to avoid duplicate entries in the symbol
          // table.
          std::pair<ValueToSymbolIndexMap::const_iterator,
                    ValueToSymbolIndexMap::const_iterator>
              range;
          range = N_STSYM_addr_to_sym_idx.equal_range(nlist.n_value);
          if (range.first != range.second) {
            for (ValueToSymbolIndexMap::const_iterator pos = range.first;
                 pos != range.second; ++pos) {
              if (sym[sym_idx].GetMangled().GetName(Mangled::ePreferMangled) ==
                  sym[pos->second].GetMangled().GetName(
                      Mangled::ePreferMangled)) {
                m_nlist_idx_to_sym_idx[nlist_idx] = pos->second;
                // We just need the flags from the linker symbol, so put these
                // flags into the N_STSYM flags to avoid duplicate symbols in
                // the symbol table.
                sym[pos->second].SetExternal(sym[sym_idx].IsExternal());
                sym[pos->second].SetFlags(nlist.n_type << 16 | nlist.n_desc);
                sym[sym_idx].Clear();
                return true;
              }
            }
          } else {
            // Combine N_GSYM stab entries with the non stab symbol.
            const char *gsym_name = sym[sym_idx]
                                        .GetMangled()
                                        .GetName(Mangled::ePreferMangled)
                                        .GetCString();
            if (gsym_name) {
              ConstNameToSymbolIndexMap::const_iterator pos =
                  N_GSYM_name_to_sym_idx.find(gsym_name);
              if (pos != N_GSYM_name_to_sym_idx.end()) {
                const uint32_t GSYM_sym_idx = pos->second;
                m_nlist_idx_to_sym_idx[nlist_idx] = GSYM_sym_idx;
                // Copy the address, because often the N_GSYM address has an
                // invalid address of zero when the global is a common symbol.
                sym[GSYM_sym_idx].GetAddressRef().SetSection(symbol_section);
                sym[GSYM_sym_idx].GetAddressRef().SetOffset(symbol_value);
                add_symbol_addr(
                    sym[GSYM_sym_idx].GetAddress().GetFileAddress());
                // We just need the flags from the linker symbol, so put these
                // flags into the N_GSYM flags to avoid duplicate symbols in
                // the symbol table.
                sym[GSYM_sym_idx].SetFlags(nlist.n_type << 16 | nlist.n_desc);
                sym[sym_idx].Clear();
                return true;
              }
            }
          }
        }
      }

      sym[sym_idx].SetID(nlist_idx);
      sym[sym_idx].SetType(type);
      if (set_value) {
        sym[sym_idx].GetAddressRef().SetSection(symbol_section);
        sym[sym_idx].GetAddressRef().SetOffset(symbol_value);
        if (symbol_section)
          add_symbol_addr(sym[sym_idx].GetAddress().GetFileAddress());
      }
      sym[sym_idx].SetFlags(nlist.n_type << 16 | nlist.n_desc);
      if (nlist.n_desc & N_WEAK_REF)
        sym[sym_idx].SetIsWeak(true);

      if (symbol_byte_size > 0)
        sym[sym_idx].SetByteSize(symbol_byte_size);

      if (demangled_is_synthesized)
        sym[sym_idx].SetDemangledNameIsSynthesized(true);

      ++sym_idx;
      return true;
    };

    // First parse all the nlists but don't process them yet. See the next
    // comment for an explanation why.
    std::vector<struct nlist_64> nlists;
    nlists.reserve(symtab_load_command.nsyms);
    for (; nlist_idx < symtab_load_command.nsyms; ++nlist_idx) {
      if (auto nlist =
              ParseNList(nlist_data, nlist_data_offset, nlist_byte_size))
        nlists.push_back(*nlist);
      else
        break;
    }

    // Now parse all the debug symbols. This is needed to merge non-debug
    // symbols in the next step. Non-debug symbols are always coalesced into
    // the debug symbol. Doing this in one step would mean that some symbols
    // won't be merged.
    nlist_idx = 0;
    for (auto &nlist : nlists) {
      if (!ParseSymbolLambda(nlist, nlist_idx++, DebugSymbols))
        break;
    }

    // Finally parse all the non debug symbols.
    nlist_idx = 0;
    for (auto &nlist : nlists) {
      if (!ParseSymbolLambda(nlist, nlist_idx++, NonDebugSymbols))
        break;
    }

    for (const auto &pos : reexport_shlib_needs_fixup) {
      const auto undef_pos = undefined_name_to_desc.find(pos.second);
      if (undef_pos != undefined_name_to_desc.end()) {
        const uint8_t dylib_ordinal =
            llvm::MachO::GET_LIBRARY_ORDINAL(undef_pos->second);
        if (dylib_ordinal > 0 && dylib_ordinal < dylib_files.GetSize())
          sym[pos.first].SetReExportedSymbolSharedLibrary(
              dylib_files.GetFileSpecAtIndex(dylib_ordinal - 1));
      }
    }
  }

  // Count how many trie symbols we'll add to the symbol table
  int trie_symbol_table_augment_count = 0;
  for (auto &e : external_sym_trie_entries) {
    if (symbols_added.find(e.entry.address) == symbols_added.end())
      trie_symbol_table_augment_count++;
  }

  if (num_syms < sym_idx + trie_symbol_table_augment_count) {
    num_syms = sym_idx + trie_symbol_table_augment_count;
    sym = symtab.Resize(num_syms);
  }
  uint32_t synthetic_sym_id = symtab_load_command.nsyms;

  // Add symbols from the trie to the symbol table.
  for (auto &e : external_sym_trie_entries) {
    if (symbols_added.contains(e.entry.address))
      continue;

    // Find the section that this trie address is in, use that to annotate
    // symbol type as we add the trie address and name to the symbol table.
    Address symbol_addr;
    if (module_sp->ResolveFileAddress(e.entry.address, symbol_addr)) {
      SectionSP symbol_section(symbol_addr.GetSection());
      const char *symbol_name = e.entry.name.GetCString();
      bool demangled_is_synthesized = false;
      SymbolType type =
          GetSymbolType(symbol_name, demangled_is_synthesized, text_section_sp,
                        data_section_sp, data_dirty_section_sp,
                        data_const_section_sp, symbol_section);

      sym[sym_idx].SetType(type);
      if (symbol_section) {
        sym[sym_idx].SetID(synthetic_sym_id++);
        sym[sym_idx].GetMangled().SetMangledName(ConstString(symbol_name));
        if (demangled_is_synthesized)
          sym[sym_idx].SetDemangledNameIsSynthesized(true);
        sym[sym_idx].SetIsSynthetic(true);
        sym[sym_idx].SetExternal(true);
        sym[sym_idx].GetAddressRef() = symbol_addr;
        add_symbol_addr(symbol_addr.GetFileAddress());
        if (e.entry.flags & TRIE_SYMBOL_IS_THUMB)
          sym[sym_idx].SetFlags(MACHO_NLIST_ARM_SYMBOL_IS_THUMB);
        ++sym_idx;
      }
    }
  }

  if (function_starts_count > 0) {
    uint32_t num_synthetic_function_symbols = 0;
    for (i = 0; i < function_starts_count; ++i) {
      if (symbols_added.find(function_starts.GetEntryRef(i).addr) ==
          symbols_added.end())
        ++num_synthetic_function_symbols;
    }

    if (num_synthetic_function_symbols > 0) {
      if (num_syms < sym_idx + num_synthetic_function_symbols) {
        num_syms = sym_idx + num_synthetic_function_symbols;
        sym = symtab.Resize(num_syms);
      }
      for (i = 0; i < function_starts_count; ++i) {
        const FunctionStarts::Entry *func_start_entry =
            function_starts.GetEntryAtIndex(i);
        if (symbols_added.find(func_start_entry->addr) == symbols_added.end()) {
          addr_t symbol_file_addr = func_start_entry->addr;
          uint32_t symbol_flags = 0;
          if (func_start_entry->data)
            symbol_flags = MACHO_NLIST_ARM_SYMBOL_IS_THUMB;
          Address symbol_addr;
          if (module_sp->ResolveFileAddress(symbol_file_addr, symbol_addr)) {
            SectionSP symbol_section(symbol_addr.GetSection());
            uint32_t symbol_byte_size = 0;
            if (symbol_section) {
              const addr_t section_file_addr = symbol_section->GetFileAddress();
              const FunctionStarts::Entry *next_func_start_entry =
                  function_starts.FindNextEntry(func_start_entry);
              const addr_t section_end_file_addr =
                  section_file_addr + symbol_section->GetByteSize();
              if (next_func_start_entry) {
                addr_t next_symbol_file_addr = next_func_start_entry->addr;
                if (is_arm)
                  next_symbol_file_addr &= THUMB_ADDRESS_BIT_MASK;
                symbol_byte_size = std::min<lldb::addr_t>(
                    next_symbol_file_addr - symbol_file_addr,
                    section_end_file_addr - symbol_file_addr);
              } else {
                symbol_byte_size = section_end_file_addr - symbol_file_addr;
              }
              sym[sym_idx].SetID(synthetic_sym_id++);
              // Don't set the name for any synthetic symbols, the Symbol
              // object will generate one if needed when the name is accessed
              // via accessors.
              sym[sym_idx].GetMangled().SetDemangledName(ConstString());
              sym[sym_idx].SetType(eSymbolTypeCode);
              sym[sym_idx].SetIsSynthetic(true);
              sym[sym_idx].GetAddressRef() = symbol_addr;
              add_symbol_addr(symbol_addr.GetFileAddress());
              if (symbol_flags)
                sym[sym_idx].SetFlags(symbol_flags);
              if (symbol_byte_size)
                sym[sym_idx].SetByteSize(symbol_byte_size);
              ++sym_idx;
            }
          }
        }
      }
    }
  }

  // Trim our symbols down to just what we ended up with after removing any
  // symbols.
  if (sym_idx < num_syms) {
    num_syms = sym_idx;
    sym = symtab.Resize(num_syms);
  }

  // Now synthesize indirect symbols
  if (m_dysymtab.nindirectsyms != 0) {
    if (indirect_symbol_index_data.GetByteSize()) {
      NListIndexToSymbolIndexMap::const_iterator end_index_pos =
          m_nlist_idx_to_sym_idx.end();

      for (uint32_t sect_idx = 1; sect_idx < m_mach_sections.size();
           ++sect_idx) {
        if ((m_mach_sections[sect_idx].flags & SECTION_TYPE) ==
            S_SYMBOL_STUBS) {
          uint32_t symbol_stub_byte_size = m_mach_sections[sect_idx].reserved2;
          if (symbol_stub_byte_size == 0)
            continue;

          const uint32_t num_symbol_stubs =
              m_mach_sections[sect_idx].size / symbol_stub_byte_size;

          if (num_symbol_stubs == 0)
            continue;

          const uint32_t symbol_stub_index_offset =
              m_mach_sections[sect_idx].reserved1;
          for (uint32_t stub_idx = 0; stub_idx < num_symbol_stubs; ++stub_idx) {
            const uint32_t symbol_stub_index =
                symbol_stub_index_offset + stub_idx;
            const lldb::addr_t symbol_stub_addr =
                m_mach_sections[sect_idx].addr +
                (stub_idx * symbol_stub_byte_size);
            lldb::offset_t symbol_stub_offset = symbol_stub_index * 4;
            if (indirect_symbol_index_data.ValidOffsetForDataOfSize(
                    symbol_stub_offset, 4)) {
              const uint32_t stub_sym_id =
                  indirect_symbol_index_data.GetU32(&symbol_stub_offset);
              if (stub_sym_id & (INDIRECT_SYMBOL_ABS | INDIRECT_SYMBOL_LOCAL))
                continue;

              NListIndexToSymbolIndexMap::const_iterator index_pos =
                  m_nlist_idx_to_sym_idx.find(stub_sym_id);
              Symbol *stub_symbol = nullptr;
              if (index_pos != end_index_pos) {
                // We have a remapping from the original nlist index to a
                // current symbol index, so just look this up by index
                stub_symbol = symtab.SymbolAtIndex(index_pos->second);
              } else {
                // We need to lookup a symbol using the original nlist symbol
                // index since this index is coming from the S_SYMBOL_STUBS
                stub_symbol = symtab.FindSymbolByID(stub_sym_id);
              }

              if (stub_symbol) {
                Address so_addr(symbol_stub_addr, section_list);

                if (stub_symbol->GetType() == eSymbolTypeUndefined) {
                  // Change the external symbol into a trampoline that makes
                  // sense These symbols were N_UNDF N_EXT, and are useless
                  // to us, so we can re-use them so we don't have to make up
                  // a synthetic symbol for no good reason.
                  if (resolver_addresses.find(symbol_stub_addr) ==
                      resolver_addresses.end())
                    stub_symbol->SetType(eSymbolTypeTrampoline);
                  else
                    stub_symbol->SetType(eSymbolTypeResolver);
                  stub_symbol->SetExternal(false);
                  stub_symbol->GetAddressRef() = so_addr;
                  stub_symbol->SetByteSize(symbol_stub_byte_size);
                } else {
                  // Make a synthetic symbol to describe the trampoline stub
                  Mangled stub_symbol_mangled_name(stub_symbol->GetMangled());
                  if (sym_idx >= num_syms) {
                    sym = symtab.Resize(++num_syms);
                    stub_symbol = nullptr; // this pointer no longer valid
                  }
                  sym[sym_idx].SetID(synthetic_sym_id++);
                  sym[sym_idx].GetMangled() = stub_symbol_mangled_name;
                  if (resolver_addresses.find(symbol_stub_addr) ==
                      resolver_addresses.end())
                    sym[sym_idx].SetType(eSymbolTypeTrampoline);
                  else
                    sym[sym_idx].SetType(eSymbolTypeResolver);
                  sym[sym_idx].SetIsSynthetic(true);
                  sym[sym_idx].GetAddressRef() = so_addr;
                  add_symbol_addr(so_addr.GetFileAddress());
                  sym[sym_idx].SetByteSize(symbol_stub_byte_size);
                  ++sym_idx;
                }
              } else {
                if (log)
                  log->Warning("symbol stub referencing symbol table symbol "
                               "%u that isn't in our minimal symbol table, "
                               "fix this!!!",
                               stub_sym_id);
              }
            }
          }
        }
      }
    }
  }

  if (!reexport_trie_entries.empty()) {
    for (const auto &e : reexport_trie_entries) {
      if (e.entry.import_name) {
        // Only add indirect symbols from the Trie entries if we didn't have
        // a N_INDR nlist entry for this already
        if (indirect_symbol_names.find(e.entry.name) ==
            indirect_symbol_names.end()) {
          // Make a synthetic symbol to describe re-exported symbol.
          if (sym_idx >= num_syms)
            sym = symtab.Resize(++num_syms);
          sym[sym_idx].SetID(synthetic_sym_id++);
          sym[sym_idx].GetMangled() = Mangled(e.entry.name);
          sym[sym_idx].SetType(eSymbolTypeReExported);
          sym[sym_idx].SetIsSynthetic(true);
          sym[sym_idx].SetReExportedSymbolName(e.entry.import_name);
          if (e.entry.other > 0 && e.entry.other <= dylib_files.GetSize()) {
            sym[sym_idx].SetReExportedSymbolSharedLibrary(
                dylib_files.GetFileSpecAtIndex(e.entry.other - 1));
          }
          ++sym_idx;
        }
      }
    }
  }
}

void ObjectFileMachO::Dump(Stream *s) {
  ModuleSP module_sp(GetModule());
  if (module_sp) {
    std::lock_guard<std::recursive_mutex> guard(module_sp->GetMutex());
    s->Printf("%p: ", static_cast<void *>(this));
    s->Indent();
    if (m_header.magic == MH_MAGIC_64 || m_header.magic == MH_CIGAM_64)
      s->PutCString("ObjectFileMachO64");
    else
      s->PutCString("ObjectFileMachO32");

    *s << ", file = '" << m_file;
    ModuleSpecList all_specs;
    ModuleSpec base_spec;
    GetAllArchSpecs(m_header, m_data, MachHeaderSizeFromMagic(m_header.magic),
                    base_spec, all_specs);
    for (unsigned i = 0, e = all_specs.GetSize(); i != e; ++i) {
      *s << "', triple";
      if (e)
        s->Printf("[%d]", i);
      *s << " = ";
      *s << all_specs.GetModuleSpecRefAtIndex(i)
                .GetArchitecture()
                .GetTriple()
                .getTriple();
    }
    *s << "\n";
    SectionList *sections = GetSectionList();
    if (sections)
      sections->Dump(s->AsRawOstream(), s->GetIndentLevel(), nullptr, true,
                     UINT32_MAX);

    if (m_symtab_up)
      m_symtab_up->Dump(s, nullptr, eSortOrderNone);
  }
}

UUID ObjectFileMachO::GetUUID(const llvm::MachO::mach_header &header,
                              const lldb_private::DataExtractor &data,
                              lldb::offset_t lc_offset) {
  uint32_t i;
  llvm::MachO::uuid_command load_cmd;

  lldb::offset_t offset = lc_offset;
  for (i = 0; i < header.ncmds; ++i) {
    const lldb::offset_t cmd_offset = offset;
    if (data.GetU32(&offset, &load_cmd, 2) == nullptr)
      break;

    if (load_cmd.cmd == LC_UUID) {
      const uint8_t *uuid_bytes = data.PeekData(offset, 16);

      if (uuid_bytes) {
        // OpenCL on Mac OS X uses the same UUID for each of its object files.
        // We pretend these object files have no UUID to prevent crashing.

        const uint8_t opencl_uuid[] = {0x8c, 0x8e, 0xb3, 0x9b, 0x3b, 0xa8,
                                       0x4b, 0x16, 0xb6, 0xa4, 0x27, 0x63,
                                       0xbb, 0x14, 0xf0, 0x0d};

        if (!memcmp(uuid_bytes, opencl_uuid, 16))
          return UUID();

        return UUID(uuid_bytes, 16);
      }
      return UUID();
    }
    offset = cmd_offset + load_cmd.cmdsize;
  }
  return UUID();
}

static llvm::StringRef GetOSName(uint32_t cmd) {
  switch (cmd) {
  case llvm::MachO::LC_VERSION_MIN_IPHONEOS:
    return llvm::Triple::getOSTypeName(llvm::Triple::IOS);
  case llvm::MachO::LC_VERSION_MIN_MACOSX:
    return llvm::Triple::getOSTypeName(llvm::Triple::MacOSX);
  case llvm::MachO::LC_VERSION_MIN_TVOS:
    return llvm::Triple::getOSTypeName(llvm::Triple::TvOS);
  case llvm::MachO::LC_VERSION_MIN_WATCHOS:
    return llvm::Triple::getOSTypeName(llvm::Triple::WatchOS);
  default:
    llvm_unreachable("unexpected LC_VERSION load command");
  }
}

namespace {
struct OSEnv {
  llvm::StringRef os_type;
  llvm::StringRef environment;
  OSEnv(uint32_t cmd) {
    switch (cmd) {
    case llvm::MachO::PLATFORM_MACOS:
      os_type = llvm::Triple::getOSTypeName(llvm::Triple::MacOSX);
      return;
    case llvm::MachO::PLATFORM_IOS:
      os_type = llvm::Triple::getOSTypeName(llvm::Triple::IOS);
      return;
    case llvm::MachO::PLATFORM_TVOS:
      os_type = llvm::Triple::getOSTypeName(llvm::Triple::TvOS);
      return;
    case llvm::MachO::PLATFORM_WATCHOS:
      os_type = llvm::Triple::getOSTypeName(llvm::Triple::WatchOS);
      return;
    // TODO: add BridgeOS & DriverKit once in llvm/lib/Support/Triple.cpp
    // NEED_BRIDGEOS_TRIPLE
    // case llvm::MachO::PLATFORM_BRIDGEOS:
    //   os_type = llvm::Triple::getOSTypeName(llvm::Triple::BridgeOS);
    //   return;
    // case llvm::MachO::PLATFORM_DRIVERKIT:
    //   os_type = llvm::Triple::getOSTypeName(llvm::Triple::DriverKit);
    //   return;
    case llvm::MachO::PLATFORM_MACCATALYST:
      os_type = llvm::Triple::getOSTypeName(llvm::Triple::IOS);
      environment = llvm::Triple::getEnvironmentTypeName(llvm::Triple::MacABI);
      return;
    case llvm::MachO::PLATFORM_IOSSIMULATOR:
      os_type = llvm::Triple::getOSTypeName(llvm::Triple::IOS);
      environment =
          llvm::Triple::getEnvironmentTypeName(llvm::Triple::Simulator);
      return;
    case llvm::MachO::PLATFORM_TVOSSIMULATOR:
      os_type = llvm::Triple::getOSTypeName(llvm::Triple::TvOS);
      environment =
          llvm::Triple::getEnvironmentTypeName(llvm::Triple::Simulator);
      return;
    case llvm::MachO::PLATFORM_WATCHOSSIMULATOR:
      os_type = llvm::Triple::getOSTypeName(llvm::Triple::WatchOS);
      environment =
          llvm::Triple::getEnvironmentTypeName(llvm::Triple::Simulator);
      return;
    default: {
      Log *log(GetLog(LLDBLog::Symbols | LLDBLog::Process));
      LLDB_LOGF(log, "unsupported platform in LC_BUILD_VERSION");
    }
    }
  }
};

struct MinOS {
  uint32_t major_version, minor_version, patch_version;
  MinOS(uint32_t version)
      : major_version(version >> 16), minor_version((version >> 8) & 0xffu),
        patch_version(version & 0xffu) {}
};
} // namespace

void ObjectFileMachO::GetAllArchSpecs(const llvm::MachO::mach_header &header,
                                      const lldb_private::DataExtractor &data,
                                      lldb::offset_t lc_offset,
                                      ModuleSpec &base_spec,
                                      lldb_private::ModuleSpecList &all_specs) {
  auto &base_arch = base_spec.GetArchitecture();
  base_arch.SetArchitecture(eArchTypeMachO, header.cputype, header.cpusubtype);
  if (!base_arch.IsValid())
    return;

  bool found_any = false;
  auto add_triple = [&](const llvm::Triple &triple) {
    auto spec = base_spec;
    spec.GetArchitecture().GetTriple() = triple;
    if (spec.GetArchitecture().IsValid()) {
      spec.GetUUID() = ObjectFileMachO::GetUUID(header, data, lc_offset);
      all_specs.Append(spec);
      found_any = true;
    }
  };

  // Set OS to an unspecified unknown or a "*" so it can match any OS
  llvm::Triple base_triple = base_arch.GetTriple();
  base_triple.setOS(llvm::Triple::UnknownOS);
  base_triple.setOSName(llvm::StringRef());

  if (header.filetype == MH_PRELOAD) {
    if (header.cputype == CPU_TYPE_ARM) {
      // If this is a 32-bit arm binary, and it's a standalone binary, force
      // the Vendor to Apple so we don't accidentally pick up the generic
      // armv7 ABI at runtime.  Apple's armv7 ABI always uses r7 for the
      // frame pointer register; most other armv7 ABIs use a combination of
      // r7 and r11.
      base_triple.setVendor(llvm::Triple::Apple);
    } else {
      // Set vendor to an unspecified unknown or a "*" so it can match any
      // vendor This is required for correct behavior of EFI debugging on
      // x86_64
      base_triple.setVendor(llvm::Triple::UnknownVendor);
      base_triple.setVendorName(llvm::StringRef());
    }
    return add_triple(base_triple);
  }

  llvm::MachO::load_command load_cmd;

  // See if there is an LC_VERSION_MIN_* load command that can give
  // us the OS type.
  lldb::offset_t offset = lc_offset;
  for (uint32_t i = 0; i < header.ncmds; ++i) {
    const lldb::offset_t cmd_offset = offset;
    if (data.GetU32(&offset, &load_cmd, 2) == nullptr)
      break;

    llvm::MachO::version_min_command version_min;
    switch (load_cmd.cmd) {
    case llvm::MachO::LC_VERSION_MIN_MACOSX:
    case llvm::MachO::LC_VERSION_MIN_IPHONEOS:
    case llvm::MachO::LC_VERSION_MIN_TVOS:
    case llvm::MachO::LC_VERSION_MIN_WATCHOS: {
      if (load_cmd.cmdsize != sizeof(version_min))
        break;
      if (data.ExtractBytes(cmd_offset, sizeof(version_min),
                            data.GetByteOrder(), &version_min) == 0)
        break;
      MinOS min_os(version_min.version);
      llvm::SmallString<32> os_name;
      llvm::raw_svector_ostream os(os_name);
      os << GetOSName(load_cmd.cmd) << min_os.major_version << '.'
         << min_os.minor_version << '.' << min_os.patch_version;

      auto triple = base_triple;
      triple.setOSName(os.str());

      // Disambiguate legacy simulator platforms.
      if (load_cmd.cmd != llvm::MachO::LC_VERSION_MIN_MACOSX &&
          (base_triple.getArch() == llvm::Triple::x86_64 ||
           base_triple.getArch() == llvm::Triple::x86)) {
        // The combination of legacy LC_VERSION_MIN load command and
        // x86 architecture always indicates a simulator environment.
        // The combination of LC_VERSION_MIN and arm architecture only
        // appears for native binaries. Back-deploying simulator
        // binaries on Apple Silicon Macs use the modern unambigous
        // LC_BUILD_VERSION load commands; no special handling required.
        triple.setEnvironment(llvm::Triple::Simulator);
      }
      add_triple(triple);
      break;
    }
    default:
      break;
    }

    offset = cmd_offset + load_cmd.cmdsize;
  }

  // See if there are LC_BUILD_VERSION load commands that can give
  // us the OS type.
  offset = lc_offset;
  for (uint32_t i = 0; i < header.ncmds; ++i) {
    const lldb::offset_t cmd_offset = offset;
    if (data.GetU32(&offset, &load_cmd, 2) == nullptr)
      break;

    do {
      if (load_cmd.cmd == llvm::MachO::LC_BUILD_VERSION) {
        llvm::MachO::build_version_command build_version;
        if (load_cmd.cmdsize < sizeof(build_version)) {
          // Malformed load command.
          break;
        }
        if (data.ExtractBytes(cmd_offset, sizeof(build_version),
                              data.GetByteOrder(), &build_version) == 0)
          break;
        MinOS min_os(build_version.minos);
        OSEnv os_env(build_version.platform);
        llvm::SmallString<16> os_name;
        llvm::raw_svector_ostream os(os_name);
        os << os_env.os_type << min_os.major_version << '.'
           << min_os.minor_version << '.' << min_os.patch_version;
        auto triple = base_triple;
        triple.setOSName(os.str());
        os_name.clear();
        if (!os_env.environment.empty())
          triple.setEnvironmentName(os_env.environment);
        add_triple(triple);
      }
    } while (false);
    offset = cmd_offset + load_cmd.cmdsize;
  }

  if (!found_any) {
    add_triple(base_triple);
  }
}

ArchSpec ObjectFileMachO::GetArchitecture(
    ModuleSP module_sp, const llvm::MachO::mach_header &header,
    const lldb_private::DataExtractor &data, lldb::offset_t lc_offset) {
  ModuleSpecList all_specs;
  ModuleSpec base_spec;
  GetAllArchSpecs(header, data, MachHeaderSizeFromMagic(header.magic),
                  base_spec, all_specs);

  // If the object file offers multiple alternative load commands,
  // pick the one that matches the module.
  if (module_sp) {
    const ArchSpec &module_arch = module_sp->GetArchitecture();
    for (unsigned i = 0, e = all_specs.GetSize(); i != e; ++i) {
      ArchSpec mach_arch =
          all_specs.GetModuleSpecRefAtIndex(i).GetArchitecture();
      if (module_arch.IsCompatibleMatch(mach_arch))
        return mach_arch;
    }
  }

  // Return the first arch we found.
  if (all_specs.GetSize() == 0)
    return {};
  return all_specs.GetModuleSpecRefAtIndex(0).GetArchitecture();
}

UUID ObjectFileMachO::GetUUID() {
  ModuleSP module_sp(GetModule());
  if (module_sp) {
    std::lock_guard<std::recursive_mutex> guard(module_sp->GetMutex());
    lldb::offset_t offset = MachHeaderSizeFromMagic(m_header.magic);
    return GetUUID(m_header, m_data, offset);
  }
  return UUID();
}

uint32_t ObjectFileMachO::GetDependentModules(FileSpecList &files) {
  uint32_t count = 0;
  ModuleSP module_sp(GetModule());
  if (module_sp) {
    std::lock_guard<std::recursive_mutex> guard(module_sp->GetMutex());
    llvm::MachO::load_command load_cmd;
    lldb::offset_t offset = MachHeaderSizeFromMagic(m_header.magic);
    std::vector<std::string> rpath_paths;
    std::vector<std::string> rpath_relative_paths;
    std::vector<std::string> at_exec_relative_paths;
    uint32_t i;
    for (i = 0; i < m_header.ncmds; ++i) {
      const uint32_t cmd_offset = offset;
      if (m_data.GetU32(&offset, &load_cmd, 2) == nullptr)
        break;

      switch (load_cmd.cmd) {
      case LC_RPATH:
      case LC_LOAD_DYLIB:
      case LC_LOAD_WEAK_DYLIB:
      case LC_REEXPORT_DYLIB:
      case LC_LOAD_DYLINKER:
      case LC_LOADFVMLIB:
      case LC_LOAD_UPWARD_DYLIB: {
        uint32_t name_offset = cmd_offset + m_data.GetU32(&offset);
        const char *path = m_data.PeekCStr(name_offset);
        if (path) {
          if (load_cmd.cmd == LC_RPATH)
            rpath_paths.push_back(path);
          else {
            if (path[0] == '@') {
              if (strncmp(path, "@rpath", strlen("@rpath")) == 0)
                rpath_relative_paths.push_back(path + strlen("@rpath"));
              else if (strncmp(path, "@executable_path",
                               strlen("@executable_path")) == 0)
                at_exec_relative_paths.push_back(path +
                                                 strlen("@executable_path"));
            } else {
              FileSpec file_spec(path);
              if (files.AppendIfUnique(file_spec))
                count++;
            }
          }
        }
      } break;

      default:
        break;
      }
      offset = cmd_offset + load_cmd.cmdsize;
    }

    FileSpec this_file_spec(m_file);
    FileSystem::Instance().Resolve(this_file_spec);

    if (!rpath_paths.empty()) {
      // Fixup all LC_RPATH values to be absolute paths
      std::string loader_path("@loader_path");
      std::string executable_path("@executable_path");
      for (auto &rpath : rpath_paths) {
        if (llvm::StringRef(rpath).startswith(loader_path)) {
          rpath.erase(0, loader_path.size());
          rpath.insert(0, this_file_spec.GetDirectory().GetCString());
        } else if (llvm::StringRef(rpath).startswith(executable_path)) {
          rpath.erase(0, executable_path.size());
          rpath.insert(0, this_file_spec.GetDirectory().GetCString());
        }
      }

      for (const auto &rpath_relative_path : rpath_relative_paths) {
        for (const auto &rpath : rpath_paths) {
          std::string path = rpath;
          path += rpath_relative_path;
          // It is OK to resolve this path because we must find a file on disk
          // for us to accept it anyway if it is rpath relative.
          FileSpec file_spec(path);
          FileSystem::Instance().Resolve(file_spec);
          if (FileSystem::Instance().Exists(file_spec) &&
              files.AppendIfUnique(file_spec)) {
            count++;
            break;
          }
        }
      }
    }

    // We may have @executable_paths but no RPATHS.  Figure those out here.
    // Only do this if this object file is the executable.  We have no way to
    // get back to the actual executable otherwise, so we won't get the right
    // path.
    if (!at_exec_relative_paths.empty() && CalculateType() == eTypeExecutable) {
      FileSpec exec_dir = this_file_spec.CopyByRemovingLastPathComponent();
      for (const auto &at_exec_relative_path : at_exec_relative_paths) {
        FileSpec file_spec =
            exec_dir.CopyByAppendingPathComponent(at_exec_relative_path);
        if (FileSystem::Instance().Exists(file_spec) &&
            files.AppendIfUnique(file_spec))
          count++;
      }
    }
  }
  return count;
}

lldb_private::Address ObjectFileMachO::GetEntryPointAddress() {
  // If the object file is not an executable it can't hold the entry point.
  // m_entry_point_address is initialized to an invalid address, so we can just
  // return that. If m_entry_point_address is valid it means we've found it
  // already, so return the cached value.

  if ((!IsExecutable() && !IsDynamicLoader()) ||
      m_entry_point_address.IsValid()) {
    return m_entry_point_address;
  }

  // Otherwise, look for the UnixThread or Thread command.  The data for the
  // Thread command is given in /usr/include/mach-o.h, but it is basically:
  //
  //  uint32_t flavor  - this is the flavor argument you would pass to
  //  thread_get_state
  //  uint32_t count   - this is the count of longs in the thread state data
  //  struct XXX_thread_state state - this is the structure from
  //  <machine/thread_status.h> corresponding to the flavor.
  //  <repeat this trio>
  //
  // So we just keep reading the various register flavors till we find the GPR
  // one, then read the PC out of there.
  // FIXME: We will need to have a "RegisterContext data provider" class at some
  // point that can get all the registers
  // out of data in this form & attach them to a given thread.  That should
  // underlie the MacOS X User process plugin, and we'll also need it for the
  // MacOS X Core File process plugin.  When we have that we can also use it
  // here.
  //
  // For now we hard-code the offsets and flavors we need:
  //
  //

  ModuleSP module_sp(GetModule());
  if (module_sp) {
    std::lock_guard<std::recursive_mutex> guard(module_sp->GetMutex());
    llvm::MachO::load_command load_cmd;
    lldb::offset_t offset = MachHeaderSizeFromMagic(m_header.magic);
    uint32_t i;
    lldb::addr_t start_address = LLDB_INVALID_ADDRESS;
    bool done = false;

    for (i = 0; i < m_header.ncmds; ++i) {
      const lldb::offset_t cmd_offset = offset;
      if (m_data.GetU32(&offset, &load_cmd, 2) == nullptr)
        break;

      switch (load_cmd.cmd) {
      case LC_UNIXTHREAD:
      case LC_THREAD: {
        while (offset < cmd_offset + load_cmd.cmdsize) {
          uint32_t flavor = m_data.GetU32(&offset);
          uint32_t count = m_data.GetU32(&offset);
          if (count == 0) {
            // We've gotten off somehow, log and exit;
            return m_entry_point_address;
          }

          switch (m_header.cputype) {
          case llvm::MachO::CPU_TYPE_ARM:
            if (flavor == 1 ||
                flavor == 9) // ARM_THREAD_STATE/ARM_THREAD_STATE32
                             // from mach/arm/thread_status.h
            {
              offset += 60; // This is the offset of pc in the GPR thread state
                            // data structure.
              start_address = m_data.GetU32(&offset);
              done = true;
            }
            break;
          case llvm::MachO::CPU_TYPE_ARM64:
          case llvm::MachO::CPU_TYPE_ARM64_32:
            if (flavor == 6) // ARM_THREAD_STATE64 from mach/arm/thread_status.h
            {
              offset += 256; // This is the offset of pc in the GPR thread state
                             // data structure.
              start_address = m_data.GetU64(&offset);
              done = true;
            }
            break;
          case llvm::MachO::CPU_TYPE_I386:
            if (flavor ==
                1) // x86_THREAD_STATE32 from mach/i386/thread_status.h
            {
              offset += 40; // This is the offset of eip in the GPR thread state
                            // data structure.
              start_address = m_data.GetU32(&offset);
              done = true;
            }
            break;
          case llvm::MachO::CPU_TYPE_X86_64:
            if (flavor ==
                4) // x86_THREAD_STATE64 from mach/i386/thread_status.h
            {
              offset += 16 * 8; // This is the offset of rip in the GPR thread
                                // state data structure.
              start_address = m_data.GetU64(&offset);
              done = true;
            }
            break;
          default:
            return m_entry_point_address;
          }
          // Haven't found the GPR flavor yet, skip over the data for this
          // flavor:
          if (done)
            break;
          offset += count * 4;
        }
      } break;
      case LC_MAIN: {
        ConstString text_segment_name("__TEXT");
        uint64_t entryoffset = m_data.GetU64(&offset);
        SectionSP text_segment_sp =
            GetSectionList()->FindSectionByName(text_segment_name);
        if (text_segment_sp) {
          done = true;
          start_address = text_segment_sp->GetFileAddress() + entryoffset;
        }
      } break;

      default:
        break;
      }
      if (done)
        break;

      // Go to the next load command:
      offset = cmd_offset + load_cmd.cmdsize;
    }

    if (start_address == LLDB_INVALID_ADDRESS && IsDynamicLoader()) {
      if (GetSymtab()) {
        Symbol *dyld_start_sym = GetSymtab()->FindFirstSymbolWithNameAndType(
            ConstString("_dyld_start"), SymbolType::eSymbolTypeCode,
            Symtab::eDebugAny, Symtab::eVisibilityAny);
        if (dyld_start_sym && dyld_start_sym->GetAddress().IsValid()) {
          start_address = dyld_start_sym->GetAddress().GetFileAddress();
        }
      }
    }

    if (start_address != LLDB_INVALID_ADDRESS) {
      // We got the start address from the load commands, so now resolve that
      // address in the sections of this ObjectFile:
      if (!m_entry_point_address.ResolveAddressUsingFileSections(
              start_address, GetSectionList())) {
        m_entry_point_address.Clear();
      }
    } else {
      // We couldn't read the UnixThread load command - maybe it wasn't there.
      // As a fallback look for the "start" symbol in the main executable.

      ModuleSP module_sp(GetModule());

      if (module_sp) {
        SymbolContextList contexts;
        SymbolContext context;
        module_sp->FindSymbolsWithNameAndType(ConstString("start"),
                                              eSymbolTypeCode, contexts);
        if (contexts.GetSize()) {
          if (contexts.GetContextAtIndex(0, context))
            m_entry_point_address = context.symbol->GetAddress();
        }
      }
    }
  }

  return m_entry_point_address;
}

lldb_private::Address ObjectFileMachO::GetBaseAddress() {
  lldb_private::Address header_addr;
  SectionList *section_list = GetSectionList();
  if (section_list) {
    SectionSP text_segment_sp(
        section_list->FindSectionByName(GetSegmentNameTEXT()));
    if (text_segment_sp) {
      header_addr.SetSection(text_segment_sp);
      header_addr.SetOffset(0);
    }
  }
  return header_addr;
}

uint32_t ObjectFileMachO::GetNumThreadContexts() {
  ModuleSP module_sp(GetModule());
  if (module_sp) {
    std::lock_guard<std::recursive_mutex> guard(module_sp->GetMutex());
    if (!m_thread_context_offsets_valid) {
      m_thread_context_offsets_valid = true;
      lldb::offset_t offset = MachHeaderSizeFromMagic(m_header.magic);
      FileRangeArray::Entry file_range;
      llvm::MachO::thread_command thread_cmd;
      for (uint32_t i = 0; i < m_header.ncmds; ++i) {
        const uint32_t cmd_offset = offset;
        if (m_data.GetU32(&offset, &thread_cmd, 2) == nullptr)
          break;

        if (thread_cmd.cmd == LC_THREAD) {
          file_range.SetRangeBase(offset);
          file_range.SetByteSize(thread_cmd.cmdsize - 8);
          m_thread_context_offsets.Append(file_range);
        }
        offset = cmd_offset + thread_cmd.cmdsize;
      }
    }
  }
  return m_thread_context_offsets.GetSize();
}

std::string ObjectFileMachO::GetIdentifierString() {
  std::string result;
  ModuleSP module_sp(GetModule());
  if (module_sp) {
    std::lock_guard<std::recursive_mutex> guard(module_sp->GetMutex());

    // First, look over the load commands for an LC_NOTE load command with
    // data_owner string "kern ver str" & use that if found.
    lldb::offset_t offset = MachHeaderSizeFromMagic(m_header.magic);
    for (uint32_t i = 0; i < m_header.ncmds; ++i) {
      const uint32_t cmd_offset = offset;
      llvm::MachO::load_command lc = {};
      if (m_data.GetU32(&offset, &lc.cmd, 2) == nullptr)
        break;
      if (lc.cmd == LC_NOTE) {
        char data_owner[17];
        m_data.CopyData(offset, 16, data_owner);
        data_owner[16] = '\0';
        offset += 16;
        uint64_t fileoff = m_data.GetU64_unchecked(&offset);
        uint64_t size = m_data.GetU64_unchecked(&offset);

        // "kern ver str" has a uint32_t version and then a nul terminated
        // c-string.
        if (strcmp("kern ver str", data_owner) == 0) {
          offset = fileoff;
          uint32_t version;
          if (m_data.GetU32(&offset, &version, 1) != nullptr) {
            if (version == 1) {
              uint32_t strsize = size - sizeof(uint32_t);
              char *buf = (char *)malloc(strsize);
              if (buf) {
                m_data.CopyData(offset, strsize, buf);
                buf[strsize - 1] = '\0';
                result = buf;
                if (buf)
                  free(buf);
                return result;
              }
            }
          }
        }
      }
      offset = cmd_offset + lc.cmdsize;
    }

    // Second, make a pass over the load commands looking for an obsolete
    // LC_IDENT load command.
    offset = MachHeaderSizeFromMagic(m_header.magic);
    for (uint32_t i = 0; i < m_header.ncmds; ++i) {
      const uint32_t cmd_offset = offset;
      llvm::MachO::ident_command ident_command;
      if (m_data.GetU32(&offset, &ident_command, 2) == nullptr)
        break;
      if (ident_command.cmd == LC_IDENT && ident_command.cmdsize != 0) {
        char *buf = (char *)malloc(ident_command.cmdsize);
        if (buf != nullptr && m_data.CopyData(offset, ident_command.cmdsize,
                                              buf) == ident_command.cmdsize) {
          buf[ident_command.cmdsize - 1] = '\0';
          result = buf;
        }
        if (buf)
          free(buf);
      }
      offset = cmd_offset + ident_command.cmdsize;
    }
  }
  return result;
}

addr_t ObjectFileMachO::GetAddressMask() {
  addr_t mask = 0;
  ModuleSP module_sp(GetModule());
  if (module_sp) {
    std::lock_guard<std::recursive_mutex> guard(module_sp->GetMutex());
    lldb::offset_t offset = MachHeaderSizeFromMagic(m_header.magic);
    for (uint32_t i = 0; i < m_header.ncmds; ++i) {
      const uint32_t cmd_offset = offset;
      llvm::MachO::load_command lc = {};
      if (m_data.GetU32(&offset, &lc.cmd, 2) == nullptr)
        break;
      if (lc.cmd == LC_NOTE) {
        char data_owner[17];
        m_data.CopyData(offset, 16, data_owner);
        data_owner[16] = '\0';
        offset += 16;
        uint64_t fileoff = m_data.GetU64_unchecked(&offset);

        // "addrable bits" has a uint32_t version and a uint32_t
        // number of bits used in addressing.
        if (strcmp("addrable bits", data_owner) == 0) {
          offset = fileoff;
          uint32_t version;
          if (m_data.GetU32(&offset, &version, 1) != nullptr) {
            if (version == 3) {
              uint32_t num_addr_bits = m_data.GetU32_unchecked(&offset);
              if (num_addr_bits != 0) {
                mask = ~((1ULL << num_addr_bits) - 1);
              }
              break;
            }
          }
        }
      }
      offset = cmd_offset + lc.cmdsize;
    }
  }
  return mask;
}

bool ObjectFileMachO::GetCorefileMainBinaryInfo(addr_t &value,
                                                bool &value_is_offset,
                                                UUID &uuid,
                                                ObjectFile::BinaryType &type) {
  value = LLDB_INVALID_ADDRESS;
  value_is_offset = false;
  uuid.Clear();
  uint32_t log2_pagesize = 0; // not currently passed up to caller
  uint32_t platform = 0;      // not currently passed up to caller
  ModuleSP module_sp(GetModule());
  if (module_sp) {
    std::lock_guard<std::recursive_mutex> guard(module_sp->GetMutex());
    lldb::offset_t offset = MachHeaderSizeFromMagic(m_header.magic);
    for (uint32_t i = 0; i < m_header.ncmds; ++i) {
      const uint32_t cmd_offset = offset;
      llvm::MachO::load_command lc = {};
      if (m_data.GetU32(&offset, &lc.cmd, 2) == nullptr)
        break;
      if (lc.cmd == LC_NOTE) {
        char data_owner[17];
        memset(data_owner, 0, sizeof(data_owner));
        m_data.CopyData(offset, 16, data_owner);
        offset += 16;
        uint64_t fileoff = m_data.GetU64_unchecked(&offset);
        uint64_t size = m_data.GetU64_unchecked(&offset);

        // struct main_bin_spec
        // {
        //     uint32_t version;       // currently 2
        //     uint32_t type;          // 0 == unspecified, 1 == kernel,
        //                             // 2 == user process,
        //                             // 3 == standalone binary
        //     uint64_t address;       // UINT64_MAX if address not specified
        //     uint64_t slide;         // slide, UINT64_MAX if unspecified
        //                             // 0 if no slide needs to be applied to
        //                             // file address
        //     uuid_t   uuid;          // all zero's if uuid not specified
        //     uint32_t log2_pagesize; // process page size in log base 2,
        //                             // e.g. 4k pages are 12.
        //                             // 0 for unspecified
        //     uint32_t platform;      // The Mach-O platform for this corefile.
        //                             // 0 for unspecified.
        //                             // The values are defined in
        //                             // <mach-o/loader.h>, PLATFORM_*.
        // } __attribute((packed));

        // "main bin spec" (main binary specification) data payload is
        // formatted:
        //    uint32_t version       [currently 1]
        //    uint32_t type          [0 == unspecified, 1 == kernel,
        //                            2 == user process, 3 == firmware ]
        //    uint64_t address       [ UINT64_MAX if address not specified ]
        //    uuid_t   uuid          [ all zero's if uuid not specified ]
        //    uint32_t log2_pagesize [ process page size in log base
        //                             2, e.g. 4k pages are 12.
        //                             0 for unspecified ]
        //    uint32_t unused        [ for alignment ]

        if (strcmp("main bin spec", data_owner) == 0 && size >= 32) {
          offset = fileoff;
          uint32_t version;
          if (m_data.GetU32(&offset, &version, 1) != nullptr && version <= 2) {
            uint32_t binspec_type = 0;
            uuid_t raw_uuid;
            memset(raw_uuid, 0, sizeof(uuid_t));

            if (!m_data.GetU32(&offset, &binspec_type, 1))
              return false;
            if (!m_data.GetU64(&offset, &value, 1))
              return false;
            uint64_t slide = LLDB_INVALID_ADDRESS;
            if (version > 1 && !m_data.GetU64(&offset, &slide, 1))
              return false;
            if (value == LLDB_INVALID_ADDRESS &&
                slide != LLDB_INVALID_ADDRESS) {
              value = slide;
              value_is_offset = true;
            }

            if (m_data.CopyData(offset, sizeof(uuid_t), raw_uuid) != 0) {
              uuid = UUID(raw_uuid, sizeof(uuid_t));
              // convert the "main bin spec" type into our
              // ObjectFile::BinaryType enum
              switch (binspec_type) {
              case 0:
                type = eBinaryTypeUnknown;
                break;
              case 1:
                type = eBinaryTypeKernel;
                break;
              case 2:
                type = eBinaryTypeUser;
                break;
              case 3:
                type = eBinaryTypeStandalone;
                break;
              }
              if (!m_data.GetU32(&offset, &log2_pagesize, 1))
                return false;
              if (version > 1 && !m_data.GetU32(&offset, &platform, 1))
                return false;
              return true;
            }
          }
        }
      }
      offset = cmd_offset + lc.cmdsize;
    }
  }
  return false;
}

lldb::RegisterContextSP
ObjectFileMachO::GetThreadContextAtIndex(uint32_t idx,
                                         lldb_private::Thread &thread) {
  lldb::RegisterContextSP reg_ctx_sp;

  ModuleSP module_sp(GetModule());
  if (module_sp) {
    std::lock_guard<std::recursive_mutex> guard(module_sp->GetMutex());
    if (!m_thread_context_offsets_valid)
      GetNumThreadContexts();

    const FileRangeArray::Entry *thread_context_file_range =
        m_thread_context_offsets.GetEntryAtIndex(idx);
    if (thread_context_file_range) {

      DataExtractor data(m_data, thread_context_file_range->GetRangeBase(),
                         thread_context_file_range->GetByteSize());

      switch (m_header.cputype) {
      case llvm::MachO::CPU_TYPE_ARM64:
      case llvm::MachO::CPU_TYPE_ARM64_32:
        reg_ctx_sp =
            std::make_shared<RegisterContextDarwin_arm64_Mach>(thread, data);
        break;

      case llvm::MachO::CPU_TYPE_ARM:
        reg_ctx_sp =
            std::make_shared<RegisterContextDarwin_arm_Mach>(thread, data);
        break;

      case llvm::MachO::CPU_TYPE_I386:
        reg_ctx_sp =
            std::make_shared<RegisterContextDarwin_i386_Mach>(thread, data);
        break;

      case llvm::MachO::CPU_TYPE_X86_64:
        reg_ctx_sp =
            std::make_shared<RegisterContextDarwin_x86_64_Mach>(thread, data);
        break;
      }
    }
  }
  return reg_ctx_sp;
}

ObjectFile::Type ObjectFileMachO::CalculateType() {
  switch (m_header.filetype) {
  case MH_OBJECT: // 0x1u
    if (GetAddressByteSize() == 4) {
      // 32 bit kexts are just object files, but they do have a valid
      // UUID load command.
      if (GetUUID()) {
        // this checking for the UUID load command is not enough we could
        // eventually look for the symbol named "OSKextGetCurrentIdentifier" as
        // this is required of kexts
        if (m_strata == eStrataInvalid)
          m_strata = eStrataKernel;
        return eTypeSharedLibrary;
      }
    }
    return eTypeObjectFile;

  case MH_EXECUTE:
    return eTypeExecutable; // 0x2u
  case MH_FVMLIB:
    return eTypeSharedLibrary; // 0x3u
  case MH_CORE:
    return eTypeCoreFile; // 0x4u
  case MH_PRELOAD:
    return eTypeSharedLibrary; // 0x5u
  case MH_DYLIB:
    return eTypeSharedLibrary; // 0x6u
  case MH_DYLINKER:
    return eTypeDynamicLinker; // 0x7u
  case MH_BUNDLE:
    return eTypeSharedLibrary; // 0x8u
  case MH_DYLIB_STUB:
    return eTypeStubLibrary; // 0x9u
  case MH_DSYM:
    return eTypeDebugInfo; // 0xAu
  case MH_KEXT_BUNDLE:
    return eTypeSharedLibrary; // 0xBu
  default:
    break;
  }
  return eTypeUnknown;
}

ObjectFile::Strata ObjectFileMachO::CalculateStrata() {
  switch (m_header.filetype) {
  case MH_OBJECT: // 0x1u
  {
    // 32 bit kexts are just object files, but they do have a valid
    // UUID load command.
    if (GetUUID()) {
      // this checking for the UUID load command is not enough we could
      // eventually look for the symbol named "OSKextGetCurrentIdentifier" as
      // this is required of kexts
      if (m_type == eTypeInvalid)
        m_type = eTypeSharedLibrary;

      return eStrataKernel;
    }
  }
    return eStrataUnknown;

  case MH_EXECUTE: // 0x2u
    // Check for the MH_DYLDLINK bit in the flags
    if (m_header.flags & MH_DYLDLINK) {
      return eStrataUser;
    } else {
      SectionList *section_list = GetSectionList();
      if (section_list) {
        static ConstString g_kld_section_name("__KLD");
        if (section_list->FindSectionByName(g_kld_section_name))
          return eStrataKernel;
      }
    }
    return eStrataRawImage;

  case MH_FVMLIB:
    return eStrataUser; // 0x3u
  case MH_CORE:
    return eStrataUnknown; // 0x4u
  case MH_PRELOAD:
    return eStrataRawImage; // 0x5u
  case MH_DYLIB:
    return eStrataUser; // 0x6u
  case MH_DYLINKER:
    return eStrataUser; // 0x7u
  case MH_BUNDLE:
    return eStrataUser; // 0x8u
  case MH_DYLIB_STUB:
    return eStrataUser; // 0x9u
  case MH_DSYM:
    return eStrataUnknown; // 0xAu
  case MH_KEXT_BUNDLE:
    return eStrataKernel; // 0xBu
  default:
    break;
  }
  return eStrataUnknown;
}

llvm::VersionTuple ObjectFileMachO::GetVersion() {
  ModuleSP module_sp(GetModule());
  if (module_sp) {
    std::lock_guard<std::recursive_mutex> guard(module_sp->GetMutex());
    llvm::MachO::dylib_command load_cmd;
    lldb::offset_t offset = MachHeaderSizeFromMagic(m_header.magic);
    uint32_t version_cmd = 0;
    uint64_t version = 0;
    uint32_t i;
    for (i = 0; i < m_header.ncmds; ++i) {
      const lldb::offset_t cmd_offset = offset;
      if (m_data.GetU32(&offset, &load_cmd, 2) == nullptr)
        break;

      if (load_cmd.cmd == LC_ID_DYLIB) {
        if (version_cmd == 0) {
          version_cmd = load_cmd.cmd;
          if (m_data.GetU32(&offset, &load_cmd.dylib, 4) == nullptr)
            break;
          version = load_cmd.dylib.current_version;
        }
        break; // Break for now unless there is another more complete version
               // number load command in the future.
      }
      offset = cmd_offset + load_cmd.cmdsize;
    }

    if (version_cmd == LC_ID_DYLIB) {
      unsigned major = (version & 0xFFFF0000ull) >> 16;
      unsigned minor = (version & 0x0000FF00ull) >> 8;
      unsigned subminor = (version & 0x000000FFull);
      return llvm::VersionTuple(major, minor, subminor);
    }
  }
  return llvm::VersionTuple();
}

ArchSpec ObjectFileMachO::GetArchitecture() {
  ModuleSP module_sp(GetModule());
  ArchSpec arch;
  if (module_sp) {
    std::lock_guard<std::recursive_mutex> guard(module_sp->GetMutex());

    return GetArchitecture(module_sp, m_header, m_data,
                           MachHeaderSizeFromMagic(m_header.magic));
  }
  return arch;
}

void ObjectFileMachO::GetProcessSharedCacheUUID(Process *process,
                                                addr_t &base_addr, UUID &uuid) {
  uuid.Clear();
  base_addr = LLDB_INVALID_ADDRESS;
  if (process && process->GetDynamicLoader()) {
    DynamicLoader *dl = process->GetDynamicLoader();
    LazyBool using_shared_cache;
    LazyBool private_shared_cache;
    dl->GetSharedCacheInformation(base_addr, uuid, using_shared_cache,
                                  private_shared_cache);
  }
  Log *log(GetLog(LLDBLog::Symbols | LLDBLog::Process));
  LLDB_LOGF(
      log,
      "inferior process shared cache has a UUID of %s, base address 0x%" PRIx64,
      uuid.GetAsString().c_str(), base_addr);
}

// From dyld SPI header dyld_process_info.h
typedef void *dyld_process_info;
struct lldb_copy__dyld_process_cache_info {
  uuid_t cacheUUID;          // UUID of cache used by process
  uint64_t cacheBaseAddress; // load address of dyld shared cache
  bool noCache;              // process is running without a dyld cache
  bool privateCache; // process is using a private copy of its dyld cache
};

// #including mach/mach.h pulls in machine.h & CPU_TYPE_ARM etc conflicts with
// llvm enum definitions llvm::MachO::CPU_TYPE_ARM turning them into compile
// errors. So we need to use the actual underlying types of task_t and
// kern_return_t below.
extern "C" unsigned int /*task_t*/ mach_task_self();

void ObjectFileMachO::GetLLDBSharedCacheUUID(addr_t &base_addr, UUID &uuid) {
  uuid.Clear();
  base_addr = LLDB_INVALID_ADDRESS;

#if defined(__APPLE__)
  uint8_t *(*dyld_get_all_image_infos)(void);
  dyld_get_all_image_infos =
      (uint8_t * (*)()) dlsym(RTLD_DEFAULT, "_dyld_get_all_image_infos");
  if (dyld_get_all_image_infos) {
    uint8_t *dyld_all_image_infos_address = dyld_get_all_image_infos();
    if (dyld_all_image_infos_address) {
      uint32_t *version = (uint32_t *)
          dyld_all_image_infos_address; // version <mach-o/dyld_images.h>
      if (*version >= 13) {
        uuid_t *sharedCacheUUID_address = 0;
        int wordsize = sizeof(uint8_t *);
        if (wordsize == 8) {
          sharedCacheUUID_address =
              (uuid_t *)((uint8_t *)dyld_all_image_infos_address +
                         160); // sharedCacheUUID <mach-o/dyld_images.h>
          if (*version >= 15)
            base_addr =
                *(uint64_t
                      *)((uint8_t *)dyld_all_image_infos_address +
                         176); // sharedCacheBaseAddress <mach-o/dyld_images.h>
        } else {
          sharedCacheUUID_address =
              (uuid_t *)((uint8_t *)dyld_all_image_infos_address +
                         84); // sharedCacheUUID <mach-o/dyld_images.h>
          if (*version >= 15) {
            base_addr = 0;
            base_addr =
                *(uint32_t
                      *)((uint8_t *)dyld_all_image_infos_address +
                         100); // sharedCacheBaseAddress <mach-o/dyld_images.h>
          }
        }
        uuid = UUID(sharedCacheUUID_address, sizeof(uuid_t));
      }
    }
  } else {
    // Exists in macOS 10.12 and later, iOS 10.0 and later - dyld SPI
    dyld_process_info (*dyld_process_info_create)(
        unsigned int /* task_t */ task, uint64_t timestamp,
        unsigned int /*kern_return_t*/ *kernelError);
    void (*dyld_process_info_get_cache)(void *info, void *cacheInfo);
    void (*dyld_process_info_release)(dyld_process_info info);

    dyld_process_info_create = (void *(*)(unsigned int /* task_t */, uint64_t,
                                          unsigned int /*kern_return_t*/ *))
        dlsym(RTLD_DEFAULT, "_dyld_process_info_create");
    dyld_process_info_get_cache = (void (*)(void *, void *))dlsym(
        RTLD_DEFAULT, "_dyld_process_info_get_cache");
    dyld_process_info_release =
        (void (*)(void *))dlsym(RTLD_DEFAULT, "_dyld_process_info_release");

    if (dyld_process_info_create && dyld_process_info_get_cache) {
      unsigned int /*kern_return_t */ kern_ret;
      dyld_process_info process_info =
          dyld_process_info_create(::mach_task_self(), 0, &kern_ret);
      if (process_info) {
        struct lldb_copy__dyld_process_cache_info sc_info;
        memset(&sc_info, 0, sizeof(struct lldb_copy__dyld_process_cache_info));
        dyld_process_info_get_cache(process_info, &sc_info);
        if (sc_info.cacheBaseAddress != 0) {
          base_addr = sc_info.cacheBaseAddress;
          uuid = UUID(sc_info.cacheUUID, sizeof(uuid_t));
        }
        dyld_process_info_release(process_info);
      }
    }
  }
  Log *log(GetLog(LLDBLog::Symbols | LLDBLog::Process));
  if (log && uuid.IsValid())
    LLDB_LOGF(log,
              "lldb's in-memory shared cache has a UUID of %s base address of "
              "0x%" PRIx64,
              uuid.GetAsString().c_str(), base_addr);
#endif
}

llvm::VersionTuple ObjectFileMachO::GetMinimumOSVersion() {
  if (!m_min_os_version) {
    lldb::offset_t offset = MachHeaderSizeFromMagic(m_header.magic);
    for (uint32_t i = 0; i < m_header.ncmds; ++i) {
      const lldb::offset_t load_cmd_offset = offset;

      llvm::MachO::version_min_command lc = {};
      if (m_data.GetU32(&offset, &lc.cmd, 2) == nullptr)
        break;
      if (lc.cmd == llvm::MachO::LC_VERSION_MIN_MACOSX ||
          lc.cmd == llvm::MachO::LC_VERSION_MIN_IPHONEOS ||
          lc.cmd == llvm::MachO::LC_VERSION_MIN_TVOS ||
          lc.cmd == llvm::MachO::LC_VERSION_MIN_WATCHOS) {
        if (m_data.GetU32(&offset, &lc.version,
                          (sizeof(lc) / sizeof(uint32_t)) - 2)) {
          const uint32_t xxxx = lc.version >> 16;
          const uint32_t yy = (lc.version >> 8) & 0xffu;
          const uint32_t zz = lc.version & 0xffu;
          if (xxxx) {
            m_min_os_version = llvm::VersionTuple(xxxx, yy, zz);
            break;
          }
        }
      } else if (lc.cmd == llvm::MachO::LC_BUILD_VERSION) {
        // struct build_version_command {
        //     uint32_t    cmd;            /* LC_BUILD_VERSION */
        //     uint32_t    cmdsize;        /* sizeof(struct
        //     build_version_command) plus */
        //                                 /* ntools * sizeof(struct
        //                                 build_tool_version) */
        //     uint32_t    platform;       /* platform */
        //     uint32_t    minos;          /* X.Y.Z is encoded in nibbles
        //     xxxx.yy.zz */ uint32_t    sdk;            /* X.Y.Z is encoded in
        //     nibbles xxxx.yy.zz */ uint32_t    ntools;         /* number of
        //     tool entries following this */
        // };

        offset += 4; // skip platform
        uint32_t minos = m_data.GetU32(&offset);

        const uint32_t xxxx = minos >> 16;
        const uint32_t yy = (minos >> 8) & 0xffu;
        const uint32_t zz = minos & 0xffu;
        if (xxxx) {
          m_min_os_version = llvm::VersionTuple(xxxx, yy, zz);
          break;
        }
      }

      offset = load_cmd_offset + lc.cmdsize;
    }

    if (!m_min_os_version) {
      // Set version to an empty value so we don't keep trying to
      m_min_os_version = llvm::VersionTuple();
    }
  }

  return *m_min_os_version;
}

llvm::VersionTuple ObjectFileMachO::GetSDKVersion() {
  if (!m_sdk_versions) {
    lldb::offset_t offset = MachHeaderSizeFromMagic(m_header.magic);
    for (uint32_t i = 0; i < m_header.ncmds; ++i) {
      const lldb::offset_t load_cmd_offset = offset;

      llvm::MachO::version_min_command lc = {};
      if (m_data.GetU32(&offset, &lc.cmd, 2) == nullptr)
        break;
      if (lc.cmd == llvm::MachO::LC_VERSION_MIN_MACOSX ||
          lc.cmd == llvm::MachO::LC_VERSION_MIN_IPHONEOS ||
          lc.cmd == llvm::MachO::LC_VERSION_MIN_TVOS ||
          lc.cmd == llvm::MachO::LC_VERSION_MIN_WATCHOS) {
        if (m_data.GetU32(&offset, &lc.version,
                          (sizeof(lc) / sizeof(uint32_t)) - 2)) {
          const uint32_t xxxx = lc.sdk >> 16;
          const uint32_t yy = (lc.sdk >> 8) & 0xffu;
          const uint32_t zz = lc.sdk & 0xffu;
          if (xxxx) {
            m_sdk_versions = llvm::VersionTuple(xxxx, yy, zz);
            break;
          } else {
            GetModule()->ReportWarning("minimum OS version load command with "
                                       "invalid (0) version found.");
          }
        }
      }
      offset = load_cmd_offset + lc.cmdsize;
    }

    if (!m_sdk_versions) {
      offset = MachHeaderSizeFromMagic(m_header.magic);
      for (uint32_t i = 0; i < m_header.ncmds; ++i) {
        const lldb::offset_t load_cmd_offset = offset;

        llvm::MachO::version_min_command lc = {};
        if (m_data.GetU32(&offset, &lc.cmd, 2) == nullptr)
          break;
        if (lc.cmd == llvm::MachO::LC_BUILD_VERSION) {
          // struct build_version_command {
          //     uint32_t    cmd;            /* LC_BUILD_VERSION */
          //     uint32_t    cmdsize;        /* sizeof(struct
          //     build_version_command) plus */
          //                                 /* ntools * sizeof(struct
          //                                 build_tool_version) */
          //     uint32_t    platform;       /* platform */
          //     uint32_t    minos;          /* X.Y.Z is encoded in nibbles
          //     xxxx.yy.zz */ uint32_t    sdk;            /* X.Y.Z is encoded
          //     in nibbles xxxx.yy.zz */ uint32_t    ntools;         /* number
          //     of tool entries following this */
          // };

          offset += 4; // skip platform
          uint32_t minos = m_data.GetU32(&offset);

          const uint32_t xxxx = minos >> 16;
          const uint32_t yy = (minos >> 8) & 0xffu;
          const uint32_t zz = minos & 0xffu;
          if (xxxx) {
            m_sdk_versions = llvm::VersionTuple(xxxx, yy, zz);
            break;
          }
        }
        offset = load_cmd_offset + lc.cmdsize;
      }
    }

    if (!m_sdk_versions)
      m_sdk_versions = llvm::VersionTuple();
  }

  return *m_sdk_versions;
}

bool ObjectFileMachO::GetIsDynamicLinkEditor() {
  return m_header.filetype == llvm::MachO::MH_DYLINKER;
}

bool ObjectFileMachO::CanTrustAddressRanges() {
  // Dsymutil guarantees that the .debug_aranges accelerator is complete and can
  // be trusted by LLDB.
  return m_header.filetype == llvm::MachO::MH_DSYM;
}

bool ObjectFileMachO::AllowAssemblyEmulationUnwindPlans() {
  return m_allow_assembly_emulation_unwind_plans;
}

Section *ObjectFileMachO::GetMachHeaderSection() {
  // Find the first address of the mach header which is the first non-zero file
  // sized section whose file offset is zero. This is the base file address of
  // the mach-o file which can be subtracted from the vmaddr of the other
  // segments found in memory and added to the load address
  ModuleSP module_sp = GetModule();
  if (!module_sp)
    return nullptr;
  SectionList *section_list = GetSectionList();
  if (!section_list)
    return nullptr;
  const size_t num_sections = section_list->GetSize();
  for (size_t sect_idx = 0; sect_idx < num_sections; ++sect_idx) {
    Section *section = section_list->GetSectionAtIndex(sect_idx).get();
    if (section->GetFileOffset() == 0 && SectionIsLoadable(section))
      return section;
  }

  // We may have a binary in the shared cache that has a non-zero
  // file address for its first segment, traditionally the __TEXT segment.
  // Search for it by name and return it as our next best guess.
  SectionSP text_segment_sp =
      GetSectionList()->FindSectionByName(GetSegmentNameTEXT());
  if (text_segment_sp.get() && SectionIsLoadable(text_segment_sp.get()))
    return text_segment_sp.get();

  return nullptr;
}

bool ObjectFileMachO::SectionIsLoadable(const Section *section) {
  if (!section)
    return false;
  const bool is_dsym = (m_header.filetype == MH_DSYM);
  if (section->GetFileSize() == 0 && !is_dsym)
    return false;
  if (section->IsThreadSpecific())
    return false;
  if (GetModule().get() != section->GetModule().get())
    return false;
  // Be careful with __LINKEDIT and __DWARF segments
  if (section->GetName() == GetSegmentNameLINKEDIT() ||
      section->GetName() == GetSegmentNameDWARF()) {
    // Only map __LINKEDIT and __DWARF if we have an in memory image and
    // this isn't a kernel binary like a kext or mach_kernel.
    const bool is_memory_image = (bool)m_process_wp.lock();
    const Strata strata = GetStrata();
    if (is_memory_image == false || strata == eStrataKernel)
      return false;
  }
  return true;
}

lldb::addr_t ObjectFileMachO::CalculateSectionLoadAddressForMemoryImage(
    lldb::addr_t header_load_address, const Section *header_section,
    const Section *section) {
  ModuleSP module_sp = GetModule();
  if (module_sp && header_section && section &&
      header_load_address != LLDB_INVALID_ADDRESS) {
    lldb::addr_t file_addr = header_section->GetFileAddress();
    if (file_addr != LLDB_INVALID_ADDRESS && SectionIsLoadable(section))
      return section->GetFileAddress() - file_addr + header_load_address;
  }
  return LLDB_INVALID_ADDRESS;
}

bool ObjectFileMachO::SetLoadAddress(Target &target, lldb::addr_t value,
                                     bool value_is_offset) {
  ModuleSP module_sp = GetModule();
  if (!module_sp)
    return false;

  SectionList *section_list = GetSectionList();
  if (!section_list)
    return false;

  size_t num_loaded_sections = 0;
  const size_t num_sections = section_list->GetSize();

  // Warn if some top-level segments map to the same address. The binary may be
  // malformed.
  const bool warn_multiple = true;

  if (value_is_offset) {
    // "value" is an offset to apply to each top level segment
    for (size_t sect_idx = 0; sect_idx < num_sections; ++sect_idx) {
      // Iterate through the object file sections to find all of the
      // sections that size on disk (to avoid __PAGEZERO) and load them
      SectionSP section_sp(section_list->GetSectionAtIndex(sect_idx));
      if (SectionIsLoadable(section_sp.get()))
        if (target.GetSectionLoadList().SetSectionLoadAddress(
                section_sp, section_sp->GetFileAddress() + value,
                warn_multiple))
          ++num_loaded_sections;
    }
  } else {
    // "value" is the new base address of the mach_header, adjust each
    // section accordingly

    Section *mach_header_section = GetMachHeaderSection();
    if (mach_header_section) {
      for (size_t sect_idx = 0; sect_idx < num_sections; ++sect_idx) {
        SectionSP section_sp(section_list->GetSectionAtIndex(sect_idx));

        lldb::addr_t section_load_addr =
            CalculateSectionLoadAddressForMemoryImage(
                value, mach_header_section, section_sp.get());
        if (section_load_addr != LLDB_INVALID_ADDRESS) {
          if (target.GetSectionLoadList().SetSectionLoadAddress(
                  section_sp, section_load_addr, warn_multiple))
            ++num_loaded_sections;
        }
      }
    }
  }
  return num_loaded_sections > 0;
}

struct all_image_infos_header {
  uint32_t version;         // currently 1
  uint32_t imgcount;        // number of binary images
  uint64_t entries_fileoff; // file offset in the corefile of where the array of
                            // struct entry's begin.
  uint32_t entries_size;    // size of 'struct entry'.
  uint32_t unused;
};

struct image_entry {
  uint64_t filepath_offset;  // offset in corefile to c-string of the file path,
                             // UINT64_MAX if unavailable.
  uuid_t uuid;               // uint8_t[16].  should be set to all zeroes if
                             // uuid is unknown.
  uint64_t load_address;     // UINT64_MAX if unknown.
  uint64_t seg_addrs_offset; // offset to the array of struct segment_vmaddr's.
  uint32_t segment_count;    // The number of segments for this binary.
  uint32_t unused;

  image_entry() {
    filepath_offset = UINT64_MAX;
    memset(&uuid, 0, sizeof(uuid_t));
    segment_count = 0;
    load_address = UINT64_MAX;
    seg_addrs_offset = UINT64_MAX;
    unused = 0;
  }
  image_entry(const image_entry &rhs) {
    filepath_offset = rhs.filepath_offset;
    memcpy(&uuid, &rhs.uuid, sizeof(uuid_t));
    segment_count = rhs.segment_count;
    seg_addrs_offset = rhs.seg_addrs_offset;
    load_address = rhs.load_address;
    unused = rhs.unused;
  }
};

struct segment_vmaddr {
  char segname[16];
  uint64_t vmaddr;
  uint64_t unused;

  segment_vmaddr() {
    memset(&segname, 0, 16);
    vmaddr = UINT64_MAX;
    unused = 0;
  }
  segment_vmaddr(const segment_vmaddr &rhs) {
    memcpy(&segname, &rhs.segname, 16);
    vmaddr = rhs.vmaddr;
    unused = rhs.unused;
  }
};

// Write the payload for the "all image infos" LC_NOTE into
// the supplied all_image_infos_payload, assuming that this
// will be written into the corefile starting at
// initial_file_offset.
//
// The placement of this payload is a little tricky.  We're
// laying this out as
//
// 1. header (struct all_image_info_header)
// 2. Array of fixed-size (struct image_entry)'s, one
//    per binary image present in the process.
// 3. Arrays of (struct segment_vmaddr)'s, a varying number
//    for each binary image.
// 4. Variable length c-strings of binary image filepaths,
//    one per binary.
//
// To compute where everything will be laid out in the
// payload, we need to iterate over the images and calculate
// how many segment_vmaddr structures each image will need,
// and how long each image's filepath c-string is. There
// are some multiple passes over the image list while calculating
// everything.

static offset_t CreateAllImageInfosPayload(
    const lldb::ProcessSP &process_sp, offset_t initial_file_offset,
    StreamString &all_image_infos_payload, SaveCoreStyle core_style) {
  Target &target = process_sp->GetTarget();
  ModuleList modules = target.GetImages();

  // stack-only corefiles have no reason to include binaries that
  // are not executing; we're trying to make the smallest corefile
  // we can, so leave the rest out.
  if (core_style == SaveCoreStyle::eSaveCoreStackOnly)
    modules.Clear();

  std::set<std::string> executing_uuids;
  ThreadList &thread_list(process_sp->GetThreadList());
  for (uint32_t i = 0; i < thread_list.GetSize(); i++) {
    ThreadSP thread_sp = thread_list.GetThreadAtIndex(i);
    uint32_t stack_frame_count = thread_sp->GetStackFrameCount();
    for (uint32_t j = 0; j < stack_frame_count; j++) {
      StackFrameSP stack_frame_sp = thread_sp->GetStackFrameAtIndex(j);
      Address pc = stack_frame_sp->GetFrameCodeAddress();
      ModuleSP module_sp = pc.GetModule();
      if (module_sp) {
        UUID uuid = module_sp->GetUUID();
        if (uuid.IsValid()) {
          executing_uuids.insert(uuid.GetAsString());
          modules.AppendIfNeeded(module_sp);
        }
      }
    }
  }
  size_t modules_count = modules.GetSize();

  struct all_image_infos_header infos;
  infos.version = 1;
  infos.imgcount = modules_count;
  infos.entries_size = sizeof(image_entry);
  infos.entries_fileoff = initial_file_offset + sizeof(all_image_infos_header);
  infos.unused = 0;

  all_image_infos_payload.PutHex32(infos.version);
  all_image_infos_payload.PutHex32(infos.imgcount);
  all_image_infos_payload.PutHex64(infos.entries_fileoff);
  all_image_infos_payload.PutHex32(infos.entries_size);
  all_image_infos_payload.PutHex32(infos.unused);

  // First create the structures for all of the segment name+vmaddr vectors
  // for each module, so we will know the size of them as we add the
  // module entries.
  std::vector<std::vector<segment_vmaddr>> modules_segment_vmaddrs;
  for (size_t i = 0; i < modules_count; i++) {
    ModuleSP module = modules.GetModuleAtIndex(i);

    SectionList *sections = module->GetSectionList();
    size_t sections_count = sections->GetSize();
    std::vector<segment_vmaddr> segment_vmaddrs;
    for (size_t j = 0; j < sections_count; j++) {
      SectionSP section = sections->GetSectionAtIndex(j);
      if (!section->GetParent().get()) {
        addr_t vmaddr = section->GetLoadBaseAddress(&target);
        if (vmaddr == LLDB_INVALID_ADDRESS)
          continue;
        ConstString name = section->GetName();
        segment_vmaddr seg_vmaddr;
        // This is the uncommon case where strncpy is exactly
        // the right one, doesn't need to be nul terminated.
        // The segment name in a Mach-O LC_SEGMENT/LC_SEGMENT_64 is char[16] and
        // is not guaranteed to be nul-terminated if all 16 characters are
        // used.
        // coverity[buffer_size_warning]
        strncpy(seg_vmaddr.segname, name.AsCString(),
                sizeof(seg_vmaddr.segname));
        seg_vmaddr.vmaddr = vmaddr;
        seg_vmaddr.unused = 0;
        segment_vmaddrs.push_back(seg_vmaddr);
      }
    }
    modules_segment_vmaddrs.push_back(segment_vmaddrs);
  }

  offset_t size_of_vmaddr_structs = 0;
  for (size_t i = 0; i < modules_segment_vmaddrs.size(); i++) {
    size_of_vmaddr_structs +=
        modules_segment_vmaddrs[i].size() * sizeof(segment_vmaddr);
  }

  offset_t size_of_filepath_cstrings = 0;
  for (size_t i = 0; i < modules_count; i++) {
    ModuleSP module_sp = modules.GetModuleAtIndex(i);
    size_of_filepath_cstrings += module_sp->GetFileSpec().GetPath().size() + 1;
  }

  // Calculate the file offsets of our "all image infos" payload in the
  // corefile. initial_file_offset the original value passed in to this method.

  offset_t start_of_entries =
      initial_file_offset + sizeof(all_image_infos_header);
  offset_t start_of_seg_vmaddrs =
      start_of_entries + sizeof(image_entry) * modules_count;
  offset_t start_of_filenames = start_of_seg_vmaddrs + size_of_vmaddr_structs;

  offset_t final_file_offset = start_of_filenames + size_of_filepath_cstrings;

  // Now write the one-per-module 'struct image_entry' into the
  // StringStream; keep track of where the struct segment_vmaddr
  // entries for each module will end up in the corefile.

  offset_t current_string_offset = start_of_filenames;
  offset_t current_segaddrs_offset = start_of_seg_vmaddrs;
  std::vector<struct image_entry> image_entries;
  for (size_t i = 0; i < modules_count; i++) {
    ModuleSP module_sp = modules.GetModuleAtIndex(i);

    struct image_entry ent;
    memcpy(&ent.uuid, module_sp->GetUUID().GetBytes().data(), sizeof(ent.uuid));
    if (modules_segment_vmaddrs[i].size() > 0) {
      ent.segment_count = modules_segment_vmaddrs[i].size();
      ent.seg_addrs_offset = current_segaddrs_offset;
    }
    ent.filepath_offset = current_string_offset;
    ObjectFile *objfile = module_sp->GetObjectFile();
    if (objfile) {
      Address base_addr(objfile->GetBaseAddress());
      if (base_addr.IsValid()) {
        ent.load_address = base_addr.GetLoadAddress(&target);
      }
    }

    all_image_infos_payload.PutHex64(ent.filepath_offset);
    all_image_infos_payload.PutRawBytes(ent.uuid, sizeof(ent.uuid));
    all_image_infos_payload.PutHex64(ent.load_address);
    all_image_infos_payload.PutHex64(ent.seg_addrs_offset);
    all_image_infos_payload.PutHex32(ent.segment_count);

    if (executing_uuids.find(module_sp->GetUUID().GetAsString()) !=
        executing_uuids.end())
      all_image_infos_payload.PutHex32(1);
    else
      all_image_infos_payload.PutHex32(0);

    current_segaddrs_offset += ent.segment_count * sizeof(segment_vmaddr);
    current_string_offset += module_sp->GetFileSpec().GetPath().size() + 1;
  }

  // Now write the struct segment_vmaddr entries into the StringStream.

  for (size_t i = 0; i < modules_segment_vmaddrs.size(); i++) {
    if (modules_segment_vmaddrs[i].size() == 0)
      continue;
    for (struct segment_vmaddr segvm : modules_segment_vmaddrs[i]) {
      all_image_infos_payload.PutRawBytes(segvm.segname, sizeof(segvm.segname));
      all_image_infos_payload.PutHex64(segvm.vmaddr);
      all_image_infos_payload.PutHex64(segvm.unused);
    }
  }

  for (size_t i = 0; i < modules_count; i++) {
    ModuleSP module_sp = modules.GetModuleAtIndex(i);
    std::string filepath = module_sp->GetFileSpec().GetPath();
    all_image_infos_payload.PutRawBytes(filepath.data(), filepath.size() + 1);
  }

  return final_file_offset;
}

// Temp struct used to combine contiguous memory regions with
// identical permissions.
struct page_object {
  addr_t addr;
  addr_t size;
  uint32_t prot;
};

bool ObjectFileMachO::SaveCore(const lldb::ProcessSP &process_sp,
                               const FileSpec &outfile,
                               lldb::SaveCoreStyle &core_style, Status &error) {
  if (!process_sp)
    return false;

  // Default on macOS is to create a dirty-memory-only corefile.
  if (core_style == SaveCoreStyle::eSaveCoreUnspecified) {
    core_style = SaveCoreStyle::eSaveCoreDirtyOnly;
  }

  Target &target = process_sp->GetTarget();
  const ArchSpec target_arch = target.GetArchitecture();
  const llvm::Triple &target_triple = target_arch.GetTriple();
  if (target_triple.getVendor() == llvm::Triple::Apple &&
      (target_triple.getOS() == llvm::Triple::MacOSX ||
       target_triple.getOS() == llvm::Triple::IOS ||
       target_triple.getOS() == llvm::Triple::WatchOS ||
       target_triple.getOS() == llvm::Triple::TvOS)) {
    // NEED_BRIDGEOS_TRIPLE target_triple.getOS() == llvm::Triple::BridgeOS))
    // {
    bool make_core = false;
    switch (target_arch.GetMachine()) {
    case llvm::Triple::aarch64:
    case llvm::Triple::aarch64_32:
    case llvm::Triple::arm:
    case llvm::Triple::thumb:
    case llvm::Triple::x86:
    case llvm::Triple::x86_64:
      make_core = true;
      break;
    default:
      error.SetErrorStringWithFormat("unsupported core architecture: %s",
                                     target_triple.str().c_str());
      break;
    }

    if (make_core) {
      std::vector<llvm::MachO::segment_command_64> segment_load_commands;
      //                uint32_t range_info_idx = 0;
      MemoryRegionInfo range_info;
      Status range_error = process_sp->GetMemoryRegionInfo(0, range_info);
      const uint32_t addr_byte_size = target_arch.GetAddressByteSize();
      const ByteOrder byte_order = target_arch.GetByteOrder();
      std::vector<page_object> pages_to_copy;

      if (range_error.Success()) {
        while (range_info.GetRange().GetRangeBase() != LLDB_INVALID_ADDRESS) {
          // Calculate correct protections
          uint32_t prot = 0;
          if (range_info.GetReadable() == MemoryRegionInfo::eYes)
            prot |= VM_PROT_READ;
          if (range_info.GetWritable() == MemoryRegionInfo::eYes)
            prot |= VM_PROT_WRITE;
          if (range_info.GetExecutable() == MemoryRegionInfo::eYes)
            prot |= VM_PROT_EXECUTE;

          const addr_t addr = range_info.GetRange().GetRangeBase();
          const addr_t size = range_info.GetRange().GetByteSize();

          if (size == 0)
            break;

          bool include_this_region = true;
          bool dirty_pages_only = false;
          if (core_style == SaveCoreStyle::eSaveCoreStackOnly) {
            dirty_pages_only = true;
            if (range_info.IsStackMemory() != MemoryRegionInfo::eYes) {
              include_this_region = false;
            }
          }
          if (core_style == SaveCoreStyle::eSaveCoreDirtyOnly) {
            dirty_pages_only = true;
          }

          if (prot != 0 && include_this_region) {
            addr_t pagesize = range_info.GetPageSize();
            const std::optional<std::vector<addr_t>> &dirty_page_list =
                range_info.GetDirtyPageList();
            if (dirty_pages_only && dirty_page_list) {
              for (addr_t dirtypage : *dirty_page_list) {
                page_object obj;
                obj.addr = dirtypage;
                obj.size = pagesize;
                obj.prot = prot;
                pages_to_copy.push_back(obj);
              }
            } else {
              page_object obj;
              obj.addr = addr;
              obj.size = size;
              obj.prot = prot;
              pages_to_copy.push_back(obj);
            }
          }

          range_error = process_sp->GetMemoryRegionInfo(
              range_info.GetRange().GetRangeEnd(), range_info);
          if (range_error.Fail())
            break;
        }

        // Combine contiguous entries that have the same
        // protections so we don't have an excess of
        // load commands.
        std::vector<page_object> combined_page_objects;
        page_object last_obj;
        last_obj.addr = LLDB_INVALID_ADDRESS;
        last_obj.size = 0;
        for (page_object obj : pages_to_copy) {
          if (last_obj.addr == LLDB_INVALID_ADDRESS) {
            last_obj = obj;
            continue;
          }
          if (last_obj.addr + last_obj.size == obj.addr &&
              last_obj.prot == obj.prot) {
            last_obj.size += obj.size;
            continue;
          }
          combined_page_objects.push_back(last_obj);
          last_obj = obj;
        }
        // Add the last entry we were looking to combine
        // on to the array.
        if (last_obj.addr != LLDB_INVALID_ADDRESS && last_obj.size != 0)
          combined_page_objects.push_back(last_obj);

        for (page_object obj : combined_page_objects) {
          uint32_t cmd_type = LC_SEGMENT_64;
          uint32_t segment_size = sizeof(llvm::MachO::segment_command_64);
          if (addr_byte_size == 4) {
            cmd_type = LC_SEGMENT;
            segment_size = sizeof(llvm::MachO::segment_command);
          }
          llvm::MachO::segment_command_64 segment = {
              cmd_type,     // uint32_t cmd;
              segment_size, // uint32_t cmdsize;
              {0},          // char segname[16];
              obj.addr,     // uint64_t vmaddr;    // uint32_t for 32-bit
                            // Mach-O
              obj.size,     // uint64_t vmsize;    // uint32_t for 32-bit
                            // Mach-O
              0,            // uint64_t fileoff;   // uint32_t for 32-bit Mach-O
              obj.size,     // uint64_t filesize;  // uint32_t for 32-bit
                            // Mach-O
              obj.prot,     // uint32_t maxprot;
              obj.prot,     // uint32_t initprot;
              0,            // uint32_t nsects;
              0};           // uint32_t flags;
          segment_load_commands.push_back(segment);
        }

        StreamString buffer(Stream::eBinary, addr_byte_size, byte_order);

        llvm::MachO::mach_header_64 mach_header;
        if (addr_byte_size == 8) {
          mach_header.magic = MH_MAGIC_64;
        } else {
          mach_header.magic = MH_MAGIC;
        }
        mach_header.cputype = target_arch.GetMachOCPUType();
        mach_header.cpusubtype = target_arch.GetMachOCPUSubType();
        mach_header.filetype = MH_CORE;
        mach_header.ncmds = segment_load_commands.size();
        mach_header.flags = 0;
        mach_header.reserved = 0;
        ThreadList &thread_list = process_sp->GetThreadList();
        const uint32_t num_threads = thread_list.GetSize();

        // Make an array of LC_THREAD data items. Each one contains the
        // contents of the LC_THREAD load command. The data doesn't contain
        // the load command + load command size, we will add the load command
        // and load command size as we emit the data.
        std::vector<StreamString> LC_THREAD_datas(num_threads);
        for (auto &LC_THREAD_data : LC_THREAD_datas) {
          LC_THREAD_data.GetFlags().Set(Stream::eBinary);
          LC_THREAD_data.SetAddressByteSize(addr_byte_size);
          LC_THREAD_data.SetByteOrder(byte_order);
        }
        for (uint32_t thread_idx = 0; thread_idx < num_threads; ++thread_idx) {
          ThreadSP thread_sp(thread_list.GetThreadAtIndex(thread_idx));
          if (thread_sp) {
            switch (mach_header.cputype) {
            case llvm::MachO::CPU_TYPE_ARM64:
            case llvm::MachO::CPU_TYPE_ARM64_32:
              RegisterContextDarwin_arm64_Mach::Create_LC_THREAD(
                  thread_sp.get(), LC_THREAD_datas[thread_idx]);
              break;

            case llvm::MachO::CPU_TYPE_ARM:
              RegisterContextDarwin_arm_Mach::Create_LC_THREAD(
                  thread_sp.get(), LC_THREAD_datas[thread_idx]);
              break;

            case llvm::MachO::CPU_TYPE_I386:
              RegisterContextDarwin_i386_Mach::Create_LC_THREAD(
                  thread_sp.get(), LC_THREAD_datas[thread_idx]);
              break;

            case llvm::MachO::CPU_TYPE_X86_64:
              RegisterContextDarwin_x86_64_Mach::Create_LC_THREAD(
                  thread_sp.get(), LC_THREAD_datas[thread_idx]);
              break;
            }
          }
        }

        // The size of the load command is the size of the segments...
        if (addr_byte_size == 8) {
          mach_header.sizeofcmds = segment_load_commands.size() *
                                   sizeof(llvm::MachO::segment_command_64);
        } else {
          mach_header.sizeofcmds = segment_load_commands.size() *
                                   sizeof(llvm::MachO::segment_command);
        }

        // and the size of all LC_THREAD load command
        for (const auto &LC_THREAD_data : LC_THREAD_datas) {
          ++mach_header.ncmds;
          mach_header.sizeofcmds += 8 + LC_THREAD_data.GetSize();
        }

        // Bits will be set to indicate which bits are NOT used in
        // addressing in this process or 0 for unknown.
        uint64_t address_mask = process_sp->GetCodeAddressMask();
        if (address_mask != 0) {
          // LC_NOTE "addrable bits"
          mach_header.ncmds++;
          mach_header.sizeofcmds += sizeof(llvm::MachO::note_command);
        }

        // LC_NOTE "all image infos"
        mach_header.ncmds++;
        mach_header.sizeofcmds += sizeof(llvm::MachO::note_command);

        // Write the mach header
        buffer.PutHex32(mach_header.magic);
        buffer.PutHex32(mach_header.cputype);
        buffer.PutHex32(mach_header.cpusubtype);
        buffer.PutHex32(mach_header.filetype);
        buffer.PutHex32(mach_header.ncmds);
        buffer.PutHex32(mach_header.sizeofcmds);
        buffer.PutHex32(mach_header.flags);
        if (addr_byte_size == 8) {
          buffer.PutHex32(mach_header.reserved);
        }

        // Skip the mach header and all load commands and align to the next
        // 0x1000 byte boundary
        addr_t file_offset = buffer.GetSize() + mach_header.sizeofcmds;

        file_offset = llvm::alignTo(file_offset, 16);
        std::vector<std::unique_ptr<LCNoteEntry>> lc_notes;

        // Add "addrable bits" LC_NOTE when an address mask is available
        if (address_mask != 0) {
          std::unique_ptr<LCNoteEntry> addrable_bits_lcnote_up(
              new LCNoteEntry(addr_byte_size, byte_order));
          addrable_bits_lcnote_up->name = "addrable bits";
          addrable_bits_lcnote_up->payload_file_offset = file_offset;
          int bits = std::bitset<64>(~address_mask).count();
          addrable_bits_lcnote_up->payload.PutHex32(3); // version
          addrable_bits_lcnote_up->payload.PutHex32(
              bits); // # of bits used for addressing
          addrable_bits_lcnote_up->payload.PutHex64(0); // unused

          file_offset += addrable_bits_lcnote_up->payload.GetSize();

          lc_notes.push_back(std::move(addrable_bits_lcnote_up));
        }

        // Add "all image infos" LC_NOTE
        std::unique_ptr<LCNoteEntry> all_image_infos_lcnote_up(
            new LCNoteEntry(addr_byte_size, byte_order));
        all_image_infos_lcnote_up->name = "all image infos";
        all_image_infos_lcnote_up->payload_file_offset = file_offset;
        file_offset = CreateAllImageInfosPayload(
            process_sp, file_offset, all_image_infos_lcnote_up->payload,
            core_style);
        lc_notes.push_back(std::move(all_image_infos_lcnote_up));

        // Add LC_NOTE load commands
        for (auto &lcnote : lc_notes) {
          // Add the LC_NOTE load command to the file.
          buffer.PutHex32(LC_NOTE);
          buffer.PutHex32(sizeof(llvm::MachO::note_command));
          char namebuf[16];
          memset(namebuf, 0, sizeof(namebuf));
          // This is the uncommon case where strncpy is exactly
          // the right one, doesn't need to be nul terminated.
          // LC_NOTE name field is char[16] and is not guaranteed to be
          // nul-terminated.
          // coverity[buffer_size_warning]
          strncpy(namebuf, lcnote->name.c_str(), sizeof(namebuf));
          buffer.PutRawBytes(namebuf, sizeof(namebuf));
          buffer.PutHex64(lcnote->payload_file_offset);
          buffer.PutHex64(lcnote->payload.GetSize());
        }

        // Align to 4096-byte page boundary for the LC_SEGMENTs.
        file_offset = llvm::alignTo(file_offset, 4096);

        for (auto &segment : segment_load_commands) {
          segment.fileoff = file_offset;
          file_offset += segment.filesize;
        }

        // Write out all of the LC_THREAD load commands
        for (const auto &LC_THREAD_data : LC_THREAD_datas) {
          const size_t LC_THREAD_data_size = LC_THREAD_data.GetSize();
          buffer.PutHex32(LC_THREAD);
          buffer.PutHex32(8 + LC_THREAD_data_size); // cmd + cmdsize + data
          buffer.Write(LC_THREAD_data.GetString().data(), LC_THREAD_data_size);
        }

        // Write out all of the segment load commands
        for (const auto &segment : segment_load_commands) {
          buffer.PutHex32(segment.cmd);
          buffer.PutHex32(segment.cmdsize);
          buffer.PutRawBytes(segment.segname, sizeof(segment.segname));
          if (addr_byte_size == 8) {
            buffer.PutHex64(segment.vmaddr);
            buffer.PutHex64(segment.vmsize);
            buffer.PutHex64(segment.fileoff);
            buffer.PutHex64(segment.filesize);
          } else {
            buffer.PutHex32(static_cast<uint32_t>(segment.vmaddr));
            buffer.PutHex32(static_cast<uint32_t>(segment.vmsize));
            buffer.PutHex32(static_cast<uint32_t>(segment.fileoff));
            buffer.PutHex32(static_cast<uint32_t>(segment.filesize));
          }
          buffer.PutHex32(segment.maxprot);
          buffer.PutHex32(segment.initprot);
          buffer.PutHex32(segment.nsects);
          buffer.PutHex32(segment.flags);
        }

        std::string core_file_path(outfile.GetPath());
        auto core_file = FileSystem::Instance().Open(
            outfile, File::eOpenOptionWriteOnly | File::eOpenOptionTruncate |
                         File::eOpenOptionCanCreate);
        if (!core_file) {
          error = core_file.takeError();
        } else {
          // Read 1 page at a time
          uint8_t bytes[0x1000];
          // Write the mach header and load commands out to the core file
          size_t bytes_written = buffer.GetString().size();
          error =
              core_file.get()->Write(buffer.GetString().data(), bytes_written);
          if (error.Success()) {

            for (auto &lcnote : lc_notes) {
              if (core_file.get()->SeekFromStart(lcnote->payload_file_offset) ==
                  -1) {
                error.SetErrorStringWithFormat("Unable to seek to corefile pos "
                                               "to write '%s' LC_NOTE payload",
                                               lcnote->name.c_str());
                return false;
              }
              bytes_written = lcnote->payload.GetSize();
              error = core_file.get()->Write(lcnote->payload.GetData(),
                                             bytes_written);
              if (!error.Success())
                return false;
            }

            // Now write the file data for all memory segments in the process
            for (const auto &segment : segment_load_commands) {
              if (core_file.get()->SeekFromStart(segment.fileoff) == -1) {
                error.SetErrorStringWithFormat(
                    "unable to seek to offset 0x%" PRIx64 " in '%s'",
                    segment.fileoff, core_file_path.c_str());
                break;
              }

              target.GetDebugger().GetAsyncOutputStream()->Printf(
                  "Saving %" PRId64
                  " bytes of data for memory region at 0x%" PRIx64 "\n",
                  segment.vmsize, segment.vmaddr);
              addr_t bytes_left = segment.vmsize;
              addr_t addr = segment.vmaddr;
              Status memory_read_error;
              while (bytes_left > 0 && error.Success()) {
                const size_t bytes_to_read =
                    bytes_left > sizeof(bytes) ? sizeof(bytes) : bytes_left;

                // In a savecore setting, we don't really care about caching,
                // as the data is dumped and very likely never read again,
                // so we call ReadMemoryFromInferior to bypass it.
                const size_t bytes_read = process_sp->ReadMemoryFromInferior(
                    addr, bytes, bytes_to_read, memory_read_error);

                if (bytes_read == bytes_to_read) {
                  size_t bytes_written = bytes_read;
                  error = core_file.get()->Write(bytes, bytes_written);
                  bytes_left -= bytes_read;
                  addr += bytes_read;
                } else {
                  // Some pages within regions are not readable, those should
                  // be zero filled
                  memset(bytes, 0, bytes_to_read);
                  size_t bytes_written = bytes_to_read;
                  error = core_file.get()->Write(bytes, bytes_written);
                  bytes_left -= bytes_to_read;
                  addr += bytes_to_read;
                }
              }
            }
          }
        }
      } else {
        error.SetErrorString(
            "process doesn't support getting memory region info");
      }
    }
    return true; // This is the right plug to handle saving core files for
                 // this process
  }
  return false;
}

ObjectFileMachO::MachOCorefileAllImageInfos
ObjectFileMachO::GetCorefileAllImageInfos() {
  MachOCorefileAllImageInfos image_infos;

  // Look for an "all image infos" LC_NOTE.
  lldb::offset_t offset = MachHeaderSizeFromMagic(m_header.magic);
  for (uint32_t i = 0; i < m_header.ncmds; ++i) {
    const uint32_t cmd_offset = offset;
    llvm::MachO::load_command lc = {};
    if (m_data.GetU32(&offset, &lc.cmd, 2) == nullptr)
      break;
    if (lc.cmd == LC_NOTE) {
      char data_owner[17];
      m_data.CopyData(offset, 16, data_owner);
      data_owner[16] = '\0';
      offset += 16;
      uint64_t fileoff = m_data.GetU64_unchecked(&offset);
      offset += 4; /* size unused */

      if (strcmp("all image infos", data_owner) == 0) {
        offset = fileoff;
        // Read the struct all_image_infos_header.
        uint32_t version = m_data.GetU32(&offset);
        if (version != 1) {
          return image_infos;
        }
        uint32_t imgcount = m_data.GetU32(&offset);
        uint64_t entries_fileoff = m_data.GetU64(&offset);
        // 'entries_size' is not used, nor is the 'unused' entry.
        //  offset += 4; // uint32_t entries_size;
        //  offset += 4; // uint32_t unused;

        offset = entries_fileoff;
        for (uint32_t i = 0; i < imgcount; i++) {
          // Read the struct image_entry.
          offset_t filepath_offset = m_data.GetU64(&offset);
          uuid_t uuid;
          memcpy(&uuid, m_data.GetData(&offset, sizeof(uuid_t)),
                 sizeof(uuid_t));
          uint64_t load_address = m_data.GetU64(&offset);
          offset_t seg_addrs_offset = m_data.GetU64(&offset);
          uint32_t segment_count = m_data.GetU32(&offset);
          uint32_t currently_executing = m_data.GetU32(&offset);

          MachOCorefileImageEntry image_entry;
          image_entry.filename = (const char *)m_data.GetCStr(&filepath_offset);
          image_entry.uuid = UUID(uuid, sizeof(uuid_t));
          image_entry.load_address = load_address;
          image_entry.currently_executing = currently_executing;

          offset_t seg_vmaddrs_offset = seg_addrs_offset;
          for (uint32_t j = 0; j < segment_count; j++) {
            char segname[17];
            m_data.CopyData(seg_vmaddrs_offset, 16, segname);
            segname[16] = '\0';
            seg_vmaddrs_offset += 16;
            uint64_t vmaddr = m_data.GetU64(&seg_vmaddrs_offset);
            seg_vmaddrs_offset += 8; /* unused */

            std::tuple<ConstString, addr_t> new_seg{ConstString(segname),
                                                    vmaddr};
            image_entry.segment_load_addresses.push_back(new_seg);
          }
          image_infos.all_image_infos.push_back(image_entry);
        }
      } else if (strcmp("load binary", data_owner) == 0) {
        uint32_t version = m_data.GetU32(&fileoff);
        if (version == 1) {
          uuid_t uuid;
          memcpy(&uuid, m_data.GetData(&fileoff, sizeof(uuid_t)),
                 sizeof(uuid_t));
          uint64_t load_address = m_data.GetU64(&fileoff);
          uint64_t slide = m_data.GetU64(&fileoff);
          std::string filename = m_data.GetCStr(&fileoff);

          MachOCorefileImageEntry image_entry;
          image_entry.filename = filename;
          image_entry.uuid = UUID(uuid, sizeof(uuid_t));
          image_entry.load_address = load_address;
          image_entry.slide = slide;
          image_entry.currently_executing = true;
          image_infos.all_image_infos.push_back(image_entry);
        }
      }
    }
    offset = cmd_offset + lc.cmdsize;
  }

  return image_infos;
}

bool ObjectFileMachO::LoadCoreFileImages(lldb_private::Process &process) {
  MachOCorefileAllImageInfos image_infos = GetCorefileAllImageInfos();
  Log *log = GetLog(LLDBLog::DynamicLoader);
  Status error;

  bool found_platform_binary = false;
  ModuleList added_modules;
  for (MachOCorefileImageEntry &image : image_infos.all_image_infos) {
    ModuleSP module_sp, local_filesystem_module_sp;

    // If this is a platform binary, it has been loaded (or registered with
    // the DynamicLoader to be loaded), we don't need to do any further
    // processing.  We're not going to call ModulesDidLoad on this in this
    // method, so notify==true.
    if (process.GetTarget()
            .GetDebugger()
            .GetPlatformList()
            .LoadPlatformBinaryAndSetup(&process, image.load_address,
                                        true /* notify */)) {
      LLDB_LOGF(log,
                "ObjectFileMachO::%s binary at 0x%" PRIx64
                " is a platform binary, has been handled by a Platform plugin.",
                __FUNCTION__, image.load_address);
      continue;
    }

    // If this binary is currently executing, we want to force a
    // possibly expensive search for the binary and its dSYM.
    if (image.currently_executing && image.uuid.IsValid()) {
      ModuleSpec module_spec;
      module_spec.GetUUID() = image.uuid;
      Symbols::DownloadObjectAndSymbolFile(module_spec, error, true);
      if (FileSystem::Instance().Exists(module_spec.GetFileSpec())) {
        module_sp = process.GetTarget().GetOrCreateModule(module_spec, false);
        process.GetTarget().GetImages().AppendIfNeeded(module_sp,
                                                       false /* notify */);
      }
    }

    // We have an address, that's the best way to discover the binary.
    if (!module_sp && image.load_address != LLDB_INVALID_ADDRESS) {
      module_sp = DynamicLoader::LoadBinaryWithUUIDAndAddress(
          &process, image.filename, image.uuid, image.load_address,
          false /* value_is_offset */, image.currently_executing,
          false /* notify */);
<<<<<<< HEAD
      if (module_sp)
        continue;
=======
      if (module_sp) {
        // We've already set the load address in the Target,
        // don't do any more processing on this module.
        added_modules.Append(module_sp, false /* notify */);
        continue;
      }
>>>>>>> a03339b2
    }

    // If we have a slide, we need to find the original binary
    // by UUID, then we can apply the slide value.
    if (!module_sp && image.uuid.IsValid() &&
        image.slide != LLDB_INVALID_ADDRESS) {
      module_sp = DynamicLoader::LoadBinaryWithUUIDAndAddress(
          &process, image.filename, image.uuid, image.slide,
          true /* value_is_offset */, image.currently_executing,
          false /* notify */);
<<<<<<< HEAD
      if (module_sp)
        continue;
=======
      if (module_sp) {
        // We've already set the load address in the Target,
        // don't do any more processing on this module.
        added_modules.Append(module_sp, false /* notify */);
        continue;
      }
>>>>>>> a03339b2
    }

    // Try to find the binary by UUID or filename on the local
    // filesystem or in lldb's global module cache.
    if (!module_sp) {
      Status error;
      ModuleSpec module_spec;
      if (image.uuid.IsValid())
        module_spec.GetUUID() = image.uuid;
      if (!image.filename.empty())
        module_spec.GetFileSpec() = FileSpec(image.filename.c_str());
      module_sp =
          process.GetTarget().GetOrCreateModule(module_spec, false, &error);
      process.GetTarget().GetImages().AppendIfNeeded(module_sp,
                                                     false /* notify */);
    }

    // We have a ModuleSP to load in the Target.  Load it at the
    // correct address/slide and notify/load scripting resources.
    if (module_sp) {
      added_modules.Append(module_sp, false /* notify */);

      // We have a list of segment load address
      if (image.segment_load_addresses.size() > 0) {
        if (log) {
          std::string uuidstr = image.uuid.GetAsString();
          log->Printf("ObjectFileMachO::LoadCoreFileImages adding binary '%s' "
                      "UUID %s with section load addresses",
                      image.filename.c_str(), uuidstr.c_str());
        }
        for (auto name_vmaddr_tuple : image.segment_load_addresses) {
          SectionList *sectlist = module_sp->GetObjectFile()->GetSectionList();
          if (sectlist) {
            SectionSP sect_sp =
                sectlist->FindSectionByName(std::get<0>(name_vmaddr_tuple));
            if (sect_sp) {
              process.GetTarget().SetSectionLoadAddress(
                  sect_sp, std::get<1>(name_vmaddr_tuple));
            }
          }
        }
      } else if (image.load_address != LLDB_INVALID_ADDRESS) {
        if (log) {
          std::string uuidstr = image.uuid.GetAsString();
          log->Printf("ObjectFileMachO::LoadCoreFileImages adding binary '%s' "
                      "UUID %s with load address 0x%" PRIx64,
                      image.filename.c_str(), uuidstr.c_str(),
                      image.load_address);
        }
        const bool address_is_slide = false;
        bool changed = false;
        module_sp->SetLoadAddress(process.GetTarget(), image.load_address,
                                  address_is_slide, changed);
      } else if (image.slide != 0) {
        if (log) {
          std::string uuidstr = image.uuid.GetAsString();
          log->Printf("ObjectFileMachO::LoadCoreFileImages adding binary '%s' "
                      "UUID %s with slide amount 0x%" PRIx64,
                      image.filename.c_str(), uuidstr.c_str(), image.slide);
        }
        const bool address_is_slide = true;
        bool changed = false;
        module_sp->SetLoadAddress(process.GetTarget(), image.slide,
                                  address_is_slide, changed);
      } else {
        if (log) {
          std::string uuidstr = image.uuid.GetAsString();
          log->Printf("ObjectFileMachO::LoadCoreFileImages adding binary '%s' "
                      "UUID %s at its file address, no slide applied",
                      image.filename.c_str(), uuidstr.c_str());
        }
        const bool address_is_slide = true;
        bool changed = false;
        module_sp->SetLoadAddress(process.GetTarget(), 0, address_is_slide,
                                  changed);
      }
    }
  }
  if (added_modules.GetSize() > 0) {
    process.GetTarget().ModulesDidLoad(added_modules);
    process.Flush();
    return true;
  }
  // Return true if the only binary we found was the platform binary,
  // and it was loaded outside the scope of this method.
  if (found_platform_binary)
    return true;

  // No binaries.
  return false;
}<|MERGE_RESOLUTION|>--- conflicted
+++ resolved
@@ -7032,17 +7032,12 @@
           &process, image.filename, image.uuid, image.load_address,
           false /* value_is_offset */, image.currently_executing,
           false /* notify */);
-<<<<<<< HEAD
-      if (module_sp)
-        continue;
-=======
       if (module_sp) {
         // We've already set the load address in the Target,
         // don't do any more processing on this module.
         added_modules.Append(module_sp, false /* notify */);
         continue;
       }
->>>>>>> a03339b2
     }
 
     // If we have a slide, we need to find the original binary
@@ -7053,17 +7048,12 @@
           &process, image.filename, image.uuid, image.slide,
           true /* value_is_offset */, image.currently_executing,
           false /* notify */);
-<<<<<<< HEAD
-      if (module_sp)
-        continue;
-=======
       if (module_sp) {
         // We've already set the load address in the Target,
         // don't do any more processing on this module.
         added_modules.Append(module_sp, false /* notify */);
         continue;
       }
->>>>>>> a03339b2
     }
 
     // Try to find the binary by UUID or filename on the local
