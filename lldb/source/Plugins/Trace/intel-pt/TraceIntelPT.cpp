//===-- TraceIntelPT.cpp --------------------------------------------------===//
//
// Part of the LLVM Project, under the Apache License v2.0 with LLVM Exceptions.
// See https://llvm.org/LICENSE.txt for license information.
// SPDX-License-Identifier: Apache-2.0 WITH LLVM-exception
//
//===----------------------------------------------------------------------===//

#include "TraceIntelPT.h"

#include "../common/ThreadPostMortemTrace.h"
#include "CommandObjectTraceStartIntelPT.h"
#include "DecodedThread.h"
#include "TraceIntelPTConstants.h"
#include "TraceIntelPTSessionFileParser.h"
#include "TraceIntelPTSessionSaver.h"
#include "lldb/Core/PluginManager.h"
#include "lldb/Target/Process.h"
#include "lldb/Target/Target.h"
#include "llvm/ADT/None.h"

using namespace lldb;
using namespace lldb_private;
using namespace lldb_private::trace_intel_pt;
using namespace llvm;

LLDB_PLUGIN_DEFINE(TraceIntelPT)

lldb::CommandObjectSP
TraceIntelPT::GetProcessTraceStartCommand(CommandInterpreter &interpreter) {
  return CommandObjectSP(
      new CommandObjectProcessTraceStartIntelPT(*this, interpreter));
}

lldb::CommandObjectSP
TraceIntelPT::GetThreadTraceStartCommand(CommandInterpreter &interpreter) {
  return CommandObjectSP(
      new CommandObjectThreadTraceStartIntelPT(*this, interpreter));
}

void TraceIntelPT::Initialize() {
  PluginManager::RegisterPlugin(GetPluginNameStatic(), "Intel Processor Trace",
                                CreateInstanceForSessionFile,
                                CreateInstanceForLiveProcess,
                                TraceIntelPTSessionFileParser::GetSchema());
}

void TraceIntelPT::Terminate() {
  PluginManager::UnregisterPlugin(CreateInstanceForSessionFile);
}

StringRef TraceIntelPT::GetSchema() {
  return TraceIntelPTSessionFileParser::GetSchema();
}

void TraceIntelPT::Dump(Stream *s) const {}

llvm::Error TraceIntelPT::SaveLiveTraceToDisk(FileSpec directory) {
  RefreshLiveProcessState();
  return TraceIntelPTSessionSaver().SaveToDisk(*this, directory);
}

Expected<TraceSP> TraceIntelPT::CreateInstanceForSessionFile(
    const json::Value &trace_session_file, StringRef session_file_dir,
    Debugger &debugger) {
  return TraceIntelPTSessionFileParser(debugger, trace_session_file,
                                       session_file_dir)
      .Parse();
}

Expected<TraceSP> TraceIntelPT::CreateInstanceForLiveProcess(Process &process) {
  TraceSP instance(new TraceIntelPT(process));
  process.GetTarget().SetTrace(instance);
  return instance;
}

TraceIntelPT::TraceIntelPT(
    const pt_cpu &cpu_info,
    const std::vector<ThreadPostMortemTraceSP> &traced_threads)
    : m_cpu_info(cpu_info) {
  for (const ThreadPostMortemTraceSP &thread : traced_threads)
    m_thread_decoders.emplace(
        thread->GetID(),
        std::make_unique<PostMortemThreadDecoder>(thread, *this));
}

DecodedThreadSP TraceIntelPT::Decode(Thread &thread) {
  RefreshLiveProcessState();
  if (m_live_refresh_error.hasValue())
    return std::make_shared<DecodedThread>(
        thread.shared_from_this(),
        createStringError(inconvertibleErrorCode(), *m_live_refresh_error));

  auto it = m_thread_decoders.find(thread.GetID());
  if (it == m_thread_decoders.end())
    return std::make_shared<DecodedThread>(
        thread.shared_from_this(),
        createStringError(inconvertibleErrorCode(), "thread not traced"));
  return it->second->Decode();
}

lldb::TraceCursorUP TraceIntelPT::GetCursor(Thread &thread) {
  return Decode(thread)->GetCursor();
}

void TraceIntelPT::DumpTraceInfo(Thread &thread, Stream &s, bool verbose) {
  Optional<size_t> raw_size = GetRawTraceSize(thread);
  s.Printf("\nthread #%u: tid = %" PRIu64, thread.GetIndexID(), thread.GetID());
  if (!raw_size) {
    s.Printf(", not traced\n");
    return;
  }
  s.Printf("\n");
<<<<<<< HEAD
  s.Printf("  Raw trace size: %zu bytes\n", *raw_size);
  s.Printf("  Total number of instructions: %zu\n", 
    Decode(thread)->GetInstructions().size());
=======

  size_t mem_used = Decode(thread)->CalculateApproximateMemoryUsage();
  s.Printf("  Raw trace size: %zu KiB\n", *raw_size / 1024);
  s.Printf("  Total number of instructions: %zu\n",
           Decode(thread)->GetInstructions().size());
  s.Printf("  Total approximate memory usage: %0.2lf KiB\n",
           (double)mem_used / 1024);
>>>>>>> 2b10b195
  return;
}

Optional<size_t> TraceIntelPT::GetRawTraceSize(Thread &thread) {
  if (IsTraced(thread.GetID()))
    return Decode(thread)->GetRawTraceSize();
  else
    return None;
}

Expected<pt_cpu> TraceIntelPT::GetCPUInfoForLiveProcess() {
  Expected<std::vector<uint8_t>> cpu_info = GetLiveProcessBinaryData("cpuInfo");
  if (!cpu_info)
    return cpu_info.takeError();

  int64_t cpu_family = -1;
  int64_t model = -1;
  int64_t stepping = -1;
  std::string vendor_id;

  StringRef rest(reinterpret_cast<const char *>(cpu_info->data()),
                 cpu_info->size());
  while (!rest.empty()) {
    StringRef line;
    std::tie(line, rest) = rest.split('\n');

    SmallVector<StringRef, 2> columns;
    line.split(columns, StringRef(":"), -1, false);

    if (columns.size() < 2)
      continue; // continue searching

    columns[1] = columns[1].trim(" ");
    if (columns[0].contains("cpu family") &&
        columns[1].getAsInteger(10, cpu_family))
      continue;

    else if (columns[0].contains("model") && columns[1].getAsInteger(10, model))
      continue;

    else if (columns[0].contains("stepping") &&
             columns[1].getAsInteger(10, stepping))
      continue;

    else if (columns[0].contains("vendor_id")) {
      vendor_id = columns[1].str();
      if (!vendor_id.empty())
        continue;
    }

    if ((cpu_family != -1) && (model != -1) && (stepping != -1) &&
        (!vendor_id.empty())) {
      return pt_cpu{vendor_id == "GenuineIntel" ? pcv_intel : pcv_unknown,
                    static_cast<uint16_t>(cpu_family),
                    static_cast<uint8_t>(model),
                    static_cast<uint8_t>(stepping)};
    }
  }
  return createStringError(inconvertibleErrorCode(),
                           "Failed parsing the target's /proc/cpuinfo file");
}

Expected<pt_cpu> TraceIntelPT::GetCPUInfo() {
  if (!m_cpu_info) {
    if (llvm::Expected<pt_cpu> cpu_info = GetCPUInfoForLiveProcess())
      m_cpu_info = *cpu_info;
    else
      return cpu_info.takeError();
  }
  return *m_cpu_info;
}

Process *TraceIntelPT::GetLiveProcess() { return m_live_process; }

void TraceIntelPT::DoRefreshLiveProcessState(
    Expected<TraceGetStateResponse> state) {
  m_thread_decoders.clear();

  if (!state) {
    m_live_refresh_error = toString(state.takeError());
    return;
  }

  for (const TraceThreadState &thread_state : state->tracedThreads) {
    Thread &thread =
        *m_live_process->GetThreadList().FindThreadByID(thread_state.tid);
    m_thread_decoders.emplace(
        thread_state.tid, std::make_unique<LiveThreadDecoder>(thread, *this));
  }
}

bool TraceIntelPT::IsTraced(lldb::tid_t tid) {
  RefreshLiveProcessState();
  return m_thread_decoders.count(tid);
}

// The information here should match the description of the intel-pt section
// of the jLLDBTraceStart packet in the lldb/docs/lldb-gdb-remote.txt
// documentation file. Similarly, it should match the CLI help messages of the
// TraceIntelPTOptions.td file.
const char *TraceIntelPT::GetStartConfigurationHelp() {
  return R"(Parameters:

  Note: If a parameter is not specified, a default value will be used.

  - int threadBufferSize (defaults to 4096 bytes):
    [process and thread tracing]
    Trace size in bytes per thread. It must be a power of 2 greater
    than or equal to 4096 (2^12). The trace is circular keeping the
    the most recent data.

  - boolean enableTsc (default to false):
    [process and thread tracing]
    Whether to use enable TSC timestamps or not. This is supported on
    all devices that support intel-pt.

  - psbPeriod (defaults to null):
    [process and thread tracing]
    This value defines the period in which PSB packets will be generated.
    A PSB packet is a synchronization packet that contains a TSC
    timestamp and the current absolute instruction pointer.

    This parameter can only be used if

        /sys/bus/event_source/devices/intel_pt/caps/psb_cyc

    is 1. Otherwise, the PSB period will be defined by the processor.

    If supported, valid values for this period can be found in

        /sys/bus/event_source/devices/intel_pt/caps/psb_periods

    which contains a hexadecimal number, whose bits represent
    valid values e.g. if bit 2 is set, then value 2 is valid.

    The psb_period value is converted to the approximate number of
    raw trace bytes between PSB packets as:

        2 ^ (value + 11)

    e.g. value 3 means 16KiB between PSB packets. Defaults to 0 if
    supported.

  - int processBufferSizeLimit (defaults to 500 MB):
    [process tracing only]
    Maximum total trace size per process in bytes. This limit applies
    to the sum of the sizes of all thread traces of this process,
    excluding the ones created explicitly with "thread tracing".
    Whenever a thread is attempted to be traced due to this command
    and the limit would be reached, the process is stopped with a
    "processor trace" reason, so that the user can retrace the process
    if needed.)";
}

Error TraceIntelPT::Start(size_t thread_buffer_size,
                          size_t total_buffer_size_limit, bool enable_tsc,
                          Optional<size_t> psb_period) {
  TraceIntelPTStartRequest request;
  request.threadBufferSize = thread_buffer_size;
  request.processBufferSizeLimit = total_buffer_size_limit;
  request.enableTsc = enable_tsc;
  request.psbPeriod = psb_period.map([](size_t val) { return (int64_t)val; });
  request.type = GetPluginName().str();
  return Trace::Start(toJSON(request));
}

Error TraceIntelPT::Start(StructuredData::ObjectSP configuration) {
  size_t thread_buffer_size = kDefaultThreadBufferSize;
  size_t process_buffer_size_limit = kDefaultProcessBufferSizeLimit;
  bool enable_tsc = kDefaultEnableTscValue;
  Optional<size_t> psb_period = kDefaultPsbPeriod;

  if (configuration) {
    if (StructuredData::Dictionary *dict = configuration->GetAsDictionary()) {
      dict->GetValueForKeyAsInteger("threadBufferSize", thread_buffer_size);
      dict->GetValueForKeyAsInteger("processBufferSizeLimit",
                                    process_buffer_size_limit);
      dict->GetValueForKeyAsBoolean("enableTsc", enable_tsc);
      dict->GetValueForKeyAsInteger("psbPeriod", psb_period);
    } else {
      return createStringError(inconvertibleErrorCode(),
                               "configuration object is not a dictionary");
    }
  }

  return Start(thread_buffer_size, process_buffer_size_limit, enable_tsc,
               psb_period);
}

llvm::Error TraceIntelPT::Start(llvm::ArrayRef<lldb::tid_t> tids,
                                size_t thread_buffer_size, bool enable_tsc,
                                Optional<size_t> psb_period) {
  TraceIntelPTStartRequest request;
  request.threadBufferSize = thread_buffer_size;
  request.enableTsc = enable_tsc;
  request.psbPeriod = psb_period.map([](size_t val) { return (int64_t)val; });
  request.type = GetPluginName().str();
  request.tids.emplace();
  for (lldb::tid_t tid : tids)
    request.tids->push_back(tid);
  return Trace::Start(toJSON(request));
}

Error TraceIntelPT::Start(llvm::ArrayRef<lldb::tid_t> tids,
                          StructuredData::ObjectSP configuration) {
  size_t thread_buffer_size = kDefaultThreadBufferSize;
  bool enable_tsc = kDefaultEnableTscValue;
  Optional<size_t> psb_period = kDefaultPsbPeriod;

  if (configuration) {
    if (StructuredData::Dictionary *dict = configuration->GetAsDictionary()) {
      dict->GetValueForKeyAsInteger("threadBufferSize", thread_buffer_size);
      dict->GetValueForKeyAsBoolean("enableTsc", enable_tsc);
      dict->GetValueForKeyAsInteger("psbPeriod", psb_period);
    } else {
      return createStringError(inconvertibleErrorCode(),
                               "configuration object is not a dictionary");
    }
  }

  return Start(tids, thread_buffer_size, enable_tsc, psb_period);
}

Expected<std::vector<uint8_t>>
TraceIntelPT::GetLiveThreadBuffer(lldb::tid_t tid) {
  return Trace::GetLiveThreadBinaryData(tid, "threadTraceBuffer");
}<|MERGE_RESOLUTION|>--- conflicted
+++ resolved
@@ -111,11 +111,6 @@
     return;
   }
   s.Printf("\n");
-<<<<<<< HEAD
-  s.Printf("  Raw trace size: %zu bytes\n", *raw_size);
-  s.Printf("  Total number of instructions: %zu\n", 
-    Decode(thread)->GetInstructions().size());
-=======
 
   size_t mem_used = Decode(thread)->CalculateApproximateMemoryUsage();
   s.Printf("  Raw trace size: %zu KiB\n", *raw_size / 1024);
@@ -123,7 +118,6 @@
            Decode(thread)->GetInstructions().size());
   s.Printf("  Total approximate memory usage: %0.2lf KiB\n",
            (double)mem_used / 1024);
->>>>>>> 2b10b195
   return;
 }
 
