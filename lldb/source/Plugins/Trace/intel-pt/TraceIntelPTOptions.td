include "../../../../source/Commands/OptionsBase.td"

// The information of the start commands here should match the description of
// the intel-pt section of the jLLDBTraceStart packet in the
// lldb/docs/lldb-gdb-remote.txt documentation file. Similarly, it should match
// the API help message of TraceIntelPT::GetStartConfigurationHelp().

let Command = "thread trace start intel pt" in {
  def thread_trace_start_intel_pt_size: Option<"size", "s">,
    Group<1>,
    Arg<"Value">,
    Desc<"Trace size in bytes per thread. It must be a power of 2 greater "
         "than or equal to 4096 (2^12). The trace is circular keeping "
         "the most recent data. Defaults to 4096 bytes. It's possible to "
         "specify size using multiples of unit bytes, e.g., 4KB, 1MB, 1MiB, "
         "where 1K is 1024 bytes and 1M is 1048576 bytes.">;
  def thread_trace_start_intel_pt_tsc: Option<"tsc", "t">,
    Group<1>,
    Desc<"Enable the use of TSC timestamps. This is supported on all devices "
         "that support intel-pt.">;
  def thread_trace_start_intel_pt_psb_period: Option<"psb-period", "p">,
    Group<1>,
    Arg<"Value">,
    Desc<"This value defines the period in which PSB packets will be "
         "generated. A PSB packet is a synchronization packet that contains a "
         "TSC timestamp and the current absolute instruction pointer. "
         "This parameter can only be used if "
         "/sys/bus/event_source/devices/intel_pt/caps/psb_cyc is 1. Otherwise, "
         "the PSB period will be defined by the processor. If supported, valid "
         "values for this period can be found in "
         "/sys/bus/event_source/devices/intel_pt/caps/psb_periods which "
         "contains a hexadecimal number, whose bits represent valid values "
         "e.g. if bit 2 is set, then value 2 is valid. The psb_period value is "
         "converted to the approximate number of raw trace bytes between PSB "
         "packets as: 2 ^ (value + 11), e.g. value 3 means 16KiB between PSB "
         "packets. Defaults to 0 if supported.">;
}

let Command = "process trace start intel pt" in {
  def process_trace_start_intel_pt_buffer_size: Option<"buffer-size", "s">,
    Group<1>,
    Arg<"Value">,
    Desc<"Size in bytes used by each individual per-thread or per-cpu trace "
         "buffer. It must be a power of 2 greater than or equal to 4096 (2^12) "
         "bytes. It's possible to specify a unit for these bytes, like 4KB, "
         "16KiB or 1MB. Lower case units are allowed for convenience.">;
  def process_trace_start_intel_pt_per_cpu_tracing:
    Option<"per-cpu-tracing", "c">,
    Group<1>,
    Desc<"Instead of having an individual trace buffer per thread, which uses "
         "a number trace buffers proportional to the number of running "
         "threads, this option triggers the collection on a per cpu core "
         "basis. This effectively traces the entire activity on all cpus "
         "using a limited amount of trace buffers regardless of the number of "
         "threads. This might cause data loss for less frequent threads. This "
         "option forces the capture of TSC timestamps (see --tsc). Also, this "
         "option can't be used simulatenously with any other trace sessions "
         "because of its system-wide nature.">;
  def process_trace_start_intel_pt_process_size_limit:
    Option<"total-size-limit", "l">,
    Group<1>,
    Arg<"Value">,
    Desc<"Maximum total trace size per process in bytes. This limit applies to "
         "the sum of the sizes of all thread and cpu traces of this process, "
         "excluding the ones created with the \"thread trace start\" command. "
         "Whenever a thread is attempted to be traced due to this command and "
         "the limit would be reached, the process is stopped with a "
         "\"processor trace\" reason, so that the user can retrace the process "
         "if needed. Defaults to 500MB. It's possible to specify a unit for "
         "these bytes, like 4KB, 16KiB or 1MB. Lower case units are allowed "
         "for convenience.">;
  def process_trace_start_intel_pt_tsc: Option<"tsc", "t">,
    Group<1>,
    Desc<"Enable the use of TSC timestamps. This is supported on all devices "
         "that support intel-pt.">;
  def process_trace_start_intel_pt_psb_period: Option<"psb-period", "p">,
    Group<1>,
    Arg<"Value">,
    Desc<"This value defines the period in which PSB packets will be "
         "generated. A PSB packet is a synchronization packet that contains a "
         "TSC timestamp and the current absolute instruction pointer. "
         "This parameter can only be used if "
         "/sys/bus/event_source/devices/intel_pt/caps/psb_cyc is 1. Otherwise, "
         "the PSB period will be defined by the processor. If supported, valid "
         "values for this period can be found in "
         "/sys/bus/event_source/devices/intel_pt/caps/psb_periods which "
         "contains a hexadecimal number, whose bits represent valid values "
         "e.g. if bit 2 is set, then value 2 is valid. The psb_period value is "
         "converted to the approximate number of raw trace bytes between PSB "
         "packets as: 2 ^ (value + 11), e.g. value 3 means 16KiB between PSB "
         "packets. Defaults to 0 if supported.">;
<<<<<<< HEAD
=======
  def process_trace_start_intel_pt_disable_cgroup_filtering:
    Option<"disable-cgroup-filtering", "d">,
    Desc<"Disable the automatic cgroup filtering that is applied if --per-cpu "
         "is provided. Cgroup filtering allows collecting intel pt data "
         "exclusively of processes of the same cgroup as the target.">;
>>>>>>> 64b3d2db
}<|MERGE_RESOLUTION|>--- conflicted
+++ resolved
@@ -89,12 +89,9 @@
          "converted to the approximate number of raw trace bytes between PSB "
          "packets as: 2 ^ (value + 11), e.g. value 3 means 16KiB between PSB "
          "packets. Defaults to 0 if supported.">;
-<<<<<<< HEAD
-=======
   def process_trace_start_intel_pt_disable_cgroup_filtering:
     Option<"disable-cgroup-filtering", "d">,
     Desc<"Disable the automatic cgroup filtering that is applied if --per-cpu "
          "is provided. Cgroup filtering allows collecting intel pt data "
          "exclusively of processes of the same cgroup as the target.">;
->>>>>>> 64b3d2db
 }