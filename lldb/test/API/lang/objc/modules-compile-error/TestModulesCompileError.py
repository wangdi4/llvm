import lldb
from lldbsuite.test.decorators import *
from lldbsuite.test.lldbtest import *
from lldbsuite.test import lldbutil

class TestCase(TestBase):

    @skipIf(compiler="clang", compiler_version=['<', '11.0'])
    def test(self):
        self.build()
        lldbutil.run_to_source_breakpoint(self, "// break here", lldb.SBFileSpec("main.m"))

        # Try importing our custom module. This will fail as LLDB won't define
        # the CLANG_ONLY define when it compiles the module for the expression
        # evaluator.
        # Check that the error message shows file/line/column, prints the relevant
        # line from the source code and mentions the module that failed to build.
        self.expect("expr @import LLDBTestModule", error=True,
<<<<<<< HEAD
                    substrs=["module.h:4:1: error: undeclared identifier 'syntax_error_for_lldb_to_find'",
=======
                    substrs=["module.h:4:1: error: use of undeclared identifier 'syntax_error_for_lldb_to_find'",
>>>>>>> 7f002ab3
                             "syntax_error_for_lldb_to_find // comment that tests source printing",
                             "could not build module 'LLDBTestModule'"])<|MERGE_RESOLUTION|>--- conflicted
+++ resolved
@@ -16,10 +16,6 @@
         # Check that the error message shows file/line/column, prints the relevant
         # line from the source code and mentions the module that failed to build.
         self.expect("expr @import LLDBTestModule", error=True,
-<<<<<<< HEAD
-                    substrs=["module.h:4:1: error: undeclared identifier 'syntax_error_for_lldb_to_find'",
-=======
                     substrs=["module.h:4:1: error: use of undeclared identifier 'syntax_error_for_lldb_to_find'",
->>>>>>> 7f002ab3
                              "syntax_error_for_lldb_to_find // comment that tests source printing",
                              "could not build module 'LLDBTestModule'"])