--- conflicted
+++ resolved
@@ -45,10 +45,7 @@
   std::coroutine_handle<> type_erased_hdl = gen.hdl;
   std::coroutine_handle<int> incorrectly_typed_hdl =
       std::coroutine_handle<int>::from_address(gen.hdl.address());
-<<<<<<< HEAD
-=======
   std::coroutine_handle<> noop_hdl = std::noop_coroutine();
->>>>>>> a21c843c
   gen.hdl.resume();                            // Break at initial_suspend
   gen.hdl.resume();                            // Break after co_yield
   empty_function_so_we_can_set_a_breakpoint(); // Break at final_suspend
