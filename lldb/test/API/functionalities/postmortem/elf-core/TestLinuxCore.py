--- conflicted
+++ resolved
@@ -577,14 +577,11 @@
         # Register field information should work with core files as it does a live process.
         # The N/Z/C/V bits are always present so just check for those.
         self.expect("register read cpsr", substrs=["= (N = 0, Z = 0, C = 0, V = 0"])
-<<<<<<< HEAD
-=======
         self.expect("register read fpsr", substrs=["= (QC = 0, IDC = 0, IXC = 0"])
         # AHP/DN/FZ/RMMode always present, others may vary.
         self.expect(
             "register read fpcr", substrs=["= (AHP = 0, DN = 0, FZ = 0, RMMode = 0"]
         )
->>>>>>> f2eaa6ec
 
     @skipIfLLVMTargetMissing("AArch64")
     def test_aarch64_pac_regs(self):
