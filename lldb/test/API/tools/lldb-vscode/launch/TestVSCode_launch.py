--- conflicted
+++ resolved
@@ -499,12 +499,6 @@
         self.assertTrue(progressStart_ids == progressEnd_ids,
                         ('Make sure we got a "progressEnd" for each '
                          '"progressStart" event that we have.'))
-<<<<<<< HEAD
-        # Verify we got a symbol table parsing progress event for each shared
-        # library in our target.
-        for target_shlib_basename in target_shlibs.keys():
-            self.assertTrue(target_shlib_basename in symtab_progress_shlibs,
-=======
 
         ignored_libraries = {"[vdso]"}
 
@@ -514,5 +508,4 @@
             if target_shlib_basename in ignored_libraries:
                 continue
             self.assertIn(target_shlib_basename, symtab_progress_shlibs,
->>>>>>> 52fea203
                             'Make sure we got a symbol table progress event for "%s"' % (target_shlib_basename))