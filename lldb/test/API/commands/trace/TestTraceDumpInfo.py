--- conflicted
+++ resolved
@@ -38,11 +38,6 @@
             substrs=['''Trace technology: intel-pt
 
 thread #1: tid = 3842849
-<<<<<<< HEAD
-  Raw trace size: 4096 bytes
-  Total number of instructions: 21'''])
-=======
   Raw trace size: 4 KiB
   Total number of instructions: 21
-  Total approximate memory usage: 5.38 KiB'''])
->>>>>>> 2b10b195
+  Total approximate memory usage: 5.38 KiB'''])