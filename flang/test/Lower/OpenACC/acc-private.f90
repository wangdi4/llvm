! This test checks lowering of OpenACC loop directive.

! RUN: bbc -fopenacc -emit-fir %s -o - | FileCheck %s --check-prefixes=CHECK,FIR
! RUN: bbc -fopenacc -emit-hlfir %s -o - | FileCheck %s --check-prefixes=CHECK,HLFIR

<<<<<<< HEAD
=======
! CHECK-LABEL: acc.firstprivate.recipe @firstprivatization_section_lb4.ub9_box_Uxi32 : !fir.box<!fir.array<?xi32>> init {
! CHECK: ^bb0(%{{.*}}: !fir.box<!fir.array<?xi32>>):
! CHECK: } copy {
! CHECK: ^bb0(%[[ARG0:.*]]: !fir.box<!fir.array<?xi32>>, %[[ARG1:.*]]: !fir.box<!fir.array<?xi32>>):
! HLFIR:   %[[LB:.*]] = arith.constant 4 : index
! HLFIR:   %[[UB:.*]] = arith.constant 9 : index
! HLFIR:   %[[STEP:.*]] = arith.constant 1 : index
! HLFIR:   %[[C1:.*]] = arith.constant 1 : index
! HLFIR:   %[[C0:.*]] = arith.constant 0 : index
! HLFIR:   %[[EXT0:.*]] = arith.subi %[[UB]], %[[LB]] : index
! HLFIR:   %[[EXT1:.*]] = arith.addi %[[EXT0]], %[[C1]] : index
! HLFIR:   %[[EXT2:.*]] = arith.divsi %[[EXT1]], %[[STEP]] : index
! HLFIR:   %[[CMP:.*]] = arith.cmpi sgt, %[[EXT2]], %[[C0]] : index
! HLFIR:   %[[SELECT:.*]] = arith.select %[[CMP]], %[[EXT2]], %[[C0]] : index
! HLFIR:   %[[SHAPE:.*]] = fir.shape %[[SELECT]] : (index) -> !fir.shape<1>
! HLFIR:   %[[LEFT:.*]] = hlfir.designate %[[ARG0]] shape %[[SHAPE]] : (!fir.box<!fir.array<?xi32>>, !fir.shape<1>) -> !fir.box<!fir.array<?xi32>>
! HLFIR:   %[[RIGHT:.*]] = hlfir.designate %[[ARG1]] shape %[[SHAPE]] : (!fir.box<!fir.array<?xi32>>, !fir.shape<1>) -> !fir.box<!fir.array<?xi32>>
! HLFIR:   hlfir.assign %[[LEFT]] to %[[RIGHT]] : !fir.box<!fir.array<?xi32>>, !fir.box<!fir.array<?xi32>>
! HLFIR:   acc.terminator
! CHECK: }

! CHECK-LABEL: acc.firstprivate.recipe @firstprivatization_box_Uxi32 : !fir.box<!fir.array<?xi32>> init {
! CHECK: ^bb0(%[[ARG0:.*]]: !fir.box<!fir.array<?xi32>>):
! HLFIR:   %[[C0:.*]] = arith.constant 0 : index
! HLFIR:   %[[BOX_DIMS:.*]]:3 = fir.box_dims %[[ARG0]], %c0 : (!fir.box<!fir.array<?xi32>>, index) -> (index, index, index)
! HLFIR:   %[[SHAPE:.*]] = fir.shape %[[BOX_DIMS]]#1 : (index) -> !fir.shape<1>
! HLFIR:   %[[TEMP:.*]] = fir.allocmem !fir.array<?xi32>, %[[BOX_DIMS]]#1 {bindc_name = ".tmp", uniq_name = ""}
! HLFIR:   %[[DECL:.*]]:2 = hlfir.declare %[[TEMP]](%[[SHAPE]]) {uniq_name = ".tmp"} : (!fir.heap<!fir.array<?xi32>>, !fir.shape<1>) -> (!fir.box<!fir.array<?xi32>>, !fir.heap<!fir.array<?xi32>>)
! HLFIR:   acc.yield %[[DECL]]#0 : !fir.box<!fir.array<?xi32>>
! CHECK: } copy {
! CHECK: ^bb0(%[[ARG0:.*]]: !fir.box<!fir.array<?xi32>>, %[[ARG1:.*]]: !fir.box<!fir.array<?xi32>>, %[[ARG2:.*]]: index, %[[ARG3:.*]]: index, %[[ARG4:.*]]: index):
! HLFIR:   %[[SHAPE:.*]] = fir.shape %{{.*}} : (index) -> !fir.shape<1>
! HLFIR:   %[[DES_V1:.*]] = hlfir.designate %[[ARG0]] (%{{.*}}:%{{.*}}:%{{.*}}) shape %[[SHAPE]] : (!fir.box<!fir.array<?xi32>>, index, index, index, !fir.shape<1>) -> !fir.box<!fir.array<?xi32>>
! HLFIR:   %[[DES_V2:.*]] = hlfir.designate %[[ARG1]] (%{{.*}}:%{{.*}}:%{{.*}}) shape %[[SHAPE]] : (!fir.box<!fir.array<?xi32>>, index, index, index, !fir.shape<1>) -> !fir.box<!fir.array<?xi32>>
! HLFIR:   hlfir.assign %[[DES_V1]] to %[[DES_V2]] : !fir.box<!fir.array<?xi32>>, !fir.box<!fir.array<?xi32>>
! HLFIR:   acc.terminator
! CHECK: }

>>>>>>> d2c8955e
! CHECK-LABEL: acc.private.recipe @privatization_ref_UxUx2xi32 : !fir.ref<!fir.array<?x?x2xi32>> init {
! CHECK: ^bb0(%[[ARG0:.*]]: !fir.ref<!fir.array<?x?x2xi32>>, %[[ARG1:.*]]: index, %[[ARG2:.*]]: index, %[[ARG3:.*]]: index):
! HLFIR:   %[[SHAPE:.*]] = fir.shape %[[ARG1]], %[[ARG2]], %[[ARG3]] : (index, index, index) -> !fir.shape<3>
! HLFIR:   %[[ALLOCA:.*]] = fir.alloca !fir.array<?x?x2xi32>, %[[ARG1]], %[[ARG2]], %[[ARG3]]
! HLFIR:   %[[DECL:.*]]:2 = hlfir.declare %[[ALLOCA]](%[[SHAPE]]) {uniq_name = "acc.private.init"} : (!fir.ref<!fir.array<?x?x2xi32>>, !fir.shape<3>) -> (!fir.box<!fir.array<?x?x2xi32>>, !fir.ref<!fir.array<?x?x2xi32>>)
! HLFIR:   acc.yield %[[DECL]]#0 : !fir.box<!fir.array<?x?x2xi32>>
! CHECK: }

! CHECK-LABEL: acc.private.recipe @privatization_box_ptr_Uxi32 : !fir.box<!fir.ptr<!fir.array<?xi32>>> init {
! CHECK: ^bb0(%[[ARG0:.*]]: !fir.box<!fir.ptr<!fir.array<?xi32>>>):
! HLFIR:   %[[C0:.*]] = arith.constant 0 : index
! HLFIR:   %[[BOX_DIMS:.*]]:3 = fir.box_dims %arg0, %c0 : (!fir.box<!fir.ptr<!fir.array<?xi32>>>, index) -> (index, index, index)
! HLFIR:   %[[SHAPE:.*]] = fir.shape %[[BOX_DIMS]]#1 : (index) -> !fir.shape<1>
! HLFIR:   %[[TEMP:.*]] = fir.allocmem !fir.array<?xi32>, %0#1 {bindc_name = ".tmp", uniq_name = ""}
! HLFIR:   %[[DECLARE:.*]]:2 = hlfir.declare %[[TEMP]](%[[SHAPE]]) {uniq_name = ".tmp"} : (!fir.heap<!fir.array<?xi32>>, !fir.shape<1>) -> (!fir.box<!fir.array<?xi32>>, !fir.heap<!fir.array<?xi32>>)
! HLFIR:   acc.yield %[[DECLARE]]#0 : !fir.box<!fir.array<?xi32>>
! CHECK: }

! CHECK-LABEL: acc.private.recipe @privatization_box_heap_Uxi32 : !fir.box<!fir.heap<!fir.array<?xi32>>> init {
! CHECK: ^bb0(%[[ARG0:.*]]: !fir.box<!fir.heap<!fir.array<?xi32>>>):
! HLFIR:   %[[C0:.*]] = arith.constant 0 : index
! HLFIR:   %[[BOX_DIMS:.*]]:3 = fir.box_dims %[[ARG0]], %[[C0]] : (!fir.box<!fir.heap<!fir.array<?xi32>>>, index) -> (index, index, index)
! HLFIR:   %[[SHAPE:.*]] = fir.shape %[[BOX_DIMS]]#1 : (index) -> !fir.shape<1>
! HLFIR:   %[[TEMP:.*]] = fir.allocmem !fir.array<?xi32>, %[[BOX_DIMS]]#1 {bindc_name = ".tmp", uniq_name = ""}
! HLFIR:   %[[DECLARE:.*]]:2 = hlfir.declare %[[TEMP]](%[[SHAPE]]) {uniq_name = ".tmp"} : (!fir.heap<!fir.array<?xi32>>, !fir.shape<1>) -> (!fir.box<!fir.array<?xi32>>, !fir.heap<!fir.array<?xi32>>)
! HLFIR:   acc.yield %[[DECLARE]]#0 : !fir.box<!fir.array<?xi32>>
! CHECK: }

! CHECK-LABEL: acc.private.recipe @privatization_box_Uxi32 : !fir.box<!fir.array<?xi32>> init {
! CHECK: ^bb0(%[[ARG0:.*]]: !fir.box<!fir.array<?xi32>>):
! HLFIR:   %[[C0:.*]] = arith.constant 0 : index
! HLFIR:   %[[BOX_DIMS:.*]]:3 = fir.box_dims %[[ARG0]], %[[C0]] : (!fir.box<!fir.array<?xi32>>, index) -> (index, index, index)
! HLFIR:   %[[SHAPE:.*]] = fir.shape %[[BOX_DIMS]]#1 : (index) -> !fir.shape<1>
! HLFIR:   %[[TEMP:.*]] = fir.allocmem !fir.array<?xi32>, %0#1 {bindc_name = ".tmp", uniq_name = ""}
! HLFIR:   %[[DECLARE:.*]]:2 = hlfir.declare %[[TEMP]](%[[SHAPE]]) {uniq_name = ".tmp"} : (!fir.heap<!fir.array<?xi32>>, !fir.shape<1>) -> (!fir.box<!fir.array<?xi32>>, !fir.heap<!fir.array<?xi32>>)
! HLFIR:   acc.yield %[[DECLARE:.*]]#0 : !fir.box<!fir.array<?xi32>>
! CHECK: }

! CHECK-LABEL: acc.firstprivate.recipe @firstprivatization_section_lb50.ub99_ref_50xf32 : !fir.ref<!fir.array<50xf32>> init {
! CHECK: ^bb0(%{{.*}}: !fir.ref<!fir.array<50xf32>>):
! HLFIR:   %[[SHAPE:.*]] = fir.shape %{{.*}} : (index) -> !fir.shape<1>
! CHECK:   %[[ALLOCA:.*]] = fir.alloca !fir.array<50xf32>
! HLFIR:   %[[DECLARE:.*]]:2 = hlfir.declare %[[ALLOCA]](%[[SHAPE]]) {uniq_name = "acc.private.init"} : (!fir.ref<!fir.array<50xf32>>, !fir.shape<1>) -> (!fir.ref<!fir.array<50xf32>>, !fir.ref<!fir.array<50xf32>>)
! HLFIR:   acc.yield %[[DECLARE]]#0 : !fir.ref<!fir.array<50xf32>>
! CHECK: } copy {
! CHECK: ^bb0(%[[SRC:.*]]: !fir.ref<!fir.array<50xf32>>, %[[DST:.*]]: !fir.ref<!fir.array<50xf32>>):
! CHECK:   %[[LB0:.*]] = arith.constant 0 : index
! CHECK:   %[[UB0:.*]] = arith.constant 49 : index
! CHECK:   %[[STEP0:.*]] = arith.constant 1 : index
! CHECK:   fir.do_loop %[[IV0:.*]] = %[[LB0]] to %[[UB0]] step %[[STEP0]] {
! CHECK:     %[[COORD0:.*]] = fir.coordinate_of %[[SRC]], %[[IV0]] : (!fir.ref<!fir.array<50xf32>>, index) -> !fir.ref<f32>
! CHECK:     %[[COORD1:.*]] = fir.coordinate_of %[[DST]], %[[IV0]] : (!fir.ref<!fir.array<50xf32>>, index) -> !fir.ref<f32>
! CHECK:     %[[VALUE:.*]] = fir.load %[[COORD0]] : !fir.ref<f32>
! CHECK:     fir.store %[[VALUE]] to %[[COORD1]] : !fir.ref<f32>
! CHECK:   }
! CHECK:   acc.terminator
! CHECK: }

! CHECK-LABEL: acc.firstprivate.recipe @firstprivatization_section_ext100_ref_100xf32 : !fir.ref<!fir.array<100xf32>> init {
! CHECK: ^bb0(%{{.*}}: !fir.ref<!fir.array<100xf32>>):
! HLFIR:   %[[SHAPE:.*]] = fir.shape %{{.*}} : (index) -> !fir.shape<1>
! CHECK:   %[[ALLOCA:.*]] = fir.alloca !fir.array<100xf32>
! HLFIR:   %[[DECLARE:.*]]:2 = hlfir.declare %[[ALLOCA]](%[[SHAPE]]) {uniq_name = "acc.private.init"} : (!fir.ref<!fir.array<100xf32>>, !fir.shape<1>) -> (!fir.ref<!fir.array<100xf32>>, !fir.ref<!fir.array<100xf32>>)
! HLFIR:   acc.yield %[[DECLARE]]#0 : !fir.ref<!fir.array<100xf32>>
! CHECK: } copy {
! CHECK: ^bb0(%[[SRC:.*]]: !fir.ref<!fir.array<100xf32>>, %[[DST:.*]]: !fir.ref<!fir.array<100xf32>>):
! CHECK:   %[[LB0:.*]] = arith.constant 0 : index
! CHECK:   %[[UB0:.*]] = arith.constant 99 : index
! CHECK:   %[[STEP1:.*]] = arith.constant 1 : index
! CHECK:   fir.do_loop %[[IV0:.*]] = %c0 to %c99 step %c1 {
! CHECK:     %[[COORD0:.*]] = fir.coordinate_of %[[SRC]], %[[IV0]] : (!fir.ref<!fir.array<100xf32>>, index) -> !fir.ref<f32>
! CHECK:     %[[COORD1:.*]] = fir.coordinate_of %[[DST]], %[[IV0]] : (!fir.ref<!fir.array<100xf32>>, index) -> !fir.ref<f32>
! CHECK:     %[[VALUE:.*]] = fir.load %[[COORD0]] : !fir.ref<f32>
! CHECK:     fir.store %[[VALUE]] to %[[COORD1]] : !fir.ref<f32>
! CHECK:   }
! CHECK:   acc.terminator
! CHECK: }

! CHECK-LABEL: acc.firstprivate.recipe @firstprivatization_ref_i32 : !fir.ref<i32> init {
! CHECK: ^bb0(%{{.*}}: !fir.ref<i32>):
! CHECK:   %[[ALLOCA:.*]] = fir.alloca i32
! HLFIR:   %[[DECLARE:.*]]:2 = hlfir.declare %[[ALLOCA]] {uniq_name = "acc.private.init"} : (!fir.ref<i32>) -> (!fir.ref<i32>, !fir.ref<i32>) 
! HLFIR:   acc.yield %[[DECLARE]]#0 : !fir.ref<i32> 
! CHECK: } copy {
! CHECK: ^bb0(%[[SRC:.*]]: !fir.ref<i32>, %[[DST:.*]]: !fir.ref<i32>):
! CHECK:   %[[VALUE:.*]] = fir.load %[[SRC]] : !fir.ref<i32>
! CHECK:   fir.store %[[VALUE]] to %[[DST]] : !fir.ref<i32>
! CHECK:   acc.terminator
! CHECK: }

! CHECK-LABEL: acc.private.recipe @privatization_ref_50xf32 : !fir.ref<!fir.array<50xf32>> init {
! CHECK: ^bb0(%{{.*}}: !fir.ref<!fir.array<50xf32>>):
! HLFIR:   %[[SHAPE:.*]] = fir.shape %{{.*}} : (index) -> !fir.shape<1>
! CHECK:   %[[ALLOCA:.*]] = fir.alloca !fir.array<50xf32>
! HLFIR:   %[[DECLARE:.*]]:2 = hlfir.declare %[[ALLOCA]](%[[SHAPE]]) {uniq_name = "acc.private.init"} : (!fir.ref<!fir.array<50xf32>>, !fir.shape<1>) -> (!fir.ref<!fir.array<50xf32>>, !fir.ref<!fir.array<50xf32>>)
! HLFIR:   acc.yield %[[DECLARE]]#0 : !fir.ref<!fir.array<50xf32>>
! CHECK: }

! CHECK-LABEL: acc.private.recipe @privatization_ref_100xf32 : !fir.ref<!fir.array<100xf32>> init {
! CHECK: ^bb0(%{{.*}}: !fir.ref<!fir.array<100xf32>>):
! HLFIR:   %[[SHAPE:.*]] = fir.shape %{{.*}} : (index) -> !fir.shape<1>
! CHECK:   %[[ALLOCA:.*]] = fir.alloca !fir.array<100xf32>
! HLFIR:   %[[DECLARE:.*]]:2 = hlfir.declare %[[ALLOCA]](%[[SHAPE]]) {uniq_name = "acc.private.init"} : (!fir.ref<!fir.array<100xf32>>, !fir.shape<1>) -> (!fir.ref<!fir.array<100xf32>>, !fir.ref<!fir.array<100xf32>>)
! HLFIR:   acc.yield %[[DECLARE]]#0 : !fir.ref<!fir.array<100xf32>>
! CHECK: }

! CHECK-LABEL: acc.private.recipe @privatization_ref_i32 : !fir.ref<i32> init {
! CHECK: ^bb0(%{{.*}}: !fir.ref<i32>):
! CHECK:   %[[ALLOCA:.*]] = fir.alloca i32
! HLFIR:   %[[DECLARE:.*]]:2 = hlfir.declare %[[ALLOCA]] {uniq_name = "acc.private.init"} : (!fir.ref<i32>) -> (!fir.ref<i32>, !fir.ref<i32>) 
! HLFIR:   acc.yield %[[DECLARE]]#0 : !fir.ref<i32> 
! CHECK: }

program acc_private
  integer :: i, c
  integer, parameter :: n = 100
  real, dimension(n) :: a, b

! CHECK: %[[B:.*]] = fir.address_of(@_QFEb) : !fir.ref<!fir.array<100xf32>>
! HLFIR: %[[DECLB:.*]]:2 = hlfir.declare %[[B]]
! CHECK: %[[C:.*]] = fir.alloca i32 {bindc_name = "c", uniq_name = "_QFEc"}
! HLFIR: %[[DECLC:.*]]:2 = hlfir.declare %[[C]]

  !$acc loop private(c)
  DO i = 1, n
    c = i
    a(i) = b(i) + c
  END DO

! FIR: %[[C_PRIVATE:.*]] = acc.private varPtr(%[[C]] : !fir.ref<i32>) -> !fir.ref<i32> {name = "c"}
! HLFIR: %[[C_PRIVATE:.*]] = acc.private varPtr(%[[DECLC]]#1 : !fir.ref<i32>) -> !fir.ref<i32> {name = "c"}
! CHECK: acc.loop private(@privatization_ref_i32 -> %[[C_PRIVATE]] : !fir.ref<i32>)
! CHECK: acc.yield

  !$acc loop private(b)
  DO i = 1, n
    c = i
    a(i) = b(i) + c
  END DO

! CHECK: %[[C1:.*]] = arith.constant 1 : index
! CHECK: %[[LB:.*]] = arith.constant 0 : index
! CHECK: %[[UB:.*]] = arith.subi %{{.*}}, %[[C1]] : index
! CHECK: %[[BOUND:.*]] = acc.bounds lowerbound(%[[LB]] : index) upperbound(%[[UB]] : index) extent(%{{.*}} : index) stride(%[[C1]] : index) startIdx(%[[C1]] : index)
! FIR: %[[B_PRIVATE:.*]] = acc.private varPtr(%[[B]] : !fir.ref<!fir.array<100xf32>>) bounds(%[[BOUND]]) -> !fir.ref<!fir.array<100xf32>> {name = "b"}
! HLFIR: %[[B_PRIVATE:.*]] = acc.private varPtr(%[[DECLB]]#1 : !fir.ref<!fir.array<100xf32>>) bounds(%[[BOUND]]) -> !fir.ref<!fir.array<100xf32>> {name = "b"}
! CHECK: acc.loop private(@privatization_ref_100xf32 -> %[[B_PRIVATE]] : !fir.ref<!fir.array<100xf32>>) {
! CHECK: acc.yield

  !$acc loop private(b(1:50))
  DO i = 1, n
    c = i
    a(i) = b(i) + c
  END DO

! CHECK: %[[C1:.*]] = arith.constant 1 : index
! CHECK: %[[LB:.*]] = arith.constant 0 : index
! CHECK: %[[UB:.*]] = arith.constant 49 : index
! CHECK: %[[BOUND:.*]] = acc.bounds lowerbound(%[[LB]] : index) upperbound(%[[UB]] : index) stride(%[[C1]] : index) startIdx(%[[C1]] : index)
! FIR: %[[B_PRIVATE:.*]] = acc.private varPtr(%[[B]] : !fir.ref<!fir.array<100xf32>>) bounds(%[[BOUND]]) -> !fir.ref<!fir.array<50xf32>> {name = "b(1:50)"}
! HLFIR: %[[B_PRIVATE:.*]] = acc.private varPtr(%[[DECLB]]#1 : !fir.ref<!fir.array<100xf32>>) bounds(%[[BOUND]]) -> !fir.ref<!fir.array<50xf32>> {name = "b(1:50)"}
! CHECK: acc.loop private(@privatization_ref_50xf32 -> %[[B_PRIVATE]] : !fir.ref<!fir.array<50xf32>>)

  !$acc parallel loop firstprivate(c)
  DO i = 1, n
    c = i
    a(i) = b(i) + c
  END DO

! FIR: %[[FP_C:.*]] = acc.firstprivate varPtr(%[[C]] : !fir.ref<i32>)   -> !fir.ref<i32> {name = "c"}
! HLFIR: %[[FP_C:.*]] = acc.firstprivate varPtr(%[[DECLC]]#1 : !fir.ref<i32>)   -> !fir.ref<i32> {name = "c"}
! CHECK: acc.parallel firstprivate(@firstprivatization_ref_i32 -> %[[FP_C]] : !fir.ref<i32>)
! CHECK: acc.yield

  !$acc parallel loop firstprivate(b)
  DO i = 1, n
    c = i
    a(i) = b(i) + c
  END DO

! CHECK: %[[C1:.*]] = arith.constant 1 : index
! CHECK: %[[LB:.*]] = arith.constant 0 : index
! CHECK: %[[UB:.*]] = arith.subi %{{.*}}, %[[C1]] : index
! CHECK: %[[BOUND:.*]] = acc.bounds lowerbound(%[[LB]] : index) upperbound(%[[UB]] : index) extent(%{{.*}} : index) stride(%[[C1]] : index) startIdx(%[[C1]] : index)
! FIR: %[[FP_B:.*]] = acc.firstprivate varPtr(%[[B]] : !fir.ref<!fir.array<100xf32>>) bounds(%[[BOUND]]) -> !fir.ref<!fir.array<100xf32>> {name = "b"}
! HLFIR: %[[FP_B:.*]] = acc.firstprivate varPtr(%[[DECLB]]#1 : !fir.ref<!fir.array<100xf32>>) bounds(%[[BOUND]]) -> !fir.ref<!fir.array<100xf32>> {name = "b"}
! CHECK: acc.parallel firstprivate(@firstprivatization_section_ext100_ref_100xf32 -> %[[FP_B]] : !fir.ref<!fir.array<100xf32>>)
! CHECK: acc.yield

  !$acc parallel loop firstprivate(b(51:100))
  DO i = 1, n
    c = i
    a(i) = b(i) + c
  END DO

! CHECK: %[[C1:.*]] = arith.constant 1 : index
! CHECK: %[[LB:.*]] = arith.constant 50 : index
! CHECK: %[[UB:.*]] = arith.constant 99 : index
! CHECK: %[[BOUND:.*]] = acc.bounds lowerbound(%[[LB]] : index) upperbound(%[[UB]] : index) stride(%[[C1]] : index) startIdx(%[[C1]] : index)
! FIR: %[[FP_B:.*]] = acc.firstprivate varPtr(%[[B]] : !fir.ref<!fir.array<100xf32>>) bounds(%[[BOUND]]) -> !fir.ref<!fir.array<50xf32>> {name = "b(51:100)"}
! HLFIR: %[[FP_B:.*]] = acc.firstprivate varPtr(%[[DECLB]]#1 : !fir.ref<!fir.array<100xf32>>) bounds(%[[BOUND]]) -> !fir.ref<!fir.array<50xf32>> {name = "b(51:100)"}
! CHECK: acc.parallel firstprivate(@firstprivatization_section_lb50.ub99_ref_50xf32 -> %[[FP_B]] : !fir.ref<!fir.array<50xf32>>)

end program

subroutine acc_private_assumed_shape(a, n)
  integer :: a(:), i, n

  !$acc parallel loop private(a)
  do i = 1, n
    a(i) = i
  end do
end subroutine

! CHECK-LABEL: func.func @_QPacc_private_assumed_shape(
! CHECK-SAME:    %[[ARG0:.*]]: !fir.box<!fir.array<?xi32>> {fir.bindc_name = "a"}
! HLFIR: %[[DECL_A:.*]]:2 = hlfir.declare %[[ARG0]] {uniq_name = "_QFacc_private_assumed_shapeEa"} : (!fir.box<!fir.array<?xi32>>) -> (!fir.box<!fir.array<?xi32>>, !fir.box<!fir.array<?xi32>>)
! HLFIR: %[[ADDR:.*]] = fir.box_addr %[[DECL_A]]#1 : (!fir.box<!fir.array<?xi32>>) -> !fir.ref<!fir.array<?xi32>>
! HLFIR: %[[PRIVATE:.*]] = acc.private varPtr(%[[ADDR]] : !fir.ref<!fir.array<?xi32>>) bounds(%{{.*}}) -> !fir.ref<!fir.array<?xi32>> {name = "a"}
! HLFIR: acc.parallel private(@privatization_box_Uxi32 -> %[[PRIVATE]] : !fir.ref<!fir.array<?xi32>>) {

subroutine acc_private_allocatable_array(a, n)
  integer, allocatable :: a(:)
  integer :: i, n

  !$acc parallel loop private(a)
  do i = 1, n
    a(i) = i
  end do
end subroutine

! CHECK-LABEL: func.func @_QPacc_private_allocatable_array(
! CHECK-SAME: %[[ARG0:.*]]: !fir.ref<!fir.box<!fir.heap<!fir.array<?xi32>>>> {fir.bindc_name = "a"}
! HLFIR: %[[DECLA_A:.*]]:2 = hlfir.declare %[[ARG0]] {fortran_attrs = #fir.var_attrs<allocatable>, uniq_name = "_QFacc_private_allocatable_arrayEa"} : (!fir.ref<!fir.box<!fir.heap<!fir.array<?xi32>>>>) -> (!fir.ref<!fir.box<!fir.heap<!fir.array<?xi32>>>>, !fir.ref<!fir.box<!fir.heap<!fir.array<?xi32>>>>)
! HLFIR: %[[BOX:.*]] = fir.load %[[DECLA_A]]#1 : !fir.ref<!fir.box<!fir.heap<!fir.array<?xi32>>>>
! HLFIR: %[[BOX_ADDR:.*]] = fir.box_addr %[[BOX]] : (!fir.box<!fir.heap<!fir.array<?xi32>>>) -> !fir.heap<!fir.array<?xi32>>
! HLFIR: %[[PRIVATE:.*]] = acc.private varPtr(%[[BOX_ADDR]] : !fir.heap<!fir.array<?xi32>>) bounds(%{{.*}}) -> !fir.heap<!fir.array<?xi32>> {name = "a"}
! HLFIR: acc.parallel private(@privatization_box_heap_Uxi32 -> %[[PRIVATE]] : !fir.heap<!fir.array<?xi32>>) {

subroutine acc_private_pointer_array(a, n)
  integer, pointer :: a(:)
  integer :: i, n

  !$acc parallel loop private(a)
  do i = 1, n
    a(i) = i
  end do
end subroutine

! CHECK-LABEL: func.func @_QPacc_private_pointer_array(
! CHECK-SAME: %[[ARG0:.*]]: !fir.ref<!fir.box<!fir.ptr<!fir.array<?xi32>>>> {fir.bindc_name = "a"}, %arg1: !fir.ref<i32> {fir.bindc_name = "n"}) {
! HLFIR: %[[DECL_A:.*]]:2 = hlfir.declare %arg0 {fortran_attrs = #fir.var_attrs<pointer>, uniq_name = "_QFacc_private_pointer_arrayEa"} : (!fir.ref<!fir.box<!fir.ptr<!fir.array<?xi32>>>>) -> (!fir.ref<!fir.box<!fir.ptr<!fir.array<?xi32>>>>, !fir.ref<!fir.box<!fir.ptr<!fir.array<?xi32>>>>)
! HLFIR: %[[BOX:.*]] = fir.load %[[DECLA_A]]#1 : !fir.ref<!fir.box<!fir.ptr<!fir.array<?xi32>>>>
! HLFIR: %[[BOX_ADDR:.*]] = fir.box_addr %[[BOX]] : (!fir.box<!fir.ptr<!fir.array<?xi32>>>) -> !fir.ptr<!fir.array<?xi32>>
! HLFIR: %[[PRIVATE:.*]] = acc.private varPtr(%[[BOX_ADDR]] : !fir.ptr<!fir.array<?xi32>>) bounds(%{{.*}}) -> !fir.ptr<!fir.array<?xi32>> {name = "a"}
! HLFIR: acc.parallel private(@privatization_box_ptr_Uxi32 -> %[[PRIVATE]] : !fir.ptr<!fir.array<?xi32>>)

subroutine acc_private_dynamic_extent(a, n)
  integer :: n, i
  integer :: a(n, n, 2)

  !$acc parallel loop private(a)
  do i = 1, n
    a(i, i, 1) = i
  end do
end subroutine

! CHECK-LABEL: func.func @_QPacc_private_dynamic_extent(
! CHECK-SAME: %[[ARG0:.*]]: !fir.ref<!fir.array<?x?x2xi32>> {fir.bindc_name = "a"}, %[[ARG1:.*]]: !fir.ref<i32> {fir.bindc_name = "n"}) {
! HLFIR: %[[DECL_N:.*]]:2 = hlfir.declare %arg1 {uniq_name = "_QFacc_private_dynamic_extentEn"} : (!fir.ref<i32>) -> (!fir.ref<i32>, !fir.ref<i32>)
! HLFIR: %[[DECL_A:.*]]:2 = hlfir.declare %[[ARG0]](%16) {uniq_name = "_QFacc_private_dynamic_extentEa"} : (!fir.ref<!fir.array<?x?x2xi32>>, !fir.shape<3>) -> (!fir.box<!fir.array<?x?x2xi32>>, !fir.ref<!fir.array<?x?x2xi32>>)
! HLFIR: %[[PRIV:.*]] = acc.private varPtr(%[[DECL_A]]#1 : !fir.ref<!fir.array<?x?x2xi32>>) bounds(%{{.*}}, %{{.*}}, %{{.*}}) -> !fir.ref<!fir.array<?x?x2xi32>> {name = "a"}
<<<<<<< HEAD
! HLFIR: acc.parallel private(@privatization_ref_UxUx2xi32 -> %[[PRIV]] : !fir.ref<!fir.array<?x?x2xi32>>)
=======
! HLFIR: acc.parallel private(@privatization_ref_UxUx2xi32 -> %[[PRIV]] : !fir.ref<!fir.array<?x?x2xi32>>)

subroutine acc_firstprivate_assumed_shape(a, n)
  integer :: a(:), i, n

  !$acc parallel loop firstprivate(a)
  do i = 1, n
    a(i) = i
  end do
end subroutine

subroutine acc_firstprivate_assumed_shape_with_section(a, n)
  integer :: a(:), i, n

  !$acc parallel loop firstprivate(a(5:10))
  do i = 1, n
    a(i) = i
  end do
end subroutine
>>>>>>> d2c8955e
<|MERGE_RESOLUTION|>--- conflicted
+++ resolved
@@ -3,8 +3,6 @@
 ! RUN: bbc -fopenacc -emit-fir %s -o - | FileCheck %s --check-prefixes=CHECK,FIR
 ! RUN: bbc -fopenacc -emit-hlfir %s -o - | FileCheck %s --check-prefixes=CHECK,HLFIR
 
-<<<<<<< HEAD
-=======
 ! CHECK-LABEL: acc.firstprivate.recipe @firstprivatization_section_lb4.ub9_box_Uxi32 : !fir.box<!fir.array<?xi32>> init {
 ! CHECK: ^bb0(%{{.*}}: !fir.box<!fir.array<?xi32>>):
 ! CHECK: } copy {
@@ -43,7 +41,6 @@
 ! HLFIR:   acc.terminator
 ! CHECK: }
 
->>>>>>> d2c8955e
 ! CHECK-LABEL: acc.private.recipe @privatization_ref_UxUx2xi32 : !fir.ref<!fir.array<?x?x2xi32>> init {
 ! CHECK: ^bb0(%[[ARG0:.*]]: !fir.ref<!fir.array<?x?x2xi32>>, %[[ARG1:.*]]: index, %[[ARG2:.*]]: index, %[[ARG3:.*]]: index):
 ! HLFIR:   %[[SHAPE:.*]] = fir.shape %[[ARG1]], %[[ARG2]], %[[ARG3]] : (index, index, index) -> !fir.shape<3>
@@ -316,9 +313,6 @@
 ! HLFIR: %[[DECL_N:.*]]:2 = hlfir.declare %arg1 {uniq_name = "_QFacc_private_dynamic_extentEn"} : (!fir.ref<i32>) -> (!fir.ref<i32>, !fir.ref<i32>)
 ! HLFIR: %[[DECL_A:.*]]:2 = hlfir.declare %[[ARG0]](%16) {uniq_name = "_QFacc_private_dynamic_extentEa"} : (!fir.ref<!fir.array<?x?x2xi32>>, !fir.shape<3>) -> (!fir.box<!fir.array<?x?x2xi32>>, !fir.ref<!fir.array<?x?x2xi32>>)
 ! HLFIR: %[[PRIV:.*]] = acc.private varPtr(%[[DECL_A]]#1 : !fir.ref<!fir.array<?x?x2xi32>>) bounds(%{{.*}}, %{{.*}}, %{{.*}}) -> !fir.ref<!fir.array<?x?x2xi32>> {name = "a"}
-<<<<<<< HEAD
-! HLFIR: acc.parallel private(@privatization_ref_UxUx2xi32 -> %[[PRIV]] : !fir.ref<!fir.array<?x?x2xi32>>)
-=======
 ! HLFIR: acc.parallel private(@privatization_ref_UxUx2xi32 -> %[[PRIV]] : !fir.ref<!fir.array<?x?x2xi32>>)
 
 subroutine acc_firstprivate_assumed_shape(a, n)
@@ -337,5 +331,4 @@
   do i = 1, n
     a(i) = i
   end do
-end subroutine
->>>>>>> d2c8955e
+end subroutine