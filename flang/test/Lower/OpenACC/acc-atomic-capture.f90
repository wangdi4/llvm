--- conflicted
+++ resolved
@@ -1,8 +1,4 @@
-<<<<<<< HEAD
-! RUN: %flang_fc1 -I nowhere -emit-fir -flang-deprecated-no-hlfir -fopenacc %s -o - | FileCheck %s
-=======
 ! RUN: %flang_fc1 -I nowhere -emit-hlfir -fopenacc %s -o - | FileCheck %s
->>>>>>> 7ca33737
 
 ! This test checks the lowering of atomic capture
 
