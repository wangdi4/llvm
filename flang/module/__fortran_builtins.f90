!===-- module/__fortran_builtins.f90 ---------------------------------------===!
!
! Part of the LLVM Project, under the Apache License v2.0 with LLVM Exceptions.
! See https://llvm.org/LICENSE.txt for license information.
! SPDX-License-Identifier: Apache-2.0 WITH LLVM-exception
!
!===------------------------------------------------------------------------===!

! These naming shenanigans prevent names from Fortran intrinsic modules
! from being usable on INTRINSIC statements, and force the program
! to USE the standard intrinsic modules in order to access the
! standard names of the procedures.
module __Fortran_builtins

  intrinsic :: __builtin_c_loc
  intrinsic :: __builtin_c_f_pointer
  intrinsic :: sizeof ! extension

  intrinsic :: selected_int_kind
  private :: selected_int_kind
  integer, parameter, private :: int64 = selected_int_kind(18)

  type, bind(c) :: __builtin_c_ptr
    integer(kind=int64) :: __address
  end type

  type, bind(c) :: __builtin_c_funptr
    integer(kind=int64) :: __address
  end type

  type :: __builtin_event_type
    integer(kind=int64) :: __count
  end type

  type :: __builtin_lock_type
    integer(kind=int64) :: __count
  end type

  type :: __builtin_team_type
    integer(kind=int64) :: __id
  end type

  integer, parameter :: __builtin_atomic_int_kind = selected_int_kind(18)
  integer, parameter :: __builtin_atomic_logical_kind = __builtin_atomic_int_kind

  procedure(type(__builtin_c_ptr)) :: __builtin_c_loc

  type :: __builtin_dim3
    integer :: x=1, y=1, z=1
  end type
  type(__builtin_dim3) :: &
    __builtin_threadIdx, __builtin_blockDim, __builtin_blockIdx, __builtin_gridDim
  integer, parameter :: __builtin_warpsize = 32

<<<<<<< HEAD
=======
  intrinsic :: __builtin_fma
>>>>>>> 977407c7
  intrinsic :: __builtin_ieee_is_nan, __builtin_ieee_is_negative, &
    __builtin_ieee_is_normal
  intrinsic :: __builtin_ieee_next_after, __builtin_ieee_next_down, &
    __builtin_ieee_next_up
  intrinsic :: scale ! for ieee_scalb
  intrinsic :: __builtin_ieee_selected_real_kind
  intrinsic :: __builtin_ieee_support_datatype, &
    __builtin_ieee_support_denormal, __builtin_ieee_support_divide, &
    __builtin_ieee_support_inf, __builtin_ieee_support_io, &
    __builtin_ieee_support_nan, __builtin_ieee_support_sqrt, &
    __builtin_ieee_support_standard, __builtin_ieee_support_subnormal, &
    __builtin_ieee_support_underflow_control

  type, private :: __force_derived_type_instantiations
    type(__builtin_c_ptr) :: c_ptr
    type(__builtin_c_funptr) :: c_funptr
    type(__builtin_event_type) :: event_type
    type(__builtin_lock_type) :: lock_type
    type(__builtin_team_type) :: team_type
  end type

  intrinsic :: __builtin_compiler_options, __builtin_compiler_version

  interface operator(==)
    module procedure __builtin_c_ptr_eq
  end interface
  interface operator(/=)
    module procedure __builtin_c_ptr_eq
  end interface

contains

  elemental logical function __builtin_c_ptr_eq(x, y)
    type(__builtin_c_ptr), intent(in) :: x, y
    __builtin_c_ptr_eq = x%__address == y%__address
  end function

  elemental logical function __builtin_c_ptr_ne(x, y)
    type(__builtin_c_ptr), intent(in) :: x, y
    __builtin_c_ptr_ne = x%__address /= y%__address
  end function

end module<|MERGE_RESOLUTION|>--- conflicted
+++ resolved
@@ -52,10 +52,7 @@
     __builtin_threadIdx, __builtin_blockDim, __builtin_blockIdx, __builtin_gridDim
   integer, parameter :: __builtin_warpsize = 32
 
-<<<<<<< HEAD
-=======
   intrinsic :: __builtin_fma
->>>>>>> 977407c7
   intrinsic :: __builtin_ieee_is_nan, __builtin_ieee_is_negative, &
     __builtin_ieee_is_normal
   intrinsic :: __builtin_ieee_next_after, __builtin_ieee_next_down, &
