--- conflicted
+++ resolved
@@ -2906,14 +2906,11 @@
                 std::stringstream asFortran;
                 asFortran << name->symbol->name().ToString();
 
-<<<<<<< HEAD
-=======
                 if (builder.getModule()
                         .lookupSymbol<mlir::acc::GlobalConstructorOp>(
                             declareGlobalCtorName.str()))
                   return;
 
->>>>>>> f2eaa6ec
                 if (!globalOp) {
                   if (Fortran::semantics::FindEquivalenceSet(*name->symbol)) {
                     for (Fortran::semantics::EquivalenceObject eqObj :
