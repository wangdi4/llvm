//===-- OpenACC.cpp -- OpenACC directive lowering -------------------------===//
//
// Part of the LLVM Project, under the Apache License v2.0 with LLVM Exceptions.
// See https://llvm.org/LICENSE.txt for license information.
// SPDX-License-Identifier: Apache-2.0 WITH LLVM-exception
//
//===----------------------------------------------------------------------===//
//
// Coding style: https://mlir.llvm.org/getting_started/DeveloperGuide/
//
//===----------------------------------------------------------------------===//

#include "flang/Lower/OpenACC.h"
#include "flang/Common/idioms.h"
#include "flang/Lower/Bridge.h"
#include "flang/Lower/PFTBuilder.h"
#include "flang/Lower/StatementContext.h"
#include "flang/Lower/Support/Utils.h"
#include "flang/Optimizer/Builder/BoxValue.h"
#include "flang/Optimizer/Builder/FIRBuilder.h"
#include "flang/Optimizer/Builder/IntrinsicCall.h"
#include "flang/Optimizer/Builder/Todo.h"
#include "flang/Parser/parse-tree.h"
#include "flang/Semantics/expression.h"
#include "flang/Semantics/tools.h"
#include "llvm/Frontend/OpenACC/ACC.h.inc"

// Special value for * passed in device_type or gang clauses.
static constexpr std::int64_t starCst = -1;

static const Fortran::parser::Name *
getDesignatorNameIfDataRef(const Fortran::parser::Designator &designator) {
  const auto *dataRef = std::get_if<Fortran::parser::DataRef>(&designator.u);
  return dataRef ? std::get_if<Fortran::parser::Name>(&dataRef->u) : nullptr;
}

/// Generate the acc.bounds operation from the descriptor information.
static llvm::SmallVector<mlir::Value>
genBoundsOpsFromBox(fir::FirOpBuilder &builder, mlir::Location loc,
                    Fortran::lower::AbstractConverter &converter,
                    fir::ExtendedValue dataExv, mlir::Value box) {
  llvm::SmallVector<mlir::Value> bounds;
  mlir::Type idxTy = builder.getIndexType();
  mlir::Type boundTy = builder.getType<mlir::acc::DataBoundsType>();
  mlir::Value one = builder.createIntegerConstant(loc, idxTy, 1);
  assert(box.getType().isa<fir::BaseBoxType>() && "expect firbox or fir.class");
  for (unsigned dim = 0; dim < dataExv.rank(); ++dim) {
    mlir::Value d = builder.createIntegerConstant(loc, idxTy, dim);
    mlir::Value baseLb =
        fir::factory::readLowerBound(builder, loc, dataExv, dim, one);
    auto dimInfo =
        builder.create<fir::BoxDimsOp>(loc, idxTy, idxTy, idxTy, box, d);
    mlir::Value lb = builder.createIntegerConstant(loc, idxTy, 0);
    mlir::Value ub =
        builder.create<mlir::arith::SubIOp>(loc, dimInfo.getExtent(), one);
    mlir::Value bound = builder.create<mlir::acc::DataBoundsOp>(
        loc, boundTy, lb, ub, mlir::Value(), dimInfo.getByteStride(), true,
        baseLb);
    bounds.push_back(bound);
  }
  return bounds;
}

/// Generate acc.bounds operation for base array without any subscripts
/// provided.
static llvm::SmallVector<mlir::Value>
genBaseBoundsOps(fir::FirOpBuilder &builder, mlir::Location loc,
                 Fortran::lower::AbstractConverter &converter,
                 fir::ExtendedValue dataExv, mlir::Value baseAddr) {
  mlir::Type idxTy = builder.getIndexType();
  mlir::Type boundTy = builder.getType<mlir::acc::DataBoundsType>();
  llvm::SmallVector<mlir::Value> bounds;

  if (dataExv.rank() == 0)
    return bounds;

  mlir::Value one = builder.createIntegerConstant(loc, idxTy, 1);
  for (std::size_t dim = 0; dim < dataExv.rank(); ++dim) {
    mlir::Value baseLb =
        fir::factory::readLowerBound(builder, loc, dataExv, dim, one);
    mlir::Value ext = fir::factory::readExtent(builder, loc, dataExv, dim);
    mlir::Value lb = builder.createIntegerConstant(loc, idxTy, 0);

    // ub = extent - 1
    mlir::Value ub = builder.create<mlir::arith::SubIOp>(loc, ext, one);
    mlir::Value bound = builder.create<mlir::acc::DataBoundsOp>(
        loc, boundTy, lb, ub, mlir::Value(), one, false, baseLb);
    bounds.push_back(bound);
  }
  return bounds;
}

/// Generate acc.bounds operations for an array section when subscripts are
/// provided.
static llvm::SmallVector<mlir::Value>
genBoundsOps(fir::FirOpBuilder &builder, mlir::Location loc,
             Fortran::lower::AbstractConverter &converter,
             Fortran::lower::StatementContext &stmtCtx,
             const std::list<Fortran::parser::SectionSubscript> &subscripts,
             std::stringstream &asFortran, fir::ExtendedValue &dataExv,
             mlir::Value baseAddr) {
  int dimension = 0;
  mlir::Type idxTy = builder.getIndexType();
  mlir::Type boundTy = builder.getType<mlir::acc::DataBoundsType>();
  llvm::SmallVector<mlir::Value> bounds;

  mlir::Value zero = builder.createIntegerConstant(loc, idxTy, 0);
  mlir::Value one = builder.createIntegerConstant(loc, idxTy, 1);
  for (const auto &subscript : subscripts) {
    if (const auto *triplet{
            std::get_if<Fortran::parser::SubscriptTriplet>(&subscript.u)}) {
      if (dimension != 0)
        asFortran << ',';
      mlir::Value lbound, ubound, extent;
      std::optional<std::int64_t> lval, uval;
      mlir::Value baseLb =
          fir::factory::readLowerBound(builder, loc, dataExv, dimension, one);
      bool defaultLb = baseLb == one;
      mlir::Value stride = one;
      bool strideInBytes = false;

      if (fir::unwrapRefType(baseAddr.getType()).isa<fir::BaseBoxType>()) {
        mlir::Value d = builder.createIntegerConstant(loc, idxTy, dimension);
        auto dimInfo = builder.create<fir::BoxDimsOp>(loc, idxTy, idxTy, idxTy,
                                                      baseAddr, d);
        stride = dimInfo.getByteStride();
        strideInBytes = true;
      }

      const auto &lower{std::get<0>(triplet->t)};
      if (lower) {
        lval = Fortran::semantics::GetIntValue(lower);
        if (lval) {
          if (defaultLb) {
            lbound = builder.createIntegerConstant(loc, idxTy, *lval - 1);
          } else {
            mlir::Value lb = builder.createIntegerConstant(loc, idxTy, *lval);
            lbound = builder.create<mlir::arith::SubIOp>(loc, lb, baseLb);
          }
          asFortran << *lval;
        } else {
          const Fortran::lower::SomeExpr *lexpr =
              Fortran::semantics::GetExpr(*lower);
          mlir::Value lb =
              fir::getBase(converter.genExprValue(loc, *lexpr, stmtCtx));
          lb = builder.createConvert(loc, baseLb.getType(), lb);
          lbound = builder.create<mlir::arith::SubIOp>(loc, lb, baseLb);
          asFortran << lexpr->AsFortran();
        }
      } else {
        lbound = defaultLb ? zero : baseLb;
      }
      asFortran << ':';
      const auto &upper{std::get<1>(triplet->t)};
      if (upper) {
        uval = Fortran::semantics::GetIntValue(upper);
        if (uval) {
          if (defaultLb) {
            ubound = builder.createIntegerConstant(loc, idxTy, *uval - 1);
          } else {
            mlir::Value ub = builder.createIntegerConstant(loc, idxTy, *uval);
            ubound = builder.create<mlir::arith::SubIOp>(loc, ub, baseLb);
          }
          asFortran << *uval;
        } else {
          const Fortran::lower::SomeExpr *uexpr =
              Fortran::semantics::GetExpr(*upper);
          mlir::Value ub =
              fir::getBase(converter.genExprValue(loc, *uexpr, stmtCtx));
          ub = builder.createConvert(loc, baseLb.getType(), ub);
          ubound = builder.create<mlir::arith::SubIOp>(loc, ub, baseLb);
          asFortran << uexpr->AsFortran();
        }
      }
      if (lower && upper) {
        if (lval && uval && *uval < *lval) {
          mlir::emitError(loc, "zero sized array section");
          break;
        } else if (std::get<2>(triplet->t)) {
          const auto &strideExpr{std::get<2>(triplet->t)};
          if (strideExpr) {
            mlir::emitError(loc, "stride cannot be specified on "
                                 "an OpenACC array section");
            break;
          }
        }
      }
      // ub = baseLb + extent - 1
      if (!ubound) {
        mlir::Value ext =
            fir::factory::readExtent(builder, loc, dataExv, dimension);
        mlir::Value lbExt =
            builder.create<mlir::arith::AddIOp>(loc, ext, baseLb);
        ubound = builder.create<mlir::arith::SubIOp>(loc, lbExt, one);
      }
      mlir::Value bound = builder.create<mlir::acc::DataBoundsOp>(
          loc, boundTy, lbound, ubound, extent, stride, strideInBytes, baseLb);
      bounds.push_back(bound);
      ++dimension;
    }
  }
  return bounds;
}

static mlir::Value
getDataOperandBaseAddr(Fortran::lower::AbstractConverter &converter,
                       fir::FirOpBuilder &builder,
                       Fortran::lower::SymbolRef sym, mlir::Location loc) {
  mlir::Value symAddr = converter.getSymbolAddress(sym);
  // TODO: Might need revisiting to handle for non-shared clauses
  if (!symAddr) {
    if (const auto *details =
            sym->detailsIf<Fortran::semantics::HostAssocDetails>())
      symAddr = converter.getSymbolAddress(details->symbol());
  }

  if (!symAddr)
    llvm::report_fatal_error("could not retrieve symbol address");

  if (auto boxTy =
          fir::unwrapRefType(symAddr.getType()).dyn_cast<fir::BaseBoxType>()) {
    if (boxTy.getEleTy().isa<fir::RecordType>())
      TODO(loc, "derived type");

    // Load the box when baseAddr is a `fir.ref<fir.box<T>>` or a
    // `fir.ref<fir.class<T>>` type.
    if (symAddr.getType().isa<fir::ReferenceType>())
      return builder.create<fir::LoadOp>(loc, symAddr);
  }
  return symAddr;
}

static mlir::Value gatherDataOperandAddrAndBounds(
    Fortran::lower::AbstractConverter &converter, fir::FirOpBuilder &builder,
    Fortran::semantics::SemanticsContext &semanticsContext,
    Fortran::lower::StatementContext &stmtCtx,
    const Fortran::parser::AccObject &accObject, mlir::Location operandLocation,
    std::stringstream &asFortran, llvm::SmallVector<mlir::Value> &bounds) {
  mlir::Value baseAddr;
  std::visit(
      Fortran::common::visitors{
          [&](const Fortran::parser::Designator &designator) {
            if (auto expr{Fortran::semantics::AnalyzeExpr(semanticsContext,
                                                          designator)}) {
              if ((*expr).Rank() > 0 &&
                  Fortran::parser::Unwrap<Fortran::parser::ArrayElement>(
                      designator)) {
                const auto *arrayElement =
                    Fortran::parser::Unwrap<Fortran::parser::ArrayElement>(
                        designator);
                const auto *dataRef =
                    std::get_if<Fortran::parser::DataRef>(&designator.u);
                fir::ExtendedValue dataExv;
                if (Fortran::parser::Unwrap<
                        Fortran::parser::StructureComponent>(
                        arrayElement->base)) {
                  auto exprBase = Fortran::semantics::AnalyzeExpr(
                      semanticsContext, arrayElement->base);
                  dataExv = converter.genExprAddr(operandLocation, *exprBase,
                                                  stmtCtx);
                  baseAddr = fir::getBase(dataExv);
                  asFortran << (*exprBase).AsFortran();
                } else {
                  const Fortran::parser::Name &name =
                      Fortran::parser::GetLastName(*dataRef);
                  baseAddr = getDataOperandBaseAddr(
                      converter, builder, *name.symbol, operandLocation);
                  dataExv = converter.getSymbolExtendedValue(*name.symbol);
                  asFortran << name.ToString();
                }

                if (!arrayElement->subscripts.empty()) {
                  asFortran << '(';
                  bounds = genBoundsOps(builder, operandLocation, converter,
                                        stmtCtx, arrayElement->subscripts,
                                        asFortran, dataExv, baseAddr);
                }
                asFortran << ')';
              } else if (Fortran::parser::Unwrap<
                             Fortran::parser::StructureComponent>(designator)) {
                fir::ExtendedValue compExv =
                    converter.genExprAddr(operandLocation, *expr, stmtCtx);
                baseAddr = fir::getBase(compExv);
                if (fir::unwrapRefType(baseAddr.getType())
                        .isa<fir::SequenceType>())
                  bounds = genBaseBoundsOps(builder, operandLocation, converter,
                                            compExv, baseAddr);
                asFortran << (*expr).AsFortran();

                // If the component is an allocatable or pointer the result of
                // genExprAddr will be the result of a fir.box_addr operation.
                // Retrieve the box so we handle it like other descriptor.
                if (auto boxAddrOp = mlir::dyn_cast_or_null<fir::BoxAddrOp>(
                        baseAddr.getDefiningOp())) {
                  baseAddr = boxAddrOp.getVal();
                  bounds = genBoundsOpsFromBox(builder, operandLocation,
                                               converter, compExv, baseAddr);
                }
              } else {
                // Scalar or full array.
                if (const auto *dataRef{
                        std::get_if<Fortran::parser::DataRef>(&designator.u)}) {
                  const Fortran::parser::Name &name =
                      Fortran::parser::GetLastName(*dataRef);
                  fir::ExtendedValue dataExv =
                      converter.getSymbolExtendedValue(*name.symbol);
                  baseAddr = getDataOperandBaseAddr(
                      converter, builder, *name.symbol, operandLocation);
                  if (fir::unwrapRefType(baseAddr.getType())
                          .isa<fir::BaseBoxType>())
                    bounds = genBoundsOpsFromBox(builder, operandLocation,
                                                 converter, dataExv, baseAddr);
                  if (fir::unwrapRefType(baseAddr.getType())
                          .isa<fir::SequenceType>())
                    bounds = genBaseBoundsOps(builder, operandLocation,
                                              converter, dataExv, baseAddr);
                  asFortran << name.ToString();
                } else { // Unsupported
                  llvm::report_fatal_error(
                      "Unsupported type of OpenACC operand");
                }
              }
            }
          },
          [&](const Fortran::parser::Name &name) {
            baseAddr = getDataOperandBaseAddr(converter, builder, *name.symbol,
                                              operandLocation);
            asFortran << name.ToString();
          }},
      accObject.u);
  return baseAddr;
}

static mlir::Location
genOperandLocation(Fortran::lower::AbstractConverter &converter,
                   const Fortran::parser::AccObject &accObject) {
  mlir::Location loc = converter.genUnknownLocation();
  std::visit(Fortran::common::visitors{
                 [&](const Fortran::parser::Designator &designator) {
                   loc = converter.genLocation(designator.source);
                 },
                 [&](const Fortran::parser::Name &name) {
                   loc = converter.genLocation(name.source);
                 }},
             accObject.u);
  return loc;
}

template <typename Op>
static Op createDataEntryOp(fir::FirOpBuilder &builder, mlir::Location loc,
                            mlir::Value baseAddr, std::stringstream &name,
                            mlir::SmallVector<mlir::Value> bounds,
                            bool structured, mlir::acc::DataClause dataClause) {
  mlir::Value varPtrPtr;
  if (auto boxTy = baseAddr.getType().dyn_cast<fir::BaseBoxType>())
    baseAddr = builder.create<fir::BoxAddrOp>(loc, baseAddr);

  Op op = builder.create<Op>(loc, baseAddr.getType(), baseAddr);
  op.setNameAttr(builder.getStringAttr(name.str()));
  op.setStructured(structured);
  op.setDataClause(dataClause);

  unsigned insPos = 1;
  if (varPtrPtr)
    op->insertOperands(insPos++, varPtrPtr);
  if (bounds.size() > 0)
    op->insertOperands(insPos, bounds);
  op->setAttr(Op::getOperandSegmentSizeAttr(),
              builder.getDenseI32ArrayAttr(
                  {1, varPtrPtr ? 1 : 0, static_cast<int32_t>(bounds.size())}));
  return op;
}

template <typename Op>
static void
genDataOperandOperations(const Fortran::parser::AccObjectList &objectList,
                         Fortran::lower::AbstractConverter &converter,
                         Fortran::semantics::SemanticsContext &semanticsContext,
                         Fortran::lower::StatementContext &stmtCtx,
                         llvm::SmallVectorImpl<mlir::Value> &dataOperands,
                         mlir::acc::DataClause dataClause, bool structured) {
  fir::FirOpBuilder &builder = converter.getFirOpBuilder();
  for (const auto &accObject : objectList.v) {
    llvm::SmallVector<mlir::Value> bounds;
    std::stringstream asFortran;
    mlir::Location operandLocation = genOperandLocation(converter, accObject);
    mlir::Value baseAddr = gatherDataOperandAddrAndBounds(
        converter, builder, semanticsContext, stmtCtx, accObject,
        operandLocation, asFortran, bounds);
    Op op = createDataEntryOp<Op>(builder, operandLocation, baseAddr, asFortran,
                                  bounds, structured, dataClause);
    dataOperands.push_back(op.getAccPtr());
  }
}

template <typename EntryOp, typename ExitOp>
static void genDataExitOperations(fir::FirOpBuilder &builder,
                                  llvm::SmallVector<mlir::Value> operands,
                                  bool structured, bool implicit) {
  for (mlir::Value operand : operands) {
    auto entryOp = mlir::dyn_cast_or_null<EntryOp>(operand.getDefiningOp());
    assert(entryOp && "data entry op expected");
    mlir::Value varPtr;
    if constexpr (std::is_same_v<ExitOp, mlir::acc::CopyoutOp> ||
                  std::is_same_v<ExitOp, mlir::acc::UpdateHostOp>)
      varPtr = entryOp.getVarPtr();
    builder.create<ExitOp>(entryOp.getLoc(), entryOp.getAccPtr(), varPtr,
                           entryOp.getBounds(), entryOp.getDataClause(),
                           structured, implicit,
                           builder.getStringAttr(*entryOp.getName()));
  }
}

mlir::acc::PrivateRecipeOp
Fortran::lower::createOrGetPrivateRecipe(mlir::OpBuilder &builder,
                                         llvm::StringRef recipeName,
                                         mlir::Location loc, mlir::Type ty) {
  mlir::ModuleOp mod =
      builder.getBlock()->getParent()->getParentOfType<mlir::ModuleOp>();
  if (auto recipe = mod.lookupSymbol<mlir::acc::PrivateRecipeOp>(recipeName))
    return recipe;

  auto crtPos = builder.saveInsertionPoint();
  mlir::OpBuilder modBuilder(mod.getBodyRegion());
  auto recipe =
      modBuilder.create<mlir::acc::PrivateRecipeOp>(loc, recipeName, ty);
  builder.createBlock(&recipe.getInitRegion(), recipe.getInitRegion().end(),
                      {ty}, {loc});
  builder.setInsertionPointToEnd(&recipe.getInitRegion().back());
  builder.create<mlir::acc::YieldOp>(
      loc, recipe.getInitRegion().front().getArgument(0));
  builder.restoreInsertionPoint(crtPos);
  return recipe;
}

mlir::acc::FirstprivateRecipeOp Fortran::lower::createOrGetFirstprivateRecipe(
    mlir::OpBuilder &builder, llvm::StringRef recipeName, mlir::Location loc,
    mlir::Type ty) {
  mlir::ModuleOp mod =
      builder.getBlock()->getParent()->getParentOfType<mlir::ModuleOp>();
  if (auto recipe =
          mod.lookupSymbol<mlir::acc::FirstprivateRecipeOp>(recipeName))
    return recipe;

  auto crtPos = builder.saveInsertionPoint();
  mlir::OpBuilder modBuilder(mod.getBodyRegion());
  auto recipe =
      modBuilder.create<mlir::acc::FirstprivateRecipeOp>(loc, recipeName, ty);
  builder.createBlock(&recipe.getInitRegion(), recipe.getInitRegion().end(),
                      {ty}, {loc});
  builder.setInsertionPointToEnd(&recipe.getInitRegion().back());
  builder.create<mlir::acc::YieldOp>(
      loc, recipe.getInitRegion().front().getArgument(0));

  // Add empty copy region for firstprivate. TODO add copy sequence.
  builder.createBlock(&recipe.getCopyRegion(), recipe.getCopyRegion().end(),
                      {ty, ty}, {loc, loc});
  builder.setInsertionPointToEnd(&recipe.getCopyRegion().back());
  builder.create<mlir::acc::TerminatorOp>(loc);

  builder.restoreInsertionPoint(crtPos);
  return recipe;
}

template <typename Op>
static void
genPrivatizations(const Fortran::parser::AccObjectList &objectList,
                  Fortran::lower::AbstractConverter &converter,
                  Fortran::semantics::SemanticsContext &semanticsContext,
                  Fortran::lower::StatementContext &stmtCtx,
                  llvm::SmallVectorImpl<mlir::Value> &dataOperands,
                  llvm::SmallVector<mlir::Attribute> &privatizations) {
  fir::FirOpBuilder &builder = converter.getFirOpBuilder();
  for (const auto &accObject : objectList.v) {
    llvm::SmallVector<mlir::Value> bounds;
    std::stringstream asFortran;
    mlir::Location operandLocation = genOperandLocation(converter, accObject);
    mlir::Value baseAddr = gatherDataOperandAddrAndBounds(
        converter, builder, semanticsContext, stmtCtx, accObject,
        operandLocation, asFortran, bounds);
    Op recipe;
    if constexpr (std::is_same_v<Op, mlir::acc::PrivateRecipeOp>) {
      std::string recipeName = fir::getTypeAsString(
          baseAddr.getType(), converter.getKindMap(), "privatization");
      recipe = Fortran::lower::createOrGetPrivateRecipe(
          builder, recipeName, operandLocation, baseAddr.getType());
    } else {
      std::string recipeName = fir::getTypeAsString(
          baseAddr.getType(), converter.getKindMap(), "firstprivatization");
      recipe = Fortran::lower::createOrGetFirstprivateRecipe(
          builder, recipeName, operandLocation, baseAddr.getType());
    }
    privatizations.push_back(mlir::SymbolRefAttr::get(
        builder.getContext(), recipe.getSymName().str()));
    dataOperands.push_back(baseAddr);
  }
}

/// Return the corresponding enum value for the mlir::acc::ReductionOperator
/// from the parser representation.
static mlir::acc::ReductionOperator
getReductionOperator(const Fortran::parser::AccReductionOperator &op) {
  switch (op.v) {
  case Fortran::parser::AccReductionOperator::Operator::Plus:
    return mlir::acc::ReductionOperator::AccAdd;
  case Fortran::parser::AccReductionOperator::Operator::Multiply:
    return mlir::acc::ReductionOperator::AccMul;
  case Fortran::parser::AccReductionOperator::Operator::Max:
    return mlir::acc::ReductionOperator::AccMax;
  case Fortran::parser::AccReductionOperator::Operator::Min:
    return mlir::acc::ReductionOperator::AccMin;
  case Fortran::parser::AccReductionOperator::Operator::Iand:
    return mlir::acc::ReductionOperator::AccIand;
  case Fortran::parser::AccReductionOperator::Operator::Ior:
    return mlir::acc::ReductionOperator::AccIor;
  case Fortran::parser::AccReductionOperator::Operator::Ieor:
    return mlir::acc::ReductionOperator::AccXor;
  case Fortran::parser::AccReductionOperator::Operator::And:
    return mlir::acc::ReductionOperator::AccLand;
  case Fortran::parser::AccReductionOperator::Operator::Or:
    return mlir::acc::ReductionOperator::AccLor;
  case Fortran::parser::AccReductionOperator::Operator::Eqv:
    return mlir::acc::ReductionOperator::AccEqv;
  case Fortran::parser::AccReductionOperator::Operator::Neqv:
    return mlir::acc::ReductionOperator::AccNeqv;
  }
  llvm_unreachable("unexpected reduction operator");
}

static mlir::Value genReductionInitValue(fir::FirOpBuilder &builder,
                                         mlir::Location loc, mlir::Type ty,
                                         mlir::acc::ReductionOperator op) {
  if (op != mlir::acc::ReductionOperator::AccAdd &&
      op != mlir::acc::ReductionOperator::AccMul &&
<<<<<<< HEAD
      op != mlir::acc::ReductionOperator::AccMin)
=======
      op != mlir::acc::ReductionOperator::AccMin &&
      op != mlir::acc::ReductionOperator::AccMax)
>>>>>>> 8d4439ca
    TODO(loc, "reduction operator");

  // min -> largest
  if (op == mlir::acc::ReductionOperator::AccMin) {
    if (ty.isIntOrIndex()) {
      unsigned bits = ty.getIntOrFloatBitWidth();
      return builder.create<mlir::arith::ConstantOp>(
          loc, ty,
          builder.getIntegerAttr(
              ty, llvm::APInt::getSignedMaxValue(bits).getSExtValue()));
    }
    if (auto floatTy = mlir::dyn_cast_or_null<mlir::FloatType>(ty)) {
      const llvm::fltSemantics &sem = floatTy.getFloatSemantics();
      return builder.create<mlir::arith::ConstantOp>(
          loc, ty,
          builder.getFloatAttr(
              ty, llvm::APFloat::getLargest(sem, /*negative=*/false)));
    }
<<<<<<< HEAD
=======
    // max -> least
  } else if (op == mlir::acc::ReductionOperator::AccMax) {
    if (ty.isIntOrIndex())
      return builder.create<mlir::arith::ConstantOp>(
          loc, ty,
          builder.getIntegerAttr(
              ty, llvm::APInt::getSignedMinValue(ty.getIntOrFloatBitWidth())
                      .getSExtValue()));
    if (auto floatTy = mlir::dyn_cast_or_null<mlir::FloatType>(ty))
      return builder.create<mlir::arith::ConstantOp>(
          loc, ty,
          builder.getFloatAttr(
              ty, llvm::APFloat::getSmallest(floatTy.getFloatSemantics(),
                                             /*negative=*/true)));
>>>>>>> 8d4439ca
  } else {
    // 0 for +, ior, ieor
    // 1 for *
    int64_t initValue = op == mlir::acc::ReductionOperator::AccMul ? 1 : 0;
    if (ty.isIntOrIndex())
      return builder.create<mlir::arith::ConstantOp>(
          loc, ty, builder.getIntegerAttr(ty, initValue));
    if (mlir::isa<mlir::FloatType>(ty))
      return builder.create<mlir::arith::ConstantOp>(
          loc, ty, builder.getFloatAttr(ty, initValue));
  }
<<<<<<< HEAD
=======

>>>>>>> 8d4439ca
  TODO(loc, "reduction type");
}

static mlir::Value genCombiner(fir::FirOpBuilder &builder, mlir::Location loc,
                               mlir::acc::ReductionOperator op, mlir::Type ty,
                               mlir::Value value1, mlir::Value value2) {
  if (op == mlir::acc::ReductionOperator::AccAdd) {
    if (ty.isIntOrIndex())
      return builder.create<mlir::arith::AddIOp>(loc, value1, value2);
    if (mlir::isa<mlir::FloatType>(ty))
      return builder.create<mlir::arith::AddFOp>(loc, value1, value2);
    TODO(loc, "reduction add type");
  }

  if (op == mlir::acc::ReductionOperator::AccMul) {
    if (ty.isIntOrIndex())
      return builder.create<mlir::arith::MulIOp>(loc, value1, value2);
    if (mlir::isa<mlir::FloatType>(ty))
      return builder.create<mlir::arith::MulFOp>(loc, value1, value2);
    TODO(loc, "reduction mul type");
  }

  if (op == mlir::acc::ReductionOperator::AccMin)
    return fir::genMin(builder, loc, {value1, value2});

<<<<<<< HEAD
=======
  if (op == mlir::acc::ReductionOperator::AccMax)
    return fir::genMax(builder, loc, {value1, value2});

>>>>>>> 8d4439ca
  TODO(loc, "reduction operator");
}

mlir::acc::ReductionRecipeOp Fortran::lower::createOrGetReductionRecipe(
    fir::FirOpBuilder &builder, llvm::StringRef recipeName, mlir::Location loc,
    mlir::Type ty, mlir::acc::ReductionOperator op) {
  mlir::ModuleOp mod =
      builder.getBlock()->getParent()->getParentOfType<mlir::ModuleOp>();
  if (auto recipe = mod.lookupSymbol<mlir::acc::ReductionRecipeOp>(recipeName))
    return recipe;

  auto crtPos = builder.saveInsertionPoint();
  mlir::OpBuilder modBuilder(mod.getBodyRegion());
  auto recipe =
      modBuilder.create<mlir::acc::ReductionRecipeOp>(loc, recipeName, ty, op);
  builder.createBlock(&recipe.getInitRegion(), recipe.getInitRegion().end(),
                      {ty}, {loc});
  builder.setInsertionPointToEnd(&recipe.getInitRegion().back());
  mlir::Value initValue = genReductionInitValue(builder, loc, ty, op);
  builder.create<mlir::acc::YieldOp>(loc, initValue);

  builder.createBlock(&recipe.getCombinerRegion(),
                      recipe.getCombinerRegion().end(), {ty, ty}, {loc, loc});
  builder.setInsertionPointToEnd(&recipe.getCombinerRegion().back());
  mlir::Value v1 = recipe.getCombinerRegion().front().getArgument(0);
  mlir::Value v2 = recipe.getCombinerRegion().front().getArgument(1);
  mlir::Value combinedValue = genCombiner(builder, loc, op, ty, v1, v2);
  builder.create<mlir::acc::YieldOp>(loc, combinedValue);
  builder.restoreInsertionPoint(crtPos);
  return recipe;
}

static void
genReductions(const Fortran::parser::AccObjectListWithReduction &objectList,
              Fortran::lower::AbstractConverter &converter,
              Fortran::semantics::SemanticsContext &semanticsContext,
              Fortran::lower::StatementContext &stmtCtx,
              llvm::SmallVectorImpl<mlir::Value> &reductionOperands,
              llvm::SmallVector<mlir::Attribute> &reductionRecipes) {
  fir::FirOpBuilder &builder = converter.getFirOpBuilder();
  const auto &objects = std::get<Fortran::parser::AccObjectList>(objectList.t);
  const auto &op =
      std::get<Fortran::parser::AccReductionOperator>(objectList.t);
  mlir::acc::ReductionOperator mlirOp = getReductionOperator(op);
  for (const auto &accObject : objects.v) {
    llvm::SmallVector<mlir::Value> bounds;
    std::stringstream asFortran;
    mlir::Location operandLocation = genOperandLocation(converter, accObject);
    mlir::Value baseAddr = gatherDataOperandAddrAndBounds(
        converter, builder, semanticsContext, stmtCtx, accObject,
        operandLocation, asFortran, bounds);

    if (!fir::isa_trivial(fir::unwrapRefType(baseAddr.getType())))
      TODO(operandLocation, "reduction with unsupported type");

    mlir::Type ty = fir::unwrapRefType(baseAddr.getType());
    std::string recipeName = fir::getTypeAsString(
        ty, converter.getKindMap(),
        ("reduction_" + stringifyReductionOperator(mlirOp)).str());
    mlir::acc::ReductionRecipeOp recipe =
        Fortran::lower::createOrGetReductionRecipe(builder, recipeName,
                                                   operandLocation, ty, mlirOp);
    reductionRecipes.push_back(mlir::SymbolRefAttr::get(
        builder.getContext(), recipe.getSymName().str()));
    reductionOperands.push_back(baseAddr);
  }
}

static void
addOperands(llvm::SmallVectorImpl<mlir::Value> &operands,
            llvm::SmallVectorImpl<int32_t> &operandSegments,
            const llvm::SmallVectorImpl<mlir::Value> &clauseOperands) {
  operands.append(clauseOperands.begin(), clauseOperands.end());
  operandSegments.push_back(clauseOperands.size());
}

static void addOperand(llvm::SmallVectorImpl<mlir::Value> &operands,
                       llvm::SmallVectorImpl<int32_t> &operandSegments,
                       const mlir::Value &clauseOperand) {
  if (clauseOperand) {
    operands.push_back(clauseOperand);
    operandSegments.push_back(1);
  } else {
    operandSegments.push_back(0);
  }
}

template <typename Op, typename Terminator>
static Op
createRegionOp(fir::FirOpBuilder &builder, mlir::Location loc,
               const llvm::SmallVectorImpl<mlir::Value> &operands,
               const llvm::SmallVectorImpl<int32_t> &operandSegments) {
  llvm::ArrayRef<mlir::Type> argTy;
  Op op = builder.create<Op>(loc, argTy, operands);
  builder.createBlock(&op.getRegion());
  mlir::Block &block = op.getRegion().back();
  builder.setInsertionPointToStart(&block);
  builder.create<Terminator>(loc);

  op->setAttr(Op::getOperandSegmentSizeAttr(),
              builder.getDenseI32ArrayAttr(operandSegments));

  // Place the insertion point to the start of the first block.
  builder.setInsertionPointToStart(&block);

  return op;
}

template <typename Op>
static Op
createSimpleOp(fir::FirOpBuilder &builder, mlir::Location loc,
               const llvm::SmallVectorImpl<mlir::Value> &operands,
               const llvm::SmallVectorImpl<int32_t> &operandSegments) {
  llvm::ArrayRef<mlir::Type> argTy;
  Op op = builder.create<Op>(loc, argTy, operands);
  op->setAttr(Op::getOperandSegmentSizeAttr(),
              builder.getDenseI32ArrayAttr(operandSegments));
  return op;
}

static void genAsyncClause(Fortran::lower::AbstractConverter &converter,
                           const Fortran::parser::AccClause::Async *asyncClause,
                           mlir::Value &async, bool &addAsyncAttr,
                           Fortran::lower::StatementContext &stmtCtx) {
  const auto &asyncClauseValue = asyncClause->v;
  if (asyncClauseValue) { // async has a value.
    async = fir::getBase(converter.genExprValue(
        *Fortran::semantics::GetExpr(*asyncClauseValue), stmtCtx));
  } else {
    addAsyncAttr = true;
  }
}

static void genDeviceTypeClause(
    Fortran::lower::AbstractConverter &converter, mlir::Location clauseLocation,
    const Fortran::parser::AccClause::DeviceType *deviceTypeClause,
    llvm::SmallVectorImpl<mlir::Value> &operands,
    Fortran::lower::StatementContext &stmtCtx) {
  const Fortran::parser::AccDeviceTypeExprList &deviceTypeExprList =
      deviceTypeClause->v;
  for (const auto &deviceTypeExpr : deviceTypeExprList.v) {
    const auto &expr = std::get<std::optional<Fortran::parser::ScalarIntExpr>>(
        deviceTypeExpr.t);
    if (expr) {
      operands.push_back(fir::getBase(converter.genExprValue(
          *Fortran::semantics::GetExpr(expr), stmtCtx, &clauseLocation)));
    } else {
      // * was passed as value and will be represented as a special constant.
      fir::FirOpBuilder &firOpBuilder = converter.getFirOpBuilder();
      mlir::Value star = firOpBuilder.createIntegerConstant(
          clauseLocation, firOpBuilder.getIndexType(), starCst);
      operands.push_back(star);
    }
  }
}

static void genIfClause(Fortran::lower::AbstractConverter &converter,
                        mlir::Location clauseLocation,
                        const Fortran::parser::AccClause::If *ifClause,
                        mlir::Value &ifCond,
                        Fortran::lower::StatementContext &stmtCtx) {
  fir::FirOpBuilder &firOpBuilder = converter.getFirOpBuilder();
  mlir::Value cond = fir::getBase(converter.genExprValue(
      *Fortran::semantics::GetExpr(ifClause->v), stmtCtx, &clauseLocation));
  ifCond = firOpBuilder.createConvert(clauseLocation, firOpBuilder.getI1Type(),
                                      cond);
}

static void genWaitClause(Fortran::lower::AbstractConverter &converter,
                          const Fortran::parser::AccClause::Wait *waitClause,
                          llvm::SmallVectorImpl<mlir::Value> &operands,
                          mlir::Value &waitDevnum, bool &addWaitAttr,
                          Fortran::lower::StatementContext &stmtCtx) {
  const auto &waitClauseValue = waitClause->v;
  if (waitClauseValue) { // wait has a value.
    const Fortran::parser::AccWaitArgument &waitArg = *waitClauseValue;
    const auto &waitList =
        std::get<std::list<Fortran::parser::ScalarIntExpr>>(waitArg.t);
    for (const Fortran::parser::ScalarIntExpr &value : waitList) {
      mlir::Value v = fir::getBase(
          converter.genExprValue(*Fortran::semantics::GetExpr(value), stmtCtx));
      operands.push_back(v);
    }

    const auto &waitDevnumValue =
        std::get<std::optional<Fortran::parser::ScalarIntExpr>>(waitArg.t);
    if (waitDevnumValue)
      waitDevnum = fir::getBase(converter.genExprValue(
          *Fortran::semantics::GetExpr(*waitDevnumValue), stmtCtx));
  } else {
    addWaitAttr = true;
  }
}

static mlir::acc::LoopOp
createLoopOp(Fortran::lower::AbstractConverter &converter,
             mlir::Location currentLocation,
             Fortran::semantics::SemanticsContext &semanticsContext,
             Fortran::lower::StatementContext &stmtCtx,
             const Fortran::parser::AccClauseList &accClauseList) {
  fir::FirOpBuilder &builder = converter.getFirOpBuilder();

  mlir::Value workerNum;
  mlir::Value vectorNum;
  mlir::Value gangNum;
  mlir::Value gangDim;
  mlir::Value gangStatic;
  llvm::SmallVector<mlir::Value, 2> tileOperands, privateOperands,
      reductionOperands;
  llvm::SmallVector<mlir::Attribute> privatizations, reductionRecipes;
  bool hasGang = false, hasVector = false, hasWorker = false;

  for (const Fortran::parser::AccClause &clause : accClauseList.v) {
    mlir::Location clauseLocation = converter.genLocation(clause.source);
    if (const auto *gangClause =
            std::get_if<Fortran::parser::AccClause::Gang>(&clause.u)) {
      if (gangClause->v) {
        const Fortran::parser::AccGangArgList &x = *gangClause->v;
        for (const Fortran::parser::AccGangArg &gangArg : x.v) {
          if (const auto *num =
                  std::get_if<Fortran::parser::AccGangArg::Num>(&gangArg.u)) {
            gangNum = fir::getBase(converter.genExprValue(
                *Fortran::semantics::GetExpr(num->v), stmtCtx));
          } else if (const auto *staticArg =
                         std::get_if<Fortran::parser::AccGangArg::Static>(
                             &gangArg.u)) {
            const Fortran::parser::AccSizeExpr &sizeExpr = staticArg->v;
            if (sizeExpr.v) {
              gangStatic = fir::getBase(converter.genExprValue(
                  *Fortran::semantics::GetExpr(*sizeExpr.v), stmtCtx));
            } else {
              // * was passed as value and will be represented as a special
              // constant.
              gangStatic = builder.createIntegerConstant(
                  clauseLocation, builder.getIndexType(), starCst);
            }
          } else if (const auto *dim =
                         std::get_if<Fortran::parser::AccGangArg::Dim>(
                             &gangArg.u)) {
            gangDim = fir::getBase(converter.genExprValue(
                *Fortran::semantics::GetExpr(dim->v), stmtCtx));
          }
        }
      }
      hasGang = true;
    } else if (const auto *workerClause =
                   std::get_if<Fortran::parser::AccClause::Worker>(&clause.u)) {
      if (workerClause->v) {
        workerNum = fir::getBase(converter.genExprValue(
            *Fortran::semantics::GetExpr(*workerClause->v), stmtCtx));
      }
      hasWorker = true;
    } else if (const auto *vectorClause =
                   std::get_if<Fortran::parser::AccClause::Vector>(&clause.u)) {
      if (vectorClause->v) {
        vectorNum = fir::getBase(converter.genExprValue(
            *Fortran::semantics::GetExpr(*vectorClause->v), stmtCtx));
      }
      hasVector = true;
    } else if (const auto *tileClause =
                   std::get_if<Fortran::parser::AccClause::Tile>(&clause.u)) {
      const Fortran::parser::AccTileExprList &accTileExprList = tileClause->v;
      for (const auto &accTileExpr : accTileExprList.v) {
        const auto &expr =
            std::get<std::optional<Fortran::parser::ScalarIntConstantExpr>>(
                accTileExpr.t);
        if (expr) {
          tileOperands.push_back(fir::getBase(converter.genExprValue(
              *Fortran::semantics::GetExpr(*expr), stmtCtx)));
        } else {
          // * was passed as value and will be represented as a -1 constant
          // integer.
          mlir::Value tileStar = builder.createIntegerConstant(
              clauseLocation, builder.getIntegerType(32),
              /* STAR */ -1);
          tileOperands.push_back(tileStar);
        }
      }
    } else if (const auto *privateClause =
                   std::get_if<Fortran::parser::AccClause::Private>(
                       &clause.u)) {
      genPrivatizations<mlir::acc::PrivateRecipeOp>(
          privateClause->v, converter, semanticsContext, stmtCtx,
          privateOperands, privatizations);
    } else if (const auto *reductionClause =
                   std::get_if<Fortran::parser::AccClause::Reduction>(
                       &clause.u)) {
      genReductions(reductionClause->v, converter, semanticsContext, stmtCtx,
                    reductionOperands, reductionRecipes);
    }
  }

  // Prepare the operand segment size attribute and the operands value range.
  llvm::SmallVector<mlir::Value> operands;
  llvm::SmallVector<int32_t> operandSegments;
  addOperand(operands, operandSegments, gangNum);
  addOperand(operands, operandSegments, gangDim);
  addOperand(operands, operandSegments, gangStatic);
  addOperand(operands, operandSegments, workerNum);
  addOperand(operands, operandSegments, vectorNum);
  addOperands(operands, operandSegments, tileOperands);
  addOperands(operands, operandSegments, privateOperands);
  addOperands(operands, operandSegments, reductionOperands);

  auto loopOp = createRegionOp<mlir::acc::LoopOp, mlir::acc::YieldOp>(
      builder, currentLocation, operands, operandSegments);

  if (hasGang)
    loopOp.setHasGangAttr(builder.getUnitAttr());
  if (hasWorker)
    loopOp.setHasWorkerAttr(builder.getUnitAttr());
  if (hasVector)
    loopOp.setHasVectorAttr(builder.getUnitAttr());

  if (!privatizations.empty())
    loopOp.setPrivatizationsAttr(
        mlir::ArrayAttr::get(builder.getContext(), privatizations));

  if (!reductionRecipes.empty())
    loopOp.setReductionRecipesAttr(
        mlir::ArrayAttr::get(builder.getContext(), reductionRecipes));

  // Lower clauses mapped to attributes
  for (const Fortran::parser::AccClause &clause : accClauseList.v) {
    mlir::Location clauseLocation = converter.genLocation(clause.source);
    if (const auto *collapseClause =
            std::get_if<Fortran::parser::AccClause::Collapse>(&clause.u)) {
      const Fortran::parser::AccCollapseArg &arg = collapseClause->v;
      const auto &force = std::get<bool>(arg.t);
      if (force)
        TODO(clauseLocation, "OpenACC collapse force modifier");
      const auto &intExpr =
          std::get<Fortran::parser::ScalarIntConstantExpr>(arg.t);
      const auto *expr = Fortran::semantics::GetExpr(intExpr);
      const std::optional<int64_t> collapseValue =
          Fortran::evaluate::ToInt64(*expr);
      if (collapseValue) {
        loopOp.setCollapseAttr(builder.getI64IntegerAttr(*collapseValue));
      }
    } else if (std::get_if<Fortran::parser::AccClause::Seq>(&clause.u)) {
      loopOp.setSeqAttr(builder.getUnitAttr());
    } else if (std::get_if<Fortran::parser::AccClause::Independent>(
                   &clause.u)) {
      loopOp.setIndependentAttr(builder.getUnitAttr());
    } else if (std::get_if<Fortran::parser::AccClause::Auto>(&clause.u)) {
      loopOp->setAttr(mlir::acc::LoopOp::getAutoAttrStrName(),
                      builder.getUnitAttr());
    }
  }
  return loopOp;
}

static void genACC(Fortran::lower::AbstractConverter &converter,
                   Fortran::semantics::SemanticsContext &semanticsContext,
                   Fortran::lower::pft::Evaluation &eval,
                   const Fortran::parser::OpenACCLoopConstruct &loopConstruct) {

  const auto &beginLoopDirective =
      std::get<Fortran::parser::AccBeginLoopDirective>(loopConstruct.t);
  const auto &loopDirective =
      std::get<Fortran::parser::AccLoopDirective>(beginLoopDirective.t);

  mlir::Location currentLocation =
      converter.genLocation(beginLoopDirective.source);
  Fortran::lower::StatementContext stmtCtx;

  if (loopDirective.v == llvm::acc::ACCD_loop) {
    const auto &accClauseList =
        std::get<Fortran::parser::AccClauseList>(beginLoopDirective.t);
    createLoopOp(converter, currentLocation, semanticsContext, stmtCtx,
                 accClauseList);
  }
}

template <typename Op, typename Clause>
static void genDataOperandOperationsWithModifier(
    const Clause *x, Fortran::lower::AbstractConverter &converter,
    Fortran::semantics::SemanticsContext &semanticsContext,
    Fortran::lower::StatementContext &stmtCtx,
    Fortran::parser::AccDataModifier::Modifier mod,
    llvm::SmallVectorImpl<mlir::Value> &dataClauseOperands,
    const mlir::acc::DataClause clause,
    const mlir::acc::DataClause clauseWithModifier) {
  const Fortran::parser::AccObjectListWithModifier &listWithModifier = x->v;
  const auto &accObjectList =
      std::get<Fortran::parser::AccObjectList>(listWithModifier.t);
  const auto &modifier =
      std::get<std::optional<Fortran::parser::AccDataModifier>>(
          listWithModifier.t);
  mlir::acc::DataClause dataClause =
      (modifier && (*modifier).v == mod) ? clauseWithModifier : clause;
  genDataOperandOperations<Op>(accObjectList, converter, semanticsContext,
                               stmtCtx, dataClauseOperands, dataClause,
                               /*structured=*/true);
}

template <typename Op>
static Op
createComputeOp(Fortran::lower::AbstractConverter &converter,
                mlir::Location currentLocation,
                Fortran::semantics::SemanticsContext &semanticsContext,
                Fortran::lower::StatementContext &stmtCtx,
                const Fortran::parser::AccClauseList &accClauseList) {

  // Parallel operation operands
  mlir::Value async;
  mlir::Value numGangs;
  mlir::Value numWorkers;
  mlir::Value vectorLength;
  mlir::Value ifCond;
  mlir::Value selfCond;
  mlir::Value waitDevnum;
  llvm::SmallVector<mlir::Value> waitOperands, attachEntryOperands,
      copyEntryOperands, copyoutEntryOperands, createEntryOperands,
      dataClauseOperands;

  llvm::SmallVector<mlir::Value> reductionOperands, privateOperands,
      firstprivateOperands;
  llvm::SmallVector<mlir::Attribute> privatizations, firstPrivatizations,
      reductionRecipes;

  // Async, wait and self clause have optional values but can be present with
  // no value as well. When there is no value, the op has an attribute to
  // represent the clause.
  bool addAsyncAttr = false;
  bool addWaitAttr = false;
  bool addSelfAttr = false;

  fir::FirOpBuilder &builder = converter.getFirOpBuilder();

  // Lower clauses values mapped to operands.
  // Keep track of each group of operands separatly as clauses can appear
  // more than once.
  for (const Fortran::parser::AccClause &clause : accClauseList.v) {
    mlir::Location clauseLocation = converter.genLocation(clause.source);
    if (const auto *asyncClause =
            std::get_if<Fortran::parser::AccClause::Async>(&clause.u)) {
      genAsyncClause(converter, asyncClause, async, addAsyncAttr, stmtCtx);
    } else if (const auto *waitClause =
                   std::get_if<Fortran::parser::AccClause::Wait>(&clause.u)) {
      genWaitClause(converter, waitClause, waitOperands, waitDevnum,
                    addWaitAttr, stmtCtx);
    } else if (const auto *numGangsClause =
                   std::get_if<Fortran::parser::AccClause::NumGangs>(
                       &clause.u)) {
      numGangs = fir::getBase(converter.genExprValue(
          *Fortran::semantics::GetExpr(numGangsClause->v), stmtCtx));
    } else if (const auto *numWorkersClause =
                   std::get_if<Fortran::parser::AccClause::NumWorkers>(
                       &clause.u)) {
      numWorkers = fir::getBase(converter.genExprValue(
          *Fortran::semantics::GetExpr(numWorkersClause->v), stmtCtx));
    } else if (const auto *vectorLengthClause =
                   std::get_if<Fortran::parser::AccClause::VectorLength>(
                       &clause.u)) {
      vectorLength = fir::getBase(converter.genExprValue(
          *Fortran::semantics::GetExpr(vectorLengthClause->v), stmtCtx));
    } else if (const auto *ifClause =
                   std::get_if<Fortran::parser::AccClause::If>(&clause.u)) {
      genIfClause(converter, clauseLocation, ifClause, ifCond, stmtCtx);
    } else if (const auto *selfClause =
                   std::get_if<Fortran::parser::AccClause::Self>(&clause.u)) {
      const std::optional<Fortran::parser::AccSelfClause> &accSelfClause =
          selfClause->v;
      if (accSelfClause) {
        if (const auto *optCondition =
                std::get_if<std::optional<Fortran::parser::ScalarLogicalExpr>>(
                    &(*accSelfClause).u)) {
          if (*optCondition) {
            mlir::Value cond = fir::getBase(converter.genExprValue(
                *Fortran::semantics::GetExpr(*optCondition), stmtCtx));
            selfCond = builder.createConvert(clauseLocation,
                                             builder.getI1Type(), cond);
          }
        } else if (const auto *accClauseList =
                       std::get_if<Fortran::parser::AccObjectList>(
                           &(*accSelfClause).u)) {
          // TODO This would be nicer to be done in canonicalization step.
          if (accClauseList->v.size() == 1) {
            const auto &accObject = accClauseList->v.front();
            if (const auto *designator =
                    std::get_if<Fortran::parser::Designator>(&accObject.u)) {
              if (const auto *name = getDesignatorNameIfDataRef(*designator)) {
                auto cond = converter.getSymbolAddress(*name->symbol);
                selfCond = builder.createConvert(clauseLocation,
                                                 builder.getI1Type(), cond);
              }
            }
          }
        }
      } else {
        addSelfAttr = true;
      }
    } else if (const auto *copyClause =
                   std::get_if<Fortran::parser::AccClause::Copy>(&clause.u)) {
      auto crtDataStart = dataClauseOperands.size();
      genDataOperandOperations<mlir::acc::CopyinOp>(
          copyClause->v, converter, semanticsContext, stmtCtx,
          dataClauseOperands, mlir::acc::DataClause::acc_copy,
          /*structured=*/true);
      copyEntryOperands.append(dataClauseOperands.begin() + crtDataStart,
                               dataClauseOperands.end());
    } else if (const auto *copyinClause =
                   std::get_if<Fortran::parser::AccClause::Copyin>(&clause.u)) {
      genDataOperandOperationsWithModifier<mlir::acc::CopyinOp,
                                           Fortran::parser::AccClause::Copyin>(
          copyinClause, converter, semanticsContext, stmtCtx,
          Fortran::parser::AccDataModifier::Modifier::ReadOnly,
          dataClauseOperands, mlir::acc::DataClause::acc_copyin,
          mlir::acc::DataClause::acc_copyin_readonly);
    } else if (const auto *copyoutClause =
                   std::get_if<Fortran::parser::AccClause::Copyout>(
                       &clause.u)) {
      auto crtDataStart = dataClauseOperands.size();
      genDataOperandOperationsWithModifier<mlir::acc::CreateOp,
                                           Fortran::parser::AccClause::Copyout>(
          copyoutClause, converter, semanticsContext, stmtCtx,
          Fortran::parser::AccDataModifier::Modifier::ReadOnly,
          dataClauseOperands, mlir::acc::DataClause::acc_copyout,
          mlir::acc::DataClause::acc_copyout_zero);
      copyoutEntryOperands.append(dataClauseOperands.begin() + crtDataStart,
                                  dataClauseOperands.end());
    } else if (const auto *createClause =
                   std::get_if<Fortran::parser::AccClause::Create>(&clause.u)) {
      auto crtDataStart = dataClauseOperands.size();
      genDataOperandOperationsWithModifier<mlir::acc::CreateOp,
                                           Fortran::parser::AccClause::Create>(
          createClause, converter, semanticsContext, stmtCtx,
          Fortran::parser::AccDataModifier::Modifier::Zero, dataClauseOperands,
          mlir::acc::DataClause::acc_create,
          mlir::acc::DataClause::acc_create_zero);
      createEntryOperands.append(dataClauseOperands.begin() + crtDataStart,
                                 dataClauseOperands.end());
    } else if (const auto *noCreateClause =
                   std::get_if<Fortran::parser::AccClause::NoCreate>(
                       &clause.u)) {
      genDataOperandOperations<mlir::acc::NoCreateOp>(
          noCreateClause->v, converter, semanticsContext, stmtCtx,
          dataClauseOperands, mlir::acc::DataClause::acc_no_create,
          /*structured=*/true);
    } else if (const auto *presentClause =
                   std::get_if<Fortran::parser::AccClause::Present>(
                       &clause.u)) {
      genDataOperandOperations<mlir::acc::PresentOp>(
          presentClause->v, converter, semanticsContext, stmtCtx,
          dataClauseOperands, mlir::acc::DataClause::acc_present,
          /*structured=*/true);
    } else if (const auto *devicePtrClause =
                   std::get_if<Fortran::parser::AccClause::Deviceptr>(
                       &clause.u)) {
      genDataOperandOperations<mlir::acc::DevicePtrOp>(
          devicePtrClause->v, converter, semanticsContext, stmtCtx,
          dataClauseOperands, mlir::acc::DataClause::acc_deviceptr,
          /*structured=*/true);
    } else if (const auto *attachClause =
                   std::get_if<Fortran::parser::AccClause::Attach>(&clause.u)) {
      auto crtDataStart = dataClauseOperands.size();
      genDataOperandOperations<mlir::acc::AttachOp>(
          attachClause->v, converter, semanticsContext, stmtCtx,
          dataClauseOperands, mlir::acc::DataClause::acc_attach,
          /*structured=*/true);
      attachEntryOperands.append(dataClauseOperands.begin() + crtDataStart,
                                 dataClauseOperands.end());
    } else if (const auto *privateClause =
                   std::get_if<Fortran::parser::AccClause::Private>(
                       &clause.u)) {
      genPrivatizations<mlir::acc::PrivateRecipeOp>(
          privateClause->v, converter, semanticsContext, stmtCtx,
          privateOperands, privatizations);
    } else if (const auto *firstprivateClause =
                   std::get_if<Fortran::parser::AccClause::Firstprivate>(
                       &clause.u)) {
      genPrivatizations<mlir::acc::FirstprivateRecipeOp>(
          firstprivateClause->v, converter, semanticsContext, stmtCtx,
          firstprivateOperands, firstPrivatizations);
    } else if (const auto *reductionClause =
                   std::get_if<Fortran::parser::AccClause::Reduction>(
                       &clause.u)) {
      genReductions(reductionClause->v, converter, semanticsContext, stmtCtx,
                    reductionOperands, reductionRecipes);
    }
  }

  // Prepare the operand segment size attribute and the operands value range.
  llvm::SmallVector<mlir::Value, 8> operands;
  llvm::SmallVector<int32_t, 8> operandSegments;
  addOperand(operands, operandSegments, async);
  addOperands(operands, operandSegments, waitOperands);
  if constexpr (!std::is_same_v<Op, mlir::acc::SerialOp>) {
    addOperand(operands, operandSegments, numGangs);
    addOperand(operands, operandSegments, numWorkers);
    addOperand(operands, operandSegments, vectorLength);
  }
  addOperand(operands, operandSegments, ifCond);
  addOperand(operands, operandSegments, selfCond);
  if constexpr (!std::is_same_v<Op, mlir::acc::KernelsOp>) {
    addOperands(operands, operandSegments, reductionOperands);
    addOperands(operands, operandSegments, privateOperands);
    addOperands(operands, operandSegments, firstprivateOperands);
  }
  addOperands(operands, operandSegments, dataClauseOperands);

  Op computeOp;
  if constexpr (std::is_same_v<Op, mlir::acc::KernelsOp>)
    computeOp = createRegionOp<Op, mlir::acc::TerminatorOp>(
        builder, currentLocation, operands, operandSegments);
  else
    computeOp = createRegionOp<Op, mlir::acc::YieldOp>(
        builder, currentLocation, operands, operandSegments);

  if (addAsyncAttr)
    computeOp.setAsyncAttrAttr(builder.getUnitAttr());
  if (addWaitAttr)
    computeOp.setWaitAttrAttr(builder.getUnitAttr());
  if (addSelfAttr)
    computeOp.setSelfAttrAttr(builder.getUnitAttr());

  if constexpr (!std::is_same_v<Op, mlir::acc::KernelsOp>) {
    if (!privatizations.empty())
      computeOp.setPrivatizationsAttr(
          mlir::ArrayAttr::get(builder.getContext(), privatizations));
    if (!reductionRecipes.empty())
      computeOp.setReductionRecipesAttr(
          mlir::ArrayAttr::get(builder.getContext(), reductionRecipes));
    if (!firstPrivatizations.empty())
      computeOp.setFirstprivatizationsAttr(
          mlir::ArrayAttr::get(builder.getContext(), firstPrivatizations));
  }

  auto insPt = builder.saveInsertionPoint();
  builder.setInsertionPointAfter(computeOp);

  // Create the exit operations after the region.
  genDataExitOperations<mlir::acc::CopyinOp, mlir::acc::CopyoutOp>(
      builder, copyEntryOperands, /*structured=*/true, /*implicit=*/false);
  genDataExitOperations<mlir::acc::CreateOp, mlir::acc::CopyoutOp>(
      builder, copyoutEntryOperands, /*structured=*/true, /*implicit=*/false);
  genDataExitOperations<mlir::acc::AttachOp, mlir::acc::DetachOp>(
      builder, attachEntryOperands, /*structured=*/true, /*implicit=*/false);
  genDataExitOperations<mlir::acc::CreateOp, mlir::acc::DeleteOp>(
      builder, createEntryOperands, /*structured=*/true, /*implicit=*/false);

  builder.restoreInsertionPoint(insPt);
  return computeOp;
}

static void genACCDataOp(Fortran::lower::AbstractConverter &converter,
                         mlir::Location currentLocation,
                         Fortran::semantics::SemanticsContext &semanticsContext,
                         Fortran::lower::StatementContext &stmtCtx,
                         const Fortran::parser::AccClauseList &accClauseList) {
  mlir::Value ifCond;
  llvm::SmallVector<mlir::Value> attachEntryOperands, createEntryOperands,
      copyEntryOperands, copyoutEntryOperands, dataClauseOperands;

  fir::FirOpBuilder &builder = converter.getFirOpBuilder();

  // Lower clauses values mapped to operands.
  // Keep track of each group of operands separatly as clauses can appear
  // more than once.
  for (const Fortran::parser::AccClause &clause : accClauseList.v) {
    mlir::Location clauseLocation = converter.genLocation(clause.source);
    if (const auto *ifClause =
            std::get_if<Fortran::parser::AccClause::If>(&clause.u)) {
      genIfClause(converter, clauseLocation, ifClause, ifCond, stmtCtx);
    } else if (const auto *copyClause =
                   std::get_if<Fortran::parser::AccClause::Copy>(&clause.u)) {
      auto crtDataStart = dataClauseOperands.size();
      genDataOperandOperations<mlir::acc::CopyinOp>(
          copyClause->v, converter, semanticsContext, stmtCtx,
          dataClauseOperands, mlir::acc::DataClause::acc_copy,
          /*structured=*/true);
      copyEntryOperands.append(dataClauseOperands.begin() + crtDataStart,
                               dataClauseOperands.end());
    } else if (const auto *copyinClause =
                   std::get_if<Fortran::parser::AccClause::Copyin>(&clause.u)) {
      genDataOperandOperationsWithModifier<mlir::acc::CopyinOp,
                                           Fortran::parser::AccClause::Copyin>(
          copyinClause, converter, semanticsContext, stmtCtx,
          Fortran::parser::AccDataModifier::Modifier::ReadOnly,
          dataClauseOperands, mlir::acc::DataClause::acc_copyin,
          mlir::acc::DataClause::acc_copyin_readonly);
    } else if (const auto *copyoutClause =
                   std::get_if<Fortran::parser::AccClause::Copyout>(
                       &clause.u)) {
      auto crtDataStart = dataClauseOperands.size();
      genDataOperandOperationsWithModifier<mlir::acc::CreateOp,
                                           Fortran::parser::AccClause::Copyout>(
          copyoutClause, converter, semanticsContext, stmtCtx,
          Fortran::parser::AccDataModifier::Modifier::Zero, dataClauseOperands,
          mlir::acc::DataClause::acc_copyout,
          mlir::acc::DataClause::acc_copyout_zero);
      copyoutEntryOperands.append(dataClauseOperands.begin() + crtDataStart,
                                  dataClauseOperands.end());
    } else if (const auto *createClause =
                   std::get_if<Fortran::parser::AccClause::Create>(&clause.u)) {
      auto crtDataStart = dataClauseOperands.size();
      genDataOperandOperationsWithModifier<mlir::acc::CreateOp,
                                           Fortran::parser::AccClause::Create>(
          createClause, converter, semanticsContext, stmtCtx,
          Fortran::parser::AccDataModifier::Modifier::Zero, dataClauseOperands,
          mlir::acc::DataClause::acc_create,
          mlir::acc::DataClause::acc_create_zero);
      createEntryOperands.append(dataClauseOperands.begin() + crtDataStart,
                                 dataClauseOperands.end());
    } else if (const auto *noCreateClause =
                   std::get_if<Fortran::parser::AccClause::NoCreate>(
                       &clause.u)) {
      genDataOperandOperations<mlir::acc::NoCreateOp>(
          noCreateClause->v, converter, semanticsContext, stmtCtx,
          dataClauseOperands, mlir::acc::DataClause::acc_no_create,
          /*structured=*/true);
    } else if (const auto *presentClause =
                   std::get_if<Fortran::parser::AccClause::Present>(
                       &clause.u)) {
      genDataOperandOperations<mlir::acc::PresentOp>(
          presentClause->v, converter, semanticsContext, stmtCtx,
          dataClauseOperands, mlir::acc::DataClause::acc_present,
          /*structured=*/true);
    } else if (const auto *deviceptrClause =
                   std::get_if<Fortran::parser::AccClause::Deviceptr>(
                       &clause.u)) {
      genDataOperandOperations<mlir::acc::DevicePtrOp>(
          deviceptrClause->v, converter, semanticsContext, stmtCtx,
          dataClauseOperands, mlir::acc::DataClause::acc_deviceptr,
          /*structured=*/true);
    } else if (const auto *attachClause =
                   std::get_if<Fortran::parser::AccClause::Attach>(&clause.u)) {
      auto crtDataStart = dataClauseOperands.size();
      genDataOperandOperations<mlir::acc::AttachOp>(
          attachClause->v, converter, semanticsContext, stmtCtx,
          dataClauseOperands, mlir::acc::DataClause::acc_attach,
          /*structured=*/true);
      attachEntryOperands.append(dataClauseOperands.begin() + crtDataStart,
                                 dataClauseOperands.end());
    }
  }

  // Prepare the operand segment size attribute and the operands value range.
  llvm::SmallVector<mlir::Value> operands;
  llvm::SmallVector<int32_t> operandSegments;
  addOperand(operands, operandSegments, ifCond);
  addOperands(operands, operandSegments, dataClauseOperands);

  auto dataOp = createRegionOp<mlir::acc::DataOp, mlir::acc::TerminatorOp>(
      builder, currentLocation, operands, operandSegments);

  auto insPt = builder.saveInsertionPoint();
  builder.setInsertionPointAfter(dataOp);

  // Create the exit operations after the region.
  genDataExitOperations<mlir::acc::CopyinOp, mlir::acc::CopyoutOp>(
      builder, copyEntryOperands, /*structured=*/true, /*implicit=*/false);
  genDataExitOperations<mlir::acc::CreateOp, mlir::acc::CopyoutOp>(
      builder, copyoutEntryOperands, /*structured=*/true, /*implicit=*/false);
  genDataExitOperations<mlir::acc::AttachOp, mlir::acc::DetachOp>(
      builder, attachEntryOperands, /*structured=*/true, /*implicit=*/false);
  genDataExitOperations<mlir::acc::CreateOp, mlir::acc::DeleteOp>(
      builder, createEntryOperands, /*structured=*/true, /*implicit=*/false);

  builder.restoreInsertionPoint(insPt);
}

static void
genACCHostDataOp(Fortran::lower::AbstractConverter &converter,
                 mlir::Location currentLocation,
                 Fortran::semantics::SemanticsContext &semanticsContext,
                 Fortran::lower::StatementContext &stmtCtx,
                 const Fortran::parser::AccClauseList &accClauseList) {
  mlir::Value ifCond;
  llvm::SmallVector<mlir::Value> dataOperands;
  bool addIfPresentAttr = false;

  fir::FirOpBuilder &builder = converter.getFirOpBuilder();

  for (const Fortran::parser::AccClause &clause : accClauseList.v) {
    mlir::Location clauseLocation = converter.genLocation(clause.source);
    if (const auto *ifClause =
            std::get_if<Fortran::parser::AccClause::If>(&clause.u)) {
      genIfClause(converter, clauseLocation, ifClause, ifCond, stmtCtx);
    } else if (const auto *useDevice =
                   std::get_if<Fortran::parser::AccClause::UseDevice>(
                       &clause.u)) {
      genDataOperandOperations<mlir::acc::UseDeviceOp>(
          useDevice->v, converter, semanticsContext, stmtCtx, dataOperands,
          mlir::acc::DataClause::acc_use_device,
          /*structured=*/true);
    } else if (std::get_if<Fortran::parser::AccClause::IfPresent>(&clause.u)) {
      addIfPresentAttr = true;
    }
  }

  if (ifCond) {
    if (auto cst =
            mlir::dyn_cast<mlir::arith::ConstantOp>(ifCond.getDefiningOp()))
      if (auto boolAttr = cst.getValue().dyn_cast<mlir::BoolAttr>()) {
        if (boolAttr.getValue()) {
          // get rid of the if condition if it is always true.
          ifCond = mlir::Value();
        } else {
          // Do not generate the acc.host_data op if the if condition is always
          // false.
          return;
        }
      }
  }

  // Prepare the operand segment size attribute and the operands value range.
  llvm::SmallVector<mlir::Value> operands;
  llvm::SmallVector<int32_t> operandSegments;
  addOperand(operands, operandSegments, ifCond);
  addOperands(operands, operandSegments, dataOperands);

  auto hostDataOp =
      createRegionOp<mlir::acc::HostDataOp, mlir::acc::TerminatorOp>(
          builder, currentLocation, operands, operandSegments);

  if (addIfPresentAttr)
    hostDataOp.setIfPresentAttr(builder.getUnitAttr());
}

static void
genACC(Fortran::lower::AbstractConverter &converter,
       Fortran::semantics::SemanticsContext &semanticsContext,
       Fortran::lower::pft::Evaluation &eval,
       const Fortran::parser::OpenACCBlockConstruct &blockConstruct) {
  const auto &beginBlockDirective =
      std::get<Fortran::parser::AccBeginBlockDirective>(blockConstruct.t);
  const auto &blockDirective =
      std::get<Fortran::parser::AccBlockDirective>(beginBlockDirective.t);
  const auto &accClauseList =
      std::get<Fortran::parser::AccClauseList>(beginBlockDirective.t);

  mlir::Location currentLocation = converter.genLocation(blockDirective.source);
  Fortran::lower::StatementContext stmtCtx;

  if (blockDirective.v == llvm::acc::ACCD_parallel) {
    createComputeOp<mlir::acc::ParallelOp>(
        converter, currentLocation, semanticsContext, stmtCtx, accClauseList);
  } else if (blockDirective.v == llvm::acc::ACCD_data) {
    genACCDataOp(converter, currentLocation, semanticsContext, stmtCtx,
                 accClauseList);
  } else if (blockDirective.v == llvm::acc::ACCD_serial) {
    createComputeOp<mlir::acc::SerialOp>(
        converter, currentLocation, semanticsContext, stmtCtx, accClauseList);
  } else if (blockDirective.v == llvm::acc::ACCD_kernels) {
    createComputeOp<mlir::acc::KernelsOp>(
        converter, currentLocation, semanticsContext, stmtCtx, accClauseList);
  } else if (blockDirective.v == llvm::acc::ACCD_host_data) {
    genACCHostDataOp(converter, currentLocation, semanticsContext, stmtCtx,
                     accClauseList);
  }
}

static void
genACC(Fortran::lower::AbstractConverter &converter,
       Fortran::semantics::SemanticsContext &semanticsContext,
       Fortran::lower::pft::Evaluation &eval,
       const Fortran::parser::OpenACCCombinedConstruct &combinedConstruct) {
  const auto &beginCombinedDirective =
      std::get<Fortran::parser::AccBeginCombinedDirective>(combinedConstruct.t);
  const auto &combinedDirective =
      std::get<Fortran::parser::AccCombinedDirective>(beginCombinedDirective.t);
  const auto &accClauseList =
      std::get<Fortran::parser::AccClauseList>(beginCombinedDirective.t);

  mlir::Location currentLocation =
      converter.genLocation(beginCombinedDirective.source);
  Fortran::lower::StatementContext stmtCtx;

  if (combinedDirective.v == llvm::acc::ACCD_kernels_loop) {
    createComputeOp<mlir::acc::KernelsOp>(
        converter, currentLocation, semanticsContext, stmtCtx, accClauseList);
    createLoopOp(converter, currentLocation, semanticsContext, stmtCtx,
                 accClauseList);
  } else if (combinedDirective.v == llvm::acc::ACCD_parallel_loop) {
    createComputeOp<mlir::acc::ParallelOp>(
        converter, currentLocation, semanticsContext, stmtCtx, accClauseList);
    createLoopOp(converter, currentLocation, semanticsContext, stmtCtx,
                 accClauseList);
  } else if (combinedDirective.v == llvm::acc::ACCD_serial_loop) {
    createComputeOp<mlir::acc::SerialOp>(
        converter, currentLocation, semanticsContext, stmtCtx, accClauseList);
    createLoopOp(converter, currentLocation, semanticsContext, stmtCtx,
                 accClauseList);
  } else {
    llvm::report_fatal_error("Unknown combined construct encountered");
  }
}

static void
genACCEnterDataOp(Fortran::lower::AbstractConverter &converter,
                  mlir::Location currentLocation,
                  Fortran::semantics::SemanticsContext &semanticsContext,
                  Fortran::lower::StatementContext &stmtCtx,
                  const Fortran::parser::AccClauseList &accClauseList) {
  mlir::Value ifCond, async, waitDevnum;
  llvm::SmallVector<mlir::Value> waitOperands, dataClauseOperands;

  // Async, wait and self clause have optional values but can be present with
  // no value as well. When there is no value, the op has an attribute to
  // represent the clause.
  bool addAsyncAttr = false;
  bool addWaitAttr = false;

  fir::FirOpBuilder &firOpBuilder = converter.getFirOpBuilder();

  // Lower clauses values mapped to operands.
  // Keep track of each group of operands separately as clauses can appear
  // more than once.
  for (const Fortran::parser::AccClause &clause : accClauseList.v) {
    mlir::Location clauseLocation = converter.genLocation(clause.source);
    if (const auto *ifClause =
            std::get_if<Fortran::parser::AccClause::If>(&clause.u)) {
      genIfClause(converter, clauseLocation, ifClause, ifCond, stmtCtx);
    } else if (const auto *asyncClause =
                   std::get_if<Fortran::parser::AccClause::Async>(&clause.u)) {
      genAsyncClause(converter, asyncClause, async, addAsyncAttr, stmtCtx);
    } else if (const auto *waitClause =
                   std::get_if<Fortran::parser::AccClause::Wait>(&clause.u)) {
      genWaitClause(converter, waitClause, waitOperands, waitDevnum,
                    addWaitAttr, stmtCtx);
    } else if (const auto *copyinClause =
                   std::get_if<Fortran::parser::AccClause::Copyin>(&clause.u)) {
      const Fortran::parser::AccObjectListWithModifier &listWithModifier =
          copyinClause->v;
      const auto &accObjectList =
          std::get<Fortran::parser::AccObjectList>(listWithModifier.t);
      genDataOperandOperations<mlir::acc::CopyinOp>(
          accObjectList, converter, semanticsContext, stmtCtx,
          dataClauseOperands, mlir::acc::DataClause::acc_copyin, false);
    } else if (const auto *createClause =
                   std::get_if<Fortran::parser::AccClause::Create>(&clause.u)) {
      const Fortran::parser::AccObjectListWithModifier &listWithModifier =
          createClause->v;
      const auto &accObjectList =
          std::get<Fortran::parser::AccObjectList>(listWithModifier.t);
      const auto &modifier =
          std::get<std::optional<Fortran::parser::AccDataModifier>>(
              listWithModifier.t);
      mlir::acc::DataClause clause = mlir::acc::DataClause::acc_create;
      if (modifier &&
          (*modifier).v == Fortran::parser::AccDataModifier::Modifier::Zero)
        clause = mlir::acc::DataClause::acc_create_zero;
      genDataOperandOperations<mlir::acc::CreateOp>(
          accObjectList, converter, semanticsContext, stmtCtx,
          dataClauseOperands, clause, false);
    } else if (const auto *attachClause =
                   std::get_if<Fortran::parser::AccClause::Attach>(&clause.u)) {
      genDataOperandOperations<mlir::acc::AttachOp>(
          attachClause->v, converter, semanticsContext, stmtCtx,
          dataClauseOperands, mlir::acc::DataClause::acc_attach, false);
    } else {
      llvm::report_fatal_error(
          "Unknown clause in ENTER DATA directive lowering");
    }
  }

  // Prepare the operand segment size attribute and the operands value range.
  llvm::SmallVector<mlir::Value, 16> operands;
  llvm::SmallVector<int32_t, 8> operandSegments;
  addOperand(operands, operandSegments, ifCond);
  addOperand(operands, operandSegments, async);
  addOperand(operands, operandSegments, waitDevnum);
  addOperands(operands, operandSegments, waitOperands);
  addOperands(operands, operandSegments, dataClauseOperands);

  mlir::acc::EnterDataOp enterDataOp = createSimpleOp<mlir::acc::EnterDataOp>(
      firOpBuilder, currentLocation, operands, operandSegments);

  if (addAsyncAttr)
    enterDataOp.setAsyncAttr(firOpBuilder.getUnitAttr());
  if (addWaitAttr)
    enterDataOp.setWaitAttr(firOpBuilder.getUnitAttr());
}

static void
genACCExitDataOp(Fortran::lower::AbstractConverter &converter,
                 mlir::Location currentLocation,
                 Fortran::semantics::SemanticsContext &semanticsContext,
                 Fortran::lower::StatementContext &stmtCtx,
                 const Fortran::parser::AccClauseList &accClauseList) {
  mlir::Value ifCond, async, waitDevnum;
  llvm::SmallVector<mlir::Value> waitOperands, dataClauseOperands,
      copyoutOperands, deleteOperands, detachOperands;

  // Async and wait clause have optional values but can be present with
  // no value as well. When there is no value, the op has an attribute to
  // represent the clause.
  bool addAsyncAttr = false;
  bool addWaitAttr = false;
  bool addFinalizeAttr = false;

  fir::FirOpBuilder &builder = converter.getFirOpBuilder();

  // Lower clauses values mapped to operands.
  // Keep track of each group of operands separatly as clauses can appear
  // more than once.
  for (const Fortran::parser::AccClause &clause : accClauseList.v) {
    mlir::Location clauseLocation = converter.genLocation(clause.source);
    if (const auto *ifClause =
            std::get_if<Fortran::parser::AccClause::If>(&clause.u)) {
      genIfClause(converter, clauseLocation, ifClause, ifCond, stmtCtx);
    } else if (const auto *asyncClause =
                   std::get_if<Fortran::parser::AccClause::Async>(&clause.u)) {
      genAsyncClause(converter, asyncClause, async, addAsyncAttr, stmtCtx);
    } else if (const auto *waitClause =
                   std::get_if<Fortran::parser::AccClause::Wait>(&clause.u)) {
      genWaitClause(converter, waitClause, waitOperands, waitDevnum,
                    addWaitAttr, stmtCtx);
    } else if (const auto *copyoutClause =
                   std::get_if<Fortran::parser::AccClause::Copyout>(
                       &clause.u)) {
      const Fortran::parser::AccObjectListWithModifier &listWithModifier =
          copyoutClause->v;
      const auto &accObjectList =
          std::get<Fortran::parser::AccObjectList>(listWithModifier.t);
      genDataOperandOperations<mlir::acc::GetDevicePtrOp>(
          accObjectList, converter, semanticsContext, stmtCtx, copyoutOperands,
          mlir::acc::DataClause::acc_copyout, false);
    } else if (const auto *deleteClause =
                   std::get_if<Fortran::parser::AccClause::Delete>(&clause.u)) {
      genDataOperandOperations<mlir::acc::GetDevicePtrOp>(
          deleteClause->v, converter, semanticsContext, stmtCtx, deleteOperands,
          mlir::acc::DataClause::acc_delete, false);
    } else if (const auto *detachClause =
                   std::get_if<Fortran::parser::AccClause::Detach>(&clause.u)) {
      genDataOperandOperations<mlir::acc::GetDevicePtrOp>(
          detachClause->v, converter, semanticsContext, stmtCtx, detachOperands,
          mlir::acc::DataClause::acc_detach, false);
    } else if (std::get_if<Fortran::parser::AccClause::Finalize>(&clause.u)) {
      addFinalizeAttr = true;
    }
  }

  dataClauseOperands.append(copyoutOperands);
  dataClauseOperands.append(deleteOperands);
  dataClauseOperands.append(detachOperands);

  // Prepare the operand segment size attribute and the operands value range.
  llvm::SmallVector<mlir::Value, 14> operands;
  llvm::SmallVector<int32_t, 7> operandSegments;
  addOperand(operands, operandSegments, ifCond);
  addOperand(operands, operandSegments, async);
  addOperand(operands, operandSegments, waitDevnum);
  addOperands(operands, operandSegments, waitOperands);
  addOperands(operands, operandSegments, dataClauseOperands);

  mlir::acc::ExitDataOp exitDataOp = createSimpleOp<mlir::acc::ExitDataOp>(
      builder, currentLocation, operands, operandSegments);

  if (addAsyncAttr)
    exitDataOp.setAsyncAttr(builder.getUnitAttr());
  if (addWaitAttr)
    exitDataOp.setWaitAttr(builder.getUnitAttr());
  if (addFinalizeAttr)
    exitDataOp.setFinalizeAttr(builder.getUnitAttr());

  genDataExitOperations<mlir::acc::GetDevicePtrOp, mlir::acc::CopyoutOp>(
      builder, copyoutOperands, /*structured=*/false, /*implicit=*/false);
  genDataExitOperations<mlir::acc::GetDevicePtrOp, mlir::acc::DeleteOp>(
      builder, deleteOperands, /*structured=*/false, /*implicit=*/false);
  genDataExitOperations<mlir::acc::GetDevicePtrOp, mlir::acc::DetachOp>(
      builder, detachOperands, /*structured=*/false, /*implicit=*/false);
}

template <typename Op>
static void
genACCInitShutdownOp(Fortran::lower::AbstractConverter &converter,
                     mlir::Location currentLocation,
                     const Fortran::parser::AccClauseList &accClauseList) {
  mlir::Value ifCond, deviceNum;
  llvm::SmallVector<mlir::Value> deviceTypeOperands;

  fir::FirOpBuilder &firOpBuilder = converter.getFirOpBuilder();
  Fortran::lower::StatementContext stmtCtx;

  // Lower clauses values mapped to operands.
  // Keep track of each group of operands separatly as clauses can appear
  // more than once.
  for (const Fortran::parser::AccClause &clause : accClauseList.v) {
    mlir::Location clauseLocation = converter.genLocation(clause.source);
    if (const auto *ifClause =
            std::get_if<Fortran::parser::AccClause::If>(&clause.u)) {
      genIfClause(converter, clauseLocation, ifClause, ifCond, stmtCtx);
    } else if (const auto *deviceNumClause =
                   std::get_if<Fortran::parser::AccClause::DeviceNum>(
                       &clause.u)) {
      deviceNum = fir::getBase(converter.genExprValue(
          *Fortran::semantics::GetExpr(deviceNumClause->v), stmtCtx));
    } else if (const auto *deviceTypeClause =
                   std::get_if<Fortran::parser::AccClause::DeviceType>(
                       &clause.u)) {
      genDeviceTypeClause(converter, clauseLocation, deviceTypeClause,
                          deviceTypeOperands, stmtCtx);
    }
  }

  // Prepare the operand segment size attribute and the operands value range.
  llvm::SmallVector<mlir::Value, 6> operands;
  llvm::SmallVector<int32_t, 3> operandSegments;
  addOperands(operands, operandSegments, deviceTypeOperands);
  addOperand(operands, operandSegments, deviceNum);
  addOperand(operands, operandSegments, ifCond);

  createSimpleOp<Op>(firOpBuilder, currentLocation, operands, operandSegments);
}

static void
genACCUpdateOp(Fortran::lower::AbstractConverter &converter,
               mlir::Location currentLocation,
               Fortran::semantics::SemanticsContext &semanticsContext,
               Fortran::lower::StatementContext &stmtCtx,
               const Fortran::parser::AccClauseList &accClauseList) {
  mlir::Value ifCond, async, waitDevnum;
  llvm::SmallVector<mlir::Value> dataClauseOperands, updateHostOperands,
      waitOperands, deviceTypeOperands;

  // Async and wait clause have optional values but can be present with
  // no value as well. When there is no value, the op has an attribute to
  // represent the clause.
  bool addAsyncAttr = false;
  bool addWaitAttr = false;
  bool addIfPresentAttr = false;

  fir::FirOpBuilder &builder = converter.getFirOpBuilder();

  // Lower clauses values mapped to operands.
  // Keep track of each group of operands separatly as clauses can appear
  // more than once.
  for (const Fortran::parser::AccClause &clause : accClauseList.v) {
    mlir::Location clauseLocation = converter.genLocation(clause.source);
    if (const auto *ifClause =
            std::get_if<Fortran::parser::AccClause::If>(&clause.u)) {
      genIfClause(converter, clauseLocation, ifClause, ifCond, stmtCtx);
    } else if (const auto *asyncClause =
                   std::get_if<Fortran::parser::AccClause::Async>(&clause.u)) {
      genAsyncClause(converter, asyncClause, async, addAsyncAttr, stmtCtx);
    } else if (const auto *waitClause =
                   std::get_if<Fortran::parser::AccClause::Wait>(&clause.u)) {
      genWaitClause(converter, waitClause, waitOperands, waitDevnum,
                    addWaitAttr, stmtCtx);
    } else if (const auto *deviceTypeClause =
                   std::get_if<Fortran::parser::AccClause::DeviceType>(
                       &clause.u)) {
      genDeviceTypeClause(converter, clauseLocation, deviceTypeClause,
                          deviceTypeOperands, stmtCtx);
    } else if (const auto *hostClause =
                   std::get_if<Fortran::parser::AccClause::Host>(&clause.u)) {
      genDataOperandOperations<mlir::acc::GetDevicePtrOp>(
          hostClause->v, converter, semanticsContext, stmtCtx,
          updateHostOperands, mlir::acc::DataClause::acc_update_host, false);
    } else if (const auto *deviceClause =
                   std::get_if<Fortran::parser::AccClause::Device>(&clause.u)) {
      genDataOperandOperations<mlir::acc::UpdateDeviceOp>(
          deviceClause->v, converter, semanticsContext, stmtCtx,
          dataClauseOperands, mlir::acc::DataClause::acc_update_device, false);
    } else if (std::get_if<Fortran::parser::AccClause::IfPresent>(&clause.u)) {
      addIfPresentAttr = true;
    } else if (const auto *selfClause =
                   std::get_if<Fortran::parser::AccClause::Self>(&clause.u)) {
      const std::optional<Fortran::parser::AccSelfClause> &accSelfClause =
          selfClause->v;
      const auto *accObjectList =
          std::get_if<Fortran::parser::AccObjectList>(&(*accSelfClause).u);
      assert(accObjectList && "expect AccObjectList");
      genDataOperandOperations<mlir::acc::GetDevicePtrOp>(
          *accObjectList, converter, semanticsContext, stmtCtx,
          updateHostOperands, mlir::acc::DataClause::acc_update_self, false);
    }
  }

  dataClauseOperands.append(updateHostOperands);

  // Prepare the operand segment size attribute and the operands value range.
  llvm::SmallVector<mlir::Value> operands;
  llvm::SmallVector<int32_t> operandSegments;
  addOperand(operands, operandSegments, ifCond);
  addOperand(operands, operandSegments, async);
  addOperand(operands, operandSegments, waitDevnum);
  addOperands(operands, operandSegments, waitOperands);
  addOperands(operands, operandSegments, deviceTypeOperands);
  addOperands(operands, operandSegments, dataClauseOperands);

  mlir::acc::UpdateOp updateOp = createSimpleOp<mlir::acc::UpdateOp>(
      builder, currentLocation, operands, operandSegments);

  genDataExitOperations<mlir::acc::GetDevicePtrOp, mlir::acc::UpdateHostOp>(
      builder, updateHostOperands, /*structured=*/false, /*implicit=*/false);

  if (addAsyncAttr)
    updateOp.setAsyncAttr(builder.getUnitAttr());
  if (addWaitAttr)
    updateOp.setWaitAttr(builder.getUnitAttr());
  if (addIfPresentAttr)
    updateOp.setIfPresentAttr(builder.getUnitAttr());
}

static void
genACC(Fortran::lower::AbstractConverter &converter,
       Fortran::semantics::SemanticsContext &semanticsContext,
       Fortran::lower::pft::Evaluation &eval,
       const Fortran::parser::OpenACCStandaloneConstruct &standaloneConstruct) {
  const auto &standaloneDirective =
      std::get<Fortran::parser::AccStandaloneDirective>(standaloneConstruct.t);
  const auto &accClauseList =
      std::get<Fortran::parser::AccClauseList>(standaloneConstruct.t);

  mlir::Location currentLocation =
      converter.genLocation(standaloneDirective.source);
  Fortran::lower::StatementContext stmtCtx;

  if (standaloneDirective.v == llvm::acc::Directive::ACCD_enter_data) {
    genACCEnterDataOp(converter, currentLocation, semanticsContext, stmtCtx,
                      accClauseList);
  } else if (standaloneDirective.v == llvm::acc::Directive::ACCD_exit_data) {
    genACCExitDataOp(converter, currentLocation, semanticsContext, stmtCtx,
                     accClauseList);
  } else if (standaloneDirective.v == llvm::acc::Directive::ACCD_init) {
    genACCInitShutdownOp<mlir::acc::InitOp>(converter, currentLocation,
                                            accClauseList);
  } else if (standaloneDirective.v == llvm::acc::Directive::ACCD_shutdown) {
    genACCInitShutdownOp<mlir::acc::ShutdownOp>(converter, currentLocation,
                                                accClauseList);
  } else if (standaloneDirective.v == llvm::acc::Directive::ACCD_set) {
    TODO(currentLocation, "OpenACC set directive not lowered yet!");
  } else if (standaloneDirective.v == llvm::acc::Directive::ACCD_update) {
    genACCUpdateOp(converter, currentLocation, semanticsContext, stmtCtx,
                   accClauseList);
  }
}

static void genACC(Fortran::lower::AbstractConverter &converter,
                   Fortran::lower::pft::Evaluation &eval,
                   const Fortran::parser::OpenACCWaitConstruct &waitConstruct) {

  const auto &waitArgument =
      std::get<std::optional<Fortran::parser::AccWaitArgument>>(
          waitConstruct.t);
  const auto &accClauseList =
      std::get<Fortran::parser::AccClauseList>(waitConstruct.t);

  mlir::Value ifCond, waitDevnum, async;
  llvm::SmallVector<mlir::Value> waitOperands;

  // Async clause have optional values but can be present with
  // no value as well. When there is no value, the op has an attribute to
  // represent the clause.
  bool addAsyncAttr = false;

  fir::FirOpBuilder &firOpBuilder = converter.getFirOpBuilder();
  mlir::Location currentLocation = converter.genLocation(waitConstruct.source);
  Fortran::lower::StatementContext stmtCtx;

  if (waitArgument) { // wait has a value.
    const Fortran::parser::AccWaitArgument &waitArg = *waitArgument;
    const auto &waitList =
        std::get<std::list<Fortran::parser::ScalarIntExpr>>(waitArg.t);
    for (const Fortran::parser::ScalarIntExpr &value : waitList) {
      mlir::Value v = fir::getBase(
          converter.genExprValue(*Fortran::semantics::GetExpr(value), stmtCtx));
      waitOperands.push_back(v);
    }

    const auto &waitDevnumValue =
        std::get<std::optional<Fortran::parser::ScalarIntExpr>>(waitArg.t);
    if (waitDevnumValue)
      waitDevnum = fir::getBase(converter.genExprValue(
          *Fortran::semantics::GetExpr(*waitDevnumValue), stmtCtx));
  }

  // Lower clauses values mapped to operands.
  // Keep track of each group of operands separatly as clauses can appear
  // more than once.
  for (const Fortran::parser::AccClause &clause : accClauseList.v) {
    mlir::Location clauseLocation = converter.genLocation(clause.source);
    if (const auto *ifClause =
            std::get_if<Fortran::parser::AccClause::If>(&clause.u)) {
      genIfClause(converter, clauseLocation, ifClause, ifCond, stmtCtx);
    } else if (const auto *asyncClause =
                   std::get_if<Fortran::parser::AccClause::Async>(&clause.u)) {
      genAsyncClause(converter, asyncClause, async, addAsyncAttr, stmtCtx);
    }
  }

  // Prepare the operand segment size attribute and the operands value range.
  llvm::SmallVector<mlir::Value> operands;
  llvm::SmallVector<int32_t> operandSegments;
  addOperands(operands, operandSegments, waitOperands);
  addOperand(operands, operandSegments, async);
  addOperand(operands, operandSegments, waitDevnum);
  addOperand(operands, operandSegments, ifCond);

  mlir::acc::WaitOp waitOp = createSimpleOp<mlir::acc::WaitOp>(
      firOpBuilder, currentLocation, operands, operandSegments);

  if (addAsyncAttr)
    waitOp.setAsyncAttr(firOpBuilder.getUnitAttr());
}

void Fortran::lower::genOpenACCConstruct(
    Fortran::lower::AbstractConverter &converter,
    Fortran::semantics::SemanticsContext &semanticsContext,
    Fortran::lower::pft::Evaluation &eval,
    const Fortran::parser::OpenACCConstruct &accConstruct) {

  std::visit(
      common::visitors{
          [&](const Fortran::parser::OpenACCBlockConstruct &blockConstruct) {
            genACC(converter, semanticsContext, eval, blockConstruct);
          },
          [&](const Fortran::parser::OpenACCCombinedConstruct
                  &combinedConstruct) {
            genACC(converter, semanticsContext, eval, combinedConstruct);
          },
          [&](const Fortran::parser::OpenACCLoopConstruct &loopConstruct) {
            genACC(converter, semanticsContext, eval, loopConstruct);
          },
          [&](const Fortran::parser::OpenACCStandaloneConstruct
                  &standaloneConstruct) {
            genACC(converter, semanticsContext, eval, standaloneConstruct);
          },
          [&](const Fortran::parser::OpenACCCacheConstruct &cacheConstruct) {
            TODO(converter.genLocation(cacheConstruct.source),
                 "OpenACC Cache construct not lowered yet!");
          },
          [&](const Fortran::parser::OpenACCWaitConstruct &waitConstruct) {
            genACC(converter, eval, waitConstruct);
          },
          [&](const Fortran::parser::OpenACCAtomicConstruct &atomicConstruct) {
            TODO(converter.genLocation(atomicConstruct.source),
                 "OpenACC Atomic construct not lowered yet!");
          },
      },
      accConstruct.u);
}

void Fortran::lower::genOpenACCDeclarativeConstruct(
    Fortran::lower::AbstractConverter &converter,
    Fortran::lower::pft::Evaluation &eval,
    const Fortran::parser::OpenACCDeclarativeConstruct &accDeclConstruct) {

  std::visit(
      common::visitors{
          [&](const Fortran::parser::OpenACCStandaloneDeclarativeConstruct
                  &standaloneDeclarativeConstruct) {
            TODO(converter.genLocation(standaloneDeclarativeConstruct.source),
                 "OpenACC Standalone Declarative construct not lowered yet!");
          },
          [&](const Fortran::parser::OpenACCRoutineConstruct
                  &routineConstruct) {
            TODO(converter.genLocation(routineConstruct.source),
                 "OpenACC Routine construct not lowered yet!");
          },
      },
      accDeclConstruct.u);
}<|MERGE_RESOLUTION|>--- conflicted
+++ resolved
@@ -532,12 +532,8 @@
                                          mlir::acc::ReductionOperator op) {
   if (op != mlir::acc::ReductionOperator::AccAdd &&
       op != mlir::acc::ReductionOperator::AccMul &&
-<<<<<<< HEAD
-      op != mlir::acc::ReductionOperator::AccMin)
-=======
       op != mlir::acc::ReductionOperator::AccMin &&
       op != mlir::acc::ReductionOperator::AccMax)
->>>>>>> 8d4439ca
     TODO(loc, "reduction operator");
 
   // min -> largest
@@ -556,8 +552,6 @@
           builder.getFloatAttr(
               ty, llvm::APFloat::getLargest(sem, /*negative=*/false)));
     }
-<<<<<<< HEAD
-=======
     // max -> least
   } else if (op == mlir::acc::ReductionOperator::AccMax) {
     if (ty.isIntOrIndex())
@@ -572,7 +566,6 @@
           builder.getFloatAttr(
               ty, llvm::APFloat::getSmallest(floatTy.getFloatSemantics(),
                                              /*negative=*/true)));
->>>>>>> 8d4439ca
   } else {
     // 0 for +, ior, ieor
     // 1 for *
@@ -584,10 +577,7 @@
       return builder.create<mlir::arith::ConstantOp>(
           loc, ty, builder.getFloatAttr(ty, initValue));
   }
-<<<<<<< HEAD
-=======
-
->>>>>>> 8d4439ca
+
   TODO(loc, "reduction type");
 }
 
@@ -613,12 +603,9 @@
   if (op == mlir::acc::ReductionOperator::AccMin)
     return fir::genMin(builder, loc, {value1, value2});
 
-<<<<<<< HEAD
-=======
   if (op == mlir::acc::ReductionOperator::AccMax)
     return fir::genMax(builder, loc, {value1, value2});
 
->>>>>>> 8d4439ca
   TODO(loc, "reduction operator");
 }
 
