--- conflicted
+++ resolved
@@ -474,7 +474,6 @@
 
 void CodeGenAction::SetUpTargetMachine() {
   CompilerInstance &ci = this->instance();
-<<<<<<< HEAD
 
   // Set the triple based on the CompilerInvocation set-up
   const std::string &theTriple = ci.invocation().targetOpts().triple;
@@ -483,16 +482,6 @@
     llvmModule->setTargetTriple(theTriple);
   }
 
-=======
-
-  // Set the triple based on the CompilerInvocation set-up
-  const std::string &theTriple = ci.invocation().targetOpts().triple;
-  if (llvmModule->getTargetTriple() != theTriple) {
-    ci.diagnostics().Report(clang::diag::warn_fe_override_module) << theTriple;
-    llvmModule->setTargetTriple(theTriple);
-  }
-
->>>>>>> cc473c99
   // Create `Target`
   std::string error;
   const llvm::Target *theTarget =
@@ -635,7 +624,6 @@
   if (action == BackendActionTy::Backend_EmitLL) {
     llvmModule->print(ci.IsOutputStreamNull() ? *os : ci.GetOutputStream(),
                       /*AssemblyAnnotationWriter=*/nullptr);
-<<<<<<< HEAD
     return;
   }
 
@@ -645,17 +633,6 @@
     return;
   }
 
-=======
-    return;
-  }
-
-  SetUpTargetMachine();
-  if (action == BackendActionTy::Backend_EmitBC) {
-    GenerateLLVMBCImpl(*TM, *llvmModule, *os);
-    return;
-  }
-
->>>>>>> cc473c99
   if (action == BackendActionTy::Backend_EmitAssembly ||
       action == BackendActionTy::Backend_EmitObj) {
     GenerateMachineCodeOrAssemblyImpl(
