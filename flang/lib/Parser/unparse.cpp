--- conflicted
+++ resolved
@@ -1779,13 +1779,10 @@
     }
     Walk(std::get<Name>(x.t));
   }
-<<<<<<< HEAD
-=======
   void Unparse(const CompilerDirective::NameValue &x) {
     Walk(std::get<Name>(x.t));
     Walk("=", std::get<std::optional<std::uint64_t>>(x.t));
   }
->>>>>>> 78f60bf4
 
   // OpenACC Directives & Clauses
   void Unparse(const AccAtomicCapture &x) {
