--- conflicted
+++ resolved
@@ -476,12 +476,8 @@
     return stack;
 
   fir::HeapType firHeapTy = mlir::cast<fir::HeapType>(heapTy);
-<<<<<<< HEAD
-  fir::ReferenceType firRefTy = mlir::cast<fir::ReferenceType>(stackTy);
-=======
   LLVM_ATTRIBUTE_UNUSED fir::ReferenceType firRefTy =
       mlir::cast<fir::ReferenceType>(stackTy);
->>>>>>> 977407c7
   assert(firHeapTy.getElementType() == firRefTy.getElementType() &&
          "Allocations must have the same type");
 
