//===-- CodeGen.cpp -- bridge to lower to LLVM ----------------------------===//
//
// Part of the LLVM Project, under the Apache License v2.0 with LLVM Exceptions.
// See https://llvm.org/LICENSE.txt for license information.
// SPDX-License-Identifier: Apache-2.0 WITH LLVM-exception
//
//===----------------------------------------------------------------------===//
//
// Coding style: https://mlir.llvm.org/getting_started/DeveloperGuide/
//
//===----------------------------------------------------------------------===//

#include "flang/Optimizer/CodeGen/CodeGen.h"

#include "CGOps.h"
#include "flang/ISO_Fortran_binding.h"
#include "flang/Optimizer/Dialect/FIRAttr.h"
#include "flang/Optimizer/Dialect/FIROps.h"
#include "flang/Optimizer/Support/InternalNames.h"
#include "flang/Optimizer/Support/TypeCode.h"
#include "flang/Semantics/runtime-type-info.h"
#include "mlir/Conversion/ArithCommon/AttrToLLVMConverter.h"
#include "mlir/Conversion/ArithToLLVM/ArithToLLVM.h"
#include "mlir/Conversion/ComplexToLLVM/ComplexToLLVM.h"
#include "mlir/Conversion/ComplexToStandard/ComplexToStandard.h"
#include "mlir/Conversion/ControlFlowToLLVM/ControlFlowToLLVM.h"
#include "mlir/Conversion/FuncToLLVM/ConvertFuncToLLVM.h"
#include "mlir/Conversion/LLVMCommon/Pattern.h"
#include "mlir/Conversion/MathToFuncs/MathToFuncs.h"
#include "mlir/Conversion/MathToLLVM/MathToLLVM.h"
#include "mlir/Conversion/MathToLibm/MathToLibm.h"
#include "mlir/Conversion/OpenMPToLLVM/ConvertOpenMPToLLVM.h"
#include "mlir/Dialect/LLVMIR/LLVMDialect.h"
#include "mlir/Dialect/OpenMP/OpenMPDialect.h"
#include "mlir/IR/BuiltinTypes.h"
#include "mlir/IR/Matchers.h"
#include "mlir/Pass/Pass.h"
#include "mlir/Pass/PassManager.h"
#include "mlir/Target/LLVMIR/ModuleTranslation.h"
#include "llvm/ADT/ArrayRef.h"
#include "llvm/ADT/TypeSwitch.h"

namespace fir {
#define GEN_PASS_DEF_FIRTOLLVMLOWERING
#include "flang/Optimizer/CodeGen/CGPasses.h.inc"
} // namespace fir

#define DEBUG_TYPE "flang-codegen"

// fir::LLVMTypeConverter for converting to LLVM IR dialect types.
#include "TypeConverter.h"

using BindingTable = llvm::DenseMap<llvm::StringRef, unsigned>;
using BindingTables = llvm::DenseMap<llvm::StringRef, BindingTable>;

// TODO: This should really be recovered from the specified target.
static constexpr unsigned defaultAlign = 8;

/// `fir.box` attribute values as defined for CFI_attribute_t in
/// flang/ISO_Fortran_binding.h.
static constexpr unsigned kAttrPointer = CFI_attribute_pointer;
static constexpr unsigned kAttrAllocatable = CFI_attribute_allocatable;

static inline mlir::Type getVoidPtrType(mlir::MLIRContext *context) {
  return mlir::LLVM::LLVMPointerType::get(mlir::IntegerType::get(context, 8));
}

static mlir::LLVM::ConstantOp
genConstantIndex(mlir::Location loc, mlir::Type ity,
                 mlir::ConversionPatternRewriter &rewriter,
                 std::int64_t offset) {
  auto cattr = rewriter.getI64IntegerAttr(offset);
  return rewriter.create<mlir::LLVM::ConstantOp>(loc, ity, cattr);
}

static mlir::Block *createBlock(mlir::ConversionPatternRewriter &rewriter,
                                mlir::Block *insertBefore) {
  assert(insertBefore && "expected valid insertion block");
  return rewriter.createBlock(insertBefore->getParent(),
                              mlir::Region::iterator(insertBefore));
}

/// Extract constant from a value that must be the result of one of the
/// ConstantOp operations.
static int64_t getConstantIntValue(mlir::Value val) {
  assert(val && val.dyn_cast<mlir::OpResult>() && "must not be null value");
  mlir::Operation *defop = val.getDefiningOp();

  if (auto constOp = mlir::dyn_cast<mlir::arith::ConstantIntOp>(defop))
    return constOp.value();
  if (auto llConstOp = mlir::dyn_cast<mlir::LLVM::ConstantOp>(defop))
    if (auto attr = llConstOp.getValue().dyn_cast<mlir::IntegerAttr>())
      return attr.getValue().getSExtValue();
  fir::emitFatalError(val.getLoc(), "must be a constant");
}

static unsigned getTypeDescFieldId(mlir::Type ty) {
  auto isArray = fir::dyn_cast_ptrOrBoxEleTy(ty).isa<fir::SequenceType>();
  return isArray ? kOptTypePtrPosInBox : kDimsPosInBox;
}

namespace {
/// FIR conversion pattern template
template <typename FromOp>
class FIROpConversion : public mlir::ConvertOpToLLVMPattern<FromOp> {
public:
  explicit FIROpConversion(fir::LLVMTypeConverter &lowering,
                           const fir::FIRToLLVMPassOptions &options,
                           const BindingTables &bindingTables)
      : mlir::ConvertOpToLLVMPattern<FromOp>(lowering), options(options),
        bindingTables(bindingTables) {}

protected:
  mlir::Type convertType(mlir::Type ty) const {
    return lowerTy().convertType(ty);
  }
  mlir::Type voidPtrTy() const { return getVoidPtrType(); }

  mlir::Type getVoidPtrType() const {
    return mlir::LLVM::LLVMPointerType::get(
        mlir::IntegerType::get(&lowerTy().getContext(), 8));
  }

  mlir::LLVM::ConstantOp
  genI32Constant(mlir::Location loc, mlir::ConversionPatternRewriter &rewriter,
                 int value) const {
    mlir::Type i32Ty = rewriter.getI32Type();
    mlir::IntegerAttr attr = rewriter.getI32IntegerAttr(value);
    return rewriter.create<mlir::LLVM::ConstantOp>(loc, i32Ty, attr);
  }

  mlir::LLVM::ConstantOp
  genConstantOffset(mlir::Location loc,
                    mlir::ConversionPatternRewriter &rewriter,
                    int offset) const {
    mlir::Type ity = lowerTy().offsetType();
    mlir::IntegerAttr cattr = rewriter.getI32IntegerAttr(offset);
    return rewriter.create<mlir::LLVM::ConstantOp>(loc, ity, cattr);
  }

  /// Perform an extension or truncation as needed on an integer value. Lowering
  /// to the specific target may involve some sign-extending or truncation of
  /// values, particularly to fit them from abstract box types to the
  /// appropriate reified structures.
  mlir::Value integerCast(mlir::Location loc,
                          mlir::ConversionPatternRewriter &rewriter,
                          mlir::Type ty, mlir::Value val) const {
    auto valTy = val.getType();
    // If the value was not yet lowered, lower its type so that it can
    // be used in getPrimitiveTypeSizeInBits.
    if (!valTy.isa<mlir::IntegerType>())
      valTy = convertType(valTy);
    auto toSize = mlir::LLVM::getPrimitiveTypeSizeInBits(ty);
    auto fromSize = mlir::LLVM::getPrimitiveTypeSizeInBits(valTy);
    if (toSize < fromSize)
      return rewriter.create<mlir::LLVM::TruncOp>(loc, ty, val);
    if (toSize > fromSize)
      return rewriter.create<mlir::LLVM::SExtOp>(loc, ty, val);
    return val;
  }

  /// Construct code sequence to extract the specifc value from a `fir.box`.
  mlir::Value getValueFromBox(mlir::Location loc, mlir::Value box,
                              mlir::Type resultTy,
                              mlir::ConversionPatternRewriter &rewriter,
                              int boxValue) const {
    if (box.getType().isa<mlir::LLVM::LLVMPointerType>()) {
      auto pty = mlir::LLVM::LLVMPointerType::get(resultTy);
      auto p = rewriter.create<mlir::LLVM::GEPOp>(
          loc, pty, box, llvm::ArrayRef<mlir::LLVM::GEPArg>{0, boxValue});
      return rewriter.create<mlir::LLVM::LoadOp>(loc, resultTy, p);
    }
    return rewriter.create<mlir::LLVM::ExtractValueOp>(loc, box, boxValue);
  }

  /// Method to construct code sequence to get the triple for dimension `dim`
  /// from a box.
  llvm::SmallVector<mlir::Value, 3>
  getDimsFromBox(mlir::Location loc, llvm::ArrayRef<mlir::Type> retTys,
                 mlir::Value box, mlir::Value dim,
                 mlir::ConversionPatternRewriter &rewriter) const {
    mlir::Value l0 = loadDimFieldFromBox(loc, box, dim, 0, retTys[0], rewriter);
    mlir::Value l1 = loadDimFieldFromBox(loc, box, dim, 1, retTys[1], rewriter);
    mlir::Value l2 = loadDimFieldFromBox(loc, box, dim, 2, retTys[2], rewriter);
    return {l0, l1, l2};
  }

  llvm::SmallVector<mlir::Value, 3>
  getDimsFromBox(mlir::Location loc, llvm::ArrayRef<mlir::Type> retTys,
                 mlir::Value box, int dim,
                 mlir::ConversionPatternRewriter &rewriter) const {
    mlir::Value l0 = getDimFieldFromBox(loc, box, dim, 0, retTys[0], rewriter);
    mlir::Value l1 = getDimFieldFromBox(loc, box, dim, 1, retTys[1], rewriter);
    mlir::Value l2 = getDimFieldFromBox(loc, box, dim, 2, retTys[2], rewriter);
    return {l0, l1, l2};
  }

  mlir::Value
  loadDimFieldFromBox(mlir::Location loc, mlir::Value box, mlir::Value dim,
                      int off, mlir::Type ty,
                      mlir::ConversionPatternRewriter &rewriter) const {
    assert(box.getType().isa<mlir::LLVM::LLVMPointerType>() &&
           "descriptor inquiry with runtime dim can only be done on descriptor "
           "in memory");
    auto pty = mlir::LLVM::LLVMPointerType::get(ty);
    mlir::LLVM::GEPOp p = genGEP(loc, pty, rewriter, box, 0,
                                 static_cast<int>(kDimsPosInBox), dim, off);
    return rewriter.create<mlir::LLVM::LoadOp>(loc, ty, p);
  }

  mlir::Value
  getDimFieldFromBox(mlir::Location loc, mlir::Value box, int dim, int off,
                     mlir::Type ty,
                     mlir::ConversionPatternRewriter &rewriter) const {
    if (box.getType().isa<mlir::LLVM::LLVMPointerType>()) {
      auto pty = mlir::LLVM::LLVMPointerType::get(ty);
      mlir::LLVM::GEPOp p = genGEP(loc, pty, rewriter, box, 0,
                                   static_cast<int>(kDimsPosInBox), dim, off);
      return rewriter.create<mlir::LLVM::LoadOp>(loc, ty, p);
    }
    return rewriter.create<mlir::LLVM::ExtractValueOp>(
        loc, box, llvm::ArrayRef<std::int64_t>{kDimsPosInBox, dim, off});
  }

  mlir::Value
  getStrideFromBox(mlir::Location loc, mlir::Value box, unsigned dim,
                   mlir::ConversionPatternRewriter &rewriter) const {
    auto idxTy = lowerTy().indexType();
    return getDimFieldFromBox(loc, box, dim, kDimStridePos, idxTy, rewriter);
  }

  /// Read base address from a fir.box. Returned address has type ty.
  mlir::Value
  getBaseAddrFromBox(mlir::Location loc, mlir::Type ty, mlir::Value box,
                     mlir::ConversionPatternRewriter &rewriter) const {
    return getValueFromBox(loc, box, ty, rewriter, kAddrPosInBox);
  }

  mlir::Value
  getElementSizeFromBox(mlir::Location loc, mlir::Type ty, mlir::Value box,
                        mlir::ConversionPatternRewriter &rewriter) const {
    return getValueFromBox(loc, box, ty, rewriter, kElemLenPosInBox);
  }

  // Get the element type given an LLVM type that is of the form
  // [llvm.ptr](array|struct|vector)+ and the provided indexes.
  static mlir::Type getBoxEleTy(mlir::Type type,
                                llvm::ArrayRef<std::int64_t> indexes) {
    if (auto t = type.dyn_cast<mlir::LLVM::LLVMPointerType>())
      type = t.getElementType();
    for (unsigned i : indexes) {
      if (auto t = type.dyn_cast<mlir::LLVM::LLVMStructType>()) {
        assert(!t.isOpaque() && i < t.getBody().size());
        type = t.getBody()[i];
      } else if (auto t = type.dyn_cast<mlir::LLVM::LLVMArrayType>()) {
        type = t.getElementType();
      } else if (auto t = type.dyn_cast<mlir::VectorType>()) {
        type = t.getElementType();
      } else {
        fir::emitFatalError(mlir::UnknownLoc::get(type.getContext()),
                            "request for invalid box element type");
      }
    }
    return type;
  }

  // Return LLVM type of the base address given the LLVM type
  // of the related descriptor (lowered fir.box type).
  static mlir::Type getBaseAddrTypeFromBox(mlir::Type type) {
    return getBoxEleTy(type, {kAddrPosInBox});
  }

  /// Read the address of the type descriptor from a box.
  mlir::Value
  loadTypeDescAddress(mlir::Location loc, mlir::Type ty, mlir::Value box,
                      mlir::ConversionPatternRewriter &rewriter) const {
    unsigned typeDescFieldId = getTypeDescFieldId(ty);
    mlir::Type tdescType = lowerTy().convertTypeDescType(rewriter.getContext());
    return getValueFromBox(loc, box, tdescType, rewriter, typeDescFieldId);
  }

  // Load the attribute from the \p box and perform a check against \p maskValue
  // The final comparison is implemented as `(attribute & maskValue) != 0`.
  mlir::Value genBoxAttributeCheck(mlir::Location loc, mlir::Value box,
                                   mlir::ConversionPatternRewriter &rewriter,
                                   unsigned maskValue) const {
    mlir::Type attrTy = rewriter.getI32Type();
    mlir::Value attribute =
        getValueFromBox(loc, box, attrTy, rewriter, kAttributePosInBox);
    mlir::LLVM::ConstantOp attrMask =
        genConstantOffset(loc, rewriter, maskValue);
    auto maskRes =
        rewriter.create<mlir::LLVM::AndOp>(loc, attrTy, attribute, attrMask);
    mlir::LLVM::ConstantOp c0 = genConstantOffset(loc, rewriter, 0);
    return rewriter.create<mlir::LLVM::ICmpOp>(
        loc, mlir::LLVM::ICmpPredicate::ne, maskRes, c0);
  }

  template <typename... ARGS>
  mlir::LLVM::GEPOp genGEP(mlir::Location loc, mlir::Type ty,
                           mlir::ConversionPatternRewriter &rewriter,
                           mlir::Value base, ARGS... args) const {
    llvm::SmallVector<mlir::LLVM::GEPArg> cv = {args...};
    return rewriter.create<mlir::LLVM::GEPOp>(loc, ty, base, cv);
  }

  // Find the LLVMFuncOp in whose entry block the alloca should be inserted.
  // The order to find the LLVMFuncOp is as follows:
  // 1. The parent operation of the current block if it is a LLVMFuncOp.
  // 2. The first ancestor that is a LLVMFuncOp.
  mlir::LLVM::LLVMFuncOp
  getFuncForAllocaInsert(mlir::ConversionPatternRewriter &rewriter) const {
    mlir::Operation *parentOp = rewriter.getInsertionBlock()->getParentOp();
    return mlir::isa<mlir::LLVM::LLVMFuncOp>(parentOp)
               ? mlir::cast<mlir::LLVM::LLVMFuncOp>(parentOp)
               : parentOp->getParentOfType<mlir::LLVM::LLVMFuncOp>();
  }

  // Generate an alloca of size 1 and type \p toTy.
  mlir::LLVM::AllocaOp
  genAllocaWithType(mlir::Location loc, mlir::Type toTy, unsigned alignment,
                    mlir::ConversionPatternRewriter &rewriter) const {
    auto thisPt = rewriter.saveInsertionPoint();
    mlir::LLVM::LLVMFuncOp func = getFuncForAllocaInsert(rewriter);
    rewriter.setInsertionPointToStart(&func.front());
    auto size = genI32Constant(loc, rewriter, 1);
    auto al = rewriter.create<mlir::LLVM::AllocaOp>(loc, toTy, size, alignment);
    rewriter.restoreInsertionPoint(thisPt);
    return al;
  }

  fir::LLVMTypeConverter &lowerTy() const {
    return *static_cast<fir::LLVMTypeConverter *>(this->getTypeConverter());
  }

  const fir::FIRToLLVMPassOptions &options;
  const BindingTables &bindingTables;
};

/// FIR conversion pattern template
template <typename FromOp>
class FIROpAndTypeConversion : public FIROpConversion<FromOp> {
public:
  using FIROpConversion<FromOp>::FIROpConversion;
  using OpAdaptor = typename FromOp::Adaptor;

  mlir::LogicalResult
  matchAndRewrite(FromOp op, OpAdaptor adaptor,
                  mlir::ConversionPatternRewriter &rewriter) const final {
    mlir::Type ty = this->convertType(op.getType());
    return doRewrite(op, ty, adaptor, rewriter);
  }

  virtual mlir::LogicalResult
  doRewrite(FromOp addr, mlir::Type ty, OpAdaptor adaptor,
            mlir::ConversionPatternRewriter &rewriter) const = 0;
};
} // namespace

namespace {
/// Lower `fir.address_of` operation to `llvm.address_of` operation.
struct AddrOfOpConversion : public FIROpConversion<fir::AddrOfOp> {
  using FIROpConversion::FIROpConversion;

  mlir::LogicalResult
  matchAndRewrite(fir::AddrOfOp addr, OpAdaptor adaptor,
                  mlir::ConversionPatternRewriter &rewriter) const override {
    auto ty = convertType(addr.getType());
    rewriter.replaceOpWithNewOp<mlir::LLVM::AddressOfOp>(
        addr, ty, addr.getSymbol().getRootReference().getValue());
    return mlir::success();
  }
};
} // namespace

/// Lookup the function to compute the memory size of this parametric derived
/// type. The size of the object may depend on the LEN type parameters of the
/// derived type.
static mlir::LLVM::LLVMFuncOp
getDependentTypeMemSizeFn(fir::RecordType recTy, fir::AllocaOp op,
                          mlir::ConversionPatternRewriter &rewriter) {
  auto module = op->getParentOfType<mlir::ModuleOp>();
  std::string name = recTy.getName().str() + "P.mem.size";
  if (auto memSizeFunc = module.lookupSymbol<mlir::LLVM::LLVMFuncOp>(name))
    return memSizeFunc;
  TODO(op.getLoc(), "did not find allocation function");
}

// Compute the alloc scale size (constant factors encoded in the array type).
// We do this for arrays without a constant interior or arrays of character with
// dynamic length arrays, since those are the only ones that get decayed to a
// pointer to the element type.
template <typename OP>
static mlir::Value
genAllocationScaleSize(OP op, mlir::Type ity,
                       mlir::ConversionPatternRewriter &rewriter) {
  mlir::Location loc = op.getLoc();
  mlir::Type dataTy = op.getInType();
  auto seqTy = dataTy.dyn_cast<fir::SequenceType>();
  fir::SequenceType::Extent constSize = 1;
  if (seqTy) {
    int constRows = seqTy.getConstantRows();
    const fir::SequenceType::ShapeRef &shape = seqTy.getShape();
    if (constRows != static_cast<int>(shape.size())) {
      for (auto extent : shape) {
        if (constRows-- > 0)
          continue;
        if (extent != fir::SequenceType::getUnknownExtent())
          constSize *= extent;
      }
    }
  }

  if (constSize != 1) {
    mlir::Value constVal{
        genConstantIndex(loc, ity, rewriter, constSize).getResult()};
    return constVal;
  }
  return nullptr;
}

namespace {
/// convert to LLVM IR dialect `alloca`
struct AllocaOpConversion : public FIROpConversion<fir::AllocaOp> {
  using FIROpConversion::FIROpConversion;

  mlir::LogicalResult
  matchAndRewrite(fir::AllocaOp alloc, OpAdaptor adaptor,
                  mlir::ConversionPatternRewriter &rewriter) const override {
    mlir::ValueRange operands = adaptor.getOperands();
    auto loc = alloc.getLoc();
    mlir::Type ity = lowerTy().indexType();
    unsigned i = 0;
    mlir::Value size = genConstantIndex(loc, ity, rewriter, 1).getResult();
    mlir::Type ty = convertType(alloc.getType());
    mlir::Type resultTy = ty;
    if (alloc.hasLenParams()) {
      unsigned end = alloc.numLenParams();
      llvm::SmallVector<mlir::Value> lenParams;
      for (; i < end; ++i)
        lenParams.push_back(operands[i]);
      mlir::Type scalarType = fir::unwrapSequenceType(alloc.getInType());
      if (auto chrTy = scalarType.dyn_cast<fir::CharacterType>()) {
        fir::CharacterType rawCharTy = fir::CharacterType::getUnknownLen(
            chrTy.getContext(), chrTy.getFKind());
        ty = mlir::LLVM::LLVMPointerType::get(convertType(rawCharTy));
        assert(end == 1);
        size = integerCast(loc, rewriter, ity, lenParams[0]);
      } else if (auto recTy = scalarType.dyn_cast<fir::RecordType>()) {
        mlir::LLVM::LLVMFuncOp memSizeFn =
            getDependentTypeMemSizeFn(recTy, alloc, rewriter);
        if (!memSizeFn)
          emitError(loc, "did not find allocation function");
        mlir::NamedAttribute attr = rewriter.getNamedAttr(
            "callee", mlir::SymbolRefAttr::get(memSizeFn));
        auto call = rewriter.create<mlir::LLVM::CallOp>(
            loc, ity, lenParams, llvm::ArrayRef<mlir::NamedAttribute>{attr});
        size = call.getResult();
        ty = ::getVoidPtrType(alloc.getContext());
      } else {
        return emitError(loc, "unexpected type ")
               << scalarType << " with type parameters";
      }
    }
    if (auto scaleSize = genAllocationScaleSize(alloc, ity, rewriter))
      size = rewriter.create<mlir::LLVM::MulOp>(loc, ity, size, scaleSize);
    if (alloc.hasShapeOperands()) {
      unsigned end = operands.size();
      for (; i < end; ++i)
        size = rewriter.create<mlir::LLVM::MulOp>(
            loc, ity, size, integerCast(loc, rewriter, ity, operands[i]));
    }
    if (ty == resultTy) {
      // Do not emit the bitcast if ty and resultTy are the same.
      rewriter.replaceOpWithNewOp<mlir::LLVM::AllocaOp>(alloc, ty, size,
                                                        alloc->getAttrs());
    } else {
      auto al = rewriter.create<mlir::LLVM::AllocaOp>(loc, ty, size,
                                                      alloc->getAttrs());
      rewriter.replaceOpWithNewOp<mlir::LLVM::BitcastOp>(alloc, resultTy, al);
    }
    return mlir::success();
  }
};
} // namespace

namespace {
/// Lower `fir.box_addr` to the sequence of operations to extract the first
/// element of the box.
struct BoxAddrOpConversion : public FIROpConversion<fir::BoxAddrOp> {
  using FIROpConversion::FIROpConversion;

  mlir::LogicalResult
  matchAndRewrite(fir::BoxAddrOp boxaddr, OpAdaptor adaptor,
                  mlir::ConversionPatternRewriter &rewriter) const override {
    mlir::Value a = adaptor.getOperands()[0];
    auto loc = boxaddr.getLoc();
    mlir::Type ty = convertType(boxaddr.getType());
    if (auto argty = boxaddr.getVal().getType().dyn_cast<fir::BaseBoxType>()) {
      rewriter.replaceOp(boxaddr, getBaseAddrFromBox(loc, ty, a, rewriter));
    } else {
      rewriter.replaceOpWithNewOp<mlir::LLVM::ExtractValueOp>(boxaddr, a, 0);
    }
    return mlir::success();
  }
};

/// Convert `!fir.boxchar_len` to  `!llvm.extractvalue` for the 2nd part of the
/// boxchar.
struct BoxCharLenOpConversion : public FIROpConversion<fir::BoxCharLenOp> {
  using FIROpConversion::FIROpConversion;

  mlir::LogicalResult
  matchAndRewrite(fir::BoxCharLenOp boxCharLen, OpAdaptor adaptor,
                  mlir::ConversionPatternRewriter &rewriter) const override {
    mlir::Value boxChar = adaptor.getOperands()[0];
    mlir::Location loc = boxChar.getLoc();
    mlir::Type returnValTy = boxCharLen.getResult().getType();

    constexpr int boxcharLenIdx = 1;
    auto len = rewriter.create<mlir::LLVM::ExtractValueOp>(loc, boxChar,
                                                           boxcharLenIdx);
    mlir::Value lenAfterCast = integerCast(loc, rewriter, returnValTy, len);
    rewriter.replaceOp(boxCharLen, lenAfterCast);

    return mlir::success();
  }
};

/// Lower `fir.box_dims` to a sequence of operations to extract the requested
/// dimension infomartion from the boxed value.
/// Result in a triple set of GEPs and loads.
struct BoxDimsOpConversion : public FIROpConversion<fir::BoxDimsOp> {
  using FIROpConversion::FIROpConversion;

  mlir::LogicalResult
  matchAndRewrite(fir::BoxDimsOp boxdims, OpAdaptor adaptor,
                  mlir::ConversionPatternRewriter &rewriter) const override {
    llvm::SmallVector<mlir::Type, 3> resultTypes = {
        convertType(boxdims.getResult(0).getType()),
        convertType(boxdims.getResult(1).getType()),
        convertType(boxdims.getResult(2).getType()),
    };
    auto results =
        getDimsFromBox(boxdims.getLoc(), resultTypes, adaptor.getOperands()[0],
                       adaptor.getOperands()[1], rewriter);
    rewriter.replaceOp(boxdims, results);
    return mlir::success();
  }
};

/// Lower `fir.box_elesize` to a sequence of operations ro extract the size of
/// an element in the boxed value.
struct BoxEleSizeOpConversion : public FIROpConversion<fir::BoxEleSizeOp> {
  using FIROpConversion::FIROpConversion;

  mlir::LogicalResult
  matchAndRewrite(fir::BoxEleSizeOp boxelesz, OpAdaptor adaptor,
                  mlir::ConversionPatternRewriter &rewriter) const override {
    mlir::Value a = adaptor.getOperands()[0];
    auto loc = boxelesz.getLoc();
    auto ty = convertType(boxelesz.getType());
    auto elemSize = getValueFromBox(loc, a, ty, rewriter, kElemLenPosInBox);
    rewriter.replaceOp(boxelesz, elemSize);
    return mlir::success();
  }
};

/// Lower `fir.box_isalloc` to a sequence of operations to determine if the
/// boxed value was from an ALLOCATABLE entity.
struct BoxIsAllocOpConversion : public FIROpConversion<fir::BoxIsAllocOp> {
  using FIROpConversion::FIROpConversion;

  mlir::LogicalResult
  matchAndRewrite(fir::BoxIsAllocOp boxisalloc, OpAdaptor adaptor,
                  mlir::ConversionPatternRewriter &rewriter) const override {
    mlir::Value box = adaptor.getOperands()[0];
    auto loc = boxisalloc.getLoc();
    mlir::Value check =
        genBoxAttributeCheck(loc, box, rewriter, kAttrAllocatable);
    rewriter.replaceOp(boxisalloc, check);
    return mlir::success();
  }
};

/// Lower `fir.box_isarray` to a sequence of operations to determine if the
/// boxed is an array.
struct BoxIsArrayOpConversion : public FIROpConversion<fir::BoxIsArrayOp> {
  using FIROpConversion::FIROpConversion;

  mlir::LogicalResult
  matchAndRewrite(fir::BoxIsArrayOp boxisarray, OpAdaptor adaptor,
                  mlir::ConversionPatternRewriter &rewriter) const override {
    mlir::Value a = adaptor.getOperands()[0];
    auto loc = boxisarray.getLoc();
    auto rank =
        getValueFromBox(loc, a, rewriter.getI32Type(), rewriter, kRankPosInBox);
    auto c0 = genConstantOffset(loc, rewriter, 0);
    rewriter.replaceOpWithNewOp<mlir::LLVM::ICmpOp>(
        boxisarray, mlir::LLVM::ICmpPredicate::ne, rank, c0);
    return mlir::success();
  }
};

/// Lower `fir.box_isptr` to a sequence of operations to determined if the
/// boxed value was from a POINTER entity.
struct BoxIsPtrOpConversion : public FIROpConversion<fir::BoxIsPtrOp> {
  using FIROpConversion::FIROpConversion;

  mlir::LogicalResult
  matchAndRewrite(fir::BoxIsPtrOp boxisptr, OpAdaptor adaptor,
                  mlir::ConversionPatternRewriter &rewriter) const override {
    mlir::Value box = adaptor.getOperands()[0];
    auto loc = boxisptr.getLoc();
    mlir::Value check = genBoxAttributeCheck(loc, box, rewriter, kAttrPointer);
    rewriter.replaceOp(boxisptr, check);
    return mlir::success();
  }
};

/// Lower `fir.box_rank` to the sequence of operation to extract the rank from
/// the box.
struct BoxRankOpConversion : public FIROpConversion<fir::BoxRankOp> {
  using FIROpConversion::FIROpConversion;

  mlir::LogicalResult
  matchAndRewrite(fir::BoxRankOp boxrank, OpAdaptor adaptor,
                  mlir::ConversionPatternRewriter &rewriter) const override {
    mlir::Value a = adaptor.getOperands()[0];
    auto loc = boxrank.getLoc();
    mlir::Type ty = convertType(boxrank.getType());
    auto result = getValueFromBox(loc, a, ty, rewriter, kRankPosInBox);
    rewriter.replaceOp(boxrank, result);
    return mlir::success();
  }
};

/// Lower `fir.boxproc_host` operation. Extracts the host pointer from the
/// boxproc.
/// TODO: Part of supporting Fortran 2003 procedure pointers.
struct BoxProcHostOpConversion : public FIROpConversion<fir::BoxProcHostOp> {
  using FIROpConversion::FIROpConversion;

  mlir::LogicalResult
  matchAndRewrite(fir::BoxProcHostOp boxprochost, OpAdaptor adaptor,
                  mlir::ConversionPatternRewriter &rewriter) const override {
    TODO(boxprochost.getLoc(), "fir.boxproc_host codegen");
    return mlir::failure();
  }
};

/// Lower `fir.box_tdesc` to the sequence of operations to extract the type
/// descriptor from the box.
struct BoxTypeDescOpConversion : public FIROpConversion<fir::BoxTypeDescOp> {
  using FIROpConversion::FIROpConversion;

  mlir::LogicalResult
  matchAndRewrite(fir::BoxTypeDescOp boxtypedesc, OpAdaptor adaptor,
                  mlir::ConversionPatternRewriter &rewriter) const override {
    mlir::Value box = adaptor.getOperands()[0];
    auto typeDescAddr = loadTypeDescAddress(
        boxtypedesc.getLoc(), boxtypedesc.getBox().getType(), box, rewriter);
    rewriter.replaceOp(boxtypedesc, typeDescAddr);
    return mlir::success();
  }
};

/// Lower `fir.box_typecode` to a sequence of operations to extract the type
/// code in the boxed value.
struct BoxTypeCodeOpConversion : public FIROpConversion<fir::BoxTypeCodeOp> {
  using FIROpConversion::FIROpConversion;

  mlir::LogicalResult
  matchAndRewrite(fir::BoxTypeCodeOp op, OpAdaptor adaptor,
                  mlir::ConversionPatternRewriter &rewriter) const override {
    mlir::Value box = adaptor.getOperands()[0];
    auto loc = box.getLoc();
    auto ty = convertType(op.getType());
    auto typeCode = getValueFromBox(loc, box, ty, rewriter, kTypePosInBox);
    rewriter.replaceOp(op, typeCode);
    return mlir::success();
  }
};

/// Lower `fir.string_lit` to LLVM IR dialect operation.
struct StringLitOpConversion : public FIROpConversion<fir::StringLitOp> {
  using FIROpConversion::FIROpConversion;

  mlir::LogicalResult
  matchAndRewrite(fir::StringLitOp constop, OpAdaptor adaptor,
                  mlir::ConversionPatternRewriter &rewriter) const override {
    auto ty = convertType(constop.getType());
    auto attr = constop.getValue();
    if (attr.isa<mlir::StringAttr>()) {
      rewriter.replaceOpWithNewOp<mlir::LLVM::ConstantOp>(constop, ty, attr);
      return mlir::success();
    }

    auto charTy = constop.getType().cast<fir::CharacterType>();
    unsigned bits = lowerTy().characterBitsize(charTy);
    mlir::Type intTy = rewriter.getIntegerType(bits);
    mlir::Location loc = constop.getLoc();
    mlir::Value cst = rewriter.create<mlir::LLVM::UndefOp>(loc, ty);
    if (auto arr = attr.dyn_cast<mlir::DenseElementsAttr>()) {
      cst = rewriter.create<mlir::LLVM::ConstantOp>(loc, ty, arr);
    } else if (auto arr = attr.dyn_cast<mlir::ArrayAttr>()) {
      for (auto a : llvm::enumerate(arr.getValue())) {
        // convert each character to a precise bitsize
        auto elemAttr = mlir::IntegerAttr::get(
            intTy,
            a.value().cast<mlir::IntegerAttr>().getValue().zextOrTrunc(bits));
        auto elemCst =
            rewriter.create<mlir::LLVM::ConstantOp>(loc, intTy, elemAttr);
        cst = rewriter.create<mlir::LLVM::InsertValueOp>(loc, cst, elemCst,
                                                         a.index());
      }
    } else {
      return mlir::failure();
    }
    rewriter.replaceOp(constop, cst);
    return mlir::success();
  }
};

/// `fir.call` -> `llvm.call`
struct CallOpConversion : public FIROpConversion<fir::CallOp> {
  using FIROpConversion::FIROpConversion;

  mlir::LogicalResult
  matchAndRewrite(fir::CallOp call, OpAdaptor adaptor,
                  mlir::ConversionPatternRewriter &rewriter) const override {
    llvm::SmallVector<mlir::Type> resultTys;
    for (auto r : call.getResults())
      resultTys.push_back(convertType(r.getType()));
    // Convert arith::FastMathFlagsAttr to LLVM::FastMathFlagsAttr.
    mlir::arith::AttrConvertFastMathToLLVM<fir::CallOp, mlir::LLVM::CallOp>
        attrConvert(call);
    rewriter.replaceOpWithNewOp<mlir::LLVM::CallOp>(
        call, resultTys, adaptor.getOperands(), attrConvert.getAttrs());
    return mlir::success();
  }
};
} // namespace

static mlir::Type getComplexEleTy(mlir::Type complex) {
  if (auto cc = complex.dyn_cast<mlir::ComplexType>())
    return cc.getElementType();
  return complex.cast<fir::ComplexType>().getElementType();
}

namespace {
/// Compare complex values
///
/// Per 10.1, the only comparisons available are .EQ. (oeq) and .NE. (une).
///
/// For completeness, all other comparison are done on the real component only.
struct CmpcOpConversion : public FIROpConversion<fir::CmpcOp> {
  using FIROpConversion::FIROpConversion;

  mlir::LogicalResult
  matchAndRewrite(fir::CmpcOp cmp, OpAdaptor adaptor,
                  mlir::ConversionPatternRewriter &rewriter) const override {
    mlir::ValueRange operands = adaptor.getOperands();
    mlir::Type resTy = convertType(cmp.getType());
    mlir::Location loc = cmp.getLoc();
    llvm::SmallVector<mlir::Value, 2> rp = {
        rewriter.create<mlir::LLVM::ExtractValueOp>(loc, operands[0], 0),
        rewriter.create<mlir::LLVM::ExtractValueOp>(loc, operands[1], 0)};
    auto rcp =
        rewriter.create<mlir::LLVM::FCmpOp>(loc, resTy, rp, cmp->getAttrs());
    llvm::SmallVector<mlir::Value, 2> ip = {
        rewriter.create<mlir::LLVM::ExtractValueOp>(loc, operands[0], 1),
        rewriter.create<mlir::LLVM::ExtractValueOp>(loc, operands[1], 1)};
    auto icp =
        rewriter.create<mlir::LLVM::FCmpOp>(loc, resTy, ip, cmp->getAttrs());
    llvm::SmallVector<mlir::Value, 2> cp = {rcp, icp};
    switch (cmp.getPredicate()) {
    case mlir::arith::CmpFPredicate::OEQ: // .EQ.
      rewriter.replaceOpWithNewOp<mlir::LLVM::AndOp>(cmp, resTy, cp);
      break;
    case mlir::arith::CmpFPredicate::UNE: // .NE.
      rewriter.replaceOpWithNewOp<mlir::LLVM::OrOp>(cmp, resTy, cp);
      break;
    default:
      rewriter.replaceOp(cmp, rcp.getResult());
      break;
    }
    return mlir::success();
  }
};

/// Lower complex constants
struct ConstcOpConversion : public FIROpConversion<fir::ConstcOp> {
  using FIROpConversion::FIROpConversion;

  mlir::LogicalResult
  matchAndRewrite(fir::ConstcOp conc, OpAdaptor,
                  mlir::ConversionPatternRewriter &rewriter) const override {
    mlir::Location loc = conc.getLoc();
    mlir::Type ty = convertType(conc.getType());
    mlir::Type ety = convertType(getComplexEleTy(conc.getType()));
    auto realPart = rewriter.create<mlir::LLVM::ConstantOp>(
        loc, ety, getValue(conc.getReal()));
    auto imPart = rewriter.create<mlir::LLVM::ConstantOp>(
        loc, ety, getValue(conc.getImaginary()));
    auto undef = rewriter.create<mlir::LLVM::UndefOp>(loc, ty);
    auto setReal =
        rewriter.create<mlir::LLVM::InsertValueOp>(loc, undef, realPart, 0);
    rewriter.replaceOpWithNewOp<mlir::LLVM::InsertValueOp>(conc, setReal,
                                                           imPart, 1);
    return mlir::success();
  }

  inline llvm::APFloat getValue(mlir::Attribute attr) const {
    return attr.cast<fir::RealAttr>().getValue();
  }
};

/// convert value of from-type to value of to-type
struct ConvertOpConversion : public FIROpConversion<fir::ConvertOp> {
  using FIROpConversion::FIROpConversion;

  static bool isFloatingPointTy(mlir::Type ty) {
    return ty.isa<mlir::FloatType>();
  }

  mlir::LogicalResult
  matchAndRewrite(fir::ConvertOp convert, OpAdaptor adaptor,
                  mlir::ConversionPatternRewriter &rewriter) const override {
    auto fromFirTy = convert.getValue().getType();
    auto toFirTy = convert.getRes().getType();
    auto fromTy = convertType(fromFirTy);
    auto toTy = convertType(toFirTy);
    mlir::Value op0 = adaptor.getOperands()[0];
    if (fromTy == toTy) {
      rewriter.replaceOp(convert, op0);
      return mlir::success();
    }
    auto loc = convert.getLoc();
    auto convertFpToFp = [&](mlir::Value val, unsigned fromBits,
                             unsigned toBits, mlir::Type toTy) -> mlir::Value {
      if (fromBits == toBits) {
        // TODO: Converting between two floating-point representations with the
        // same bitwidth is not allowed for now.
        mlir::emitError(loc,
                        "cannot implicitly convert between two floating-point "
                        "representations of the same bitwidth");
        return {};
      }
      if (fromBits > toBits)
        return rewriter.create<mlir::LLVM::FPTruncOp>(loc, toTy, val);
      return rewriter.create<mlir::LLVM::FPExtOp>(loc, toTy, val);
    };
    // Complex to complex conversion.
    if (fir::isa_complex(fromFirTy) && fir::isa_complex(toFirTy)) {
      // Special case: handle the conversion of a complex such that both the
      // real and imaginary parts are converted together.
      auto ty = convertType(getComplexEleTy(convert.getValue().getType()));
      auto rp = rewriter.create<mlir::LLVM::ExtractValueOp>(loc, op0, 0);
      auto ip = rewriter.create<mlir::LLVM::ExtractValueOp>(loc, op0, 1);
      auto nt = convertType(getComplexEleTy(convert.getRes().getType()));
      auto fromBits = mlir::LLVM::getPrimitiveTypeSizeInBits(ty);
      auto toBits = mlir::LLVM::getPrimitiveTypeSizeInBits(nt);
      auto rc = convertFpToFp(rp, fromBits, toBits, nt);
      auto ic = convertFpToFp(ip, fromBits, toBits, nt);
      auto un = rewriter.create<mlir::LLVM::UndefOp>(loc, toTy);
      auto i1 = rewriter.create<mlir::LLVM::InsertValueOp>(loc, un, rc, 0);
      rewriter.replaceOpWithNewOp<mlir::LLVM::InsertValueOp>(convert, i1, ic,
                                                             1);
      return mlir::success();
    }

    // Follow UNIX F77 convention for logicals:
    // 1. underlying integer is not zero => logical is .TRUE.
    // 2. logical is .TRUE. => set underlying integer to 1.
    auto i1Type = mlir::IntegerType::get(convert.getContext(), 1);
    if (fromFirTy.isa<fir::LogicalType>() && toFirTy == i1Type) {
      mlir::Value zero = genConstantIndex(loc, fromTy, rewriter, 0);
      rewriter.replaceOpWithNewOp<mlir::LLVM::ICmpOp>(
          convert, mlir::LLVM::ICmpPredicate::ne, op0, zero);
      return mlir::success();
    }
    if (fromFirTy == i1Type && toFirTy.isa<fir::LogicalType>()) {
      rewriter.replaceOpWithNewOp<mlir::LLVM::ZExtOp>(convert, toTy, op0);
      return mlir::success();
    }

    // Floating point to floating point conversion.
    if (isFloatingPointTy(fromTy)) {
      if (isFloatingPointTy(toTy)) {
        auto fromBits = mlir::LLVM::getPrimitiveTypeSizeInBits(fromTy);
        auto toBits = mlir::LLVM::getPrimitiveTypeSizeInBits(toTy);
        auto v = convertFpToFp(op0, fromBits, toBits, toTy);
        rewriter.replaceOp(convert, v);
        return mlir::success();
      }
      if (toTy.isa<mlir::IntegerType>()) {
        rewriter.replaceOpWithNewOp<mlir::LLVM::FPToSIOp>(convert, toTy, op0);
        return mlir::success();
      }
    } else if (fromTy.isa<mlir::IntegerType>()) {
      // Integer to integer conversion.
      if (toTy.isa<mlir::IntegerType>()) {
        auto fromBits = mlir::LLVM::getPrimitiveTypeSizeInBits(fromTy);
        auto toBits = mlir::LLVM::getPrimitiveTypeSizeInBits(toTy);
        assert(fromBits != toBits);
        if (fromBits > toBits) {
          rewriter.replaceOpWithNewOp<mlir::LLVM::TruncOp>(convert, toTy, op0);
          return mlir::success();
        }
        rewriter.replaceOpWithNewOp<mlir::LLVM::SExtOp>(convert, toTy, op0);
        return mlir::success();
      }
      // Integer to floating point conversion.
      if (isFloatingPointTy(toTy)) {
        rewriter.replaceOpWithNewOp<mlir::LLVM::SIToFPOp>(convert, toTy, op0);
        return mlir::success();
      }
      // Integer to pointer conversion.
      if (toTy.isa<mlir::LLVM::LLVMPointerType>()) {
        rewriter.replaceOpWithNewOp<mlir::LLVM::IntToPtrOp>(convert, toTy, op0);
        return mlir::success();
      }
    } else if (fromTy.isa<mlir::LLVM::LLVMPointerType>()) {
      // Pointer to integer conversion.
      if (toTy.isa<mlir::IntegerType>()) {
        rewriter.replaceOpWithNewOp<mlir::LLVM::PtrToIntOp>(convert, toTy, op0);
        return mlir::success();
      }
      // Pointer to pointer conversion.
      if (toTy.isa<mlir::LLVM::LLVMPointerType>()) {
        rewriter.replaceOpWithNewOp<mlir::LLVM::BitcastOp>(convert, toTy, op0);
        return mlir::success();
      }
    }
    return emitError(loc) << "cannot convert " << fromTy << " to " << toTy;
  }
};

/// Lower `fir.dispatch` operation. A virtual call to a method in a dispatch
/// table.
struct DispatchOpConversion : public FIROpConversion<fir::DispatchOp> {
  using FIROpConversion::FIROpConversion;

  mlir::LogicalResult
  matchAndRewrite(fir::DispatchOp dispatch, OpAdaptor adaptor,
                  mlir::ConversionPatternRewriter &rewriter) const override {
    mlir::Location loc = dispatch.getLoc();

    if (bindingTables.empty())
      return emitError(loc) << "no binding tables found";

    // Get derived type information.
    mlir::Type declaredType =
        fir::getDerivedType(dispatch.getObject().getType().getEleTy());
    assert(declaredType.isa<fir::RecordType>() && "expecting fir.type");
    auto recordType = declaredType.dyn_cast<fir::RecordType>();

    // Lookup for the binding table.
    auto bindingsIter = bindingTables.find(recordType.getName());
    if (bindingsIter == bindingTables.end())
      return emitError(loc)
             << "cannot find binding table for " << recordType.getName();

    // Lookup for the binding.
    const BindingTable &bindingTable = bindingsIter->second;
    auto bindingIter = bindingTable.find(dispatch.getMethod());
    if (bindingIter == bindingTable.end())
      return emitError(loc)
             << "cannot find binding for " << dispatch.getMethod();
    unsigned bindingIdx = bindingIter->second;

    mlir::Value passedObject = dispatch.getObject();

    auto module = dispatch.getOperation()->getParentOfType<mlir::ModuleOp>();
    mlir::Type typeDescTy;
    std::string typeDescName =
        fir::NameUniquer::getTypeDescriptorName(recordType.getName());
    if (auto global = module.lookupSymbol<fir::GlobalOp>(typeDescName)) {
      typeDescTy = convertType(global.getType());
    } else if (auto global =
                   module.lookupSymbol<mlir::LLVM::GlobalOp>(typeDescName)) {
      // The global may have already been translated to LLVM.
      typeDescTy = global.getType();
    }

    unsigned typeDescFieldId = getTypeDescFieldId(passedObject.getType());

    auto descPtr = adaptor.getOperands()[0]
                       .getType()
                       .dyn_cast<mlir::LLVM::LLVMPointerType>();

    // Load the descriptor.
    auto desc = rewriter.create<mlir::LLVM::LoadOp>(
        loc, descPtr.getElementType(), adaptor.getOperands()[0]);

    // Load the type descriptor.
    auto typeDescPtr =
        rewriter.create<mlir::LLVM::ExtractValueOp>(loc, desc, typeDescFieldId);
    auto typeDesc =
        rewriter.create<mlir::LLVM::LoadOp>(loc, typeDescTy, typeDescPtr);

    // Load the bindings descriptor.
    auto typeDescStructTy = typeDescTy.dyn_cast<mlir::LLVM::LLVMStructType>();
    auto bindingDescType =
        typeDescStructTy.getBody()[0].dyn_cast<mlir::LLVM::LLVMStructType>();
    auto bindingDesc =
        rewriter.create<mlir::LLVM::ExtractValueOp>(loc, typeDesc, 0);

    // Load the correct binding.
    auto bindingType =
        bindingDescType.getBody()[0].dyn_cast<mlir::LLVM::LLVMPointerType>();
    auto baseBindingPtr = rewriter.create<mlir::LLVM::ExtractValueOp>(
        loc, bindingDesc, kAddrPosInBox);
    auto bindingPtr = rewriter.create<mlir::LLVM::GEPOp>(
        loc, bindingType, baseBindingPtr,
        llvm::ArrayRef<mlir::LLVM::GEPArg>{static_cast<int32_t>(bindingIdx)});
    auto binding = rewriter.create<mlir::LLVM::LoadOp>(
        loc, bindingType.getElementType(), bindingPtr);

    // Get the function type.
    llvm::SmallVector<mlir::Type> argTypes;
    for (mlir::Value operand : adaptor.getOperands().drop_front())
      argTypes.push_back(operand.getType());
    mlir::Type resultType;
    if (dispatch.getResults().empty())
      resultType = mlir::LLVM::LLVMVoidType::get(dispatch.getContext());
    else
      resultType = convertType(dispatch.getResults()[0].getType());
    auto fctType = mlir::LLVM::LLVMFunctionType::get(resultType, argTypes,
                                                     /*isVarArg=*/false);

    // Get the function pointer.
    auto builtinFuncPtr =
        rewriter.create<mlir::LLVM::ExtractValueOp>(loc, binding, 0);
    auto funcAddr =
        rewriter.create<mlir::LLVM::ExtractValueOp>(loc, builtinFuncPtr, 0);
    auto funcPtr = rewriter.create<mlir::LLVM::IntToPtrOp>(
        loc, mlir::LLVM::LLVMPointerType::get(fctType), funcAddr);

    // Indirect calls are done with the function pointer as the first operand.
    llvm::SmallVector<mlir::Value> args;
    args.push_back(funcPtr);
    for (mlir::Value operand : adaptor.getOperands().drop_front())
      args.push_back(operand);
    auto callOp = rewriter.replaceOpWithNewOp<mlir::LLVM::CallOp>(
        dispatch,
        dispatch.getResults().empty() ? mlir::TypeRange{}
                                      : fctType.getReturnType(),
        "", args);
    callOp.removeCalleeAttr(); // Indirect calls do not have callee attr.

    return mlir::success();
  }
};

/// `fir.disptach_table` operation has no specific CodeGen. The operation is
/// only used to carry information during FIR to FIR passes.
struct DispatchTableOpConversion
    : public FIROpConversion<fir::DispatchTableOp> {
  using FIROpConversion::FIROpConversion;

  mlir::LogicalResult
  matchAndRewrite(fir::DispatchTableOp op, OpAdaptor,
                  mlir::ConversionPatternRewriter &rewriter) const override {
    rewriter.eraseOp(op);
    return mlir::success();
  }
};

/// `fir.dt_entry` operation has no specific CodeGen. The operation is only used
/// to carry information during FIR to FIR passes.
struct DTEntryOpConversion : public FIROpConversion<fir::DTEntryOp> {
  using FIROpConversion::FIROpConversion;

  mlir::LogicalResult
  matchAndRewrite(fir::DTEntryOp op, OpAdaptor,
                  mlir::ConversionPatternRewriter &rewriter) const override {
    rewriter.eraseOp(op);
    return mlir::success();
  }
};

/// Lower `fir.global_len` operation.
struct GlobalLenOpConversion : public FIROpConversion<fir::GlobalLenOp> {
  using FIROpConversion::FIROpConversion;

  mlir::LogicalResult
  matchAndRewrite(fir::GlobalLenOp globalLen, OpAdaptor adaptor,
                  mlir::ConversionPatternRewriter &rewriter) const override {
    TODO(globalLen.getLoc(), "fir.global_len codegen");
    return mlir::failure();
  }
};

/// Lower fir.len_param_index
struct LenParamIndexOpConversion
    : public FIROpConversion<fir::LenParamIndexOp> {
  using FIROpConversion::FIROpConversion;

  // FIXME: this should be specialized by the runtime target
  mlir::LogicalResult
  matchAndRewrite(fir::LenParamIndexOp lenp, OpAdaptor,
                  mlir::ConversionPatternRewriter &rewriter) const override {
    TODO(lenp.getLoc(), "fir.len_param_index codegen");
  }
};

/// Convert `!fir.emboxchar<!fir.char<KIND, ?>, #n>` into a sequence of
/// instructions that generate `!llvm.struct<(ptr<ik>, i64)>`. The 1st element
/// in this struct is a pointer. Its type is determined from `KIND`. The 2nd
/// element is the length of the character buffer (`#n`).
struct EmboxCharOpConversion : public FIROpConversion<fir::EmboxCharOp> {
  using FIROpConversion::FIROpConversion;

  mlir::LogicalResult
  matchAndRewrite(fir::EmboxCharOp emboxChar, OpAdaptor adaptor,
                  mlir::ConversionPatternRewriter &rewriter) const override {
    mlir::ValueRange operands = adaptor.getOperands();

    mlir::Value charBuffer = operands[0];
    mlir::Value charBufferLen = operands[1];

    mlir::Location loc = emboxChar.getLoc();
    mlir::Type llvmStructTy = convertType(emboxChar.getType());
    auto llvmStruct = rewriter.create<mlir::LLVM::UndefOp>(loc, llvmStructTy);

    mlir::Type lenTy =
        llvmStructTy.cast<mlir::LLVM::LLVMStructType>().getBody()[1];
    mlir::Value lenAfterCast = integerCast(loc, rewriter, lenTy, charBufferLen);

    mlir::Type addrTy =
        llvmStructTy.cast<mlir::LLVM::LLVMStructType>().getBody()[0];
    if (addrTy != charBuffer.getType())
      charBuffer =
          rewriter.create<mlir::LLVM::BitcastOp>(loc, addrTy, charBuffer);

    auto insertBufferOp = rewriter.create<mlir::LLVM::InsertValueOp>(
        loc, llvmStruct, charBuffer, 0);
    rewriter.replaceOpWithNewOp<mlir::LLVM::InsertValueOp>(
        emboxChar, insertBufferOp, lenAfterCast, 1);

    return mlir::success();
  }
};
} // namespace

/// Return the LLVMFuncOp corresponding to the standard malloc call.
static mlir::LLVM::LLVMFuncOp
getMalloc(fir::AllocMemOp op, mlir::ConversionPatternRewriter &rewriter) {
  auto module = op->getParentOfType<mlir::ModuleOp>();
  if (mlir::LLVM::LLVMFuncOp mallocFunc =
          module.lookupSymbol<mlir::LLVM::LLVMFuncOp>("malloc"))
    return mallocFunc;
  mlir::OpBuilder moduleBuilder(
      op->getParentOfType<mlir::ModuleOp>().getBodyRegion());
  auto indexType = mlir::IntegerType::get(op.getContext(), 64);
  return moduleBuilder.create<mlir::LLVM::LLVMFuncOp>(
      rewriter.getUnknownLoc(), "malloc",
      mlir::LLVM::LLVMFunctionType::get(getVoidPtrType(op.getContext()),
                                        indexType,
                                        /*isVarArg=*/false));
}

/// Helper function for generating the LLVM IR that computes the distance
/// in bytes between adjacent elements pointed to by a pointer
/// of type \p ptrTy. The result is returned as a value of \p idxTy integer
/// type.
static mlir::Value
computeElementDistance(mlir::Location loc, mlir::Type ptrTy, mlir::Type idxTy,
                       mlir::ConversionPatternRewriter &rewriter) {
  // Note that we cannot use something like
  // mlir::LLVM::getPrimitiveTypeSizeInBits() for the element type here. For
  // example, it returns 10 bytes for mlir::Float80Type for targets where it
  // occupies 16 bytes. Proper solution is probably to use
  // mlir::DataLayout::getTypeABIAlignment(), but DataLayout is not being set
  // yet (see llvm-project#57230). For the time being use the '(intptr_t)((type
  // *)0 + 1)' trick for all types. The generated instructions are optimized
  // into constant by the first pass of InstCombine, so it should not be a
  // performance issue.
  auto nullPtr = rewriter.create<mlir::LLVM::NullOp>(loc, ptrTy);
  auto gep = rewriter.create<mlir::LLVM::GEPOp>(
      loc, ptrTy, nullPtr, llvm::ArrayRef<mlir::LLVM::GEPArg>{1});
  return rewriter.create<mlir::LLVM::PtrToIntOp>(loc, idxTy, gep);
}

/// Return value of the stride in bytes between adjacent elements
/// of LLVM type \p llTy. The result is returned as a value of
/// \p idxTy integer type.
static mlir::Value
genTypeStrideInBytes(mlir::Location loc, mlir::Type idxTy,
                     mlir::ConversionPatternRewriter &rewriter,
                     mlir::Type llTy) {
  // Create a pointer type and use computeElementDistance().
  auto ptrTy = mlir::LLVM::LLVMPointerType::get(llTy);
  return computeElementDistance(loc, ptrTy, idxTy, rewriter);
}

namespace {
/// Lower a `fir.allocmem` instruction into `llvm.call @malloc`
struct AllocMemOpConversion : public FIROpConversion<fir::AllocMemOp> {
  using FIROpConversion::FIROpConversion;

  mlir::LogicalResult
  matchAndRewrite(fir::AllocMemOp heap, OpAdaptor adaptor,
                  mlir::ConversionPatternRewriter &rewriter) const override {
    mlir::Type heapTy = heap.getType();
    mlir::Type ty = convertType(heapTy);
    mlir::LLVM::LLVMFuncOp mallocFunc = getMalloc(heap, rewriter);
    mlir::Location loc = heap.getLoc();
    auto ity = lowerTy().indexType();
    mlir::Type dataTy = fir::unwrapRefType(heapTy);
    if (fir::isRecordWithTypeParameters(fir::unwrapSequenceType(dataTy)))
      TODO(loc, "fir.allocmem codegen of derived type with length parameters");
    mlir::Value size = genTypeSizeInBytes(loc, ity, rewriter, ty);
    if (auto scaleSize = genAllocationScaleSize(heap, ity, rewriter))
      size = rewriter.create<mlir::LLVM::MulOp>(loc, ity, size, scaleSize);
    for (mlir::Value opnd : adaptor.getOperands())
      size = rewriter.create<mlir::LLVM::MulOp>(
          loc, ity, size, integerCast(loc, rewriter, ity, opnd));
    heap->setAttr("callee", mlir::SymbolRefAttr::get(mallocFunc));
    auto malloc = rewriter.create<mlir::LLVM::CallOp>(
        loc, ::getVoidPtrType(heap.getContext()), size, heap->getAttrs());
    rewriter.replaceOpWithNewOp<mlir::LLVM::BitcastOp>(heap, ty,
                                                       malloc.getResult());
    return mlir::success();
  }

  /// Compute the allocation size in bytes of the element type of
  /// \p llTy pointer type. The result is returned as a value of \p idxTy
  /// integer type.
  mlir::Value genTypeSizeInBytes(mlir::Location loc, mlir::Type idxTy,
                                 mlir::ConversionPatternRewriter &rewriter,
                                 mlir::Type llTy) const {
    auto ptrTy = llTy.dyn_cast<mlir::LLVM::LLVMPointerType>();
    return computeElementDistance(loc, ptrTy, idxTy, rewriter);
  }
};
} // namespace

/// Return the LLVMFuncOp corresponding to the standard free call.
static mlir::LLVM::LLVMFuncOp
getFree(fir::FreeMemOp op, mlir::ConversionPatternRewriter &rewriter) {
  auto module = op->getParentOfType<mlir::ModuleOp>();
  if (mlir::LLVM::LLVMFuncOp freeFunc =
          module.lookupSymbol<mlir::LLVM::LLVMFuncOp>("free"))
    return freeFunc;
  mlir::OpBuilder moduleBuilder(module.getBodyRegion());
  auto voidType = mlir::LLVM::LLVMVoidType::get(op.getContext());
  return moduleBuilder.create<mlir::LLVM::LLVMFuncOp>(
      rewriter.getUnknownLoc(), "free",
      mlir::LLVM::LLVMFunctionType::get(voidType,
                                        getVoidPtrType(op.getContext()),
                                        /*isVarArg=*/false));
}

static unsigned getDimension(mlir::LLVM::LLVMArrayType ty) {
  unsigned result = 1;
  for (auto eleTy = ty.getElementType().dyn_cast<mlir::LLVM::LLVMArrayType>();
       eleTy;
       eleTy = eleTy.getElementType().dyn_cast<mlir::LLVM::LLVMArrayType>())
    ++result;
  return result;
}

namespace {
/// Lower a `fir.freemem` instruction into `llvm.call @free`
struct FreeMemOpConversion : public FIROpConversion<fir::FreeMemOp> {
  using FIROpConversion::FIROpConversion;

  mlir::LogicalResult
  matchAndRewrite(fir::FreeMemOp freemem, OpAdaptor adaptor,
                  mlir::ConversionPatternRewriter &rewriter) const override {
    mlir::LLVM::LLVMFuncOp freeFunc = getFree(freemem, rewriter);
    mlir::Location loc = freemem.getLoc();
    auto bitcast = rewriter.create<mlir::LLVM::BitcastOp>(
        freemem.getLoc(), voidPtrTy(), adaptor.getOperands()[0]);
    freemem->setAttr("callee", mlir::SymbolRefAttr::get(freeFunc));
    rewriter.create<mlir::LLVM::CallOp>(
        loc, mlir::TypeRange{}, mlir::ValueRange{bitcast}, freemem->getAttrs());
    rewriter.eraseOp(freemem);
    return mlir::success();
  }
};
} // namespace

/// Common base class for embox to descriptor conversion.
template <typename OP>
struct EmboxCommonConversion : public FIROpConversion<OP> {
  using FIROpConversion<OP>::FIROpConversion;

  static int getCFIAttr(fir::BaseBoxType boxTy) {
    auto eleTy = boxTy.getEleTy();
    if (eleTy.isa<fir::PointerType>())
      return CFI_attribute_pointer;
    if (eleTy.isa<fir::HeapType>())
      return CFI_attribute_allocatable;
    return CFI_attribute_other;
  }

  static fir::RecordType unwrapIfDerived(fir::BaseBoxType boxTy) {
    return fir::unwrapSequenceType(fir::dyn_cast_ptrOrBoxEleTy(boxTy))
        .template dyn_cast<fir::RecordType>();
  }
  static bool isDerivedTypeWithLenParams(fir::BaseBoxType boxTy) {
    auto recTy = unwrapIfDerived(boxTy);
    return recTy && recTy.getNumLenParams() > 0;
  }
  static bool isDerivedType(fir::BaseBoxType boxTy) {
    return static_cast<bool>(unwrapIfDerived(boxTy));
  }

  // Get the element size and CFI type code of the boxed value.
  std::tuple<mlir::Value, mlir::Value> getSizeAndTypeCode(
      mlir::Location loc, mlir::ConversionPatternRewriter &rewriter,
      mlir::Type boxEleTy, mlir::ValueRange lenParams = {}) const {
    auto i64Ty = mlir::IntegerType::get(rewriter.getContext(), 64);
    auto getKindMap = [&]() -> fir::KindMapping & {
      return this->lowerTy().getKindMap();
    };
    auto doInteger =
        [&](mlir::Type type,
            unsigned width) -> std::tuple<mlir::Value, mlir::Value> {
      int typeCode = fir::integerBitsToTypeCode(width);
      return {
          genTypeStrideInBytes(loc, i64Ty, rewriter, this->convertType(type)),
          this->genConstantOffset(loc, rewriter, typeCode)};
    };
    auto doLogical =
        [&](mlir::Type type,
            unsigned width) -> std::tuple<mlir::Value, mlir::Value> {
      int typeCode = fir::logicalBitsToTypeCode(width);
      return {
          genTypeStrideInBytes(loc, i64Ty, rewriter, this->convertType(type)),
          this->genConstantOffset(loc, rewriter, typeCode)};
    };
    auto doFloat = [&](mlir::Type type,
                       unsigned width) -> std::tuple<mlir::Value, mlir::Value> {
      int typeCode = fir::realBitsToTypeCode(width);
      return {
          genTypeStrideInBytes(loc, i64Ty, rewriter, this->convertType(type)),
          this->genConstantOffset(loc, rewriter, typeCode)};
    };
    auto doComplex =
        [&](mlir::Type type,
            unsigned width) -> std::tuple<mlir::Value, mlir::Value> {
      auto typeCode = fir::complexBitsToTypeCode(width);
      return {
          genTypeStrideInBytes(loc, i64Ty, rewriter, this->convertType(type)),
          this->genConstantOffset(loc, rewriter, typeCode)};
    };
    auto doCharacter = [&](fir::CharacterType type, mlir::ValueRange lenParams)
        -> std::tuple<mlir::Value, mlir::Value> {
      unsigned bitWidth = getKindMap().getCharacterBitsize(type.getFKind());
      auto typeCode = fir::characterBitsToTypeCode(bitWidth);
      auto typeCodeVal = this->genConstantOffset(loc, rewriter, typeCode);

      bool lengthIsConst = (type.getLen() != fir::CharacterType::unknownLen());
      mlir::Value eleSize =
          genTypeStrideInBytes(loc, i64Ty, rewriter, this->convertType(type));

      if (!lengthIsConst) {
        // If length is constant, then the fir::CharacterType will be
        // represented as an array of known size of elements having
        // the corresponding LLVM type. In this case eleSize already
        // holds correct memory size. If length is not constant, then
        // the fir::CharacterType will decay to a scalar type,
        // so we have to multiply it by the non-constant length
        // to get its size in memory.
        assert(!lenParams.empty());
        auto len64 = FIROpConversion<OP>::integerCast(loc, rewriter, i64Ty,
                                                      lenParams.back());
        eleSize =
            rewriter.create<mlir::LLVM::MulOp>(loc, i64Ty, eleSize, len64);
      }
      return {eleSize, typeCodeVal};
    };
    // Pointer-like types.
    if (auto eleTy = fir::dyn_cast_ptrEleTy(boxEleTy))
      boxEleTy = eleTy;
    // Integer types.
    if (fir::isa_integer(boxEleTy)) {
      if (auto ty = boxEleTy.dyn_cast<mlir::IntegerType>())
        return doInteger(ty, ty.getWidth());
      auto ty = boxEleTy.cast<fir::IntegerType>();
      return doInteger(ty, getKindMap().getIntegerBitsize(ty.getFKind()));
    }
    // Floating point types.
    if (fir::isa_real(boxEleTy)) {
      if (auto ty = boxEleTy.dyn_cast<mlir::FloatType>())
        return doFloat(ty, ty.getWidth());
      auto ty = boxEleTy.cast<fir::RealType>();
      return doFloat(ty, getKindMap().getRealBitsize(ty.getFKind()));
    }
    // Complex types.
    if (fir::isa_complex(boxEleTy)) {
      if (auto ty = boxEleTy.dyn_cast<mlir::ComplexType>())
        return doComplex(
            ty, ty.getElementType().cast<mlir::FloatType>().getWidth());
      auto ty = boxEleTy.cast<fir::ComplexType>();
      return doComplex(ty, getKindMap().getRealBitsize(ty.getFKind()));
    }
    // Character types.
    if (auto ty = boxEleTy.dyn_cast<fir::CharacterType>())
      return doCharacter(ty, lenParams);
    // Logical type.
    if (auto ty = boxEleTy.dyn_cast<fir::LogicalType>())
      return doLogical(ty, getKindMap().getLogicalBitsize(ty.getFKind()));
    // Array types.
    if (auto seqTy = boxEleTy.dyn_cast<fir::SequenceType>())
      return getSizeAndTypeCode(loc, rewriter, seqTy.getEleTy(), lenParams);
    // Derived-type types.
    if (boxEleTy.isa<fir::RecordType>()) {
      auto eleSize = genTypeStrideInBytes(loc, i64Ty, rewriter,
                                          this->convertType(boxEleTy));
      return {eleSize,
              this->genConstantOffset(loc, rewriter, fir::derivedToTypeCode())};
    }
    // Reference type.
    if (fir::isa_ref_type(boxEleTy)) {
      auto ptrTy = mlir::LLVM::LLVMPointerType::get(
          mlir::LLVM::LLVMVoidType::get(rewriter.getContext()));
      mlir::Value size = genTypeStrideInBytes(loc, i64Ty, rewriter, ptrTy);
      return {size, this->genConstantOffset(loc, rewriter, CFI_type_cptr)};
    }
    // Unlimited polymorphic or assumed type. Use 0 and CFI_type_other since the
    // information is not none at this point.
    if (boxEleTy.isa<mlir::NoneType>())
      return {rewriter.create<mlir::LLVM::ConstantOp>(loc, i64Ty, 0),
              this->genConstantOffset(loc, rewriter, CFI_type_other)};
    fir::emitFatalError(loc, "unhandled type in fir.box code generation");
  }

  /// Basic pattern to write a field in the descriptor
  mlir::Value insertField(mlir::ConversionPatternRewriter &rewriter,
                          mlir::Location loc, mlir::Value dest,
                          llvm::ArrayRef<std::int64_t> fldIndexes,
                          mlir::Value value, bool bitcast = false) const {
    auto boxTy = dest.getType();
    auto fldTy = this->getBoxEleTy(boxTy, fldIndexes);
    if (bitcast)
      value = rewriter.create<mlir::LLVM::BitcastOp>(loc, fldTy, value);
    else
      value = this->integerCast(loc, rewriter, fldTy, value);
    return rewriter.create<mlir::LLVM::InsertValueOp>(loc, dest, value,
                                                      fldIndexes);
  }

  inline mlir::Value
  insertBaseAddress(mlir::ConversionPatternRewriter &rewriter,
                    mlir::Location loc, mlir::Value dest,
                    mlir::Value base) const {
    return insertField(rewriter, loc, dest, {kAddrPosInBox}, base,
                       /*bitCast=*/true);
  }

  inline mlir::Value insertLowerBound(mlir::ConversionPatternRewriter &rewriter,
                                      mlir::Location loc, mlir::Value dest,
                                      unsigned dim, mlir::Value lb) const {
    return insertField(rewriter, loc, dest,
                       {kDimsPosInBox, dim, kDimLowerBoundPos}, lb);
  }

  inline mlir::Value insertExtent(mlir::ConversionPatternRewriter &rewriter,
                                  mlir::Location loc, mlir::Value dest,
                                  unsigned dim, mlir::Value extent) const {
    return insertField(rewriter, loc, dest, {kDimsPosInBox, dim, kDimExtentPos},
                       extent);
  }

  inline mlir::Value insertStride(mlir::ConversionPatternRewriter &rewriter,
                                  mlir::Location loc, mlir::Value dest,
                                  unsigned dim, mlir::Value stride) const {
    return insertField(rewriter, loc, dest, {kDimsPosInBox, dim, kDimStridePos},
                       stride);
  }

  /// Get the address of the type descriptor global variable that was created by
  /// lowering for derived type \p recType.
  mlir::Value getTypeDescriptor(mlir::ModuleOp mod,
                                mlir::ConversionPatternRewriter &rewriter,
                                mlir::Location loc,
                                fir::RecordType recType) const {
    std::string name =
        fir::NameUniquer::getTypeDescriptorName(recType.getName());
    if (auto global = mod.template lookupSymbol<fir::GlobalOp>(name)) {
      auto ty = mlir::LLVM::LLVMPointerType::get(
          this->lowerTy().convertType(global.getType()));
      return rewriter.create<mlir::LLVM::AddressOfOp>(loc, ty,
                                                      global.getSymName());
    }
    if (auto global = mod.template lookupSymbol<mlir::LLVM::GlobalOp>(name)) {
      // The global may have already been translated to LLVM.
      auto ty = mlir::LLVM::LLVMPointerType::get(global.getType());
      return rewriter.create<mlir::LLVM::AddressOfOp>(loc, ty,
                                                      global.getSymName());
    }
    // Type info derived types do not have type descriptors since they are the
    // types defining type descriptors.
    if (!this->options.ignoreMissingTypeDescriptors &&
        !fir::NameUniquer::belongsToModule(
            name, Fortran::semantics::typeInfoBuiltinModule))
      fir::emitFatalError(
          loc, "runtime derived type info descriptor was not generated");
    return rewriter.create<mlir::LLVM::NullOp>(
        loc, ::getVoidPtrType(mod.getContext()));
  }

  mlir::Value populateDescriptor(mlir::Location loc, mlir::ModuleOp mod,
                                 fir::BaseBoxType boxTy, mlir::Type inputType,
                                 mlir::ConversionPatternRewriter &rewriter,
                                 unsigned rank, mlir::Value eleSize,
                                 mlir::Value cfiTy,
                                 mlir::Value typeDesc) const {
    auto convTy = this->lowerTy().convertBoxType(boxTy, rank);
    auto llvmBoxPtrTy = convTy.template cast<mlir::LLVM::LLVMPointerType>();
    auto llvmBoxTy = llvmBoxPtrTy.getElementType();
    bool isUnlimitedPolymorphic = fir::isUnlimitedPolymorphicType(boxTy);
    mlir::Value descriptor =
        rewriter.create<mlir::LLVM::UndefOp>(loc, llvmBoxTy);
    descriptor =
        insertField(rewriter, loc, descriptor, {kElemLenPosInBox}, eleSize);
    descriptor = insertField(rewriter, loc, descriptor, {kVersionPosInBox},
                             this->genI32Constant(loc, rewriter, CFI_VERSION));
    descriptor = insertField(rewriter, loc, descriptor, {kRankPosInBox},
                             this->genI32Constant(loc, rewriter, rank));
    descriptor = insertField(rewriter, loc, descriptor, {kTypePosInBox}, cfiTy);
    descriptor =
        insertField(rewriter, loc, descriptor, {kAttributePosInBox},
                    this->genI32Constant(loc, rewriter, getCFIAttr(boxTy)));
    const bool hasAddendum = isDerivedType(boxTy) || isUnlimitedPolymorphic;
    descriptor =
        insertField(rewriter, loc, descriptor, {kF18AddendumPosInBox},
                    this->genI32Constant(loc, rewriter, hasAddendum ? 1 : 0));

    if (hasAddendum) {
      unsigned typeDescFieldId = getTypeDescFieldId(boxTy);
      if (!typeDesc) {
        if (isUnlimitedPolymorphic) {
          mlir::Type innerType = fir::unwrapInnerType(inputType);
          if (innerType && innerType.template isa<fir::RecordType>()) {
            auto recTy = innerType.template dyn_cast<fir::RecordType>();
            typeDesc = getTypeDescriptor(mod, rewriter, loc, recTy);
          } else {
            // Unlimited polymorphic type descriptor with no record type. Set
            // type descriptor address to a clean state.
            typeDesc = rewriter.create<mlir::LLVM::NullOp>(
                loc, ::getVoidPtrType(mod.getContext()));
          }
        } else {
          typeDesc =
              getTypeDescriptor(mod, rewriter, loc, unwrapIfDerived(boxTy));
        }
      }
      if (typeDesc)
        descriptor =
            insertField(rewriter, loc, descriptor, {typeDescFieldId}, typeDesc,
                        /*bitCast=*/true);
    }
    return descriptor;
  }

  // Template used for fir::EmboxOp and fir::cg::XEmboxOp
  template <typename BOX>
  std::tuple<fir::BaseBoxType, mlir::Value, mlir::Value>
  consDescriptorPrefix(BOX box, mlir::Type inputType,
                       mlir::ConversionPatternRewriter &rewriter, unsigned rank,
                       mlir::ValueRange lenParams,
                       mlir::Value typeDesc = {}) const {
    auto loc = box.getLoc();
    auto boxTy = box.getType().template dyn_cast<fir::BaseBoxType>();
    bool useInputType = fir::isPolymorphicType(boxTy) &&
                        !fir::isUnlimitedPolymorphicType(inputType);
    llvm::SmallVector<mlir::Value> typeparams = lenParams;
    if constexpr (!std::is_same_v<BOX, fir::EmboxOp>) {
      if (!box.getSubstr().empty() && fir::hasDynamicSize(boxTy.getEleTy()))
        typeparams.push_back(box.getSubstr()[1]);
    }

    // Write each of the fields with the appropriate values.
    // When emboxing an element to a polymorphic descriptor, use the
    // input type since the destination descriptor type has not the exact
    // information.
    auto [eleSize, cfiTy] = getSizeAndTypeCode(
        loc, rewriter, useInputType ? inputType : boxTy.getEleTy(), typeparams);

    // When emboxing a fir.ref<none> to an unlimited polymorphic box, get the
    // type code and element size from the box used to extract the type desc.
    if (fir::isUnlimitedPolymorphicType(boxTy) &&
        inputType.isa<mlir::NoneType>() && typeDesc) {
      if (auto *typeDescOp = typeDesc.getDefiningOp()) {
        if (auto loadOp = mlir::dyn_cast<mlir::LLVM::LoadOp>(typeDescOp)) {
          if (auto *gepOp = loadOp.getAddr().getDefiningOp()) {
            if (auto gep = mlir::dyn_cast<mlir::LLVM::GEPOp>(gepOp)) {
              mlir::Type idxTy = this->lowerTy().indexType();
<<<<<<< HEAD
              eleSize = this->loadElementSizeFromBox(loc, idxTy, gep.getBase(),
                                                     rewriter);
=======
              eleSize = this->getElementSizeFromBox(loc, idxTy, gep.getBase(),
                                                    rewriter);
>>>>>>> 7b674c3b
              cfiTy = this->getValueFromBox(loc, gep.getBase(), cfiTy.getType(),
                                            rewriter, kTypePosInBox);
            }
          }
        }
      }
    }

    auto mod = box->template getParentOfType<mlir::ModuleOp>();
    mlir::Value descriptor = populateDescriptor(
        loc, mod, boxTy, inputType, rewriter, rank, eleSize, cfiTy, typeDesc);

    return {boxTy, descriptor, eleSize};
  }

  std::tuple<fir::BaseBoxType, mlir::Value, mlir::Value>
  consDescriptorPrefix(fir::cg::XReboxOp box, mlir::Value loweredBox,
                       mlir::ConversionPatternRewriter &rewriter, unsigned rank,
                       mlir::ValueRange lenParams,
                       mlir::Value typeDesc = {}) const {
    auto loc = box.getLoc();
    auto boxTy = box.getType().dyn_cast<fir::BaseBoxType>();
    llvm::SmallVector<mlir::Value> typeparams = lenParams;
    if (!box.getSubstr().empty() && fir::hasDynamicSize(boxTy.getEleTy()))
      typeparams.push_back(box.getSubstr()[1]);

    auto [eleSize, cfiTy] =
        getSizeAndTypeCode(loc, rewriter, boxTy.getEleTy(), typeparams);

    // Reboxing a polymorphic entities. eleSize and type code need to
    // be retrived from the initial box and propagated to the new box.
    if (fir::isPolymorphicType(boxTy) &&
        fir::isPolymorphicType(box.getBox().getType())) {
      mlir::Type idxTy = this->lowerTy().indexType();
      eleSize = this->getElementSizeFromBox(loc, idxTy, loweredBox, rewriter);
      cfiTy = this->getValueFromBox(loc, loweredBox, cfiTy.getType(), rewriter,
                                    kTypePosInBox);
      typeDesc = this->loadTypeDescAddress(loc, box.getBox().getType(),
                                           loweredBox, rewriter);
    }

    auto mod = box->template getParentOfType<mlir::ModuleOp>();
    mlir::Value descriptor =
        populateDescriptor(loc, mod, boxTy, box.getBox().getType(), rewriter,
                           rank, eleSize, cfiTy, typeDesc);

    return {boxTy, descriptor, eleSize};
  }

  // Compute the base address of a fir.box given the indices from the slice.
  // The indices from the "outer" dimensions (every dimension after the first
  // one (inlcuded) that is not a compile time constant) must have been
  // multiplied with the related extents and added together into \p outerOffset.
  mlir::Value
  genBoxOffsetGep(mlir::ConversionPatternRewriter &rewriter, mlir::Location loc,
                  mlir::Value base, mlir::Value outerOffset,
                  mlir::ValueRange cstInteriorIndices,
                  mlir::ValueRange componentIndices,
                  std::optional<mlir::Value> substringOffset) const {
    llvm::SmallVector<mlir::LLVM::GEPArg> gepArgs{outerOffset};
    mlir::Type resultTy =
        base.getType().cast<mlir::LLVM::LLVMPointerType>().getElementType();
    // Fortran is column major, llvm GEP is row major: reverse the indices here.
    for (mlir::Value interiorIndex : llvm::reverse(cstInteriorIndices)) {
      auto arrayTy = resultTy.dyn_cast<mlir::LLVM::LLVMArrayType>();
      if (!arrayTy)
        fir::emitFatalError(
            loc,
            "corrupted GEP generated being generated in fir.embox/fir.rebox");
      resultTy = arrayTy.getElementType();
      gepArgs.push_back(interiorIndex);
    }
    for (mlir::Value componentIndex : componentIndices) {
      // Component indices can be field index to select a component, or array
      // index, to select an element in an array component.
      if (auto structTy = resultTy.dyn_cast<mlir::LLVM::LLVMStructType>()) {
        std::int64_t cstIndex = getConstantIntValue(componentIndex);
        resultTy = structTy.getBody()[cstIndex];
      } else if (auto arrayTy =
                     resultTy.dyn_cast<mlir::LLVM::LLVMArrayType>()) {
        resultTy = arrayTy.getElementType();
      } else {
        fir::emitFatalError(loc, "corrupted component GEP generated being "
                                 "generated in fir.embox/fir.rebox");
      }
      gepArgs.push_back(componentIndex);
    }
    if (substringOffset) {
      if (auto arrayTy = resultTy.dyn_cast<mlir::LLVM::LLVMArrayType>()) {
        gepArgs.push_back(*substringOffset);
        resultTy = arrayTy.getElementType();
      } else {
        // If the CHARACTER length is dynamic, the whole base type should have
        // degenerated to an llvm.ptr<i[width]>, and there should not be any
        // cstInteriorIndices/componentIndices. The substring offset can be
        // added to the outterOffset since it applies on the same LLVM type.
        if (gepArgs.size() != 1)
          fir::emitFatalError(loc,
                              "corrupted substring GEP in fir.embox/fir.rebox");
        mlir::Type outterOffsetTy = gepArgs[0].get<mlir::Value>().getType();
        mlir::Value cast =
            this->integerCast(loc, rewriter, outterOffsetTy, *substringOffset);

        gepArgs[0] = rewriter.create<mlir::LLVM::AddOp>(
            loc, outterOffsetTy, gepArgs[0].get<mlir::Value>(), cast);
      }
    }
    resultTy = mlir::LLVM::LLVMPointerType::get(resultTy);
    return rewriter.create<mlir::LLVM::GEPOp>(loc, resultTy, base, gepArgs);
  }

  template <typename BOX>
  void
  getSubcomponentIndices(BOX xbox, mlir::Value memref,
                         mlir::ValueRange operands,
                         mlir::SmallVectorImpl<mlir::Value> &indices) const {
    // For each field in the path add the offset to base via the args list.
    // In the most general case, some offsets must be computed since
    // they are not be known until runtime.
    if (fir::hasDynamicSize(fir::unwrapSequenceType(
            fir::unwrapPassByRefType(memref.getType()))))
      TODO(xbox.getLoc(),
           "fir.embox codegen dynamic size component in derived type");
    indices.append(operands.begin() + xbox.subcomponentOffset(),
                   operands.begin() + xbox.subcomponentOffset() +
                       xbox.getSubcomponent().size());
  }

  static bool isInGlobalOp(mlir::ConversionPatternRewriter &rewriter) {
    auto *thisBlock = rewriter.getInsertionBlock();
    return thisBlock &&
           mlir::isa<mlir::LLVM::GlobalOp>(thisBlock->getParentOp());
  }

  /// If the embox is not in a globalOp body, allocate storage for the box;
  /// store the value inside and return the generated alloca. Return the input
  /// value otherwise.
  mlir::Value
  placeInMemoryIfNotGlobalInit(mlir::ConversionPatternRewriter &rewriter,
                               mlir::Location loc, mlir::Value boxValue) const {
    if (isInGlobalOp(rewriter))
      return boxValue;
    auto boxPtrTy = mlir::LLVM::LLVMPointerType::get(boxValue.getType());
    auto alloca =
        this->genAllocaWithType(loc, boxPtrTy, defaultAlign, rewriter);
    rewriter.create<mlir::LLVM::StoreOp>(loc, boxValue, alloca);
    return alloca;
  }
};

/// Compute the extent of a triplet slice (lb:ub:step).
static mlir::Value
computeTripletExtent(mlir::ConversionPatternRewriter &rewriter,
                     mlir::Location loc, mlir::Value lb, mlir::Value ub,
                     mlir::Value step, mlir::Value zero, mlir::Type type) {
  mlir::Value extent = rewriter.create<mlir::LLVM::SubOp>(loc, type, ub, lb);
  extent = rewriter.create<mlir::LLVM::AddOp>(loc, type, extent, step);
  extent = rewriter.create<mlir::LLVM::SDivOp>(loc, type, extent, step);
  // If the resulting extent is negative (`ub-lb` and `step` have different
  // signs), zero must be returned instead.
  auto cmp = rewriter.create<mlir::LLVM::ICmpOp>(
      loc, mlir::LLVM::ICmpPredicate::sgt, extent, zero);
  return rewriter.create<mlir::LLVM::SelectOp>(loc, cmp, extent, zero);
}

/// Create a generic box on a memory reference. This conversions lowers the
/// abstract box to the appropriate, initialized descriptor.
struct EmboxOpConversion : public EmboxCommonConversion<fir::EmboxOp> {
  using EmboxCommonConversion::EmboxCommonConversion;

  mlir::LogicalResult
  matchAndRewrite(fir::EmboxOp embox, OpAdaptor adaptor,
                  mlir::ConversionPatternRewriter &rewriter) const override {
    mlir::ValueRange operands = adaptor.getOperands();
    mlir::Value tdesc;
    if (embox.getTdesc())
      tdesc = operands[embox.getTdescOffset()];
    assert(!embox.getShape() && "There should be no dims on this embox op");
    auto [boxTy, dest, eleSize] = consDescriptorPrefix(
        embox, fir::unwrapRefType(embox.getMemref().getType()), rewriter,
        /*rank=*/0, /*lenParams=*/operands.drop_front(1), tdesc);
    dest = insertBaseAddress(rewriter, embox.getLoc(), dest, operands[0]);
    if (isDerivedTypeWithLenParams(boxTy)) {
      TODO(embox.getLoc(),
           "fir.embox codegen of derived with length parameters");
      return mlir::failure();
    }
    auto result = placeInMemoryIfNotGlobalInit(rewriter, embox.getLoc(), dest);
    rewriter.replaceOp(embox, result);
    return mlir::success();
  }
};

/// Create a generic box on a memory reference.
struct XEmboxOpConversion : public EmboxCommonConversion<fir::cg::XEmboxOp> {
  using EmboxCommonConversion::EmboxCommonConversion;

  mlir::LogicalResult
  matchAndRewrite(fir::cg::XEmboxOp xbox, OpAdaptor adaptor,
                  mlir::ConversionPatternRewriter &rewriter) const override {
    mlir::ValueRange operands = adaptor.getOperands();
    mlir::Value tdesc;
    if (xbox.getTdesc())
      tdesc = operands[xbox.getTdescOffset()];
    auto [boxTy, dest, eleSize] = consDescriptorPrefix(
        xbox, fir::unwrapRefType(xbox.getMemref().getType()), rewriter,
        xbox.getOutRank(), operands.drop_front(xbox.lenParamOffset()), tdesc);
    // Generate the triples in the dims field of the descriptor
    auto i64Ty = mlir::IntegerType::get(xbox.getContext(), 64);
    mlir::Value base = operands[0];
    assert(!xbox.getShape().empty() && "must have a shape");
    unsigned shapeOffset = xbox.shapeOffset();
    bool hasShift = !xbox.getShift().empty();
    unsigned shiftOffset = xbox.shiftOffset();
    bool hasSlice = !xbox.getSlice().empty();
    unsigned sliceOffset = xbox.sliceOffset();
    mlir::Location loc = xbox.getLoc();
    mlir::Value zero = genConstantIndex(loc, i64Ty, rewriter, 0);
    mlir::Value one = genConstantIndex(loc, i64Ty, rewriter, 1);
    mlir::Value prevPtrOff = one;
    mlir::Type eleTy = boxTy.getEleTy();
    const unsigned rank = xbox.getRank();
    llvm::SmallVector<mlir::Value> cstInteriorIndices;
    unsigned constRows = 0;
    mlir::Value ptrOffset = zero;
    mlir::Type memEleTy = fir::dyn_cast_ptrEleTy(xbox.getMemref().getType());
    assert(memEleTy.isa<fir::SequenceType>());
    auto seqTy = memEleTy.cast<fir::SequenceType>();
    mlir::Type seqEleTy = seqTy.getEleTy();
    // Adjust the element scaling factor if the element is a dependent type.
    if (fir::hasDynamicSize(seqEleTy)) {
      if (auto charTy = seqEleTy.dyn_cast<fir::CharacterType>()) {
        prevPtrOff = eleSize;
      } else if (seqEleTy.isa<fir::RecordType>()) {
        // prevPtrOff = ;
        TODO(loc, "generate call to calculate size of PDT");
      } else {
        fir::emitFatalError(loc, "unexpected dynamic type");
      }
    } else {
      constRows = seqTy.getConstantRows();
    }

    const auto hasSubcomp = !xbox.getSubcomponent().empty();
    const bool hasSubstr = !xbox.getSubstr().empty();
    // Initial element stride that will be use to compute the step in
    // each dimension.
    mlir::Value prevDimByteStride = eleSize;
    if (hasSubcomp) {
      // We have a subcomponent. The step value needs to be the number of
      // bytes per element (which is a derived type).
      prevDimByteStride =
          genTypeStrideInBytes(loc, i64Ty, rewriter, convertType(seqEleTy));
    } else if (hasSubstr) {
      // We have a substring. The step value needs to be the number of bytes
      // per CHARACTER element.
      auto charTy = seqEleTy.cast<fir::CharacterType>();
      if (fir::hasDynamicSize(charTy)) {
        prevDimByteStride = prevPtrOff;
      } else {
        prevDimByteStride = genConstantIndex(
            loc, i64Ty, rewriter,
            charTy.getLen() * lowerTy().characterBitsize(charTy) / 8);
      }
    }

    // Process the array subspace arguments (shape, shift, etc.), if any,
    // translating everything to values in the descriptor wherever the entity
    // has a dynamic array dimension.
    for (unsigned di = 0, descIdx = 0; di < rank; ++di) {
      mlir::Value extent = operands[shapeOffset];
      mlir::Value outerExtent = extent;
      bool skipNext = false;
      if (hasSlice) {
        mlir::Value off = operands[sliceOffset];
        mlir::Value adj = one;
        if (hasShift)
          adj = operands[shiftOffset];
        auto ao = rewriter.create<mlir::LLVM::SubOp>(loc, i64Ty, off, adj);
        if (constRows > 0) {
          cstInteriorIndices.push_back(ao);
        } else {
          auto dimOff =
              rewriter.create<mlir::LLVM::MulOp>(loc, i64Ty, ao, prevPtrOff);
          ptrOffset =
              rewriter.create<mlir::LLVM::AddOp>(loc, i64Ty, dimOff, ptrOffset);
        }
        if (mlir::isa_and_nonnull<fir::UndefOp>(
                xbox.getSlice()[3 * di + 1].getDefiningOp())) {
          // This dimension contains a scalar expression in the array slice op.
          // The dimension is loop invariant, will be dropped, and will not
          // appear in the descriptor.
          skipNext = true;
        }
      }
      if (!skipNext) {
        // store extent
        if (hasSlice)
          extent = computeTripletExtent(rewriter, loc, operands[sliceOffset],
                                        operands[sliceOffset + 1],
                                        operands[sliceOffset + 2], zero, i64Ty);
        // Lower bound is normalized to 0 for BIND(C) interoperability.
        mlir::Value lb = zero;
        const bool isaPointerOrAllocatable =
            eleTy.isa<fir::PointerType>() || eleTy.isa<fir::HeapType>();
        // Lower bound is defaults to 1 for POINTER, ALLOCATABLE, and
        // denormalized descriptors.
        if (isaPointerOrAllocatable || !normalizedLowerBound(xbox))
          lb = one;
        // If there is a shifted origin, and no fir.slice, and this is not
        // a normalized descriptor then use the value from the shift op as
        // the lower bound.
        if (hasShift && !(hasSlice || hasSubcomp || hasSubstr) &&
            (isaPointerOrAllocatable || !normalizedLowerBound(xbox))) {
          lb = operands[shiftOffset];
          auto extentIsEmpty = rewriter.create<mlir::LLVM::ICmpOp>(
              loc, mlir::LLVM::ICmpPredicate::eq, extent, zero);
          lb = rewriter.create<mlir::LLVM::SelectOp>(loc, extentIsEmpty, one,
                                                     lb);
        }
        dest = insertLowerBound(rewriter, loc, dest, descIdx, lb);

        dest = insertExtent(rewriter, loc, dest, descIdx, extent);

        // store step (scaled by shaped extent)
        mlir::Value step = prevDimByteStride;
        if (hasSlice)
          step = rewriter.create<mlir::LLVM::MulOp>(loc, i64Ty, step,
                                                    operands[sliceOffset + 2]);
        dest = insertStride(rewriter, loc, dest, descIdx, step);
        ++descIdx;
      }

      // compute the stride and offset for the next natural dimension
      prevDimByteStride = rewriter.create<mlir::LLVM::MulOp>(
          loc, i64Ty, prevDimByteStride, outerExtent);
      if (constRows == 0)
        prevPtrOff = rewriter.create<mlir::LLVM::MulOp>(loc, i64Ty, prevPtrOff,
                                                        outerExtent);
      else
        --constRows;

      // increment iterators
      ++shapeOffset;
      if (hasShift)
        ++shiftOffset;
      if (hasSlice)
        sliceOffset += 3;
    }
    if (hasSlice || hasSubcomp || hasSubstr) {
      // Shift the base address.
      llvm::SmallVector<mlir::Value> fieldIndices;
      std::optional<mlir::Value> substringOffset;
      if (hasSubcomp)
        getSubcomponentIndices(xbox, xbox.getMemref(), operands, fieldIndices);
      if (hasSubstr)
        substringOffset = operands[xbox.substrOffset()];
      base = genBoxOffsetGep(rewriter, loc, base, ptrOffset, cstInteriorIndices,
                             fieldIndices, substringOffset);
    }
    dest = insertBaseAddress(rewriter, loc, dest, base);
    if (isDerivedTypeWithLenParams(boxTy))
      TODO(loc, "fir.embox codegen of derived with length parameters");

    mlir::Value result = placeInMemoryIfNotGlobalInit(rewriter, loc, dest);
    rewriter.replaceOp(xbox, result);
    return mlir::success();
  }

  /// Return true if `xbox` has a normalized lower bounds attribute. A box value
  /// that is neither a POINTER nor an ALLOCATABLE should be normalized to a
  /// zero origin lower bound for interoperability with BIND(C).
  inline static bool normalizedLowerBound(fir::cg::XEmboxOp xbox) {
    return xbox->hasAttr(fir::getNormalizedLowerBoundAttrName());
  }
};

/// Create a new box given a box reference.
struct XReboxOpConversion : public EmboxCommonConversion<fir::cg::XReboxOp> {
  using EmboxCommonConversion::EmboxCommonConversion;

  mlir::LogicalResult
  matchAndRewrite(fir::cg::XReboxOp rebox, OpAdaptor adaptor,
                  mlir::ConversionPatternRewriter &rewriter) const override {
    mlir::Location loc = rebox.getLoc();
    mlir::Type idxTy = lowerTy().indexType();
    mlir::Value loweredBox = adaptor.getOperands()[0];
    mlir::ValueRange operands = adaptor.getOperands();

    // Inside a fir.global, the input box was produced as an llvm.struct<>
    // because objects cannot be handled in memory inside a fir.global body that
    // must be constant foldable. However, the type translation are not
    // contextual, so the fir.box<T> type of the operation that produced the
    // fir.box was translated to an llvm.ptr<llvm.struct<>> and the MLIR pass
    // manager inserted a builtin.unrealized_conversion_cast that was inserted
    // and needs to be removed here.
    if (isInGlobalOp(rewriter))
      if (auto unrealizedCast =
              loweredBox.getDefiningOp<mlir::UnrealizedConversionCastOp>())
        loweredBox = unrealizedCast.getInputs()[0];

    // Create new descriptor and fill its non-shape related data.
    llvm::SmallVector<mlir::Value, 2> lenParams;
    mlir::Type inputEleTy = getInputEleTy(rebox);
    if (auto charTy = inputEleTy.dyn_cast<fir::CharacterType>()) {
      mlir::Value len = getElementSizeFromBox(loc, idxTy, loweredBox, rewriter);
      if (charTy.getFKind() != 1) {
        mlir::Value width =
            genConstantIndex(loc, idxTy, rewriter, charTy.getFKind());
        len = rewriter.create<mlir::LLVM::SDivOp>(loc, idxTy, len, width);
      }
      lenParams.emplace_back(len);
    } else if (auto recTy = inputEleTy.dyn_cast<fir::RecordType>()) {
      if (recTy.getNumLenParams() != 0)
        TODO(loc, "reboxing descriptor of derived type with length parameters");
    }

    // Rebox on polymorphic entities needs to carry over the dynamic type.
    mlir::Value typeDescAddr;
    if (rebox.getBox().getType().isa<fir::ClassType>() &&
        rebox.getType().isa<fir::ClassType>())
      typeDescAddr = loadTypeDescAddress(loc, rebox.getBox().getType(),
                                         loweredBox, rewriter);

    auto [boxTy, dest, eleSize] =
        consDescriptorPrefix(rebox, loweredBox, rewriter, rebox.getOutRank(),
                             lenParams, typeDescAddr);

    // Read input extents, strides, and base address
    llvm::SmallVector<mlir::Value> inputExtents;
    llvm::SmallVector<mlir::Value> inputStrides;
    const unsigned inputRank = rebox.getRank();
    for (unsigned dim = 0; dim < inputRank; ++dim) {
      llvm::SmallVector<mlir::Value, 3> dimInfo =
          getDimsFromBox(loc, {idxTy, idxTy, idxTy}, loweredBox, dim, rewriter);
      inputExtents.emplace_back(dimInfo[1]);
      inputStrides.emplace_back(dimInfo[2]);
    }

    mlir::Type baseTy = getBaseAddrTypeFromBox(loweredBox.getType());
    mlir::Value baseAddr =
        getBaseAddrFromBox(loc, baseTy, loweredBox, rewriter);

    if (!rebox.getSlice().empty() || !rebox.getSubcomponent().empty())
      return sliceBox(rebox, dest, baseAddr, inputExtents, inputStrides,
                      operands, rewriter);
    return reshapeBox(rebox, dest, baseAddr, inputExtents, inputStrides,
                      operands, rewriter);
  }

private:
  /// Write resulting shape and base address in descriptor, and replace rebox
  /// op.
  mlir::LogicalResult
  finalizeRebox(fir::cg::XReboxOp rebox, mlir::Value dest, mlir::Value base,
                mlir::ValueRange lbounds, mlir::ValueRange extents,
                mlir::ValueRange strides,
                mlir::ConversionPatternRewriter &rewriter) const {
    mlir::Location loc = rebox.getLoc();
    mlir::Value zero =
        genConstantIndex(loc, lowerTy().indexType(), rewriter, 0);
    mlir::Value one = genConstantIndex(loc, lowerTy().indexType(), rewriter, 1);
    for (auto iter : llvm::enumerate(llvm::zip(extents, strides))) {
      mlir::Value extent = std::get<0>(iter.value());
      unsigned dim = iter.index();
      mlir::Value lb = one;
      if (!lbounds.empty()) {
        lb = lbounds[dim];
        auto extentIsEmpty = rewriter.create<mlir::LLVM::ICmpOp>(
            loc, mlir::LLVM::ICmpPredicate::eq, extent, zero);
        lb = rewriter.create<mlir::LLVM::SelectOp>(loc, extentIsEmpty, one, lb);
      };
      dest = insertLowerBound(rewriter, loc, dest, dim, lb);
      dest = insertExtent(rewriter, loc, dest, dim, extent);
      dest = insertStride(rewriter, loc, dest, dim, std::get<1>(iter.value()));
    }
    dest = insertBaseAddress(rewriter, loc, dest, base);
    mlir::Value result =
        placeInMemoryIfNotGlobalInit(rewriter, rebox.getLoc(), dest);
    rewriter.replaceOp(rebox, result);
    return mlir::success();
  }

  // Apply slice given the base address, extents and strides of the input box.
  mlir::LogicalResult
  sliceBox(fir::cg::XReboxOp rebox, mlir::Value dest, mlir::Value base,
           mlir::ValueRange inputExtents, mlir::ValueRange inputStrides,
           mlir::ValueRange operands,
           mlir::ConversionPatternRewriter &rewriter) const {
    mlir::Location loc = rebox.getLoc();
    mlir::Type voidPtrTy = ::getVoidPtrType(rebox.getContext());
    mlir::Type idxTy = lowerTy().indexType();
    mlir::Value zero = genConstantIndex(loc, idxTy, rewriter, 0);
    // Apply subcomponent and substring shift on base address.
    if (!rebox.getSubcomponent().empty() || !rebox.getSubstr().empty()) {
      // Cast to inputEleTy* so that a GEP can be used.
      mlir::Type inputEleTy = getInputEleTy(rebox);
      auto llvmElePtrTy =
          mlir::LLVM::LLVMPointerType::get(convertType(inputEleTy));
      base = rewriter.create<mlir::LLVM::BitcastOp>(loc, llvmElePtrTy, base);

      llvm::SmallVector<mlir::Value> fieldIndices;
      std::optional<mlir::Value> substringOffset;
      if (!rebox.getSubcomponent().empty())
        getSubcomponentIndices(rebox, rebox.getBox(), operands, fieldIndices);
      if (!rebox.getSubstr().empty())
        substringOffset = operands[rebox.substrOffset()];
      base = genBoxOffsetGep(rewriter, loc, base, zero,
                             /*cstInteriorIndices=*/std::nullopt, fieldIndices,
                             substringOffset);
    }

    if (rebox.getSlice().empty())
      // The array section is of the form array[%component][substring], keep
      // the input array extents and strides.
      return finalizeRebox(rebox, dest, base, /*lbounds*/ std::nullopt,
                           inputExtents, inputStrides, rewriter);

    // Strides from the fir.box are in bytes.
    base = rewriter.create<mlir::LLVM::BitcastOp>(loc, voidPtrTy, base);

    // The slice is of the form array(i:j:k)[%component]. Compute new extents
    // and strides.
    llvm::SmallVector<mlir::Value> slicedExtents;
    llvm::SmallVector<mlir::Value> slicedStrides;
    mlir::Value one = genConstantIndex(loc, idxTy, rewriter, 1);
    const bool sliceHasOrigins = !rebox.getShift().empty();
    unsigned sliceOps = rebox.sliceOffset();
    unsigned shiftOps = rebox.shiftOffset();
    auto strideOps = inputStrides.begin();
    const unsigned inputRank = inputStrides.size();
    for (unsigned i = 0; i < inputRank;
         ++i, ++strideOps, ++shiftOps, sliceOps += 3) {
      mlir::Value sliceLb =
          integerCast(loc, rewriter, idxTy, operands[sliceOps]);
      mlir::Value inputStride = *strideOps; // already idxTy
      // Apply origin shift: base += (lb-shift)*input_stride
      mlir::Value sliceOrigin =
          sliceHasOrigins
              ? integerCast(loc, rewriter, idxTy, operands[shiftOps])
              : one;
      mlir::Value diff =
          rewriter.create<mlir::LLVM::SubOp>(loc, idxTy, sliceLb, sliceOrigin);
      mlir::Value offset =
          rewriter.create<mlir::LLVM::MulOp>(loc, idxTy, diff, inputStride);
      base = genGEP(loc, voidPtrTy, rewriter, base, offset);
      // Apply upper bound and step if this is a triplet. Otherwise, the
      // dimension is dropped and no extents/strides are computed.
      mlir::Value upper = operands[sliceOps + 1];
      const bool isTripletSlice =
          !mlir::isa_and_nonnull<mlir::LLVM::UndefOp>(upper.getDefiningOp());
      if (isTripletSlice) {
        mlir::Value step =
            integerCast(loc, rewriter, idxTy, operands[sliceOps + 2]);
        // extent = ub-lb+step/step
        mlir::Value sliceUb = integerCast(loc, rewriter, idxTy, upper);
        mlir::Value extent = computeTripletExtent(rewriter, loc, sliceLb,
                                                  sliceUb, step, zero, idxTy);
        slicedExtents.emplace_back(extent);
        // stride = step*input_stride
        mlir::Value stride =
            rewriter.create<mlir::LLVM::MulOp>(loc, idxTy, step, inputStride);
        slicedStrides.emplace_back(stride);
      }
    }
    return finalizeRebox(rebox, dest, base, /*lbounds*/ std::nullopt,
                         slicedExtents, slicedStrides, rewriter);
  }

  /// Apply a new shape to the data described by a box given the base address,
  /// extents and strides of the box.
  mlir::LogicalResult
  reshapeBox(fir::cg::XReboxOp rebox, mlir::Value dest, mlir::Value base,
             mlir::ValueRange inputExtents, mlir::ValueRange inputStrides,
             mlir::ValueRange operands,
             mlir::ConversionPatternRewriter &rewriter) const {
    mlir::ValueRange reboxShifts{operands.begin() + rebox.shiftOffset(),
                                 operands.begin() + rebox.shiftOffset() +
                                     rebox.getShift().size()};
    if (rebox.getShape().empty()) {
      // Only setting new lower bounds.
      return finalizeRebox(rebox, dest, base, reboxShifts, inputExtents,
                           inputStrides, rewriter);
    }

    mlir::Location loc = rebox.getLoc();
    // Strides from the fir.box are in bytes.
    mlir::Type voidPtrTy = ::getVoidPtrType(rebox.getContext());
    base = rewriter.create<mlir::LLVM::BitcastOp>(loc, voidPtrTy, base);

    llvm::SmallVector<mlir::Value> newStrides;
    llvm::SmallVector<mlir::Value> newExtents;
    mlir::Type idxTy = lowerTy().indexType();
    // First stride from input box is kept. The rest is assumed contiguous
    // (it is not possible to reshape otherwise). If the input is scalar,
    // which may be OK if all new extents are ones, the stride does not
    // matter, use one.
    mlir::Value stride = inputStrides.empty()
                             ? genConstantIndex(loc, idxTy, rewriter, 1)
                             : inputStrides[0];
    for (unsigned i = 0; i < rebox.getShape().size(); ++i) {
      mlir::Value rawExtent = operands[rebox.shapeOffset() + i];
      mlir::Value extent = integerCast(loc, rewriter, idxTy, rawExtent);
      newExtents.emplace_back(extent);
      newStrides.emplace_back(stride);
      // nextStride = extent * stride;
      stride = rewriter.create<mlir::LLVM::MulOp>(loc, idxTy, extent, stride);
    }
    return finalizeRebox(rebox, dest, base, reboxShifts, newExtents, newStrides,
                         rewriter);
  }

  /// Return scalar element type of the input box.
  static mlir::Type getInputEleTy(fir::cg::XReboxOp rebox) {
    auto ty = fir::dyn_cast_ptrOrBoxEleTy(rebox.getBox().getType());
    if (auto seqTy = ty.dyn_cast<fir::SequenceType>())
      return seqTy.getEleTy();
    return ty;
  }
};

/// Lower `fir.emboxproc` operation. Creates a procedure box.
/// TODO: Part of supporting Fortran 2003 procedure pointers.
struct EmboxProcOpConversion : public FIROpConversion<fir::EmboxProcOp> {
  using FIROpConversion::FIROpConversion;

  mlir::LogicalResult
  matchAndRewrite(fir::EmboxProcOp emboxproc, OpAdaptor adaptor,
                  mlir::ConversionPatternRewriter &rewriter) const override {
    TODO(emboxproc.getLoc(), "fir.emboxproc codegen");
    return mlir::failure();
  }
};

// Code shared between insert_value and extract_value Ops.
struct ValueOpCommon {
  // Translate the arguments pertaining to any multidimensional array to
  // row-major order for LLVM-IR.
  static void toRowMajor(llvm::SmallVectorImpl<int64_t> &indices,
                         mlir::Type ty) {
    assert(ty && "type is null");
    const auto end = indices.size();
    for (std::remove_const_t<decltype(end)> i = 0; i < end; ++i) {
      if (auto seq = ty.dyn_cast<mlir::LLVM::LLVMArrayType>()) {
        const auto dim = getDimension(seq);
        if (dim > 1) {
          auto ub = std::min(i + dim, end);
          std::reverse(indices.begin() + i, indices.begin() + ub);
          i += dim - 1;
        }
        ty = getArrayElementType(seq);
      } else if (auto st = ty.dyn_cast<mlir::LLVM::LLVMStructType>()) {
        ty = st.getBody()[indices[i]];
      } else {
        llvm_unreachable("index into invalid type");
      }
    }
  }

  static llvm::SmallVector<int64_t>
  collectIndices(mlir::ConversionPatternRewriter &rewriter,
                 mlir::ArrayAttr arrAttr) {
    llvm::SmallVector<int64_t> indices;
    for (auto i = arrAttr.begin(), e = arrAttr.end(); i != e; ++i) {
      if (auto intAttr = i->dyn_cast<mlir::IntegerAttr>()) {
        indices.push_back(intAttr.getInt());
      } else {
        auto fieldName = i->cast<mlir::StringAttr>().getValue();
        ++i;
        auto ty = i->cast<mlir::TypeAttr>().getValue();
        auto index = ty.cast<fir::RecordType>().getFieldIndex(fieldName);
        indices.push_back(index);
      }
    }
    return indices;
  }

private:
  static mlir::Type getArrayElementType(mlir::LLVM::LLVMArrayType ty) {
    auto eleTy = ty.getElementType();
    while (auto arrTy = eleTy.dyn_cast<mlir::LLVM::LLVMArrayType>())
      eleTy = arrTy.getElementType();
    return eleTy;
  }
};

namespace {
/// Extract a subobject value from an ssa-value of aggregate type
struct ExtractValueOpConversion
    : public FIROpAndTypeConversion<fir::ExtractValueOp>,
      public ValueOpCommon {
  using FIROpAndTypeConversion::FIROpAndTypeConversion;

  mlir::LogicalResult
  doRewrite(fir::ExtractValueOp extractVal, mlir::Type ty, OpAdaptor adaptor,
            mlir::ConversionPatternRewriter &rewriter) const override {
    mlir::ValueRange operands = adaptor.getOperands();
    auto indices = collectIndices(rewriter, extractVal.getCoor());
    toRowMajor(indices, operands[0].getType());
    rewriter.replaceOpWithNewOp<mlir::LLVM::ExtractValueOp>(
        extractVal, operands[0], indices);
    return mlir::success();
  }
};

/// InsertValue is the generalized instruction for the composition of new
/// aggregate type values.
struct InsertValueOpConversion
    : public FIROpAndTypeConversion<fir::InsertValueOp>,
      public ValueOpCommon {
  using FIROpAndTypeConversion::FIROpAndTypeConversion;

  mlir::LogicalResult
  doRewrite(fir::InsertValueOp insertVal, mlir::Type ty, OpAdaptor adaptor,
            mlir::ConversionPatternRewriter &rewriter) const override {
    mlir::ValueRange operands = adaptor.getOperands();
    auto indices = collectIndices(rewriter, insertVal.getCoor());
    toRowMajor(indices, operands[0].getType());
    rewriter.replaceOpWithNewOp<mlir::LLVM::InsertValueOp>(
        insertVal, operands[0], operands[1], indices);
    return mlir::success();
  }
};

/// InsertOnRange inserts a value into a sequence over a range of offsets.
struct InsertOnRangeOpConversion
    : public FIROpAndTypeConversion<fir::InsertOnRangeOp> {
  using FIROpAndTypeConversion::FIROpAndTypeConversion;

  // Increments an array of subscripts in a row major fasion.
  void incrementSubscripts(llvm::ArrayRef<int64_t> dims,
                           llvm::SmallVectorImpl<int64_t> &subscripts) const {
    for (size_t i = dims.size(); i > 0; --i) {
      if (++subscripts[i - 1] < dims[i - 1]) {
        return;
      }
      subscripts[i - 1] = 0;
    }
  }

  mlir::LogicalResult
  doRewrite(fir::InsertOnRangeOp range, mlir::Type ty, OpAdaptor adaptor,
            mlir::ConversionPatternRewriter &rewriter) const override {

    llvm::SmallVector<std::int64_t> dims;
    auto type = adaptor.getOperands()[0].getType();

    // Iteratively extract the array dimensions from the type.
    while (auto t = type.dyn_cast<mlir::LLVM::LLVMArrayType>()) {
      dims.push_back(t.getNumElements());
      type = t.getElementType();
    }

    llvm::SmallVector<std::int64_t> lBounds;
    llvm::SmallVector<std::int64_t> uBounds;

    // Unzip the upper and lower bound and convert to a row major format.
    mlir::DenseIntElementsAttr coor = range.getCoor();
    auto reversedCoor = llvm::reverse(coor.getValues<int64_t>());
    for (auto i = reversedCoor.begin(), e = reversedCoor.end(); i != e; ++i) {
      uBounds.push_back(*i++);
      lBounds.push_back(*i);
    }

    auto &subscripts = lBounds;
    auto loc = range.getLoc();
    mlir::Value lastOp = adaptor.getOperands()[0];
    mlir::Value insertVal = adaptor.getOperands()[1];

    while (subscripts != uBounds) {
      lastOp = rewriter.create<mlir::LLVM::InsertValueOp>(
          loc, lastOp, insertVal, subscripts);

      incrementSubscripts(dims, subscripts);
    }

    rewriter.replaceOpWithNewOp<mlir::LLVM::InsertValueOp>(
        range, lastOp, insertVal, subscripts);

    return mlir::success();
  }
};
} // namespace

namespace {
/// XArrayCoor is the address arithmetic on a dynamically shaped, sliced,
/// shifted etc. array.
/// (See the static restriction on coordinate_of.) array_coor determines the
/// coordinate (location) of a specific element.
struct XArrayCoorOpConversion
    : public FIROpAndTypeConversion<fir::cg::XArrayCoorOp> {
  using FIROpAndTypeConversion::FIROpAndTypeConversion;

  mlir::LogicalResult
  doRewrite(fir::cg::XArrayCoorOp coor, mlir::Type ty, OpAdaptor adaptor,
            mlir::ConversionPatternRewriter &rewriter) const override {
    auto loc = coor.getLoc();
    mlir::ValueRange operands = adaptor.getOperands();
    unsigned rank = coor.getRank();
    assert(coor.getIndices().size() == rank);
    assert(coor.getShape().empty() || coor.getShape().size() == rank);
    assert(coor.getShift().empty() || coor.getShift().size() == rank);
    assert(coor.getSlice().empty() || coor.getSlice().size() == 3 * rank);
    mlir::Type idxTy = lowerTy().indexType();
    unsigned indexOffset = coor.indicesOffset();
    unsigned shapeOffset = coor.shapeOffset();
    unsigned shiftOffset = coor.shiftOffset();
    unsigned sliceOffset = coor.sliceOffset();
    auto sliceOps = coor.getSlice().begin();
    mlir::Value one = genConstantIndex(loc, idxTy, rewriter, 1);
    mlir::Value prevExt = one;
    mlir::Value offset = genConstantIndex(loc, idxTy, rewriter, 0);
    const bool isShifted = !coor.getShift().empty();
    const bool isSliced = !coor.getSlice().empty();
    const bool baseIsBoxed = coor.getMemref().getType().isa<fir::BaseBoxType>();

    // For each dimension of the array, generate the offset calculation.
    for (unsigned i = 0; i < rank; ++i, ++indexOffset, ++shapeOffset,
                  ++shiftOffset, sliceOffset += 3, sliceOps += 3) {
      mlir::Value index =
          integerCast(loc, rewriter, idxTy, operands[indexOffset]);
      mlir::Value lb =
          isShifted ? integerCast(loc, rewriter, idxTy, operands[shiftOffset])
                    : one;
      mlir::Value step = one;
      bool normalSlice = isSliced;
      // Compute zero based index in dimension i of the element, applying
      // potential triplets and lower bounds.
      if (isSliced) {
        mlir::Value originalUb = *(sliceOps + 1);
        normalSlice =
            !mlir::isa_and_nonnull<fir::UndefOp>(originalUb.getDefiningOp());
        if (normalSlice)
          step = integerCast(loc, rewriter, idxTy, operands[sliceOffset + 2]);
      }
      auto idx = rewriter.create<mlir::LLVM::SubOp>(loc, idxTy, index, lb);
      mlir::Value diff =
          rewriter.create<mlir::LLVM::MulOp>(loc, idxTy, idx, step);
      if (normalSlice) {
        mlir::Value sliceLb =
            integerCast(loc, rewriter, idxTy, operands[sliceOffset]);
        auto adj = rewriter.create<mlir::LLVM::SubOp>(loc, idxTy, sliceLb, lb);
        diff = rewriter.create<mlir::LLVM::AddOp>(loc, idxTy, diff, adj);
      }
      // Update the offset given the stride and the zero based index `diff`
      // that was just computed.
      if (baseIsBoxed) {
        // Use stride in bytes from the descriptor.
        mlir::Value stride = getStrideFromBox(loc, operands[0], i, rewriter);
        auto sc = rewriter.create<mlir::LLVM::MulOp>(loc, idxTy, diff, stride);
        offset = rewriter.create<mlir::LLVM::AddOp>(loc, idxTy, sc, offset);
      } else {
        // Use stride computed at last iteration.
        auto sc = rewriter.create<mlir::LLVM::MulOp>(loc, idxTy, diff, prevExt);
        offset = rewriter.create<mlir::LLVM::AddOp>(loc, idxTy, sc, offset);
        // Compute next stride assuming contiguity of the base array
        // (in element number).
        auto nextExt = integerCast(loc, rewriter, idxTy, operands[shapeOffset]);
        prevExt =
            rewriter.create<mlir::LLVM::MulOp>(loc, idxTy, prevExt, nextExt);
      }
    }

    // Add computed offset to the base address.
    if (baseIsBoxed) {
      // Working with byte offsets. The base address is read from the fir.box.
      // and need to be casted to i8* to do the pointer arithmetic.
      mlir::Type baseTy = getBaseAddrTypeFromBox(operands[0].getType());
      mlir::Value base = getBaseAddrFromBox(loc, baseTy, operands[0], rewriter);
      mlir::Type voidPtrTy = getVoidPtrType();
      base = rewriter.create<mlir::LLVM::BitcastOp>(loc, voidPtrTy, base);
      llvm::SmallVector<mlir::LLVM::GEPArg> args{offset};
      auto addr =
          rewriter.create<mlir::LLVM::GEPOp>(loc, voidPtrTy, base, args);
      if (coor.getSubcomponent().empty()) {
        rewriter.replaceOpWithNewOp<mlir::LLVM::BitcastOp>(coor, ty, addr);
        return mlir::success();
      }
      auto casted = rewriter.create<mlir::LLVM::BitcastOp>(loc, baseTy, addr);
      args.clear();
      args.push_back(0);
      if (!coor.getLenParams().empty()) {
        // If type parameters are present, then we don't want to use a GEPOp
        // as below, as the LLVM struct type cannot be statically defined.
        TODO(loc, "derived type with type parameters");
      }
      // TODO: array offset subcomponents must be converted to LLVM's
      // row-major layout here.
      for (auto i = coor.subcomponentOffset(); i != coor.indicesOffset(); ++i)
        args.push_back(operands[i]);
      rewriter.replaceOpWithNewOp<mlir::LLVM::GEPOp>(coor, ty, casted, args);
      return mlir::success();
    }

    // The array was not boxed, so it must be contiguous. offset is therefore an
    // element offset and the base type is kept in the GEP unless the element
    // type size is itself dynamic.
    mlir::Value base;
    if (coor.getSubcomponent().empty()) {
      // No subcomponent.
      if (!coor.getLenParams().empty()) {
        // Type parameters. Adjust element size explicitly.
        auto eleTy = fir::dyn_cast_ptrEleTy(coor.getType());
        assert(eleTy && "result must be a reference-like type");
        if (fir::characterWithDynamicLen(eleTy)) {
          assert(coor.getLenParams().size() == 1);
          auto length = integerCast(loc, rewriter, idxTy,
                                    operands[coor.lenParamsOffset()]);
          offset =
              rewriter.create<mlir::LLVM::MulOp>(loc, idxTy, offset, length);
        } else {
          TODO(loc, "compute size of derived type with type parameters");
        }
      }
      // Cast the base address to a pointer to T.
      base = rewriter.create<mlir::LLVM::BitcastOp>(loc, ty, operands[0]);
    } else {
      // Operand #0 must have a pointer type. For subcomponent slicing, we
      // want to cast away the array type and have a plain struct type.
      mlir::Type ty0 = operands[0].getType();
      auto ptrTy = ty0.dyn_cast<mlir::LLVM::LLVMPointerType>();
      assert(ptrTy && "expected pointer type");
      mlir::Type eleTy = ptrTy.getElementType();
      while (auto arrTy = eleTy.dyn_cast<mlir::LLVM::LLVMArrayType>())
        eleTy = arrTy.getElementType();
      auto newTy = mlir::LLVM::LLVMPointerType::get(eleTy);
      base = rewriter.create<mlir::LLVM::BitcastOp>(loc, newTy, operands[0]);
    }
    llvm::SmallVector<mlir::LLVM::GEPArg> args = {offset};
    for (auto i = coor.subcomponentOffset(); i != coor.indicesOffset(); ++i)
      args.push_back(operands[i]);
    rewriter.replaceOpWithNewOp<mlir::LLVM::GEPOp>(coor, ty, base, args);
    return mlir::success();
  }
};
} // namespace

/// Convert to (memory) reference to a reference to a subobject.
/// The coordinate_of op is a Swiss army knife operation that can be used on
/// (memory) references to records, arrays, complex, etc. as well as boxes.
/// With unboxed arrays, there is the restriction that the array have a static
/// shape in all but the last column.
struct CoordinateOpConversion
    : public FIROpAndTypeConversion<fir::CoordinateOp> {
  using FIROpAndTypeConversion::FIROpAndTypeConversion;

  mlir::LogicalResult
  doRewrite(fir::CoordinateOp coor, mlir::Type ty, OpAdaptor adaptor,
            mlir::ConversionPatternRewriter &rewriter) const override {
    mlir::ValueRange operands = adaptor.getOperands();

    mlir::Location loc = coor.getLoc();
    mlir::Value base = operands[0];
    mlir::Type baseObjectTy = coor.getBaseType();
    mlir::Type objectTy = fir::dyn_cast_ptrOrBoxEleTy(baseObjectTy);
    assert(objectTy && "fir.coordinate_of expects a reference type");

    // Complex type - basically, extract the real or imaginary part
    if (fir::isa_complex(objectTy)) {
      mlir::Value gep = genGEP(loc, ty, rewriter, base, 0, operands[1]);
      rewriter.replaceOp(coor, gep);
      return mlir::success();
    }

    // Boxed type - get the base pointer from the box
    if (baseObjectTy.dyn_cast<fir::BaseBoxType>())
      return doRewriteBox(coor, ty, operands, loc, rewriter);

    // Reference, pointer or a heap type
    if (baseObjectTy.isa<fir::ReferenceType, fir::PointerType, fir::HeapType>())
      return doRewriteRefOrPtr(coor, ty, operands, loc, rewriter);

    return rewriter.notifyMatchFailure(
        coor, "fir.coordinate_of base operand has unsupported type");
  }

  static unsigned getFieldNumber(fir::RecordType ty, mlir::Value op) {
    return fir::hasDynamicSize(ty)
               ? op.getDefiningOp()
                     ->getAttrOfType<mlir::IntegerAttr>("field")
                     .getInt()
               : getConstantIntValue(op);
  }

  static bool hasSubDimensions(mlir::Type type) {
    return type.isa<fir::SequenceType, fir::RecordType, mlir::TupleType>();
  }

  /// Check whether this form of `!fir.coordinate_of` is supported. These
  /// additional checks are required, because we are not yet able to convert
  /// all valid forms of `!fir.coordinate_of`.
  /// TODO: Either implement the unsupported cases or extend the verifier
  /// in FIROps.cpp instead.
  static bool supportedCoordinate(mlir::Type type, mlir::ValueRange coors) {
    const std::size_t numOfCoors = coors.size();
    std::size_t i = 0;
    bool subEle = false;
    bool ptrEle = false;
    for (; i < numOfCoors; ++i) {
      mlir::Value nxtOpnd = coors[i];
      if (auto arrTy = type.dyn_cast<fir::SequenceType>()) {
        subEle = true;
        i += arrTy.getDimension() - 1;
        type = arrTy.getEleTy();
      } else if (auto recTy = type.dyn_cast<fir::RecordType>()) {
        subEle = true;
        type = recTy.getType(getFieldNumber(recTy, nxtOpnd));
      } else if (auto tupTy = type.dyn_cast<mlir::TupleType>()) {
        subEle = true;
        type = tupTy.getType(getConstantIntValue(nxtOpnd));
      } else {
        ptrEle = true;
      }
    }
    if (ptrEle)
      return (!subEle) && (numOfCoors == 1);
    return subEle && (i >= numOfCoors);
  }

  /// Walk the abstract memory layout and determine if the path traverses any
  /// array types with unknown shape. Return true iff all the array types have a
  /// constant shape along the path.
  static bool arraysHaveKnownShape(mlir::Type type, mlir::ValueRange coors) {
    for (std::size_t i = 0, sz = coors.size(); i < sz; ++i) {
      mlir::Value nxtOpnd = coors[i];
      if (auto arrTy = type.dyn_cast<fir::SequenceType>()) {
        if (fir::sequenceWithNonConstantShape(arrTy))
          return false;
        i += arrTy.getDimension() - 1;
        type = arrTy.getEleTy();
      } else if (auto strTy = type.dyn_cast<fir::RecordType>()) {
        type = strTy.getType(getFieldNumber(strTy, nxtOpnd));
      } else if (auto strTy = type.dyn_cast<mlir::TupleType>()) {
        type = strTy.getType(getConstantIntValue(nxtOpnd));
      } else {
        return true;
      }
    }
    return true;
  }

private:
  mlir::LogicalResult
  doRewriteBox(fir::CoordinateOp coor, mlir::Type ty, mlir::ValueRange operands,
               mlir::Location loc,
               mlir::ConversionPatternRewriter &rewriter) const {
    mlir::Type boxObjTy = coor.getBaseType();
    assert(boxObjTy.dyn_cast<fir::BaseBoxType>() && "This is not a `fir.box`");

    mlir::Value boxBaseAddr = operands[0];

    // 1. SPECIAL CASE (uses `fir.len_param_index`):
    //   %box = ... : !fir.box<!fir.type<derived{len1:i32}>>
    //   %lenp = fir.len_param_index len1, !fir.type<derived{len1:i32}>
    //   %addr = coordinate_of %box, %lenp
    if (coor.getNumOperands() == 2) {
      mlir::Operation *coordinateDef =
          (*coor.getCoor().begin()).getDefiningOp();
      if (mlir::isa_and_nonnull<fir::LenParamIndexOp>(coordinateDef))
        TODO(loc,
             "fir.coordinate_of - fir.len_param_index is not supported yet");
    }

    // 2. GENERAL CASE:
    // 2.1. (`fir.array`)
    //   %box = ... : !fix.box<!fir.array<?xU>>
    //   %idx = ... : index
    //   %resultAddr = coordinate_of %box, %idx : !fir.ref<U>
    // 2.2 (`fir.derived`)
    //   %box = ... : !fix.box<!fir.type<derived_type{field_1:i32}>>
    //   %idx = ... : i32
    //   %resultAddr = coordinate_of %box, %idx : !fir.ref<i32>
    // 2.3 (`fir.derived` inside `fir.array`)
    //   %box = ... : !fir.box<!fir.array<10 x !fir.type<derived_1{field_1:f32,
    //   field_2:f32}>>> %idx1 = ... : index %idx2 = ... : i32 %resultAddr =
    //   coordinate_of %box, %idx1, %idx2 : !fir.ref<f32>
    // 2.4. TODO: Either document or disable any other case that the following
    //  implementation might convert.
    mlir::Value resultAddr =
        getBaseAddrFromBox(loc, getBaseAddrTypeFromBox(boxBaseAddr.getType()),
                           boxBaseAddr, rewriter);
    // Component Type
    auto cpnTy = fir::dyn_cast_ptrOrBoxEleTy(boxObjTy);
    mlir::Type voidPtrTy = ::getVoidPtrType(coor.getContext());

    for (unsigned i = 1, last = operands.size(); i < last; ++i) {
      if (auto arrTy = cpnTy.dyn_cast<fir::SequenceType>()) {
        if (i != 1)
          TODO(loc, "fir.array nested inside other array and/or derived type");
        // Applies byte strides from the box. Ignore lower bound from box
        // since fir.coordinate_of indexes are zero based. Lowering takes care
        // of lower bound aspects. This both accounts for dynamically sized
        // types and non contiguous arrays.
        auto idxTy = lowerTy().indexType();
        mlir::Value off = genConstantIndex(loc, idxTy, rewriter, 0);
        for (unsigned index = i, lastIndex = i + arrTy.getDimension();
             index < lastIndex; ++index) {
          mlir::Value stride =
              getStrideFromBox(loc, operands[0], index - i, rewriter);
          auto sc = rewriter.create<mlir::LLVM::MulOp>(loc, idxTy,
                                                       operands[index], stride);
          off = rewriter.create<mlir::LLVM::AddOp>(loc, idxTy, sc, off);
        }
        auto voidPtrBase =
            rewriter.create<mlir::LLVM::BitcastOp>(loc, voidPtrTy, resultAddr);
        resultAddr = rewriter.create<mlir::LLVM::GEPOp>(
            loc, voidPtrTy, voidPtrBase,
            llvm::ArrayRef<mlir::LLVM::GEPArg>{off});
        i += arrTy.getDimension() - 1;
        cpnTy = arrTy.getEleTy();
      } else if (auto recTy = cpnTy.dyn_cast<fir::RecordType>()) {
        auto recRefTy =
            mlir::LLVM::LLVMPointerType::get(lowerTy().convertType(recTy));
        mlir::Value nxtOpnd = operands[i];
        auto memObj =
            rewriter.create<mlir::LLVM::BitcastOp>(loc, recRefTy, resultAddr);
        cpnTy = recTy.getType(getFieldNumber(recTy, nxtOpnd));
        auto llvmCurrentObjTy = lowerTy().convertType(cpnTy);
        auto gep = rewriter.create<mlir::LLVM::GEPOp>(
            loc, mlir::LLVM::LLVMPointerType::get(llvmCurrentObjTy), memObj,
            llvm::ArrayRef<mlir::LLVM::GEPArg>{0, nxtOpnd});
        resultAddr =
            rewriter.create<mlir::LLVM::BitcastOp>(loc, voidPtrTy, gep);
      } else {
        fir::emitFatalError(loc, "unexpected type in coordinate_of");
      }
    }

    rewriter.replaceOpWithNewOp<mlir::LLVM::BitcastOp>(coor, ty, resultAddr);
    return mlir::success();
  }

  mlir::LogicalResult
  doRewriteRefOrPtr(fir::CoordinateOp coor, mlir::Type ty,
                    mlir::ValueRange operands, mlir::Location loc,
                    mlir::ConversionPatternRewriter &rewriter) const {
    mlir::Type baseObjectTy = coor.getBaseType();

    // Component Type
    mlir::Type cpnTy = fir::dyn_cast_ptrOrBoxEleTy(baseObjectTy);
    bool hasSubdimension = hasSubDimensions(cpnTy);
    bool columnIsDeferred = !hasSubdimension;

    if (!supportedCoordinate(cpnTy, operands.drop_front(1)))
      TODO(loc, "unsupported combination of coordinate operands");

    const bool hasKnownShape =
        arraysHaveKnownShape(cpnTy, operands.drop_front(1));

    // If only the column is `?`, then we can simply place the column value in
    // the 0-th GEP position.
    if (auto arrTy = cpnTy.dyn_cast<fir::SequenceType>()) {
      if (!hasKnownShape) {
        const unsigned sz = arrTy.getDimension();
        if (arraysHaveKnownShape(arrTy.getEleTy(),
                                 operands.drop_front(1 + sz))) {
          fir::SequenceType::ShapeRef shape = arrTy.getShape();
          bool allConst = true;
          for (unsigned i = 0; i < sz - 1; ++i) {
            if (shape[i] < 0) {
              allConst = false;
              break;
            }
          }
          if (allConst)
            columnIsDeferred = true;
        }
      }
    }

    if (fir::hasDynamicSize(fir::unwrapSequenceType(cpnTy)))
      return mlir::emitError(
          loc, "fir.coordinate_of with a dynamic element size is unsupported");

    if (hasKnownShape || columnIsDeferred) {
      llvm::SmallVector<mlir::LLVM::GEPArg> offs;
      if (hasKnownShape && hasSubdimension) {
        offs.push_back(0);
      }
      std::optional<int> dims;
      llvm::SmallVector<mlir::Value> arrIdx;
      for (std::size_t i = 1, sz = operands.size(); i < sz; ++i) {
        mlir::Value nxtOpnd = operands[i];

        if (!cpnTy)
          return mlir::emitError(loc, "invalid coordinate/check failed");

        // check if the i-th coordinate relates to an array
        if (dims) {
          arrIdx.push_back(nxtOpnd);
          int dimsLeft = *dims;
          if (dimsLeft > 1) {
            dims = dimsLeft - 1;
            continue;
          }
          cpnTy = cpnTy.cast<fir::SequenceType>().getEleTy();
          // append array range in reverse (FIR arrays are column-major)
          offs.append(arrIdx.rbegin(), arrIdx.rend());
          arrIdx.clear();
          dims.reset();
          continue;
        }
        if (auto arrTy = cpnTy.dyn_cast<fir::SequenceType>()) {
          int d = arrTy.getDimension() - 1;
          if (d > 0) {
            dims = d;
            arrIdx.push_back(nxtOpnd);
            continue;
          }
          cpnTy = cpnTy.cast<fir::SequenceType>().getEleTy();
          offs.push_back(nxtOpnd);
          continue;
        }

        // check if the i-th coordinate relates to a field
        if (auto recTy = cpnTy.dyn_cast<fir::RecordType>())
          cpnTy = recTy.getType(getFieldNumber(recTy, nxtOpnd));
        else if (auto tupTy = cpnTy.dyn_cast<mlir::TupleType>())
          cpnTy = tupTy.getType(getConstantIntValue(nxtOpnd));
        else
          cpnTy = nullptr;

        offs.push_back(nxtOpnd);
      }
      if (dims)
        offs.append(arrIdx.rbegin(), arrIdx.rend());
      mlir::Value base = operands[0];
      mlir::Value retval = genGEP(loc, ty, rewriter, base, offs);
      rewriter.replaceOp(coor, retval);
      return mlir::success();
    }

    return mlir::emitError(
        loc, "fir.coordinate_of base operand has unsupported type");
  }
};

/// Convert `fir.field_index`. The conversion depends on whether the size of
/// the record is static or dynamic.
struct FieldIndexOpConversion : public FIROpConversion<fir::FieldIndexOp> {
  using FIROpConversion::FIROpConversion;

  // NB: most field references should be resolved by this point
  mlir::LogicalResult
  matchAndRewrite(fir::FieldIndexOp field, OpAdaptor adaptor,
                  mlir::ConversionPatternRewriter &rewriter) const override {
    auto recTy = field.getOnType().cast<fir::RecordType>();
    unsigned index = recTy.getFieldIndex(field.getFieldId());

    if (!fir::hasDynamicSize(recTy)) {
      // Derived type has compile-time constant layout. Return index of the
      // component type in the parent type (to be used in GEP).
      rewriter.replaceOp(field, mlir::ValueRange{genConstantOffset(
                                    field.getLoc(), rewriter, index)});
      return mlir::success();
    }

    // Derived type has compile-time constant layout. Call the compiler
    // generated function to determine the byte offset of the field at runtime.
    // This returns a non-constant.
    mlir::FlatSymbolRefAttr symAttr = mlir::SymbolRefAttr::get(
        field.getContext(), getOffsetMethodName(recTy, field.getFieldId()));
    mlir::NamedAttribute callAttr = rewriter.getNamedAttr("callee", symAttr);
    mlir::NamedAttribute fieldAttr = rewriter.getNamedAttr(
        "field", mlir::IntegerAttr::get(lowerTy().indexType(), index));
    rewriter.replaceOpWithNewOp<mlir::LLVM::CallOp>(
        field, lowerTy().offsetType(), adaptor.getOperands(),
        llvm::ArrayRef<mlir::NamedAttribute>{callAttr, fieldAttr});
    return mlir::success();
  }

  // Re-Construct the name of the compiler generated method that calculates the
  // offset
  inline static std::string getOffsetMethodName(fir::RecordType recTy,
                                                llvm::StringRef field) {
    return recTy.getName().str() + "P." + field.str() + ".offset";
  }
};

/// Convert `fir.end`
struct FirEndOpConversion : public FIROpConversion<fir::FirEndOp> {
  using FIROpConversion::FIROpConversion;

  mlir::LogicalResult
  matchAndRewrite(fir::FirEndOp firEnd, OpAdaptor,
                  mlir::ConversionPatternRewriter &rewriter) const override {
    TODO(firEnd.getLoc(), "fir.end codegen");
    return mlir::failure();
  }
};

/// Lower `fir.gentypedesc` to a global constant.
struct GenTypeDescOpConversion : public FIROpConversion<fir::GenTypeDescOp> {
  using FIROpConversion::FIROpConversion;

  mlir::LogicalResult
  matchAndRewrite(fir::GenTypeDescOp gentypedesc, OpAdaptor adaptor,
                  mlir::ConversionPatternRewriter &rewriter) const override {
    TODO(gentypedesc.getLoc(), "fir.gentypedesc codegen");
    return mlir::failure();
  }
};

/// Lower `fir.has_value` operation to `llvm.return` operation.
struct HasValueOpConversion : public FIROpConversion<fir::HasValueOp> {
  using FIROpConversion::FIROpConversion;

  mlir::LogicalResult
  matchAndRewrite(fir::HasValueOp op, OpAdaptor adaptor,
                  mlir::ConversionPatternRewriter &rewriter) const override {
    rewriter.replaceOpWithNewOp<mlir::LLVM::ReturnOp>(op,
                                                      adaptor.getOperands());
    return mlir::success();
  }
};

/// Lower `fir.global` operation to `llvm.global` operation.
/// `fir.insert_on_range` operations are replaced with constant dense attribute
/// if they are applied on the full range.
struct GlobalOpConversion : public FIROpConversion<fir::GlobalOp> {
  using FIROpConversion::FIROpConversion;

  mlir::LogicalResult
  matchAndRewrite(fir::GlobalOp global, OpAdaptor adaptor,
                  mlir::ConversionPatternRewriter &rewriter) const override {
    auto tyAttr = convertType(global.getType());
    if (global.getType().isa<fir::BaseBoxType>())
      tyAttr = tyAttr.cast<mlir::LLVM::LLVMPointerType>().getElementType();
    auto loc = global.getLoc();
    mlir::Attribute initAttr = global.getInitVal().value_or(mlir::Attribute());
    auto linkage = convertLinkage(global.getLinkName());
    auto isConst = global.getConstant().has_value();
    auto g = rewriter.create<mlir::LLVM::GlobalOp>(
        loc, tyAttr, isConst, linkage, global.getSymName(), initAttr);
    auto &gr = g.getInitializerRegion();
    rewriter.inlineRegionBefore(global.getRegion(), gr, gr.end());
    if (!gr.empty()) {
      // Replace insert_on_range with a constant dense attribute if the
      // initialization is on the full range.
      auto insertOnRangeOps = gr.front().getOps<fir::InsertOnRangeOp>();
      for (auto insertOp : insertOnRangeOps) {
        if (isFullRange(insertOp.getCoor(), insertOp.getType())) {
          auto seqTyAttr = convertType(insertOp.getType());
          auto *op = insertOp.getVal().getDefiningOp();
          auto constant = mlir::dyn_cast<mlir::arith::ConstantOp>(op);
          if (!constant) {
            auto convertOp = mlir::dyn_cast<fir::ConvertOp>(op);
            if (!convertOp)
              continue;
            constant = mlir::cast<mlir::arith::ConstantOp>(
                convertOp.getValue().getDefiningOp());
          }
          mlir::Type vecType = mlir::VectorType::get(
              insertOp.getType().getShape(), constant.getType());
          auto denseAttr = mlir::DenseElementsAttr::get(
              vecType.cast<mlir::ShapedType>(), constant.getValue());
          rewriter.setInsertionPointAfter(insertOp);
          rewriter.replaceOpWithNewOp<mlir::arith::ConstantOp>(
              insertOp, seqTyAttr, denseAttr);
        }
      }
    }
    rewriter.eraseOp(global);
    return mlir::success();
  }

  bool isFullRange(mlir::DenseIntElementsAttr indexes,
                   fir::SequenceType seqTy) const {
    auto extents = seqTy.getShape();
    if (indexes.size() / 2 != static_cast<int64_t>(extents.size()))
      return false;
    auto cur_index = indexes.value_begin<int64_t>();
    for (unsigned i = 0; i < indexes.size(); i += 2) {
      if (*(cur_index++) != 0)
        return false;
      if (*(cur_index++) != extents[i / 2] - 1)
        return false;
    }
    return true;
  }

  // TODO: String comparaison should be avoided. Replace linkName with an
  // enumeration.
  mlir::LLVM::Linkage
  convertLinkage(std::optional<llvm::StringRef> optLinkage) const {
    if (optLinkage) {
      auto name = *optLinkage;
      if (name == "internal")
        return mlir::LLVM::Linkage::Internal;
      if (name == "linkonce")
        return mlir::LLVM::Linkage::Linkonce;
      if (name == "linkonce_odr")
        return mlir::LLVM::Linkage::LinkonceODR;
      if (name == "common")
        return mlir::LLVM::Linkage::Common;
      if (name == "weak")
        return mlir::LLVM::Linkage::Weak;
    }
    return mlir::LLVM::Linkage::External;
  }
};

/// `fir.load` --> `llvm.load`
struct LoadOpConversion : public FIROpConversion<fir::LoadOp> {
  using FIROpConversion::FIROpConversion;

  mlir::LogicalResult
  matchAndRewrite(fir::LoadOp load, OpAdaptor adaptor,
                  mlir::ConversionPatternRewriter &rewriter) const override {
    if (auto boxTy = load.getType().dyn_cast<fir::BaseBoxType>()) {
      // fir.box is a special case because it is considered as an ssa values in
      // fir, but it is lowered as a pointer to a descriptor. So
      // fir.ref<fir.box> and fir.box end up being the same llvm types and
      // loading a fir.ref<fir.box> is implemented as taking a snapshot of the
      // descriptor value into a new descriptor temp.
      auto inputBoxStorage = adaptor.getOperands()[0];
      mlir::Location loc = load.getLoc();
      fir::SequenceType seqTy = fir::unwrapUntilSeqType(boxTy);
      mlir::Type eleTy = fir::unwrapPassByRefType(boxTy);
      // fir.box of assumed rank and polymorphic entities do not have a storage
      // size that is know at compile time. The copy needs to be runtime driven
      // depending on the actual dynamic rank or type.
      if (eleTy.isa<mlir::NoneType>() || (seqTy && seqTy.hasUnknownShape()))
        TODO(loc, "loading polymorphic or assumed rank fir.box");
      mlir::Type boxPtrTy = inputBoxStorage.getType();
      auto boxValue = rewriter.create<mlir::LLVM::LoadOp>(
          loc, boxPtrTy.cast<mlir::LLVM::LLVMPointerType>().getElementType(),
          inputBoxStorage);
      auto newBoxStorage =
          genAllocaWithType(loc, boxPtrTy, defaultAlign, rewriter);
      rewriter.create<mlir::LLVM::StoreOp>(loc, boxValue, newBoxStorage);
      rewriter.replaceOp(load, newBoxStorage.getResult());
    } else {
      rewriter.replaceOpWithNewOp<mlir::LLVM::LoadOp>(
          load, convertType(load.getType()), adaptor.getOperands(),
          load->getAttrs());
    }
    return mlir::success();
  }
};

/// Lower `fir.no_reassoc` to LLVM IR dialect.
/// TODO: how do we want to enforce this in LLVM-IR? Can we manipulate the fast
/// math flags?
struct NoReassocOpConversion : public FIROpConversion<fir::NoReassocOp> {
  using FIROpConversion::FIROpConversion;

  mlir::LogicalResult
  matchAndRewrite(fir::NoReassocOp noreassoc, OpAdaptor adaptor,
                  mlir::ConversionPatternRewriter &rewriter) const override {
    rewriter.replaceOp(noreassoc, adaptor.getOperands()[0]);
    return mlir::success();
  }
};

static void genCondBrOp(mlir::Location loc, mlir::Value cmp, mlir::Block *dest,
                        std::optional<mlir::ValueRange> destOps,
                        mlir::ConversionPatternRewriter &rewriter,
                        mlir::Block *newBlock) {
  if (destOps)
    rewriter.create<mlir::LLVM::CondBrOp>(loc, cmp, dest, *destOps, newBlock,
                                          mlir::ValueRange());
  else
    rewriter.create<mlir::LLVM::CondBrOp>(loc, cmp, dest, newBlock);
}

template <typename A, typename B>
static void genBrOp(A caseOp, mlir::Block *dest, std::optional<B> destOps,
                    mlir::ConversionPatternRewriter &rewriter) {
  if (destOps)
    rewriter.replaceOpWithNewOp<mlir::LLVM::BrOp>(caseOp, *destOps, dest);
  else
    rewriter.replaceOpWithNewOp<mlir::LLVM::BrOp>(caseOp, std::nullopt, dest);
}

static void genCaseLadderStep(mlir::Location loc, mlir::Value cmp,
                              mlir::Block *dest,
                              std::optional<mlir::ValueRange> destOps,
                              mlir::ConversionPatternRewriter &rewriter) {
  auto *thisBlock = rewriter.getInsertionBlock();
  auto *newBlock = createBlock(rewriter, dest);
  rewriter.setInsertionPointToEnd(thisBlock);
  genCondBrOp(loc, cmp, dest, destOps, rewriter, newBlock);
  rewriter.setInsertionPointToEnd(newBlock);
}

/// Conversion of `fir.select_case`
///
/// The `fir.select_case` operation is converted to a if-then-else ladder.
/// Depending on the case condition type, one or several comparison and
/// conditional branching can be generated.
///
/// A a point value case such as `case(4)`, a lower bound case such as
/// `case(5:)` or an upper bound case such as `case(:3)` are converted to a
/// simple comparison between the selector value and the constant value in the
/// case. The block associated with the case condition is then executed if
/// the comparison succeed otherwise it branch to the next block with the
/// comparison for the the next case conditon.
///
/// A closed interval case condition such as `case(7:10)` is converted with a
/// first comparison and conditional branching for the lower bound. If
/// successful, it branch to a second block with the comparison for the
/// upper bound in the same case condition.
///
/// TODO: lowering of CHARACTER type cases is not handled yet.
struct SelectCaseOpConversion : public FIROpConversion<fir::SelectCaseOp> {
  using FIROpConversion::FIROpConversion;

  mlir::LogicalResult
  matchAndRewrite(fir::SelectCaseOp caseOp, OpAdaptor adaptor,
                  mlir::ConversionPatternRewriter &rewriter) const override {
    unsigned conds = caseOp.getNumConditions();
    llvm::ArrayRef<mlir::Attribute> cases = caseOp.getCases().getValue();
    // Type can be CHARACTER, INTEGER, or LOGICAL (C1145)
    auto ty = caseOp.getSelector().getType();
    if (ty.isa<fir::CharacterType>()) {
      TODO(caseOp.getLoc(), "fir.select_case codegen with character type");
      return mlir::failure();
    }
    mlir::Value selector = caseOp.getSelector(adaptor.getOperands());
    auto loc = caseOp.getLoc();
    for (unsigned t = 0; t != conds; ++t) {
      mlir::Block *dest = caseOp.getSuccessor(t);
      std::optional<mlir::ValueRange> destOps =
          caseOp.getSuccessorOperands(adaptor.getOperands(), t);
      std::optional<mlir::ValueRange> cmpOps =
          *caseOp.getCompareOperands(adaptor.getOperands(), t);
      mlir::Value caseArg = *(cmpOps.value().begin());
      mlir::Attribute attr = cases[t];
      if (attr.isa<fir::PointIntervalAttr>()) {
        auto cmp = rewriter.create<mlir::LLVM::ICmpOp>(
            loc, mlir::LLVM::ICmpPredicate::eq, selector, caseArg);
        genCaseLadderStep(loc, cmp, dest, destOps, rewriter);
        continue;
      }
      if (attr.isa<fir::LowerBoundAttr>()) {
        auto cmp = rewriter.create<mlir::LLVM::ICmpOp>(
            loc, mlir::LLVM::ICmpPredicate::sle, caseArg, selector);
        genCaseLadderStep(loc, cmp, dest, destOps, rewriter);
        continue;
      }
      if (attr.isa<fir::UpperBoundAttr>()) {
        auto cmp = rewriter.create<mlir::LLVM::ICmpOp>(
            loc, mlir::LLVM::ICmpPredicate::sle, selector, caseArg);
        genCaseLadderStep(loc, cmp, dest, destOps, rewriter);
        continue;
      }
      if (attr.isa<fir::ClosedIntervalAttr>()) {
        auto cmp = rewriter.create<mlir::LLVM::ICmpOp>(
            loc, mlir::LLVM::ICmpPredicate::sle, caseArg, selector);
        auto *thisBlock = rewriter.getInsertionBlock();
        auto *newBlock1 = createBlock(rewriter, dest);
        auto *newBlock2 = createBlock(rewriter, dest);
        rewriter.setInsertionPointToEnd(thisBlock);
        rewriter.create<mlir::LLVM::CondBrOp>(loc, cmp, newBlock1, newBlock2);
        rewriter.setInsertionPointToEnd(newBlock1);
        mlir::Value caseArg0 = *(cmpOps.value().begin() + 1);
        auto cmp0 = rewriter.create<mlir::LLVM::ICmpOp>(
            loc, mlir::LLVM::ICmpPredicate::sle, selector, caseArg0);
        genCondBrOp(loc, cmp0, dest, destOps, rewriter, newBlock2);
        rewriter.setInsertionPointToEnd(newBlock2);
        continue;
      }
      assert(attr.isa<mlir::UnitAttr>());
      assert((t + 1 == conds) && "unit must be last");
      genBrOp(caseOp, dest, destOps, rewriter);
    }
    return mlir::success();
  }
};

template <typename OP>
static void selectMatchAndRewrite(fir::LLVMTypeConverter &lowering, OP select,
                                  typename OP::Adaptor adaptor,
                                  mlir::ConversionPatternRewriter &rewriter) {
  unsigned conds = select.getNumConditions();
  auto cases = select.getCases().getValue();
  mlir::Value selector = adaptor.getSelector();
  auto loc = select.getLoc();
  assert(conds > 0 && "select must have cases");

  llvm::SmallVector<mlir::Block *> destinations;
  llvm::SmallVector<mlir::ValueRange> destinationsOperands;
  mlir::Block *defaultDestination;
  mlir::ValueRange defaultOperands;
  llvm::SmallVector<int32_t> caseValues;

  for (unsigned t = 0; t != conds; ++t) {
    mlir::Block *dest = select.getSuccessor(t);
    auto destOps = select.getSuccessorOperands(adaptor.getOperands(), t);
    const mlir::Attribute &attr = cases[t];
    if (auto intAttr = attr.template dyn_cast<mlir::IntegerAttr>()) {
      destinations.push_back(dest);
      destinationsOperands.push_back(destOps ? *destOps : mlir::ValueRange{});
      caseValues.push_back(intAttr.getInt());
      continue;
    }
    assert(attr.template dyn_cast_or_null<mlir::UnitAttr>());
    assert((t + 1 == conds) && "unit must be last");
    defaultDestination = dest;
    defaultOperands = destOps ? *destOps : mlir::ValueRange{};
  }

  // LLVM::SwitchOp takes a i32 type for the selector.
  if (select.getSelector().getType() != rewriter.getI32Type())
    selector = rewriter.create<mlir::LLVM::TruncOp>(loc, rewriter.getI32Type(),
                                                    selector);

  rewriter.replaceOpWithNewOp<mlir::LLVM::SwitchOp>(
      select, selector,
      /*defaultDestination=*/defaultDestination,
      /*defaultOperands=*/defaultOperands,
      /*caseValues=*/caseValues,
      /*caseDestinations=*/destinations,
      /*caseOperands=*/destinationsOperands,
      /*branchWeights=*/llvm::ArrayRef<std::int32_t>());
}

/// conversion of fir::SelectOp to an if-then-else ladder
struct SelectOpConversion : public FIROpConversion<fir::SelectOp> {
  using FIROpConversion::FIROpConversion;

  mlir::LogicalResult
  matchAndRewrite(fir::SelectOp op, OpAdaptor adaptor,
                  mlir::ConversionPatternRewriter &rewriter) const override {
    selectMatchAndRewrite<fir::SelectOp>(lowerTy(), op, adaptor, rewriter);
    return mlir::success();
  }
};

/// conversion of fir::SelectRankOp to an if-then-else ladder
struct SelectRankOpConversion : public FIROpConversion<fir::SelectRankOp> {
  using FIROpConversion::FIROpConversion;

  mlir::LogicalResult
  matchAndRewrite(fir::SelectRankOp op, OpAdaptor adaptor,
                  mlir::ConversionPatternRewriter &rewriter) const override {
    selectMatchAndRewrite<fir::SelectRankOp>(lowerTy(), op, adaptor, rewriter);
    return mlir::success();
  }
};

/// Lower `fir.select_type` to LLVM IR dialect.
struct SelectTypeOpConversion : public FIROpConversion<fir::SelectTypeOp> {
  using FIROpConversion::FIROpConversion;

  mlir::LogicalResult
  matchAndRewrite(fir::SelectTypeOp select, OpAdaptor adaptor,
                  mlir::ConversionPatternRewriter &rewriter) const override {
    mlir::emitError(select.getLoc(),
                    "fir.select_type should have already been converted");
    return mlir::failure();
  }
};

/// `fir.store` --> `llvm.store`
struct StoreOpConversion : public FIROpConversion<fir::StoreOp> {
  using FIROpConversion::FIROpConversion;

  mlir::LogicalResult
  matchAndRewrite(fir::StoreOp store, OpAdaptor adaptor,
                  mlir::ConversionPatternRewriter &rewriter) const override {
    if (store.getValue().getType().isa<fir::BaseBoxType>()) {
      // fir.box value is actually in memory, load it first before storing it.
      mlir::Location loc = store.getLoc();
      mlir::Type boxPtrTy = adaptor.getOperands()[0].getType();
      auto val = rewriter.create<mlir::LLVM::LoadOp>(
          loc, boxPtrTy.cast<mlir::LLVM::LLVMPointerType>().getElementType(),
          adaptor.getOperands()[0]);
      rewriter.replaceOpWithNewOp<mlir::LLVM::StoreOp>(
          store, val, adaptor.getOperands()[1]);
    } else {
      rewriter.replaceOpWithNewOp<mlir::LLVM::StoreOp>(
          store, adaptor.getOperands()[0], adaptor.getOperands()[1]);
    }
    return mlir::success();
  }
};

namespace {

/// Convert `fir.unboxchar` into two `llvm.extractvalue` instructions. One for
/// the character buffer and one for the buffer length.
struct UnboxCharOpConversion : public FIROpConversion<fir::UnboxCharOp> {
  using FIROpConversion::FIROpConversion;

  mlir::LogicalResult
  matchAndRewrite(fir::UnboxCharOp unboxchar, OpAdaptor adaptor,
                  mlir::ConversionPatternRewriter &rewriter) const override {
    mlir::Type lenTy = convertType(unboxchar.getType(1));
    mlir::Value tuple = adaptor.getOperands()[0];

    mlir::Location loc = unboxchar.getLoc();
    mlir::Value ptrToBuffer =
        rewriter.create<mlir::LLVM::ExtractValueOp>(loc, tuple, 0);

    auto len = rewriter.create<mlir::LLVM::ExtractValueOp>(loc, tuple, 1);
    mlir::Value lenAfterCast = integerCast(loc, rewriter, lenTy, len);

    rewriter.replaceOp(unboxchar,
                       llvm::ArrayRef<mlir::Value>{ptrToBuffer, lenAfterCast});
    return mlir::success();
  }
};

/// Lower `fir.unboxproc` operation. Unbox a procedure box value, yielding its
/// components.
/// TODO: Part of supporting Fortran 2003 procedure pointers.
struct UnboxProcOpConversion : public FIROpConversion<fir::UnboxProcOp> {
  using FIROpConversion::FIROpConversion;

  mlir::LogicalResult
  matchAndRewrite(fir::UnboxProcOp unboxproc, OpAdaptor adaptor,
                  mlir::ConversionPatternRewriter &rewriter) const override {
    TODO(unboxproc.getLoc(), "fir.unboxproc codegen");
    return mlir::failure();
  }
};

/// convert to LLVM IR dialect `undef`
struct UndefOpConversion : public FIROpConversion<fir::UndefOp> {
  using FIROpConversion::FIROpConversion;

  mlir::LogicalResult
  matchAndRewrite(fir::UndefOp undef, OpAdaptor,
                  mlir::ConversionPatternRewriter &rewriter) const override {
    rewriter.replaceOpWithNewOp<mlir::LLVM::UndefOp>(
        undef, convertType(undef.getType()));
    return mlir::success();
  }
};

struct ZeroOpConversion : public FIROpConversion<fir::ZeroOp> {
  using FIROpConversion::FIROpConversion;

  mlir::LogicalResult
  matchAndRewrite(fir::ZeroOp zero, OpAdaptor,
                  mlir::ConversionPatternRewriter &rewriter) const override {
    mlir::Type ty = convertType(zero.getType());
    if (ty.isa<mlir::LLVM::LLVMPointerType>()) {
      rewriter.replaceOpWithNewOp<mlir::LLVM::NullOp>(zero, ty);
    } else if (ty.isa<mlir::IntegerType>()) {
      rewriter.replaceOpWithNewOp<mlir::LLVM::ConstantOp>(
          zero, ty, mlir::IntegerAttr::get(zero.getType(), 0));
    } else if (mlir::LLVM::isCompatibleFloatingPointType(ty)) {
      rewriter.replaceOpWithNewOp<mlir::LLVM::ConstantOp>(
          zero, ty, mlir::FloatAttr::get(zero.getType(), 0.0));
    } else {
      // TODO: create ConstantAggregateZero for FIR aggregate/array types.
      return rewriter.notifyMatchFailure(
          zero,
          "conversion of fir.zero with aggregate type not implemented yet");
    }
    return mlir::success();
  }
};

/// `fir.unreachable` --> `llvm.unreachable`
struct UnreachableOpConversion : public FIROpConversion<fir::UnreachableOp> {
  using FIROpConversion::FIROpConversion;

  mlir::LogicalResult
  matchAndRewrite(fir::UnreachableOp unreach, OpAdaptor adaptor,
                  mlir::ConversionPatternRewriter &rewriter) const override {
    rewriter.replaceOpWithNewOp<mlir::LLVM::UnreachableOp>(unreach);
    return mlir::success();
  }
};

/// `fir.is_present` -->
/// ```
///  %0 = llvm.mlir.constant(0 : i64)
///  %1 = llvm.ptrtoint %0
///  %2 = llvm.icmp "ne" %1, %0 : i64
/// ```
struct IsPresentOpConversion : public FIROpConversion<fir::IsPresentOp> {
  using FIROpConversion::FIROpConversion;

  mlir::LogicalResult
  matchAndRewrite(fir::IsPresentOp isPresent, OpAdaptor adaptor,
                  mlir::ConversionPatternRewriter &rewriter) const override {
    mlir::Type idxTy = lowerTy().indexType();
    mlir::Location loc = isPresent.getLoc();
    auto ptr = adaptor.getOperands()[0];

    if (isPresent.getVal().getType().isa<fir::BoxCharType>()) {
      [[maybe_unused]] auto structTy =
          ptr.getType().cast<mlir::LLVM::LLVMStructType>();
      assert(!structTy.isOpaque() && !structTy.getBody().empty());

      ptr = rewriter.create<mlir::LLVM::ExtractValueOp>(loc, ptr, 0);
    }
    mlir::LLVM::ConstantOp c0 =
        genConstantIndex(isPresent.getLoc(), idxTy, rewriter, 0);
    auto addr = rewriter.create<mlir::LLVM::PtrToIntOp>(loc, idxTy, ptr);
    rewriter.replaceOpWithNewOp<mlir::LLVM::ICmpOp>(
        isPresent, mlir::LLVM::ICmpPredicate::ne, addr, c0);

    return mlir::success();
  }
};

/// Create value signaling an absent optional argument in a call, e.g.
/// `fir.absent !fir.ref<i64>` -->  `llvm.mlir.null : !llvm.ptr<i64>`
struct AbsentOpConversion : public FIROpConversion<fir::AbsentOp> {
  using FIROpConversion::FIROpConversion;

  mlir::LogicalResult
  matchAndRewrite(fir::AbsentOp absent, OpAdaptor,
                  mlir::ConversionPatternRewriter &rewriter) const override {
    mlir::Type ty = convertType(absent.getType());
    mlir::Location loc = absent.getLoc();

    if (absent.getType().isa<fir::BoxCharType>()) {
      auto structTy = ty.cast<mlir::LLVM::LLVMStructType>();
      assert(!structTy.isOpaque() && !structTy.getBody().empty());
      auto undefStruct = rewriter.create<mlir::LLVM::UndefOp>(loc, ty);
      auto nullField =
          rewriter.create<mlir::LLVM::NullOp>(loc, structTy.getBody()[0]);
      rewriter.replaceOpWithNewOp<mlir::LLVM::InsertValueOp>(
          absent, undefStruct, nullField, 0);
    } else {
      rewriter.replaceOpWithNewOp<mlir::LLVM::NullOp>(absent, ty);
    }
    return mlir::success();
  }
};

//
// Primitive operations on Complex types
//

/// Generate inline code for complex addition/subtraction
template <typename LLVMOP, typename OPTY>
static mlir::LLVM::InsertValueOp
complexSum(OPTY sumop, mlir::ValueRange opnds,
           mlir::ConversionPatternRewriter &rewriter,
           fir::LLVMTypeConverter &lowering) {
  mlir::Value a = opnds[0];
  mlir::Value b = opnds[1];
  auto loc = sumop.getLoc();
  mlir::Type eleTy = lowering.convertType(getComplexEleTy(sumop.getType()));
  mlir::Type ty = lowering.convertType(sumop.getType());
  auto x0 = rewriter.create<mlir::LLVM::ExtractValueOp>(loc, a, 0);
  auto y0 = rewriter.create<mlir::LLVM::ExtractValueOp>(loc, a, 1);
  auto x1 = rewriter.create<mlir::LLVM::ExtractValueOp>(loc, b, 0);
  auto y1 = rewriter.create<mlir::LLVM::ExtractValueOp>(loc, b, 1);
  auto rx = rewriter.create<LLVMOP>(loc, eleTy, x0, x1);
  auto ry = rewriter.create<LLVMOP>(loc, eleTy, y0, y1);
  auto r0 = rewriter.create<mlir::LLVM::UndefOp>(loc, ty);
  auto r1 = rewriter.create<mlir::LLVM::InsertValueOp>(loc, r0, rx, 0);
  return rewriter.create<mlir::LLVM::InsertValueOp>(loc, r1, ry, 1);
}
} // namespace

namespace {
struct AddcOpConversion : public FIROpConversion<fir::AddcOp> {
  using FIROpConversion::FIROpConversion;

  mlir::LogicalResult
  matchAndRewrite(fir::AddcOp addc, OpAdaptor adaptor,
                  mlir::ConversionPatternRewriter &rewriter) const override {
    // given: (x + iy) + (x' + iy')
    // result: (x + x') + i(y + y')
    auto r = complexSum<mlir::LLVM::FAddOp>(addc, adaptor.getOperands(),
                                            rewriter, lowerTy());
    rewriter.replaceOp(addc, r.getResult());
    return mlir::success();
  }
};

struct SubcOpConversion : public FIROpConversion<fir::SubcOp> {
  using FIROpConversion::FIROpConversion;

  mlir::LogicalResult
  matchAndRewrite(fir::SubcOp subc, OpAdaptor adaptor,
                  mlir::ConversionPatternRewriter &rewriter) const override {
    // given: (x + iy) - (x' + iy')
    // result: (x - x') + i(y - y')
    auto r = complexSum<mlir::LLVM::FSubOp>(subc, adaptor.getOperands(),
                                            rewriter, lowerTy());
    rewriter.replaceOp(subc, r.getResult());
    return mlir::success();
  }
};

/// Inlined complex multiply
struct MulcOpConversion : public FIROpConversion<fir::MulcOp> {
  using FIROpConversion::FIROpConversion;

  mlir::LogicalResult
  matchAndRewrite(fir::MulcOp mulc, OpAdaptor adaptor,
                  mlir::ConversionPatternRewriter &rewriter) const override {
    // TODO: Can we use a call to __muldc3 ?
    // given: (x + iy) * (x' + iy')
    // result: (xx'-yy')+i(xy'+yx')
    mlir::Value a = adaptor.getOperands()[0];
    mlir::Value b = adaptor.getOperands()[1];
    auto loc = mulc.getLoc();
    mlir::Type eleTy = convertType(getComplexEleTy(mulc.getType()));
    mlir::Type ty = convertType(mulc.getType());
    auto x0 = rewriter.create<mlir::LLVM::ExtractValueOp>(loc, a, 0);
    auto y0 = rewriter.create<mlir::LLVM::ExtractValueOp>(loc, a, 1);
    auto x1 = rewriter.create<mlir::LLVM::ExtractValueOp>(loc, b, 0);
    auto y1 = rewriter.create<mlir::LLVM::ExtractValueOp>(loc, b, 1);
    auto xx = rewriter.create<mlir::LLVM::FMulOp>(loc, eleTy, x0, x1);
    auto yx = rewriter.create<mlir::LLVM::FMulOp>(loc, eleTy, y0, x1);
    auto xy = rewriter.create<mlir::LLVM::FMulOp>(loc, eleTy, x0, y1);
    auto ri = rewriter.create<mlir::LLVM::FAddOp>(loc, eleTy, xy, yx);
    auto yy = rewriter.create<mlir::LLVM::FMulOp>(loc, eleTy, y0, y1);
    auto rr = rewriter.create<mlir::LLVM::FSubOp>(loc, eleTy, xx, yy);
    auto ra = rewriter.create<mlir::LLVM::UndefOp>(loc, ty);
    auto r1 = rewriter.create<mlir::LLVM::InsertValueOp>(loc, ra, rr, 0);
    auto r0 = rewriter.create<mlir::LLVM::InsertValueOp>(loc, r1, ri, 1);
    rewriter.replaceOp(mulc, r0.getResult());
    return mlir::success();
  }
};

/// Inlined complex division
struct DivcOpConversion : public FIROpConversion<fir::DivcOp> {
  using FIROpConversion::FIROpConversion;

  mlir::LogicalResult
  matchAndRewrite(fir::DivcOp divc, OpAdaptor adaptor,
                  mlir::ConversionPatternRewriter &rewriter) const override {
    // TODO: Can we use a call to __divdc3 instead?
    // Just generate inline code for now.
    // given: (x + iy) / (x' + iy')
    // result: ((xx'+yy')/d) + i((yx'-xy')/d) where d = x'x' + y'y'
    mlir::Value a = adaptor.getOperands()[0];
    mlir::Value b = adaptor.getOperands()[1];
    auto loc = divc.getLoc();
    mlir::Type eleTy = convertType(getComplexEleTy(divc.getType()));
    mlir::Type ty = convertType(divc.getType());
    auto x0 = rewriter.create<mlir::LLVM::ExtractValueOp>(loc, a, 0);
    auto y0 = rewriter.create<mlir::LLVM::ExtractValueOp>(loc, a, 1);
    auto x1 = rewriter.create<mlir::LLVM::ExtractValueOp>(loc, b, 0);
    auto y1 = rewriter.create<mlir::LLVM::ExtractValueOp>(loc, b, 1);
    auto xx = rewriter.create<mlir::LLVM::FMulOp>(loc, eleTy, x0, x1);
    auto x1x1 = rewriter.create<mlir::LLVM::FMulOp>(loc, eleTy, x1, x1);
    auto yx = rewriter.create<mlir::LLVM::FMulOp>(loc, eleTy, y0, x1);
    auto xy = rewriter.create<mlir::LLVM::FMulOp>(loc, eleTy, x0, y1);
    auto yy = rewriter.create<mlir::LLVM::FMulOp>(loc, eleTy, y0, y1);
    auto y1y1 = rewriter.create<mlir::LLVM::FMulOp>(loc, eleTy, y1, y1);
    auto d = rewriter.create<mlir::LLVM::FAddOp>(loc, eleTy, x1x1, y1y1);
    auto rrn = rewriter.create<mlir::LLVM::FAddOp>(loc, eleTy, xx, yy);
    auto rin = rewriter.create<mlir::LLVM::FSubOp>(loc, eleTy, yx, xy);
    auto rr = rewriter.create<mlir::LLVM::FDivOp>(loc, eleTy, rrn, d);
    auto ri = rewriter.create<mlir::LLVM::FDivOp>(loc, eleTy, rin, d);
    auto ra = rewriter.create<mlir::LLVM::UndefOp>(loc, ty);
    auto r1 = rewriter.create<mlir::LLVM::InsertValueOp>(loc, ra, rr, 0);
    auto r0 = rewriter.create<mlir::LLVM::InsertValueOp>(loc, r1, ri, 1);
    rewriter.replaceOp(divc, r0.getResult());
    return mlir::success();
  }
};

/// Inlined complex negation
struct NegcOpConversion : public FIROpConversion<fir::NegcOp> {
  using FIROpConversion::FIROpConversion;

  mlir::LogicalResult
  matchAndRewrite(fir::NegcOp neg, OpAdaptor adaptor,
                  mlir::ConversionPatternRewriter &rewriter) const override {
    // given: -(x + iy)
    // result: -x - iy
    auto eleTy = convertType(getComplexEleTy(neg.getType()));
    auto loc = neg.getLoc();
    mlir::Value o0 = adaptor.getOperands()[0];
    auto rp = rewriter.create<mlir::LLVM::ExtractValueOp>(loc, o0, 0);
    auto ip = rewriter.create<mlir::LLVM::ExtractValueOp>(loc, o0, 1);
    auto nrp = rewriter.create<mlir::LLVM::FNegOp>(loc, eleTy, rp);
    auto nip = rewriter.create<mlir::LLVM::FNegOp>(loc, eleTy, ip);
    auto r = rewriter.create<mlir::LLVM::InsertValueOp>(loc, o0, nrp, 0);
    rewriter.replaceOpWithNewOp<mlir::LLVM::InsertValueOp>(neg, r, nip, 1);
    return mlir::success();
  }
};

/// Conversion pattern for operation that must be dead. The information in these
/// operations is used by other operation. At this point they should not have
/// anymore uses.
/// These operations are normally dead after the pre-codegen pass.
template <typename FromOp>
struct MustBeDeadConversion : public FIROpConversion<FromOp> {
  explicit MustBeDeadConversion(fir::LLVMTypeConverter &lowering,
                                const fir::FIRToLLVMPassOptions &options,
                                const BindingTables &bindingTables)
      : FIROpConversion<FromOp>(lowering, options, bindingTables) {}
  using OpAdaptor = typename FromOp::Adaptor;

  mlir::LogicalResult
  matchAndRewrite(FromOp op, OpAdaptor adaptor,
                  mlir::ConversionPatternRewriter &rewriter) const final {
    if (!op->getUses().empty())
      return rewriter.notifyMatchFailure(op, "op must be dead");
    rewriter.eraseOp(op);
    return mlir::success();
  }
};

struct ShapeOpConversion : public MustBeDeadConversion<fir::ShapeOp> {
  using MustBeDeadConversion::MustBeDeadConversion;
};

struct ShapeShiftOpConversion : public MustBeDeadConversion<fir::ShapeShiftOp> {
  using MustBeDeadConversion::MustBeDeadConversion;
};

struct ShiftOpConversion : public MustBeDeadConversion<fir::ShiftOp> {
  using MustBeDeadConversion::MustBeDeadConversion;
};

struct SliceOpConversion : public MustBeDeadConversion<fir::SliceOp> {
  using MustBeDeadConversion::MustBeDeadConversion;
};

} // namespace

namespace {
class RenameMSVCLibmCallees
    : public mlir::OpRewritePattern<mlir::LLVM::CallOp> {
public:
  using OpRewritePattern::OpRewritePattern;

  mlir::LogicalResult
  matchAndRewrite(mlir::LLVM::CallOp op,
                  mlir::PatternRewriter &rewriter) const override {
    rewriter.startRootUpdate(op);
    auto callee = op.getCallee();
    if (callee)
      if (callee->equals("hypotf"))
        op.setCalleeAttr(mlir::SymbolRefAttr::get(op.getContext(), "_hypotf"));

    rewriter.finalizeRootUpdate(op);
    return mlir::success();
  }
};

class RenameMSVCLibmFuncs
    : public mlir::OpRewritePattern<mlir::LLVM::LLVMFuncOp> {
public:
  using OpRewritePattern::OpRewritePattern;

  mlir::LogicalResult
  matchAndRewrite(mlir::LLVM::LLVMFuncOp op,
                  mlir::PatternRewriter &rewriter) const override {
    rewriter.startRootUpdate(op);
    if (op.getSymName().equals("hypotf"))
      op.setSymNameAttr(rewriter.getStringAttr("_hypotf"));
    rewriter.finalizeRootUpdate(op);
    return mlir::success();
  }
};
} // namespace

namespace {
/// Convert FIR dialect to LLVM dialect
///
/// This pass lowers all FIR dialect operations to LLVM IR dialect. An
/// MLIR pass is used to lower residual Std dialect to LLVM IR dialect.
class FIRToLLVMLowering
    : public fir::impl::FIRToLLVMLoweringBase<FIRToLLVMLowering> {
public:
  FIRToLLVMLowering() = default;
  FIRToLLVMLowering(fir::FIRToLLVMPassOptions options) : options{options} {}
  mlir::ModuleOp getModule() { return getOperation(); }

  void runOnOperation() override final {
    auto mod = getModule();
    if (!forcedTargetTriple.empty())
      fir::setTargetTriple(mod, forcedTargetTriple);

    // Run dynamic pass pipeline for converting Math dialect
    // operations into other dialects (llvm, func, etc.).
    // Some conversions of Math operations cannot be done
    // by just using conversion patterns. This is true for
    // conversions that affect the ModuleOp, e.g. create new
    // function operations in it. We have to run such conversions
    // as passes here.
    mlir::OpPassManager mathConvertionPM("builtin.module");

    // Convert math::FPowI operations to inline implementation
    // only if the exponent's width is greater than 32, otherwise,
    // it will be lowered to LLVM intrinsic operation by a later conversion.
    mlir::ConvertMathToFuncsOptions mathToFuncsOptions{};
    mathToFuncsOptions.minWidthOfFPowIExponent = 33;
    mathConvertionPM.addPass(
        mlir::createConvertMathToFuncs(mathToFuncsOptions));
    mathConvertionPM.addPass(mlir::createConvertComplexToStandardPass());
    if (mlir::failed(runPipeline(mathConvertionPM, mod)))
      return signalPassFailure();

    // Reconstruct binding tables for dynamic dispatch. The binding tables
    // are defined in FIR from lowering as fir.dispatch_table operation.
    // Go through each binding tables and store the procedure name
    // and binding index for later use by the fir.dispatch conversion pattern.
    BindingTables bindingTables;
    for (auto dispatchTableOp : mod.getOps<fir::DispatchTableOp>()) {
      unsigned bindingIdx = 0;
      BindingTable bindings;
      if (dispatchTableOp.getRegion().empty()) {
        bindingTables[dispatchTableOp.getSymName()] = bindings;
        continue;
      }
      for (auto dtEntry : dispatchTableOp.getBlock().getOps<fir::DTEntryOp>()) {
        bindings[dtEntry.getMethod()] = bindingIdx;
        ++bindingIdx;
      }
      bindingTables[dispatchTableOp.getSymName()] = bindings;
    }

    auto *context = getModule().getContext();
    fir::LLVMTypeConverter typeConverter{getModule()};
    mlir::RewritePatternSet pattern(context);
    pattern.insert<
        AbsentOpConversion, AddcOpConversion, AddrOfOpConversion,
        AllocaOpConversion, AllocMemOpConversion, BoxAddrOpConversion,
        BoxCharLenOpConversion, BoxDimsOpConversion, BoxEleSizeOpConversion,
        BoxIsAllocOpConversion, BoxIsArrayOpConversion, BoxIsPtrOpConversion,
        BoxProcHostOpConversion, BoxRankOpConversion, BoxTypeCodeOpConversion,
        BoxTypeDescOpConversion, CallOpConversion, CmpcOpConversion,
        ConstcOpConversion, ConvertOpConversion, CoordinateOpConversion,
        DispatchOpConversion, DispatchTableOpConversion, DTEntryOpConversion,
        DivcOpConversion, EmboxOpConversion, EmboxCharOpConversion,
        EmboxProcOpConversion, ExtractValueOpConversion, FieldIndexOpConversion,
        FirEndOpConversion, FreeMemOpConversion, GenTypeDescOpConversion,
        GlobalLenOpConversion, GlobalOpConversion, HasValueOpConversion,
        InsertOnRangeOpConversion, InsertValueOpConversion,
        IsPresentOpConversion, LenParamIndexOpConversion, LoadOpConversion,
        MulcOpConversion, NegcOpConversion, NoReassocOpConversion,
        SelectCaseOpConversion, SelectOpConversion, SelectRankOpConversion,
        SelectTypeOpConversion, ShapeOpConversion, ShapeShiftOpConversion,
        ShiftOpConversion, SliceOpConversion, StoreOpConversion,
        StringLitOpConversion, SubcOpConversion, UnboxCharOpConversion,
        UnboxProcOpConversion, UndefOpConversion, UnreachableOpConversion,
        XArrayCoorOpConversion, XEmboxOpConversion, XReboxOpConversion,
        ZeroOpConversion>(typeConverter, options, bindingTables);
    mlir::populateFuncToLLVMConversionPatterns(typeConverter, pattern);
    mlir::populateOpenMPToLLVMConversionPatterns(typeConverter, pattern);
    mlir::arith::populateArithToLLVMConversionPatterns(typeConverter, pattern);
    mlir::cf::populateControlFlowToLLVMConversionPatterns(typeConverter,
                                                          pattern);
    // Convert math-like dialect operations, which can be produced
    // when late math lowering mode is used, into llvm dialect.
    mlir::populateMathToLLVMConversionPatterns(typeConverter, pattern);
    mlir::populateMathToLibmConversionPatterns(pattern, /*benefit=*/0);
    mlir::populateComplexToLLVMConversionPatterns(typeConverter, pattern);
    mlir::ConversionTarget target{*context};
    target.addLegalDialect<mlir::LLVM::LLVMDialect>();
    // The OpenMP dialect is legal for Operations without regions, for those
    // which contains regions it is legal if the region contains only the
    // LLVM dialect. Add OpenMP dialect as a legal dialect for conversion and
    // legalize conversion of OpenMP operations without regions.
    mlir::configureOpenMPToLLVMConversionLegality(target, typeConverter);
    target.addLegalDialect<mlir::omp::OpenMPDialect>();

    // required NOPs for applying a full conversion
    target.addLegalOp<mlir::ModuleOp>();

    // If we're on Windows, we might need to rename some libm calls.
    bool isMSVC = fir::getTargetTriple(mod).isOSMSVCRT();
    if (isMSVC) {
      pattern.insert<RenameMSVCLibmCallees, RenameMSVCLibmFuncs>(context);

      target.addDynamicallyLegalOp<mlir::LLVM::CallOp>(
          [](mlir::LLVM::CallOp op) {
            auto callee = op.getCallee();
            if (!callee)
              return true;
            return !callee->equals("hypotf");
          });
      target.addDynamicallyLegalOp<mlir::LLVM::LLVMFuncOp>(
          [](mlir::LLVM::LLVMFuncOp op) {
            return !op.getSymName().equals("hypotf");
          });
    }

    // apply the patterns
    if (mlir::failed(mlir::applyFullConversion(getModule(), target,
                                               std::move(pattern)))) {
      signalPassFailure();
    }
  }

private:
  fir::FIRToLLVMPassOptions options;
};

/// Lower from LLVM IR dialect to proper LLVM-IR and dump the module
struct LLVMIRLoweringPass
    : public mlir::PassWrapper<LLVMIRLoweringPass,
                               mlir::OperationPass<mlir::ModuleOp>> {
  MLIR_DEFINE_EXPLICIT_INTERNAL_INLINE_TYPE_ID(LLVMIRLoweringPass)

  LLVMIRLoweringPass(llvm::raw_ostream &output, fir::LLVMIRLoweringPrinter p)
      : output{output}, printer{p} {}

  mlir::ModuleOp getModule() { return getOperation(); }

  void runOnOperation() override final {
    auto *ctx = getModule().getContext();
    auto optName = getModule().getName();
    llvm::LLVMContext llvmCtx;
    if (auto llvmModule = mlir::translateModuleToLLVMIR(
            getModule(), llvmCtx, optName ? *optName : "FIRModule")) {
      printer(*llvmModule, output);
      return;
    }

    mlir::emitError(mlir::UnknownLoc::get(ctx), "could not emit LLVM-IR\n");
    signalPassFailure();
  }

private:
  llvm::raw_ostream &output;
  fir::LLVMIRLoweringPrinter printer;
};

} // namespace

std::unique_ptr<mlir::Pass> fir::createFIRToLLVMPass() {
  return std::make_unique<FIRToLLVMLowering>();
}

std::unique_ptr<mlir::Pass>
fir::createFIRToLLVMPass(fir::FIRToLLVMPassOptions options) {
  return std::make_unique<FIRToLLVMLowering>(options);
}

std::unique_ptr<mlir::Pass>
fir::createLLVMDialectToLLVMPass(llvm::raw_ostream &output,
                                 fir::LLVMIRLoweringPrinter printer) {
  return std::make_unique<LLVMIRLoweringPass>(output, printer);
}<|MERGE_RESOLUTION|>--- conflicted
+++ resolved
@@ -1593,13 +1593,8 @@
           if (auto *gepOp = loadOp.getAddr().getDefiningOp()) {
             if (auto gep = mlir::dyn_cast<mlir::LLVM::GEPOp>(gepOp)) {
               mlir::Type idxTy = this->lowerTy().indexType();
-<<<<<<< HEAD
-              eleSize = this->loadElementSizeFromBox(loc, idxTy, gep.getBase(),
-                                                     rewriter);
-=======
               eleSize = this->getElementSizeFromBox(loc, idxTy, gep.getBase(),
                                                     rewriter);
->>>>>>> 7b674c3b
               cfiTy = this->getValueFromBox(loc, gep.getBase(), cfiTy.getType(),
                                             rewriter, kTypePosInBox);
             }
