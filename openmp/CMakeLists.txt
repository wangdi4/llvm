--- conflicted
+++ resolved
@@ -81,7 +81,6 @@
        ${ENABLE_LIBOMPTARGET})
 option(OPENMP_ENABLE_LIBOMPTARGET_PROFILING "Enable time profiling for libomptarget."
        ${ENABLE_LIBOMPTARGET})
-<<<<<<< HEAD
 if (INTEL_CUSTOMIZATION)
   # Disable profiling, if building as part of llvm with shared libraries.
   # Due to libomptarget build location (see LIBOMPTARGET_LIBRARY_DIR)
@@ -93,9 +92,7 @@
     set(OPENMP_ENABLE_LIBOMPTARGET_PROFILING OFF)
   endif()
 endif(INTEL_CUSTOMIZATION)
-=======
 option(OPENMP_ENABLE_LIBOMP_PROFILING "Enable time profiling for libomp." OFF)
->>>>>>> c571b168
 
 # Build host runtime library, after LIBOMPTARGET variables are set since they are needed
 # to enable time profiling support in the OpenMP runtime.
