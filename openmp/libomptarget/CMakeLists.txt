##===----------------------------------------------------------------------===##
# 
#                     The LLVM Compiler Infrastructure
#
# This file is dual licensed under the MIT and the University of Illinois Open
# Source Licenses. See LICENSE.txt for details.
# 
##===----------------------------------------------------------------------===##
#
# Build offloading library and related plugins.
#
##===----------------------------------------------------------------------===##

# CMAKE libomptarget
cmake_minimum_required(VERSION 2.8 FATAL_ERROR)

# Add cmake directory to search for custom cmake functions.
set(CMAKE_MODULE_PATH ${CMAKE_CURRENT_SOURCE_DIR}/cmake/Modules ${CMAKE_MODULE_PATH})

<<<<<<< HEAD
# Standalone build or part of LLVM?
set(LIBOMPTARGET_STANDALONE_BUILD FALSE)
if("${CMAKE_SOURCE_DIR}" STREQUAL "${CMAKE_CURRENT_SOURCE_DIR}" OR
   "${CMAKE_SOURCE_DIR}/libomptarget" STREQUAL "${CMAKE_CURRENT_SOURCE_DIR}")
  project(libomptarget C CXX)
  set(LIBOMPTARGET_STANDALONE_BUILD TRUE)
endif()
  
  
if(${LIBOMPTARGET_STANDALONE_BUILD})
  set(LIBOMPTARGET_ENABLE_WERROR FALSE CACHE BOOL
    "Enable -Werror flags to turn warnings into errors for supporting compilers.")
  # CMAKE_BUILD_TYPE was not defined, set default to Release
  if(NOT CMAKE_BUILD_TYPE)
    set(CMAKE_BUILD_TYPE Release)
  endif()
  set(LIBOMPTARGET_LIBDIR_SUFFIX "" CACHE STRING
    "suffix of lib installation directory, e.g. 64 => lib64")
else()
  set(LIBOMPTARGET_ENABLE_WERROR ${LLVM_ENABLE_WERROR})
  # If building in tree, we honor the same install suffix LLVM uses.
  set(LIBOMPTARGET_LIBDIR_SUFFIX ${LLVM_LIBDIR_SUFFIX})
=======
if(OPENMP_STANDALONE_BUILD)
  # Build all libraries into a common place so that tests can find them.
  set(CMAKE_ARCHIVE_OUTPUT_DIRECTORY ${CMAKE_CURRENT_BINARY_DIR})
  set(CMAKE_LIBRARY_OUTPUT_DIRECTORY ${CMAKE_CURRENT_BINARY_DIR})
>>>>>>> f08a5cec
endif()

# Compiler flag checks.
include(config-ix)

# Message utilities.
include(LibomptargetUtils)

# Get dependencies for the different components of the project.
include(LibomptargetGetDependencies)

# This is a list of all the targets that are supported/tested right now.
set (LIBOMPTARGET_ALL_TARGETS "${LIBOMPTARGET_ALL_TARGETS} aarch64-unknown-linux-gnu")
set (LIBOMPTARGET_ALL_TARGETS "${LIBOMPTARGET_ALL_TARGETS} powerpc64le-ibm-linux-gnu")
set (LIBOMPTARGET_ALL_TARGETS "${LIBOMPTARGET_ALL_TARGETS} powerpc64-ibm-linux-gnu")
set (LIBOMPTARGET_ALL_TARGETS "${LIBOMPTARGET_ALL_TARGETS} x86_64-pc-linux-gnu")
set (LIBOMPTARGET_ALL_TARGETS "${LIBOMPTARGET_ALL_TARGETS} nvptx64-nvidia-cuda")

# Once the plugins for the different targets are validated, they will be added to
# the list of supported targets in the current system.
set (LIBOMPTARGET_SYSTEM_TARGETS "")

# If building this library in debug mode, we define a macro to enable
# dumping progress messages at runtime.
string( TOLOWER "${CMAKE_BUILD_TYPE}" LIBOMPTARGET_CMAKE_BUILD_TYPE)
if(LIBOMPTARGET_CMAKE_BUILD_TYPE MATCHES debug)
  add_definitions(-DOMPTARGET_DEBUG)
  add_definitions(-g)
  add_definitions(-O0)
endif()

include_directories(include)

# Build target agnostic offloading library.
add_subdirectory(src)

# Retrieve the path to the resulting library so that it can be used for 
# testing.
get_target_property(LIBOMPTARGET_LIBRARY_DIR omptarget LIBRARY_OUTPUT_DIRECTORY)
if(NOT LIBOMPTARGET_LIBRARY_DIR)
  set(LIBOMPTARGET_LIBRARY_DIR ${CMAKE_CURRENT_BINARY_DIR})
endif()

# Definitions for testing, for reuse when testing libomptarget-nvptx.
if(OPENMP_STANDALONE_BUILD)
  set(LIBOMPTARGET_OPENMP_HEADER_FOLDER "${CMAKE_CURRENT_BINARY_DIR}/../runtime/src" CACHE STRING
    "Path to folder containing omp.h")
  set(LIBOMPTARGET_OPENMP_HOST_RTL_FOLDER "${CMAKE_CURRENT_BINARY_DIR}/../runtime/src" CACHE STRING
    "Path to folder containing libomp.so")
else()
  set(LIBOMPTARGET_OPENMP_HEADER_FOLDER "${CMAKE_CURRENT_BINARY_DIR}/../runtime/src")
endif()


# Build offloading plugins and device RTLs if they are available.
add_subdirectory(plugins)
add_subdirectory(deviceRTLs)

# Add tests.
add_subdirectory(test)<|MERGE_RESOLUTION|>--- conflicted
+++ resolved
@@ -11,45 +11,18 @@
 #
 ##===----------------------------------------------------------------------===##
 
-# CMAKE libomptarget
-cmake_minimum_required(VERSION 2.8 FATAL_ERROR)
+if("${CMAKE_SOURCE_DIR}" STREQUAL "${CMAKE_CURRENT_SOURCE_DIR}")
+  message(FATAL_ERROR "Direct configuration not supported, please use parent directory!")
+endif()
 
 # Add cmake directory to search for custom cmake functions.
 set(CMAKE_MODULE_PATH ${CMAKE_CURRENT_SOURCE_DIR}/cmake/Modules ${CMAKE_MODULE_PATH})
 
-<<<<<<< HEAD
-# Standalone build or part of LLVM?
-set(LIBOMPTARGET_STANDALONE_BUILD FALSE)
-if("${CMAKE_SOURCE_DIR}" STREQUAL "${CMAKE_CURRENT_SOURCE_DIR}" OR
-   "${CMAKE_SOURCE_DIR}/libomptarget" STREQUAL "${CMAKE_CURRENT_SOURCE_DIR}")
-  project(libomptarget C CXX)
-  set(LIBOMPTARGET_STANDALONE_BUILD TRUE)
-endif()
-  
-  
-if(${LIBOMPTARGET_STANDALONE_BUILD})
-  set(LIBOMPTARGET_ENABLE_WERROR FALSE CACHE BOOL
-    "Enable -Werror flags to turn warnings into errors for supporting compilers.")
-  # CMAKE_BUILD_TYPE was not defined, set default to Release
-  if(NOT CMAKE_BUILD_TYPE)
-    set(CMAKE_BUILD_TYPE Release)
-  endif()
-  set(LIBOMPTARGET_LIBDIR_SUFFIX "" CACHE STRING
-    "suffix of lib installation directory, e.g. 64 => lib64")
-else()
-  set(LIBOMPTARGET_ENABLE_WERROR ${LLVM_ENABLE_WERROR})
-  # If building in tree, we honor the same install suffix LLVM uses.
-  set(LIBOMPTARGET_LIBDIR_SUFFIX ${LLVM_LIBDIR_SUFFIX})
-=======
 if(OPENMP_STANDALONE_BUILD)
   # Build all libraries into a common place so that tests can find them.
   set(CMAKE_ARCHIVE_OUTPUT_DIRECTORY ${CMAKE_CURRENT_BINARY_DIR})
   set(CMAKE_LIBRARY_OUTPUT_DIRECTORY ${CMAKE_CURRENT_BINARY_DIR})
->>>>>>> f08a5cec
 endif()
-
-# Compiler flag checks.
-include(config-ix)
 
 # Message utilities.
 include(LibomptargetUtils)
