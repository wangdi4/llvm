--- conflicted
+++ resolved
@@ -1118,15 +1118,11 @@
   return DeviceRTL.loadBinary(device_id, image);
 }
 
-<<<<<<< HEAD
 #if INTEL_COLLAB
 EXTERN
 #endif // INTEL_COLLAB
-void *__tgt_rtl_data_alloc(int32_t device_id, int64_t size, void *) {
-=======
 void *__tgt_rtl_data_alloc(int32_t device_id, int64_t size, void *,
                            int32_t kind) {
->>>>>>> 2468fdd9
   assert(DeviceRTL.isValidDeviceId(device_id) && "device_id is invalid");
 
   if (kind != TARGET_ALLOC_DEFAULT) {
