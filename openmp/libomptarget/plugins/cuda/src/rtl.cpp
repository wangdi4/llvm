//===----RTLs/cuda/src/rtl.cpp - Target RTLs Implementation ------- C++ -*-===//
//
// Part of the LLVM Project, under the Apache License v2.0 with LLVM Exceptions.
// See https://llvm.org/LICENSE.txt for license information.
// SPDX-License-Identifier: Apache-2.0 WITH LLVM-exception
//
//===----------------------------------------------------------------------===//
//
// RTL for CUDA machine
//
//===----------------------------------------------------------------------===//

#include <cassert>
#include <cstddef>
#include <cuda.h>
#include <list>
#include <memory>
#include <mutex>
#include <string>
#include <vector>

#include "Debug.h"
#include "omptargetplugin.h"

#define TARGET_NAME CUDA
#define DEBUG_PREFIX "Target " GETNAME(TARGET_NAME) " RTL"

<<<<<<< HEAD
#if INTEL_CUSTOMIZATION
// This source below is clang-compatible and does not build with xmain's
// very strict GCC options.
// Turn this off to avoid excessive source modifications.
#pragma GCC diagnostic ignored "-Wsign-compare"
#endif // INTEL_CUSTOMIZATION
=======
#include "MemoryManager.h"
>>>>>>> 0871d6d5

// Utility for retrieving and printing CUDA error string.
#ifdef OMPTARGET_DEBUG
#define CUDA_ERR_STRING(err)                                                   \
  do {                                                                         \
    if (getDebugLevel() > 0) {                                                 \
      const char *errStr = nullptr;                                            \
      CUresult errStr_status = cuGetErrorString(err, &errStr);                 \
      if (errStr_status == CUDA_ERROR_INVALID_VALUE)                           \
        REPORT("Unrecognized CUDA error code: %d\n", err);                     \
      else if (errStr_status == CUDA_SUCCESS)                                  \
        REPORT("CUDA error is: %s\n", errStr);                                 \
      else {                                                                   \
        REPORT("Unresolved CUDA error code: %d\n", err);                       \
        REPORT("Unsuccessful cuGetErrorString return status: %d\n",            \
               errStr_status);                                                 \
      }                                                                        \
    } else {                                                                   \
      const char *errStr = nullptr;                                            \
      CUresult errStr_status = cuGetErrorString(err, &errStr);                 \
      if (errStr_status == CUDA_SUCCESS)                                       \
        REPORT("%s \n", errStr);                                               \
    }                                                                          \
  } while (false)
#else // OMPTARGET_DEBUG
#define CUDA_ERR_STRING(err)                                                   \
  do {                                                                         \
    const char *errStr = nullptr;                                              \
    CUresult errStr_status = cuGetErrorString(err, &errStr);                   \
    if (errStr_status == CUDA_SUCCESS)                                         \
      REPORT("%s \n", errStr);                                                 \
  } while (false)
#endif // OMPTARGET_DEBUG

#include "elf_common.h"

/// Keep entries table per device.
struct FuncOrGblEntryTy {
  __tgt_target_table Table;
  std::vector<__tgt_offload_entry> Entries;
};

enum ExecutionModeType {
  SPMD, // constructors, destructors,
  // combined constructs (`teams distribute parallel for [simd]`)
  GENERIC, // everything else
  NONE
};

/// Use a single entity to encode a kernel and a set of flags.
struct KernelTy {
  CUfunction Func;

  // execution mode of kernel
  // 0 - SPMD mode (without master warp)
  // 1 - Generic mode (with master warp)
  int8_t ExecutionMode;

  /// Maximal number of threads per block for this kernel.
  int MaxThreadsPerBlock = 0;

  KernelTy(CUfunction _Func, int8_t _ExecutionMode)
      : Func(_Func), ExecutionMode(_ExecutionMode) {}
};

/// Device environment data
/// Manually sync with the deviceRTL side for now, move to a dedicated header
/// file later.
struct omptarget_device_environmentTy {
  int32_t debug_level;
};

namespace {
bool checkResult(CUresult Err, const char *ErrMsg) {
  if (Err == CUDA_SUCCESS)
    return true;

  REPORT("%s", ErrMsg);
  CUDA_ERR_STRING(Err);
  return false;
}

int memcpyDtoD(const void *SrcPtr, void *DstPtr, int64_t Size,
               CUstream Stream) {
  CUresult Err =
      cuMemcpyDtoDAsync((CUdeviceptr)DstPtr, (CUdeviceptr)SrcPtr, Size, Stream);

  if (Err != CUDA_SUCCESS) {
    REPORT("Error when copying data from device to device. Pointers: src "
           "= " DPxMOD ", dst = " DPxMOD ", size = %" PRId64 "\n",
           DPxPTR(SrcPtr), DPxPTR(DstPtr), Size);
    CUDA_ERR_STRING(Err);
    return OFFLOAD_FAIL;
  }

  return OFFLOAD_SUCCESS;
}

// Structure contains per-device data
struct DeviceDataTy {
  /// List that contains all the kernels.
  std::list<KernelTy> KernelsList;

  std::list<FuncOrGblEntryTy> FuncGblEntries;

  CUcontext Context = nullptr;
  // Device properties
  int ThreadsPerBlock = 0;
  int BlocksPerGrid = 0;
  int WarpSize = 0;
  // OpenMP properties
  int NumTeams = 0;
  int NumThreads = 0;
};

class StreamManagerTy {
  int NumberOfDevices;
  // The initial size of stream pool
  int EnvNumInitialStreams;
  // Per-device stream mutex
  std::vector<std::unique_ptr<std::mutex>> StreamMtx;
  // Per-device stream Id indicates the next available stream in the pool
  std::vector<int> NextStreamId;
  // Per-device stream pool
  std::vector<std::vector<CUstream>> StreamPool;
  // Reference to per-device data
  std::vector<DeviceDataTy> &DeviceData;

  // If there is no CUstream left in the pool, we will resize the pool to
  // allocate more CUstream. This function should be called with device mutex,
  // and we do not resize to smaller one.
  void resizeStreamPool(const int DeviceId, const size_t NewSize) {
    std::vector<CUstream> &Pool = StreamPool[DeviceId];
    const size_t CurrentSize = Pool.size();
    assert(NewSize > CurrentSize && "new size is not larger than current size");

    CUresult Err = cuCtxSetCurrent(DeviceData[DeviceId].Context);
    if (!checkResult(Err, "Error returned from cuCtxSetCurrent\n")) {
      // We will return if cannot switch to the right context in case of
      // creating bunch of streams that are not corresponding to the right
      // device. The offloading will fail later because selected CUstream is
      // nullptr.
      return;
    }

    Pool.resize(NewSize, nullptr);

    for (size_t I = CurrentSize; I < NewSize; ++I) {
      checkResult(cuStreamCreate(&Pool[I], CU_STREAM_NON_BLOCKING),
                  "Error returned from cuStreamCreate\n");
    }
  }

public:
  StreamManagerTy(const int NumberOfDevices,
                  std::vector<DeviceDataTy> &DeviceData)
      : NumberOfDevices(NumberOfDevices), EnvNumInitialStreams(32),
        DeviceData(DeviceData) {
    StreamPool.resize(NumberOfDevices);
    NextStreamId.resize(NumberOfDevices);
    StreamMtx.resize(NumberOfDevices);

    if (const char *EnvStr = getenv("LIBOMPTARGET_NUM_INITIAL_STREAMS"))
      EnvNumInitialStreams = std::stoi(EnvStr);

    // Initialize the next stream id
    std::fill(NextStreamId.begin(), NextStreamId.end(), 0);

    // Initialize stream mutex
    for (std::unique_ptr<std::mutex> &Ptr : StreamMtx)
      Ptr = std::make_unique<std::mutex>();
  }

  ~StreamManagerTy() {
    // Destroy streams
    for (int I = 0; I < NumberOfDevices; ++I) {
      checkResult(cuCtxSetCurrent(DeviceData[I].Context),
                  "Error returned from cuCtxSetCurrent\n");

      for (CUstream &S : StreamPool[I]) {
        if (S)
          checkResult(cuStreamDestroy(S),
                      "Error returned from cuStreamDestroy\n");
      }
    }
  }

  // Get a CUstream from pool. Per-device next stream id always points to the
  // next available CUstream. That means, CUstreams [0, id-1] have been
  // assigned, and [id,] are still available. If there is no CUstream left, we
  // will ask more CUstreams from CUDA RT. Each time a CUstream is assigned,
  // the id will increase one.
  // xxxxxs+++++++++
  //      ^
  //      id
  // After assignment, the pool becomes the following and s is assigned.
  // xxxxxs+++++++++
  //       ^
  //       id
  CUstream getStream(const int DeviceId) {
    const std::lock_guard<std::mutex> Lock(*StreamMtx[DeviceId]);
    int &Id = NextStreamId[DeviceId];
    // No CUstream left in the pool, we need to request from CUDA RT
    if (Id == StreamPool[DeviceId].size()) {
      // By default we double the stream pool every time
      resizeStreamPool(DeviceId, Id * 2);
    }
    return StreamPool[DeviceId][Id++];
  }

  // Return a CUstream back to pool. As mentioned above, per-device next
  // stream is always points to the next available CUstream, so when we return
  // a CUstream, we need to first decrease the id, and then copy the CUstream
  // back.
  // It is worth noting that, the order of streams return might be different
  // from that they're assigned, that saying, at some point, there might be
  // two identical CUstreams.
  // xxax+a+++++
  //     ^
  //     id
  // However, it doesn't matter, because they're always on the two sides of
  // id. The left one will in the end be overwritten by another CUstream.
  // Therefore, after several execution, the order of pool might be different
  // from its initial state.
  void returnStream(const int DeviceId, CUstream Stream) {
    const std::lock_guard<std::mutex> Lock(*StreamMtx[DeviceId]);
    int &Id = NextStreamId[DeviceId];
    assert(Id > 0 && "Wrong stream ID");
    StreamPool[DeviceId][--Id] = Stream;
  }

  bool initializeDeviceStreamPool(const int DeviceId) {
    assert(StreamPool[DeviceId].empty() && "stream pool has been initialized");

    resizeStreamPool(DeviceId, EnvNumInitialStreams);

    // Check the size of stream pool
    if (StreamPool[DeviceId].size() != EnvNumInitialStreams)
      return false;

    // Check whether each stream is valid
    for (CUstream &S : StreamPool[DeviceId])
      if (!S)
        return false;

    return true;
  }
};

class DeviceRTLTy {
  int NumberOfDevices;
  // OpenMP environment properties
  int EnvNumTeams;
  int EnvTeamLimit;
  // OpenMP requires flags
  int64_t RequiresFlags;

  static constexpr const int HardTeamLimit = 1U << 16U; // 64k
  static constexpr const int HardThreadLimit = 1024;
  static constexpr const int DefaultNumTeams = 128;
  static constexpr const int DefaultNumThreads = 128;

  std::unique_ptr<StreamManagerTy> StreamManager;
  std::vector<DeviceDataTy> DeviceData;
  std::vector<CUmodule> Modules;

  /// A class responsible for interacting with device native runtime library to
  /// allocate and free memory.
  class CUDADeviceAllocatorTy : public DeviceAllocatorTy {
    const int DeviceId;
    const std::vector<DeviceDataTy> &DeviceData;

  public:
    CUDADeviceAllocatorTy(int DeviceId, std::vector<DeviceDataTy> &DeviceData)
        : DeviceId(DeviceId), DeviceData(DeviceData) {}

    void *allocate(size_t Size, void *) override {
      if (Size == 0)
        return nullptr;

      CUresult Err = cuCtxSetCurrent(DeviceData[DeviceId].Context);
      if (!checkResult(Err, "Error returned from cuCtxSetCurrent\n"))
        return nullptr;

      CUdeviceptr DevicePtr;
      Err = cuMemAlloc(&DevicePtr, Size);
      if (!checkResult(Err, "Error returned from cuMemAlloc\n"))
        return nullptr;

      return (void *)DevicePtr;
    }

    int free(void *TgtPtr) override {
      CUresult Err = cuCtxSetCurrent(DeviceData[DeviceId].Context);
      if (!checkResult(Err, "Error returned from cuCtxSetCurrent\n"))
        return OFFLOAD_FAIL;

      Err = cuMemFree((CUdeviceptr)TgtPtr);
      if (!checkResult(Err, "Error returned from cuMemFree\n"))
        return OFFLOAD_FAIL;

      return OFFLOAD_SUCCESS;
    }
  };

  /// A vector of device allocators
  std::vector<CUDADeviceAllocatorTy> DeviceAllocators;

  /// A vector of memory managers. Since the memory manager is non-copyable and
  // non-removable, we wrap them into std::unique_ptr.
  std::vector<std::unique_ptr<MemoryManagerTy>> MemoryManagers;

  /// Whether use memory manager
  bool UseMemoryManager = true;

  // Record entry point associated with device
  void addOffloadEntry(const int DeviceId, const __tgt_offload_entry entry) {
    FuncOrGblEntryTy &E = DeviceData[DeviceId].FuncGblEntries.back();
    E.Entries.push_back(entry);
  }

  // Return a pointer to the entry associated with the pointer
  const __tgt_offload_entry *getOffloadEntry(const int DeviceId,
                                             const void *Addr) const {
    for (const __tgt_offload_entry &Itr :
         DeviceData[DeviceId].FuncGblEntries.back().Entries)
      if (Itr.addr == Addr)
        return &Itr;

    return nullptr;
  }

  // Return the pointer to the target entries table
  __tgt_target_table *getOffloadEntriesTable(const int DeviceId) {
    FuncOrGblEntryTy &E = DeviceData[DeviceId].FuncGblEntries.back();

    if (E.Entries.empty())
      return nullptr;

    // Update table info according to the entries and return the pointer
    E.Table.EntriesBegin = E.Entries.data();
    E.Table.EntriesEnd = E.Entries.data() + E.Entries.size();

    return &E.Table;
  }

  // Clear entries table for a device
  void clearOffloadEntriesTable(const int DeviceId) {
    DeviceData[DeviceId].FuncGblEntries.emplace_back();
    FuncOrGblEntryTy &E = DeviceData[DeviceId].FuncGblEntries.back();
    E.Entries.clear();
    E.Table.EntriesBegin = E.Table.EntriesEnd = nullptr;
  }

  CUstream getStream(const int DeviceId, __tgt_async_info *AsyncInfoPtr) const {
    assert(AsyncInfoPtr && "AsyncInfoPtr is nullptr");

    if (!AsyncInfoPtr->Queue)
      AsyncInfoPtr->Queue = StreamManager->getStream(DeviceId);

    return reinterpret_cast<CUstream>(AsyncInfoPtr->Queue);
  }

public:
  // This class should not be copied
  DeviceRTLTy(const DeviceRTLTy &) = delete;
  DeviceRTLTy(DeviceRTLTy &&) = delete;

  DeviceRTLTy()
      : NumberOfDevices(0), EnvNumTeams(-1), EnvTeamLimit(-1),
        RequiresFlags(OMP_REQ_UNDEFINED) {

    DP("Start initializing CUDA\n");

    CUresult Err = cuInit(0);
    if (!checkResult(Err, "Error returned from cuInit\n")) {
      return;
    }

    Err = cuDeviceGetCount(&NumberOfDevices);
    if (!checkResult(Err, "Error returned from cuDeviceGetCount\n"))
      return;

    if (NumberOfDevices == 0) {
      DP("There are no devices supporting CUDA.\n");
      return;
    }

    DeviceData.resize(NumberOfDevices);

    // Get environment variables regarding teams
    if (const char *EnvStr = getenv("OMP_TEAM_LIMIT")) {
      // OMP_TEAM_LIMIT has been set
      EnvTeamLimit = std::stoi(EnvStr);
      DP("Parsed OMP_TEAM_LIMIT=%d\n", EnvTeamLimit);
    }
    if (const char *EnvStr = getenv("OMP_NUM_TEAMS")) {
      // OMP_NUM_TEAMS has been set
      EnvNumTeams = std::stoi(EnvStr);
      DP("Parsed OMP_NUM_TEAMS=%d\n", EnvNumTeams);
    }

    StreamManager =
        std::make_unique<StreamManagerTy>(NumberOfDevices, DeviceData);

    for (int I = 0; I < NumberOfDevices; ++I)
      DeviceAllocators.emplace_back(I, DeviceData);

    // Get the size threshold from environment variable
    std::pair<size_t, bool> Res = MemoryManagerTy::getSizeThresholdFromEnv();
    UseMemoryManager = Res.second;
    size_t MemoryManagerThreshold = Res.first;

    if (UseMemoryManager)
      for (int I = 0; I < NumberOfDevices; ++I)
        MemoryManagers.emplace_back(std::make_unique<MemoryManagerTy>(
            DeviceAllocators[I], MemoryManagerThreshold));
  }

  ~DeviceRTLTy() {
    // We first destruct memory managers in case that its dependent data are
    // destroyed before it.
    for (auto &M : MemoryManagers)
      M.release();

    StreamManager = nullptr;

    for (CUmodule &M : Modules)
      // Close module
      if (M)
        checkResult(cuModuleUnload(M), "Error returned from cuModuleUnload\n");

    for (DeviceDataTy &D : DeviceData) {
      // Destroy context
      if (D.Context) {
        checkResult(cuCtxSetCurrent(D.Context),
                    "Error returned from cuCtxSetCurrent\n");
        CUdevice Device;
        checkResult(cuCtxGetDevice(&Device),
                    "Error returned from cuCtxGetDevice\n");
        checkResult(cuDevicePrimaryCtxRelease(Device),
                    "Error returned from cuDevicePrimaryCtxRelease\n");
      }
    }
  }

  // Check whether a given DeviceId is valid
  bool isValidDeviceId(const int DeviceId) const {
    return DeviceId >= 0 && DeviceId < NumberOfDevices;
  }

  int getNumOfDevices() const { return NumberOfDevices; }

  void setRequiresFlag(const int64_t Flags) { this->RequiresFlags = Flags; }

  int initDevice(const int DeviceId) {
    CUdevice Device;

    DP("Getting device %d\n", DeviceId);
    CUresult Err = cuDeviceGet(&Device, DeviceId);
    if (!checkResult(Err, "Error returned from cuDeviceGet\n"))
      return OFFLOAD_FAIL;

    // Query the current flags of the primary context and set its flags if
    // it is inactive
    unsigned int FormerPrimaryCtxFlags = 0;
    int FormerPrimaryCtxIsActive = 0;
    Err = cuDevicePrimaryCtxGetState(Device, &FormerPrimaryCtxFlags,
                                     &FormerPrimaryCtxIsActive);
    if (!checkResult(Err, "Error returned from cuDevicePrimaryCtxGetState\n"))
      return OFFLOAD_FAIL;

    if (FormerPrimaryCtxIsActive) {
      DP("The primary context is active, no change to its flags\n");
      if ((FormerPrimaryCtxFlags & CU_CTX_SCHED_MASK) !=
          CU_CTX_SCHED_BLOCKING_SYNC)
        DP("Warning the current flags are not CU_CTX_SCHED_BLOCKING_SYNC\n");
    } else {
      DP("The primary context is inactive, set its flags to "
         "CU_CTX_SCHED_BLOCKING_SYNC\n");
      Err = cuDevicePrimaryCtxSetFlags(Device, CU_CTX_SCHED_BLOCKING_SYNC);
      if (!checkResult(Err, "Error returned from cuDevicePrimaryCtxSetFlags\n"))
        return OFFLOAD_FAIL;
    }

    // Retain the per device primary context and save it to use whenever this
    // device is selected.
    Err = cuDevicePrimaryCtxRetain(&DeviceData[DeviceId].Context, Device);
    if (!checkResult(Err, "Error returned from cuDevicePrimaryCtxRetain\n"))
      return OFFLOAD_FAIL;

    Err = cuCtxSetCurrent(DeviceData[DeviceId].Context);
    if (!checkResult(Err, "Error returned from cuCtxSetCurrent\n"))
      return OFFLOAD_FAIL;

    // Initialize stream pool
    if (!StreamManager->initializeDeviceStreamPool(DeviceId))
      return OFFLOAD_FAIL;

    // Query attributes to determine number of threads/block and blocks/grid.
    int MaxGridDimX;
    Err = cuDeviceGetAttribute(&MaxGridDimX, CU_DEVICE_ATTRIBUTE_MAX_GRID_DIM_X,
                               Device);
    if (Err != CUDA_SUCCESS) {
      DP("Error getting max grid dimension, use default value %d\n",
         DeviceRTLTy::DefaultNumTeams);
      DeviceData[DeviceId].BlocksPerGrid = DeviceRTLTy::DefaultNumTeams;
    } else if (MaxGridDimX <= DeviceRTLTy::HardTeamLimit) {
      DP("Using %d CUDA blocks per grid\n", MaxGridDimX);
      DeviceData[DeviceId].BlocksPerGrid = MaxGridDimX;
    } else {
      DP("Max CUDA blocks per grid %d exceeds the hard team limit %d, capping "
         "at the hard limit\n",
         MaxGridDimX, DeviceRTLTy::HardTeamLimit);
      DeviceData[DeviceId].BlocksPerGrid = DeviceRTLTy::HardTeamLimit;
    }

    // We are only exploiting threads along the x axis.
    int MaxBlockDimX;
    Err = cuDeviceGetAttribute(&MaxBlockDimX,
                               CU_DEVICE_ATTRIBUTE_MAX_BLOCK_DIM_X, Device);
    if (Err != CUDA_SUCCESS) {
      DP("Error getting max block dimension, use default value %d\n",
         DeviceRTLTy::DefaultNumThreads);
      DeviceData[DeviceId].ThreadsPerBlock = DeviceRTLTy::DefaultNumThreads;
    } else if (MaxBlockDimX <= DeviceRTLTy::HardThreadLimit) {
      DP("Using %d CUDA threads per block\n", MaxBlockDimX);
      DeviceData[DeviceId].ThreadsPerBlock = MaxBlockDimX;
    } else {
      DP("Max CUDA threads per block %d exceeds the hard thread limit %d, "
         "capping at the hard limit\n",
         MaxBlockDimX, DeviceRTLTy::HardThreadLimit);
      DeviceData[DeviceId].ThreadsPerBlock = DeviceRTLTy::HardThreadLimit;
    }

    // Get and set warp size
    int WarpSize;
    Err =
        cuDeviceGetAttribute(&WarpSize, CU_DEVICE_ATTRIBUTE_WARP_SIZE, Device);
    if (Err != CUDA_SUCCESS) {
      DP("Error getting warp size, assume default value 32\n");
      DeviceData[DeviceId].WarpSize = 32;
    } else {
      DP("Using warp size %d\n", WarpSize);
      DeviceData[DeviceId].WarpSize = WarpSize;
    }

    // Adjust teams to the env variables
    if (EnvTeamLimit > 0 && DeviceData[DeviceId].BlocksPerGrid > EnvTeamLimit) {
      DP("Capping max CUDA blocks per grid to OMP_TEAM_LIMIT=%d\n",
         EnvTeamLimit);
      DeviceData[DeviceId].BlocksPerGrid = EnvTeamLimit;
    }

    INFO(DeviceId,
         "Device supports up to %d CUDA blocks and %d threads with a "
         "warp size of %d\n",
         DeviceData[DeviceId].BlocksPerGrid,
         DeviceData[DeviceId].ThreadsPerBlock, DeviceData[DeviceId].WarpSize);

    // Set default number of teams
    if (EnvNumTeams > 0) {
      DP("Default number of teams set according to environment %d\n",
         EnvNumTeams);
      DeviceData[DeviceId].NumTeams = EnvNumTeams;
    } else {
      DeviceData[DeviceId].NumTeams = DeviceRTLTy::DefaultNumTeams;
      DP("Default number of teams set according to library's default %d\n",
         DeviceRTLTy::DefaultNumTeams);
    }

    if (DeviceData[DeviceId].NumTeams > DeviceData[DeviceId].BlocksPerGrid) {
      DP("Default number of teams exceeds device limit, capping at %d\n",
         DeviceData[DeviceId].BlocksPerGrid);
      DeviceData[DeviceId].NumTeams = DeviceData[DeviceId].BlocksPerGrid;
    }

    // Set default number of threads
    DeviceData[DeviceId].NumThreads = DeviceRTLTy::DefaultNumThreads;
    DP("Default number of threads set according to library's default %d\n",
       DeviceRTLTy::DefaultNumThreads);
    if (DeviceData[DeviceId].NumThreads >
        DeviceData[DeviceId].ThreadsPerBlock) {
      DP("Default number of threads exceeds device limit, capping at %d\n",
         DeviceData[DeviceId].ThreadsPerBlock);
      DeviceData[DeviceId].NumTeams = DeviceData[DeviceId].ThreadsPerBlock;
    }

    return OFFLOAD_SUCCESS;
  }

  __tgt_target_table *loadBinary(const int DeviceId,
                                 const __tgt_device_image *Image) {
    // Set the context we are using
    CUresult Err = cuCtxSetCurrent(DeviceData[DeviceId].Context);
    if (!checkResult(Err, "Error returned from cuCtxSetCurrent\n"))
      return nullptr;

    // Clear the offload table as we are going to create a new one.
    clearOffloadEntriesTable(DeviceId);

    // Create the module and extract the function pointers.
    CUmodule Module;
    DP("Load data from image " DPxMOD "\n", DPxPTR(Image->ImageStart));
    Err = cuModuleLoadDataEx(&Module, Image->ImageStart, 0, nullptr, nullptr);
    if (!checkResult(Err, "Error returned from cuModuleLoadDataEx\n"))
      return nullptr;

    DP("CUDA module successfully loaded!\n");

    Modules.push_back(Module);

    // Find the symbols in the module by name.
    const __tgt_offload_entry *HostBegin = Image->EntriesBegin;
    const __tgt_offload_entry *HostEnd = Image->EntriesEnd;

    std::list<KernelTy> &KernelsList = DeviceData[DeviceId].KernelsList;
    for (const __tgt_offload_entry *E = HostBegin; E != HostEnd; ++E) {
      if (!E->addr) {
        // We return nullptr when something like this happens, the host should
        // have always something in the address to uniquely identify the target
        // region.
        DP("Invalid binary: host entry '<null>' (size = %zd)...\n", E->size);
        return nullptr;
      }

      if (E->size) {
        __tgt_offload_entry Entry = *E;
        CUdeviceptr CUPtr;
        size_t CUSize;
        Err = cuModuleGetGlobal(&CUPtr, &CUSize, Module, E->name);
        // We keep this style here because we need the name
        if (Err != CUDA_SUCCESS) {
          REPORT("Loading global '%s' Failed\n", E->name);
          CUDA_ERR_STRING(Err);
          return nullptr;
        }

        if (CUSize != E->size) {
          DP("Loading global '%s' - size mismatch (%zd != %zd)\n", E->name,
             CUSize, E->size);
          return nullptr;
        }

        DP("Entry point " DPxMOD " maps to global %s (" DPxMOD ")\n",
           DPxPTR(E - HostBegin), E->name, DPxPTR(CUPtr));

        Entry.addr = (void *)(CUPtr);

        // Note: In the current implementation declare target variables
        // can either be link or to. This means that once unified
        // memory is activated via the requires directive, the variable
        // can be used directly from the host in both cases.
        // TODO: when variables types other than to or link are added,
        // the below condition should be changed to explicitly
        // check for to and link variables types:
        // (RequiresFlags & OMP_REQ_UNIFIED_SHARED_MEMORY && (e->flags &
        // OMP_DECLARE_TARGET_LINK || e->flags == OMP_DECLARE_TARGET_TO))
        if (RequiresFlags & OMP_REQ_UNIFIED_SHARED_MEMORY) {
          // If unified memory is present any target link or to variables
          // can access host addresses directly. There is no longer a
          // need for device copies.
          cuMemcpyHtoD(CUPtr, E->addr, sizeof(void *));
          DP("Copy linked variable host address (" DPxMOD
             ") to device address (" DPxMOD ")\n",
             DPxPTR(*((void **)E->addr)), DPxPTR(CUPtr));
        }

        addOffloadEntry(DeviceId, Entry);

        continue;
      }

      CUfunction Func;
      Err = cuModuleGetFunction(&Func, Module, E->name);
      // We keep this style here because we need the name
      if (Err != CUDA_SUCCESS) {
        REPORT("Loading '%s' Failed\n", E->name);
        CUDA_ERR_STRING(Err);
        return nullptr;
      }

      DP("Entry point " DPxMOD " maps to %s (" DPxMOD ")\n",
         DPxPTR(E - HostBegin), E->name, DPxPTR(Func));

      // default value GENERIC (in case symbol is missing from cubin file)
      int8_t ExecModeVal = ExecutionModeType::GENERIC;
      std::string ExecModeNameStr(E->name);
      ExecModeNameStr += "_exec_mode";
      const char *ExecModeName = ExecModeNameStr.c_str();

      CUdeviceptr ExecModePtr;
      size_t CUSize;
      Err = cuModuleGetGlobal(&ExecModePtr, &CUSize, Module, ExecModeName);
      if (Err == CUDA_SUCCESS) {
        if (CUSize != sizeof(int8_t)) {
          DP("Loading global exec_mode '%s' - size mismatch (%zd != %zd)\n",
             ExecModeName, CUSize, sizeof(int8_t));
          return nullptr;
        }

        Err = cuMemcpyDtoH(&ExecModeVal, ExecModePtr, CUSize);
        if (Err != CUDA_SUCCESS) {
          REPORT("Error when copying data from device to host. Pointers: "
                 "host = " DPxMOD ", device = " DPxMOD ", size = %zd\n",
                 DPxPTR(&ExecModeVal), DPxPTR(ExecModePtr), CUSize);
          CUDA_ERR_STRING(Err);
          return nullptr;
        }

        if (ExecModeVal < 0 || ExecModeVal > 1) {
          DP("Error wrong exec_mode value specified in cubin file: %d\n",
             ExecModeVal);
          return nullptr;
        }
      } else {
        REPORT("Loading global exec_mode '%s' - symbol missing, using default "
               "value GENERIC (1)\n",
               ExecModeName);
        CUDA_ERR_STRING(Err);
      }

      KernelsList.emplace_back(Func, ExecModeVal);

      __tgt_offload_entry Entry = *E;
      Entry.addr = &KernelsList.back();
      addOffloadEntry(DeviceId, Entry);
    }

    // send device environment data to the device
    {
      omptarget_device_environmentTy DeviceEnv{0};

#ifdef OMPTARGET_DEBUG
      if (const char *EnvStr = getenv("LIBOMPTARGET_DEVICE_RTL_DEBUG"))
        DeviceEnv.debug_level = std::stoi(EnvStr);
#endif

      const char *DeviceEnvName = "omptarget_device_environment";
      CUdeviceptr DeviceEnvPtr;
      size_t CUSize;

      Err = cuModuleGetGlobal(&DeviceEnvPtr, &CUSize, Module, DeviceEnvName);
      if (Err == CUDA_SUCCESS) {
        if (CUSize != sizeof(DeviceEnv)) {
          REPORT(
              "Global device_environment '%s' - size mismatch (%zu != %zu)\n",
              DeviceEnvName, CUSize, sizeof(int32_t));
          CUDA_ERR_STRING(Err);
          return nullptr;
        }

        Err = cuMemcpyHtoD(DeviceEnvPtr, &DeviceEnv, CUSize);
        if (Err != CUDA_SUCCESS) {
          REPORT("Error when copying data from host to device. Pointers: "
                 "host = " DPxMOD ", device = " DPxMOD ", size = %zu\n",
                 DPxPTR(&DeviceEnv), DPxPTR(DeviceEnvPtr), CUSize);
          CUDA_ERR_STRING(Err);
          return nullptr;
        }

        DP("Sending global device environment data %zu bytes\n", CUSize);
      } else {
        DP("Finding global device environment '%s' - symbol missing.\n",
           DeviceEnvName);
        DP("Continue, considering this is a device RTL which does not accept "
           "environment setting.\n");
      }
    }

    return getOffloadEntriesTable(DeviceId);
  }

  void *dataAlloc(const int DeviceId, const int64_t Size) {
    if (UseMemoryManager)
      return MemoryManagers[DeviceId]->allocate(Size, nullptr);

    return DeviceAllocators[DeviceId].allocate(Size, nullptr);
  }

  int dataSubmit(const int DeviceId, const void *TgtPtr, const void *HstPtr,
                 const int64_t Size, __tgt_async_info *AsyncInfoPtr) const {
    assert(AsyncInfoPtr && "AsyncInfoPtr is nullptr");

    CUresult Err = cuCtxSetCurrent(DeviceData[DeviceId].Context);
    if (!checkResult(Err, "Error returned from cuCtxSetCurrent\n"))
      return OFFLOAD_FAIL;

    CUstream Stream = getStream(DeviceId, AsyncInfoPtr);

    Err = cuMemcpyHtoDAsync((CUdeviceptr)TgtPtr, HstPtr, Size, Stream);
    if (Err != CUDA_SUCCESS) {
      REPORT("Error when copying data from host to device. Pointers: host "
             "= " DPxMOD ", device = " DPxMOD ", size = %" PRId64 "\n",
             DPxPTR(HstPtr), DPxPTR(TgtPtr), Size);
      CUDA_ERR_STRING(Err);
      return OFFLOAD_FAIL;
    }

    return OFFLOAD_SUCCESS;
  }

  int dataRetrieve(const int DeviceId, void *HstPtr, const void *TgtPtr,
                   const int64_t Size, __tgt_async_info *AsyncInfoPtr) const {
    assert(AsyncInfoPtr && "AsyncInfoPtr is nullptr");

    CUresult Err = cuCtxSetCurrent(DeviceData[DeviceId].Context);
    if (!checkResult(Err, "Error returned from cuCtxSetCurrent\n"))
      return OFFLOAD_FAIL;

    CUstream Stream = getStream(DeviceId, AsyncInfoPtr);

    Err = cuMemcpyDtoHAsync(HstPtr, (CUdeviceptr)TgtPtr, Size, Stream);
    if (Err != CUDA_SUCCESS) {
      REPORT("Error when copying data from device to host. Pointers: host "
             "= " DPxMOD ", device = " DPxMOD ", size = %" PRId64 "\n",
             DPxPTR(HstPtr), DPxPTR(TgtPtr), Size);
      CUDA_ERR_STRING(Err);
      return OFFLOAD_FAIL;
    }

    return OFFLOAD_SUCCESS;
  }

  int dataExchange(int SrcDevId, const void *SrcPtr, int DstDevId, void *DstPtr,
                   int64_t Size, __tgt_async_info *AsyncInfoPtr) const {
    assert(AsyncInfoPtr && "AsyncInfoPtr is nullptr");

    CUresult Err = cuCtxSetCurrent(DeviceData[SrcDevId].Context);
    if (!checkResult(Err, "Error returned from cuCtxSetCurrent\n"))
      return OFFLOAD_FAIL;

    CUstream Stream = getStream(SrcDevId, AsyncInfoPtr);

    // If they are two devices, we try peer to peer copy first
    if (SrcDevId != DstDevId) {
      int CanAccessPeer = 0;
      Err = cuDeviceCanAccessPeer(&CanAccessPeer, SrcDevId, DstDevId);
      if (Err != CUDA_SUCCESS) {
        REPORT("Error returned from cuDeviceCanAccessPeer. src = %" PRId32
               ", dst = %" PRId32 "\n",
               SrcDevId, DstDevId);
        CUDA_ERR_STRING(Err);
        return memcpyDtoD(SrcPtr, DstPtr, Size, Stream);
      }

      if (!CanAccessPeer) {
        DP("P2P memcpy not supported so fall back to D2D memcpy");
        return memcpyDtoD(SrcPtr, DstPtr, Size, Stream);
      }

      Err = cuCtxEnablePeerAccess(DeviceData[DstDevId].Context, 0);
      if (Err != CUDA_SUCCESS) {
        REPORT("Error returned from cuCtxEnablePeerAccess. src = %" PRId32
               ", dst = %" PRId32 "\n",
               SrcDevId, DstDevId);
        CUDA_ERR_STRING(Err);
        return memcpyDtoD(SrcPtr, DstPtr, Size, Stream);
      }

      Err = cuMemcpyPeerAsync((CUdeviceptr)DstPtr, DeviceData[DstDevId].Context,
                              (CUdeviceptr)SrcPtr, DeviceData[SrcDevId].Context,
                              Size, Stream);
      if (Err == CUDA_SUCCESS)
        return OFFLOAD_SUCCESS;

      REPORT("Error returned from cuMemcpyPeerAsync. src_ptr = " DPxMOD
             ", src_id =%" PRId32 ", dst_ptr = " DPxMOD ", dst_id =%" PRId32
             "\n",
             DPxPTR(SrcPtr), SrcDevId, DPxPTR(DstPtr), DstDevId);
      CUDA_ERR_STRING(Err);
    }

    return memcpyDtoD(SrcPtr, DstPtr, Size, Stream);
  }

  int dataDelete(const int DeviceId, void *TgtPtr) {
    if (UseMemoryManager)
      return MemoryManagers[DeviceId]->free(TgtPtr);

    return DeviceAllocators[DeviceId].free(TgtPtr);
  }

  int runTargetTeamRegion(const int DeviceId, void *TgtEntryPtr, void **TgtArgs,
                          ptrdiff_t *TgtOffsets, const int ArgNum,
                          const int TeamNum, const int ThreadLimit,
                          const unsigned int LoopTripCount,
                          __tgt_async_info *AsyncInfo) const {
    CUresult Err = cuCtxSetCurrent(DeviceData[DeviceId].Context);
    if (!checkResult(Err, "Error returned from cuCtxSetCurrent\n"))
      return OFFLOAD_FAIL;

    // All args are references.
    std::vector<void *> Args(ArgNum);
    std::vector<void *> Ptrs(ArgNum);

    for (int I = 0; I < ArgNum; ++I) {
      Ptrs[I] = (void *)((intptr_t)TgtArgs[I] + TgtOffsets[I]);
      Args[I] = &Ptrs[I];
    }

    KernelTy *KernelInfo = reinterpret_cast<KernelTy *>(TgtEntryPtr);

    int CudaThreadsPerBlock;
    if (ThreadLimit > 0) {
      DP("Setting CUDA threads per block to requested %d\n", ThreadLimit);
      CudaThreadsPerBlock = ThreadLimit;
      // Add master warp if necessary
      if (KernelInfo->ExecutionMode == GENERIC) {
        DP("Adding master warp: +%d threads\n", DeviceData[DeviceId].WarpSize);
        CudaThreadsPerBlock += DeviceData[DeviceId].WarpSize;
      }
    } else {
      DP("Setting CUDA threads per block to default %d\n",
         DeviceData[DeviceId].NumThreads);
      CudaThreadsPerBlock = DeviceData[DeviceId].NumThreads;
    }

    if (CudaThreadsPerBlock > DeviceData[DeviceId].ThreadsPerBlock) {
      DP("Threads per block capped at device limit %d\n",
         DeviceData[DeviceId].ThreadsPerBlock);
      CudaThreadsPerBlock = DeviceData[DeviceId].ThreadsPerBlock;
    }

    if (!KernelInfo->MaxThreadsPerBlock) {
      Err = cuFuncGetAttribute(&KernelInfo->MaxThreadsPerBlock,
                               CU_FUNC_ATTRIBUTE_MAX_THREADS_PER_BLOCK,
                               KernelInfo->Func);
      if (!checkResult(Err, "Error returned from cuFuncGetAttribute\n"))
        return OFFLOAD_FAIL;
    }

    if (KernelInfo->MaxThreadsPerBlock < CudaThreadsPerBlock) {
      DP("Threads per block capped at kernel limit %d\n",
         KernelInfo->MaxThreadsPerBlock);
      CudaThreadsPerBlock = KernelInfo->MaxThreadsPerBlock;
    }

    unsigned int CudaBlocksPerGrid;
    if (TeamNum <= 0) {
      if (LoopTripCount > 0 && EnvNumTeams < 0) {
        if (KernelInfo->ExecutionMode == SPMD) {
          // We have a combined construct, i.e. `target teams distribute
          // parallel for [simd]`. We launch so many teams so that each thread
          // will execute one iteration of the loop. round up to the nearest
          // integer
          CudaBlocksPerGrid = ((LoopTripCount - 1) / CudaThreadsPerBlock) + 1;
        } else {
          // If we reach this point, then we have a non-combined construct, i.e.
          // `teams distribute` with a nested `parallel for` and each team is
          // assigned one iteration of the `distribute` loop. E.g.:
          //
          // #pragma omp target teams distribute
          // for(...loop_tripcount...) {
          //   #pragma omp parallel for
          //   for(...) {}
          // }
          //
          // Threads within a team will execute the iterations of the `parallel`
          // loop.
          CudaBlocksPerGrid = LoopTripCount;
        }
        DP("Using %d teams due to loop trip count %" PRIu32
           " and number of threads per block %d\n",
           CudaBlocksPerGrid, LoopTripCount, CudaThreadsPerBlock);
      } else {
        DP("Using default number of teams %d\n", DeviceData[DeviceId].NumTeams);
        CudaBlocksPerGrid = DeviceData[DeviceId].NumTeams;
      }
    } else if (TeamNum > DeviceData[DeviceId].BlocksPerGrid) {
      DP("Capping number of teams to team limit %d\n",
         DeviceData[DeviceId].BlocksPerGrid);
      CudaBlocksPerGrid = DeviceData[DeviceId].BlocksPerGrid;
    } else {
      DP("Using requested number of teams %d\n", TeamNum);
      CudaBlocksPerGrid = TeamNum;
    }

    INFO(DeviceId,
         "Launching kernel %s with %d blocks and %d threads in %s "
         "mode\n",
         (getOffloadEntry(DeviceId, TgtEntryPtr))
             ? getOffloadEntry(DeviceId, TgtEntryPtr)->name
             : "(null)",
         CudaBlocksPerGrid, CudaThreadsPerBlock,
         (KernelInfo->ExecutionMode == SPMD) ? "SPMD" : "Generic");

    CUstream Stream = getStream(DeviceId, AsyncInfo);
    Err = cuLaunchKernel(KernelInfo->Func, CudaBlocksPerGrid, /* gridDimY */ 1,
                         /* gridDimZ */ 1, CudaThreadsPerBlock,
                         /* blockDimY */ 1, /* blockDimZ */ 1,
                         /* sharedMemBytes */ 0, Stream, &Args[0], nullptr);
    if (!checkResult(Err, "Error returned from cuLaunchKernel\n"))
      return OFFLOAD_FAIL;

    DP("Launch of entry point at " DPxMOD " successful!\n",
       DPxPTR(TgtEntryPtr));

    return OFFLOAD_SUCCESS;
  }

  int synchronize(const int DeviceId, __tgt_async_info *AsyncInfoPtr) const {
    CUstream Stream = reinterpret_cast<CUstream>(AsyncInfoPtr->Queue);
    CUresult Err = cuStreamSynchronize(Stream);
    if (Err != CUDA_SUCCESS) {
      REPORT("Error when synchronizing stream. stream = " DPxMOD
             ", async info ptr = " DPxMOD "\n",
             DPxPTR(Stream), DPxPTR(AsyncInfoPtr));
      CUDA_ERR_STRING(Err);
      return OFFLOAD_FAIL;
    }

    // Once the stream is synchronized, return it to stream pool and reset
    // async_info. This is to make sure the synchronization only works for its
    // own tasks.
    StreamManager->returnStream(
        DeviceId, reinterpret_cast<CUstream>(AsyncInfoPtr->Queue));
    AsyncInfoPtr->Queue = nullptr;

    return OFFLOAD_SUCCESS;
  }
};

DeviceRTLTy DeviceRTL;
} // namespace

// Exposed library API function
#ifdef __cplusplus
extern "C" {
#endif

#if INTEL_COLLAB
EXTERN
#endif  // INTEL_COLLAB
int32_t __tgt_rtl_is_valid_binary(__tgt_device_image *image) {
  return elf_check_machine(image, /* EM_CUDA */ 190);
}

#if INTEL_COLLAB
EXTERN
#endif  // INTEL_COLLAB
int32_t __tgt_rtl_number_of_devices() { return DeviceRTL.getNumOfDevices(); }

#if INTEL_COLLAB
EXTERN
#endif  // INTEL_COLLAB
int64_t __tgt_rtl_init_requires(int64_t RequiresFlags) {
  DP("Init requires flags to %" PRId64 "\n", RequiresFlags);
  DeviceRTL.setRequiresFlag(RequiresFlags);
  return RequiresFlags;
}

int32_t __tgt_rtl_is_data_exchangable(int32_t src_dev_id, int dst_dev_id) {
  if (DeviceRTL.isValidDeviceId(src_dev_id) &&
      DeviceRTL.isValidDeviceId(dst_dev_id))
    return 1;

  return 0;
}

#if INTEL_COLLAB
EXTERN
#endif  // INTEL_COLLAB
int32_t __tgt_rtl_init_device(int32_t device_id) {
  assert(DeviceRTL.isValidDeviceId(device_id) && "device_id is invalid");

  return DeviceRTL.initDevice(device_id);
}

#if INTEL_COLLAB
EXTERN
#endif // INTEL_COLLAB
__tgt_target_table *__tgt_rtl_load_binary(int32_t device_id,
                                          __tgt_device_image *image) {
  assert(DeviceRTL.isValidDeviceId(device_id) && "device_id is invalid");

  return DeviceRTL.loadBinary(device_id, image);
}

#if INTEL_COLLAB
EXTERN
#endif // INTEL_COLLAB
void *__tgt_rtl_data_alloc(int32_t device_id, int64_t size, void *) {
  assert(DeviceRTL.isValidDeviceId(device_id) && "device_id is invalid");

  return DeviceRTL.dataAlloc(device_id, size);
}

#if INTEL_COLLAB
EXTERN
#endif  // INTEL_COLLAB
int32_t __tgt_rtl_data_submit(int32_t device_id, void *tgt_ptr, void *hst_ptr,
                              int64_t size) {
  assert(DeviceRTL.isValidDeviceId(device_id) && "device_id is invalid");

  __tgt_async_info async_info;
  const int32_t rc = __tgt_rtl_data_submit_async(device_id, tgt_ptr, hst_ptr,
                                                 size, &async_info);
  if (rc != OFFLOAD_SUCCESS)
    return OFFLOAD_FAIL;

  return __tgt_rtl_synchronize(device_id, &async_info);
}

#if INTEL_COLLAB
EXTERN
#endif  // INTEL_COLLAB
int32_t __tgt_rtl_data_submit_async(int32_t device_id, void *tgt_ptr,
                                    void *hst_ptr, int64_t size,
                                    __tgt_async_info *async_info_ptr) {
  assert(DeviceRTL.isValidDeviceId(device_id) && "device_id is invalid");
  assert(async_info_ptr && "async_info_ptr is nullptr");

  return DeviceRTL.dataSubmit(device_id, tgt_ptr, hst_ptr, size,
                              async_info_ptr);
}

#if INTEL_COLLAB
EXTERN
#endif  // INTEL_COLLAB
int32_t __tgt_rtl_data_retrieve(int32_t device_id, void *hst_ptr, void *tgt_ptr,
                                int64_t size) {
  assert(DeviceRTL.isValidDeviceId(device_id) && "device_id is invalid");

  __tgt_async_info async_info;
  const int32_t rc = __tgt_rtl_data_retrieve_async(device_id, hst_ptr, tgt_ptr,
                                                   size, &async_info);
  if (rc != OFFLOAD_SUCCESS)
    return OFFLOAD_FAIL;

  return __tgt_rtl_synchronize(device_id, &async_info);
}

#if INTEL_COLLAB
EXTERN
#endif  // INTEL_COLLAB
int32_t __tgt_rtl_data_retrieve_async(int32_t device_id, void *hst_ptr,
                                      void *tgt_ptr, int64_t size,
                                      __tgt_async_info *async_info_ptr) {
  assert(DeviceRTL.isValidDeviceId(device_id) && "device_id is invalid");
  assert(async_info_ptr && "async_info_ptr is nullptr");

  return DeviceRTL.dataRetrieve(device_id, hst_ptr, tgt_ptr, size,
                                async_info_ptr);
}

#if INTEL_COLLAB
EXTERN
#endif  // INTEL_COLLAB
int32_t __tgt_rtl_data_exchange_async(int32_t src_dev_id, void *src_ptr,
                                      int dst_dev_id, void *dst_ptr,
                                      int64_t size,
                                      __tgt_async_info *async_info_ptr) {
  assert(DeviceRTL.isValidDeviceId(src_dev_id) && "src_dev_id is invalid");
  assert(DeviceRTL.isValidDeviceId(dst_dev_id) && "dst_dev_id is invalid");
  assert(async_info_ptr && "async_info_ptr is nullptr");

  return DeviceRTL.dataExchange(src_dev_id, src_ptr, dst_dev_id, dst_ptr, size,
                                async_info_ptr);
}

#if INTEL_COLLAB
EXTERN
#endif  // INTEL_COLLAB
int32_t __tgt_rtl_data_exchange(int32_t src_dev_id, void *src_ptr,
                                int32_t dst_dev_id, void *dst_ptr,
                                int64_t size) {
  assert(DeviceRTL.isValidDeviceId(src_dev_id) && "src_dev_id is invalid");
  assert(DeviceRTL.isValidDeviceId(dst_dev_id) && "dst_dev_id is invalid");

  __tgt_async_info async_info;
  const int32_t rc = __tgt_rtl_data_exchange_async(
      src_dev_id, src_ptr, dst_dev_id, dst_ptr, size, &async_info);
  if (rc != OFFLOAD_SUCCESS)
    return OFFLOAD_FAIL;

  return __tgt_rtl_synchronize(src_dev_id, &async_info);
}

#if INTEL_COLLAB
EXTERN
#endif  // INTEL_COLLAB
int32_t __tgt_rtl_data_delete(int32_t device_id, void *tgt_ptr) {
  assert(DeviceRTL.isValidDeviceId(device_id) && "device_id is invalid");

  return DeviceRTL.dataDelete(device_id, tgt_ptr);
}

#if INTEL_COLLAB
EXTERN
#endif  // INTEL_COLLAB
int32_t __tgt_rtl_run_target_team_region(int32_t device_id, void *tgt_entry_ptr,
                                         void **tgt_args,
                                         ptrdiff_t *tgt_offsets,
                                         int32_t arg_num, int32_t team_num,
                                         int32_t thread_limit,
                                         uint64_t loop_tripcount) {
  assert(DeviceRTL.isValidDeviceId(device_id) && "device_id is invalid");

  __tgt_async_info async_info;
  const int32_t rc = __tgt_rtl_run_target_team_region_async(
      device_id, tgt_entry_ptr, tgt_args, tgt_offsets, arg_num, team_num,
      thread_limit, loop_tripcount, &async_info);
  if (rc != OFFLOAD_SUCCESS)
    return OFFLOAD_FAIL;

  return __tgt_rtl_synchronize(device_id, &async_info);
}

#if INTEL_COLLAB
EXTERN
#endif  // INTEL_COLLAB
int32_t __tgt_rtl_run_target_team_region_async(
    int32_t device_id, void *tgt_entry_ptr, void **tgt_args,
    ptrdiff_t *tgt_offsets, int32_t arg_num, int32_t team_num,
    int32_t thread_limit, uint64_t loop_tripcount,
    __tgt_async_info *async_info_ptr) {
  assert(DeviceRTL.isValidDeviceId(device_id) && "device_id is invalid");

  return DeviceRTL.runTargetTeamRegion(
      device_id, tgt_entry_ptr, tgt_args, tgt_offsets, arg_num, team_num,
      thread_limit, loop_tripcount, async_info_ptr);
}

#if INTEL_COLLAB
EXTERN
#endif  // INTEL_COLLAB
int32_t __tgt_rtl_run_target_region(int32_t device_id, void *tgt_entry_ptr,
                                    void **tgt_args, ptrdiff_t *tgt_offsets,
                                    int32_t arg_num) {
  assert(DeviceRTL.isValidDeviceId(device_id) && "device_id is invalid");

  __tgt_async_info async_info;
  const int32_t rc = __tgt_rtl_run_target_region_async(
      device_id, tgt_entry_ptr, tgt_args, tgt_offsets, arg_num, &async_info);
  if (rc != OFFLOAD_SUCCESS)
    return OFFLOAD_FAIL;

  return __tgt_rtl_synchronize(device_id, &async_info);
}

#if INTEL_COLLAB
EXTERN
#endif  // INTEL_COLLAB
int32_t __tgt_rtl_run_target_region_async(int32_t device_id,
                                          void *tgt_entry_ptr, void **tgt_args,
                                          ptrdiff_t *tgt_offsets,
                                          int32_t arg_num,
                                          __tgt_async_info *async_info_ptr) {
  assert(DeviceRTL.isValidDeviceId(device_id) && "device_id is invalid");

  return __tgt_rtl_run_target_team_region_async(
      device_id, tgt_entry_ptr, tgt_args, tgt_offsets, arg_num,
      /* team num*/ 1, /* thread_limit */ 1, /* loop_tripcount */ 0,
      async_info_ptr);
}

#if INTEL_COLLAB
EXTERN
#endif  // INTEL_COLLAB
int32_t __tgt_rtl_synchronize(int32_t device_id,
                              __tgt_async_info *async_info_ptr) {
  assert(DeviceRTL.isValidDeviceId(device_id) && "device_id is invalid");
  assert(async_info_ptr && "async_info_ptr is nullptr");
  assert(async_info_ptr->Queue && "async_info_ptr->Queue is nullptr");

  return DeviceRTL.synchronize(device_id, async_info_ptr);
}

#if INTEL_CUSTOMIZATION
// -Wsign-compare
#pragma GCC diagnostic pop
#endif // INTEL_CUSTOMIZATION

#ifdef __cplusplus
}
#endif<|MERGE_RESOLUTION|>--- conflicted
+++ resolved
@@ -25,16 +25,14 @@
 #define TARGET_NAME CUDA
 #define DEBUG_PREFIX "Target " GETNAME(TARGET_NAME) " RTL"
 
-<<<<<<< HEAD
+#include "MemoryManager.h"
+
 #if INTEL_CUSTOMIZATION
 // This source below is clang-compatible and does not build with xmain's
 // very strict GCC options.
 // Turn this off to avoid excessive source modifications.
 #pragma GCC diagnostic ignored "-Wsign-compare"
 #endif // INTEL_CUSTOMIZATION
-=======
-#include "MemoryManager.h"
->>>>>>> 0871d6d5
 
 // Utility for retrieving and printing CUDA error string.
 #ifdef OMPTARGET_DEBUG
