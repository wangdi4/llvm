//===----RTLs/cuda/src/rtl.cpp - Target RTLs Implementation ------- C++ -*-===//
//
// Part of the LLVM Project, under the Apache License v2.0 with LLVM Exceptions.
// See https://llvm.org/LICENSE.txt for license information.
// SPDX-License-Identifier: Apache-2.0 WITH LLVM-exception
//
//===----------------------------------------------------------------------===//
//
// RTL for CUDA machine
//
//===----------------------------------------------------------------------===//

#include <cassert>
#include <cstddef>
#include <cuda.h>
#include <list>
#include <memory>
#include <mutex>
#include <string>
#include <vector>

#include "Debug.h"
#include "omptargetplugin.h"

#define TARGET_NAME CUDA
#define DEBUG_PREFIX "Target " GETNAME(TARGET_NAME) " RTL"

#include "MemoryManager.h"

#if INTEL_CUSTOMIZATION
// This source below is clang-compatible and does not build with xmain's
// very strict GCC options.
// Turn this off to avoid excessive source modifications.
#pragma GCC diagnostic push
#pragma GCC diagnostic ignored "-Wsign-compare"
#endif // INTEL_CUSTOMIZATION

// Utility for retrieving and printing CUDA error string.
#ifdef OMPTARGET_DEBUG
#define CUDA_ERR_STRING(err)                                                   \
  do {                                                                         \
    if (getDebugLevel() > 0) {                                                 \
      const char *errStr = nullptr;                                            \
      CUresult errStr_status = cuGetErrorString(err, &errStr);                 \
      if (errStr_status == CUDA_ERROR_INVALID_VALUE)                           \
        REPORT("Unrecognized CUDA error code: %d\n", err);                     \
      else if (errStr_status == CUDA_SUCCESS)                                  \
        REPORT("CUDA error is: %s\n", errStr);                                 \
      else {                                                                   \
        REPORT("Unresolved CUDA error code: %d\n", err);                       \
        REPORT("Unsuccessful cuGetErrorString return status: %d\n",            \
               errStr_status);                                                 \
      }                                                                        \
    } else {                                                                   \
      const char *errStr = nullptr;                                            \
      CUresult errStr_status = cuGetErrorString(err, &errStr);                 \
      if (errStr_status == CUDA_SUCCESS)                                       \
        REPORT("%s \n", errStr);                                               \
    }                                                                          \
  } while (false)
#else // OMPTARGET_DEBUG
#define CUDA_ERR_STRING(err)                                                   \
  do {                                                                         \
    const char *errStr = nullptr;                                              \
    CUresult errStr_status = cuGetErrorString(err, &errStr);                   \
    if (errStr_status == CUDA_SUCCESS)                                         \
      REPORT("%s \n", errStr);                                                 \
  } while (false)
#endif // OMPTARGET_DEBUG

#include "elf_common.h"

/// Keep entries table per device.
struct FuncOrGblEntryTy {
  __tgt_target_table Table;
  std::vector<__tgt_offload_entry> Entries;
};

enum ExecutionModeType {
  SPMD, // constructors, destructors,
  // combined constructs (`teams distribute parallel for [simd]`)
  GENERIC, // everything else
  NONE
};

/// Use a single entity to encode a kernel and a set of flags.
struct KernelTy {
  CUfunction Func;

  // execution mode of kernel
  // 0 - SPMD mode (without master warp)
  // 1 - Generic mode (with master warp)
  int8_t ExecutionMode;

  /// Maximal number of threads per block for this kernel.
  int MaxThreadsPerBlock = 0;

  KernelTy(CUfunction _Func, int8_t _ExecutionMode)
      : Func(_Func), ExecutionMode(_ExecutionMode) {}
};

/// Device environment data
/// Manually sync with the deviceRTL side for now, move to a dedicated header
/// file later.
struct omptarget_device_environmentTy {
  int32_t debug_level;
};

namespace {
bool checkResult(CUresult Err, const char *ErrMsg) {
  if (Err == CUDA_SUCCESS)
    return true;

  REPORT("%s", ErrMsg);
  CUDA_ERR_STRING(Err);
  return false;
}

int memcpyDtoD(const void *SrcPtr, void *DstPtr, int64_t Size,
               CUstream Stream) {
  CUresult Err =
      cuMemcpyDtoDAsync((CUdeviceptr)DstPtr, (CUdeviceptr)SrcPtr, Size, Stream);

  if (Err != CUDA_SUCCESS) {
    DP("Error when copying data from device to device. Pointers: src "
       "= " DPxMOD ", dst = " DPxMOD ", size = %" PRId64 "\n",
       DPxPTR(SrcPtr), DPxPTR(DstPtr), Size);
    CUDA_ERR_STRING(Err);
    return OFFLOAD_FAIL;
  }

  return OFFLOAD_SUCCESS;
}

// Structure contains per-device data
struct DeviceDataTy {
  /// List that contains all the kernels.
  std::list<KernelTy> KernelsList;

  std::list<FuncOrGblEntryTy> FuncGblEntries;

  CUcontext Context = nullptr;
  // Device properties
  int ThreadsPerBlock = 0;
  int BlocksPerGrid = 0;
  int WarpSize = 0;
  // OpenMP properties
  int NumTeams = 0;
  int NumThreads = 0;
};

class StreamManagerTy {
  int NumberOfDevices;
  // The initial size of stream pool
  int EnvNumInitialStreams;
  // Per-device stream mutex
  std::vector<std::unique_ptr<std::mutex>> StreamMtx;
  // Per-device stream Id indicates the next available stream in the pool
  std::vector<int> NextStreamId;
  // Per-device stream pool
  std::vector<std::vector<CUstream>> StreamPool;
  // Reference to per-device data
  std::vector<DeviceDataTy> &DeviceData;

  // If there is no CUstream left in the pool, we will resize the pool to
  // allocate more CUstream. This function should be called with device mutex,
  // and we do not resize to smaller one.
  void resizeStreamPool(const int DeviceId, const size_t NewSize) {
    std::vector<CUstream> &Pool = StreamPool[DeviceId];
    const size_t CurrentSize = Pool.size();
    assert(NewSize > CurrentSize && "new size is not larger than current size");

    CUresult Err = cuCtxSetCurrent(DeviceData[DeviceId].Context);
    if (!checkResult(Err, "Error returned from cuCtxSetCurrent\n")) {
      // We will return if cannot switch to the right context in case of
      // creating bunch of streams that are not corresponding to the right
      // device. The offloading will fail later because selected CUstream is
      // nullptr.
      return;
    }

    Pool.resize(NewSize, nullptr);

    for (size_t I = CurrentSize; I < NewSize; ++I) {
      checkResult(cuStreamCreate(&Pool[I], CU_STREAM_NON_BLOCKING),
                  "Error returned from cuStreamCreate\n");
    }
  }

public:
  StreamManagerTy(const int NumberOfDevices,
                  std::vector<DeviceDataTy> &DeviceData)
      : NumberOfDevices(NumberOfDevices), EnvNumInitialStreams(32),
        DeviceData(DeviceData) {
    StreamPool.resize(NumberOfDevices);
    NextStreamId.resize(NumberOfDevices);
    StreamMtx.resize(NumberOfDevices);

    if (const char *EnvStr = getenv("LIBOMPTARGET_NUM_INITIAL_STREAMS"))
      EnvNumInitialStreams = std::stoi(EnvStr);

    // Initialize the next stream id
    std::fill(NextStreamId.begin(), NextStreamId.end(), 0);

    // Initialize stream mutex
    for (std::unique_ptr<std::mutex> &Ptr : StreamMtx)
      Ptr = std::make_unique<std::mutex>();
  }

  ~StreamManagerTy() {
    // Destroy streams
    for (int I = 0; I < NumberOfDevices; ++I) {
      checkResult(cuCtxSetCurrent(DeviceData[I].Context),
                  "Error returned from cuCtxSetCurrent\n");

      for (CUstream &S : StreamPool[I]) {
        if (S)
          checkResult(cuStreamDestroy(S),
                      "Error returned from cuStreamDestroy\n");
      }
    }
  }

  // Get a CUstream from pool. Per-device next stream id always points to the
  // next available CUstream. That means, CUstreams [0, id-1] have been
  // assigned, and [id,] are still available. If there is no CUstream left, we
  // will ask more CUstreams from CUDA RT. Each time a CUstream is assigned,
  // the id will increase one.
  // xxxxxs+++++++++
  //      ^
  //      id
  // After assignment, the pool becomes the following and s is assigned.
  // xxxxxs+++++++++
  //       ^
  //       id
  CUstream getStream(const int DeviceId) {
    const std::lock_guard<std::mutex> Lock(*StreamMtx[DeviceId]);
    int &Id = NextStreamId[DeviceId];
    // No CUstream left in the pool, we need to request from CUDA RT
    if (Id == static_cast<int>(StreamPool[DeviceId].size())) {
      // By default we double the stream pool every time
      resizeStreamPool(DeviceId, Id * 2);
    }
    return StreamPool[DeviceId][Id++];
  }

  // Return a CUstream back to pool. As mentioned above, per-device next
  // stream is always points to the next available CUstream, so when we return
  // a CUstream, we need to first decrease the id, and then copy the CUstream
  // back.
  // It is worth noting that, the order of streams return might be different
  // from that they're assigned, that saying, at some point, there might be
  // two identical CUstreams.
  // xxax+a+++++
  //     ^
  //     id
  // However, it doesn't matter, because they're always on the two sides of
  // id. The left one will in the end be overwritten by another CUstream.
  // Therefore, after several execution, the order of pool might be different
  // from its initial state.
  void returnStream(const int DeviceId, CUstream Stream) {
    const std::lock_guard<std::mutex> Lock(*StreamMtx[DeviceId]);
    int &Id = NextStreamId[DeviceId];
    assert(Id > 0 && "Wrong stream ID");
    StreamPool[DeviceId][--Id] = Stream;
  }

  bool initializeDeviceStreamPool(const int DeviceId) {
    assert(StreamPool[DeviceId].empty() && "stream pool has been initialized");

    resizeStreamPool(DeviceId, EnvNumInitialStreams);

    // Check the size of stream pool
    if (static_cast<int>(StreamPool[DeviceId].size()) != EnvNumInitialStreams)
      return false;

    // Check whether each stream is valid
    for (CUstream &S : StreamPool[DeviceId])
      if (!S)
        return false;

    return true;
  }
};

class DeviceRTLTy {
  int NumberOfDevices;
  // OpenMP environment properties
  int EnvNumTeams;
  int EnvTeamLimit;
  // OpenMP requires flags
  int64_t RequiresFlags;

  static constexpr const int HardTeamLimit = 1U << 16U; // 64k
  static constexpr const int HardThreadLimit = 1024;
  static constexpr const int DefaultNumTeams = 128;
  static constexpr const int DefaultNumThreads = 128;

  std::unique_ptr<StreamManagerTy> StreamManager;
  std::vector<DeviceDataTy> DeviceData;
  std::vector<CUmodule> Modules;

  /// A class responsible for interacting with device native runtime library to
  /// allocate and free memory.
  class CUDADeviceAllocatorTy : public DeviceAllocatorTy {
    const int DeviceId;
    const std::vector<DeviceDataTy> &DeviceData;

  public:
    CUDADeviceAllocatorTy(int DeviceId, std::vector<DeviceDataTy> &DeviceData)
        : DeviceId(DeviceId), DeviceData(DeviceData) {}

    void *allocate(size_t Size, void *) override {
      if (Size == 0)
        return nullptr;

      CUresult Err = cuCtxSetCurrent(DeviceData[DeviceId].Context);
      if (!checkResult(Err, "Error returned from cuCtxSetCurrent\n"))
        return nullptr;

      CUdeviceptr DevicePtr;
      Err = cuMemAlloc(&DevicePtr, Size);
      if (!checkResult(Err, "Error returned from cuMemAlloc\n"))
        return nullptr;

      return (void *)DevicePtr;
    }

    int free(void *TgtPtr) override {
      CUresult Err = cuCtxSetCurrent(DeviceData[DeviceId].Context);
      if (!checkResult(Err, "Error returned from cuCtxSetCurrent\n"))
        return OFFLOAD_FAIL;

      Err = cuMemFree((CUdeviceptr)TgtPtr);
      if (!checkResult(Err, "Error returned from cuMemFree\n"))
        return OFFLOAD_FAIL;

      return OFFLOAD_SUCCESS;
    }
  };

  /// A vector of device allocators
  std::vector<CUDADeviceAllocatorTy> DeviceAllocators;

  /// A vector of memory managers. Since the memory manager is non-copyable and
  // non-removable, we wrap them into std::unique_ptr.
  std::vector<std::unique_ptr<MemoryManagerTy>> MemoryManagers;

  /// Whether use memory manager
  bool UseMemoryManager = true;

  // Record entry point associated with device
  void addOffloadEntry(const int DeviceId, const __tgt_offload_entry entry) {
    FuncOrGblEntryTy &E = DeviceData[DeviceId].FuncGblEntries.back();
    E.Entries.push_back(entry);
  }

  // Return a pointer to the entry associated with the pointer
  const __tgt_offload_entry *getOffloadEntry(const int DeviceId,
                                             const void *Addr) const {
    for (const __tgt_offload_entry &Itr :
         DeviceData[DeviceId].FuncGblEntries.back().Entries)
      if (Itr.addr == Addr)
        return &Itr;

    return nullptr;
  }

  // Return the pointer to the target entries table
  __tgt_target_table *getOffloadEntriesTable(const int DeviceId) {
    FuncOrGblEntryTy &E = DeviceData[DeviceId].FuncGblEntries.back();

    if (E.Entries.empty())
      return nullptr;

    // Update table info according to the entries and return the pointer
    E.Table.EntriesBegin = E.Entries.data();
    E.Table.EntriesEnd = E.Entries.data() + E.Entries.size();

    return &E.Table;
  }

  // Clear entries table for a device
  void clearOffloadEntriesTable(const int DeviceId) {
    DeviceData[DeviceId].FuncGblEntries.emplace_back();
    FuncOrGblEntryTy &E = DeviceData[DeviceId].FuncGblEntries.back();
    E.Entries.clear();
    E.Table.EntriesBegin = E.Table.EntriesEnd = nullptr;
  }

  CUstream getStream(const int DeviceId, __tgt_async_info *AsyncInfo) const {
    assert(AsyncInfo && "AsyncInfo is nullptr");

    if (!AsyncInfo->Queue)
      AsyncInfo->Queue = StreamManager->getStream(DeviceId);

    return reinterpret_cast<CUstream>(AsyncInfo->Queue);
  }

public:
  // This class should not be copied
  DeviceRTLTy(const DeviceRTLTy &) = delete;
  DeviceRTLTy(DeviceRTLTy &&) = delete;

  DeviceRTLTy()
      : NumberOfDevices(0), EnvNumTeams(-1), EnvTeamLimit(-1),
        RequiresFlags(OMP_REQ_UNDEFINED) {

    DP("Start initializing CUDA\n");

    CUresult Err = cuInit(0);
    if (Err == CUDA_ERROR_INVALID_HANDLE) {
      // Can't call cuGetErrorString if dlsym failed
      DP("Failed to load CUDA shared library\n");
      return;
    }
    if (!checkResult(Err, "Error returned from cuInit\n")) {
      return;
    }

    Err = cuDeviceGetCount(&NumberOfDevices);
    if (!checkResult(Err, "Error returned from cuDeviceGetCount\n"))
      return;

    if (NumberOfDevices == 0) {
      DP("There are no devices supporting CUDA.\n");
      return;
    }

    DeviceData.resize(NumberOfDevices);

    // Get environment variables regarding teams
    if (const char *EnvStr = getenv("OMP_TEAM_LIMIT")) {
      // OMP_TEAM_LIMIT has been set
      EnvTeamLimit = std::stoi(EnvStr);
      DP("Parsed OMP_TEAM_LIMIT=%d\n", EnvTeamLimit);
    }
    if (const char *EnvStr = getenv("OMP_NUM_TEAMS")) {
      // OMP_NUM_TEAMS has been set
      EnvNumTeams = std::stoi(EnvStr);
      DP("Parsed OMP_NUM_TEAMS=%d\n", EnvNumTeams);
    }

    StreamManager =
        std::make_unique<StreamManagerTy>(NumberOfDevices, DeviceData);

    for (int I = 0; I < NumberOfDevices; ++I)
      DeviceAllocators.emplace_back(I, DeviceData);

    // Get the size threshold from environment variable
    std::pair<size_t, bool> Res = MemoryManagerTy::getSizeThresholdFromEnv();
    UseMemoryManager = Res.second;
    size_t MemoryManagerThreshold = Res.first;

    if (UseMemoryManager)
      for (int I = 0; I < NumberOfDevices; ++I)
        MemoryManagers.emplace_back(std::make_unique<MemoryManagerTy>(
            DeviceAllocators[I], MemoryManagerThreshold));
  }

  ~DeviceRTLTy() {
    // We first destruct memory managers in case that its dependent data are
    // destroyed before it.
    for (auto &M : MemoryManagers)
      M.release();

    StreamManager = nullptr;

    for (CUmodule &M : Modules)
      // Close module
      if (M)
        checkResult(cuModuleUnload(M), "Error returned from cuModuleUnload\n");

    for (DeviceDataTy &D : DeviceData) {
      // Destroy context
      if (D.Context) {
        checkResult(cuCtxSetCurrent(D.Context),
                    "Error returned from cuCtxSetCurrent\n");
        CUdevice Device;
        checkResult(cuCtxGetDevice(&Device),
                    "Error returned from cuCtxGetDevice\n");
        checkResult(cuDevicePrimaryCtxRelease(Device),
                    "Error returned from cuDevicePrimaryCtxRelease\n");
      }
    }
  }

  // Check whether a given DeviceId is valid
  bool isValidDeviceId(const int DeviceId) const {
    return DeviceId >= 0 && DeviceId < NumberOfDevices;
  }

  int getNumOfDevices() const { return NumberOfDevices; }

  void setRequiresFlag(const int64_t Flags) { this->RequiresFlags = Flags; }

  int initDevice(const int DeviceId) {
    CUdevice Device;

    DP("Getting device %d\n", DeviceId);
    CUresult Err = cuDeviceGet(&Device, DeviceId);
    if (!checkResult(Err, "Error returned from cuDeviceGet\n"))
      return OFFLOAD_FAIL;

    // Query the current flags of the primary context and set its flags if
    // it is inactive
    unsigned int FormerPrimaryCtxFlags = 0;
    int FormerPrimaryCtxIsActive = 0;
    Err = cuDevicePrimaryCtxGetState(Device, &FormerPrimaryCtxFlags,
                                     &FormerPrimaryCtxIsActive);
    if (!checkResult(Err, "Error returned from cuDevicePrimaryCtxGetState\n"))
      return OFFLOAD_FAIL;

    if (FormerPrimaryCtxIsActive) {
      DP("The primary context is active, no change to its flags\n");
      if ((FormerPrimaryCtxFlags & CU_CTX_SCHED_MASK) !=
          CU_CTX_SCHED_BLOCKING_SYNC)
        DP("Warning the current flags are not CU_CTX_SCHED_BLOCKING_SYNC\n");
    } else {
      DP("The primary context is inactive, set its flags to "
         "CU_CTX_SCHED_BLOCKING_SYNC\n");
      Err = cuDevicePrimaryCtxSetFlags(Device, CU_CTX_SCHED_BLOCKING_SYNC);
      if (!checkResult(Err, "Error returned from cuDevicePrimaryCtxSetFlags\n"))
        return OFFLOAD_FAIL;
    }

    // Retain the per device primary context and save it to use whenever this
    // device is selected.
    Err = cuDevicePrimaryCtxRetain(&DeviceData[DeviceId].Context, Device);
    if (!checkResult(Err, "Error returned from cuDevicePrimaryCtxRetain\n"))
      return OFFLOAD_FAIL;

    Err = cuCtxSetCurrent(DeviceData[DeviceId].Context);
    if (!checkResult(Err, "Error returned from cuCtxSetCurrent\n"))
      return OFFLOAD_FAIL;

    // Initialize stream pool
    if (!StreamManager->initializeDeviceStreamPool(DeviceId))
      return OFFLOAD_FAIL;

    // Query attributes to determine number of threads/block and blocks/grid.
    int MaxGridDimX;
    Err = cuDeviceGetAttribute(&MaxGridDimX, CU_DEVICE_ATTRIBUTE_MAX_GRID_DIM_X,
                               Device);
    if (Err != CUDA_SUCCESS) {
      DP("Error getting max grid dimension, use default value %d\n",
         DeviceRTLTy::DefaultNumTeams);
      DeviceData[DeviceId].BlocksPerGrid = DeviceRTLTy::DefaultNumTeams;
    } else if (MaxGridDimX <= DeviceRTLTy::HardTeamLimit) {
      DP("Using %d CUDA blocks per grid\n", MaxGridDimX);
      DeviceData[DeviceId].BlocksPerGrid = MaxGridDimX;
    } else {
      DP("Max CUDA blocks per grid %d exceeds the hard team limit %d, capping "
         "at the hard limit\n",
         MaxGridDimX, DeviceRTLTy::HardTeamLimit);
      DeviceData[DeviceId].BlocksPerGrid = DeviceRTLTy::HardTeamLimit;
    }

    // We are only exploiting threads along the x axis.
    int MaxBlockDimX;
    Err = cuDeviceGetAttribute(&MaxBlockDimX,
                               CU_DEVICE_ATTRIBUTE_MAX_BLOCK_DIM_X, Device);
    if (Err != CUDA_SUCCESS) {
      DP("Error getting max block dimension, use default value %d\n",
         DeviceRTLTy::DefaultNumThreads);
      DeviceData[DeviceId].ThreadsPerBlock = DeviceRTLTy::DefaultNumThreads;
    } else if (MaxBlockDimX <= DeviceRTLTy::HardThreadLimit) {
      DP("Using %d CUDA threads per block\n", MaxBlockDimX);
      DeviceData[DeviceId].ThreadsPerBlock = MaxBlockDimX;
    } else {
      DP("Max CUDA threads per block %d exceeds the hard thread limit %d, "
         "capping at the hard limit\n",
         MaxBlockDimX, DeviceRTLTy::HardThreadLimit);
      DeviceData[DeviceId].ThreadsPerBlock = DeviceRTLTy::HardThreadLimit;
    }

    // Get and set warp size
    int WarpSize;
    Err =
        cuDeviceGetAttribute(&WarpSize, CU_DEVICE_ATTRIBUTE_WARP_SIZE, Device);
    if (Err != CUDA_SUCCESS) {
      DP("Error getting warp size, assume default value 32\n");
      DeviceData[DeviceId].WarpSize = 32;
    } else {
      DP("Using warp size %d\n", WarpSize);
      DeviceData[DeviceId].WarpSize = WarpSize;
    }

    // Adjust teams to the env variables
    if (EnvTeamLimit > 0 && DeviceData[DeviceId].BlocksPerGrid > EnvTeamLimit) {
      DP("Capping max CUDA blocks per grid to OMP_TEAM_LIMIT=%d\n",
         EnvTeamLimit);
      DeviceData[DeviceId].BlocksPerGrid = EnvTeamLimit;
    }

    INFO(OMP_INFOTYPE_PLUGIN_KERNEL, DeviceId,
         "Device supports up to %d CUDA blocks and %d threads with a "
         "warp size of %d\n",
         DeviceData[DeviceId].BlocksPerGrid,
         DeviceData[DeviceId].ThreadsPerBlock, DeviceData[DeviceId].WarpSize);

    // Set default number of teams
    if (EnvNumTeams > 0) {
      DP("Default number of teams set according to environment %d\n",
         EnvNumTeams);
      DeviceData[DeviceId].NumTeams = EnvNumTeams;
    } else {
      DeviceData[DeviceId].NumTeams = DeviceRTLTy::DefaultNumTeams;
      DP("Default number of teams set according to library's default %d\n",
         DeviceRTLTy::DefaultNumTeams);
    }

    if (DeviceData[DeviceId].NumTeams > DeviceData[DeviceId].BlocksPerGrid) {
      DP("Default number of teams exceeds device limit, capping at %d\n",
         DeviceData[DeviceId].BlocksPerGrid);
      DeviceData[DeviceId].NumTeams = DeviceData[DeviceId].BlocksPerGrid;
    }

    // Set default number of threads
    DeviceData[DeviceId].NumThreads = DeviceRTLTy::DefaultNumThreads;
    DP("Default number of threads set according to library's default %d\n",
       DeviceRTLTy::DefaultNumThreads);
    if (DeviceData[DeviceId].NumThreads >
        DeviceData[DeviceId].ThreadsPerBlock) {
      DP("Default number of threads exceeds device limit, capping at %d\n",
         DeviceData[DeviceId].ThreadsPerBlock);
      DeviceData[DeviceId].NumTeams = DeviceData[DeviceId].ThreadsPerBlock;
    }

    return OFFLOAD_SUCCESS;
  }

  __tgt_target_table *loadBinary(const int DeviceId,
                                 const __tgt_device_image *Image) {
    // Set the context we are using
    CUresult Err = cuCtxSetCurrent(DeviceData[DeviceId].Context);
    if (!checkResult(Err, "Error returned from cuCtxSetCurrent\n"))
      return nullptr;

    // Clear the offload table as we are going to create a new one.
    clearOffloadEntriesTable(DeviceId);

    // Create the module and extract the function pointers.
    CUmodule Module;
    DP("Load data from image " DPxMOD "\n", DPxPTR(Image->ImageStart));
    Err = cuModuleLoadDataEx(&Module, Image->ImageStart, 0, nullptr, nullptr);
    if (!checkResult(Err, "Error returned from cuModuleLoadDataEx\n"))
      return nullptr;

    DP("CUDA module successfully loaded!\n");

    Modules.push_back(Module);

    // Find the symbols in the module by name.
    const __tgt_offload_entry *HostBegin = Image->EntriesBegin;
    const __tgt_offload_entry *HostEnd = Image->EntriesEnd;

    std::list<KernelTy> &KernelsList = DeviceData[DeviceId].KernelsList;
    for (const __tgt_offload_entry *E = HostBegin; E != HostEnd; ++E) {
      if (!E->addr) {
        // We return nullptr when something like this happens, the host should
        // have always something in the address to uniquely identify the target
        // region.
        DP("Invalid binary: host entry '<null>' (size = %zd)...\n", E->size);
        return nullptr;
      }

      if (E->size) {
        __tgt_offload_entry Entry = *E;
        CUdeviceptr CUPtr;
        size_t CUSize;
        Err = cuModuleGetGlobal(&CUPtr, &CUSize, Module, E->name);
        // We keep this style here because we need the name
        if (Err != CUDA_SUCCESS) {
          REPORT("Loading global '%s' Failed\n", E->name);
          CUDA_ERR_STRING(Err);
          return nullptr;
        }

        if (CUSize != E->size) {
          DP("Loading global '%s' - size mismatch (%zd != %zd)\n", E->name,
             CUSize, E->size);
          return nullptr;
        }

        DP("Entry point " DPxMOD " maps to global %s (" DPxMOD ")\n",
           DPxPTR(E - HostBegin), E->name, DPxPTR(CUPtr));

        Entry.addr = (void *)(CUPtr);

        // Note: In the current implementation declare target variables
        // can either be link or to. This means that once unified
        // memory is activated via the requires directive, the variable
        // can be used directly from the host in both cases.
        // TODO: when variables types other than to or link are added,
        // the below condition should be changed to explicitly
        // check for to and link variables types:
        // (RequiresFlags & OMP_REQ_UNIFIED_SHARED_MEMORY && (e->flags &
        // OMP_DECLARE_TARGET_LINK || e->flags == OMP_DECLARE_TARGET_TO))
        if (RequiresFlags & OMP_REQ_UNIFIED_SHARED_MEMORY) {
          // If unified memory is present any target link or to variables
          // can access host addresses directly. There is no longer a
          // need for device copies.
          cuMemcpyHtoD(CUPtr, E->addr, sizeof(void *));
          DP("Copy linked variable host address (" DPxMOD
             ") to device address (" DPxMOD ")\n",
             DPxPTR(*((void **)E->addr)), DPxPTR(CUPtr));
        }

        addOffloadEntry(DeviceId, Entry);

        continue;
      }

      CUfunction Func;
      Err = cuModuleGetFunction(&Func, Module, E->name);
      // We keep this style here because we need the name
      if (Err != CUDA_SUCCESS) {
        REPORT("Loading '%s' Failed\n", E->name);
        CUDA_ERR_STRING(Err);
        return nullptr;
      }

      DP("Entry point " DPxMOD " maps to %s (" DPxMOD ")\n",
         DPxPTR(E - HostBegin), E->name, DPxPTR(Func));

      // default value GENERIC (in case symbol is missing from cubin file)
      int8_t ExecModeVal = ExecutionModeType::GENERIC;
      std::string ExecModeNameStr(E->name);
      ExecModeNameStr += "_exec_mode";
      const char *ExecModeName = ExecModeNameStr.c_str();

      CUdeviceptr ExecModePtr;
      size_t CUSize;
      Err = cuModuleGetGlobal(&ExecModePtr, &CUSize, Module, ExecModeName);
      if (Err == CUDA_SUCCESS) {
        if (CUSize != sizeof(int8_t)) {
          DP("Loading global exec_mode '%s' - size mismatch (%zd != %zd)\n",
             ExecModeName, CUSize, sizeof(int8_t));
          return nullptr;
        }

        Err = cuMemcpyDtoH(&ExecModeVal, ExecModePtr, CUSize);
        if (Err != CUDA_SUCCESS) {
          REPORT("Error when copying data from device to host. Pointers: "
                 "host = " DPxMOD ", device = " DPxMOD ", size = %zd\n",
                 DPxPTR(&ExecModeVal), DPxPTR(ExecModePtr), CUSize);
          CUDA_ERR_STRING(Err);
          return nullptr;
        }

        if (ExecModeVal < 0 || ExecModeVal > 1) {
          DP("Error wrong exec_mode value specified in cubin file: %d\n",
             ExecModeVal);
          return nullptr;
        }
      } else {
        REPORT("Loading global exec_mode '%s' - symbol missing, using default "
               "value GENERIC (1)\n",
               ExecModeName);
        CUDA_ERR_STRING(Err);
      }

      KernelsList.emplace_back(Func, ExecModeVal);

      __tgt_offload_entry Entry = *E;
      Entry.addr = &KernelsList.back();
      addOffloadEntry(DeviceId, Entry);
    }

    // send device environment data to the device
    {
      omptarget_device_environmentTy DeviceEnv{0};

#ifdef OMPTARGET_DEBUG
      if (const char *EnvStr = getenv("LIBOMPTARGET_DEVICE_RTL_DEBUG"))
        DeviceEnv.debug_level = std::stoi(EnvStr);
#endif

      const char *DeviceEnvName = "omptarget_device_environment";
      CUdeviceptr DeviceEnvPtr;
      size_t CUSize;

      Err = cuModuleGetGlobal(&DeviceEnvPtr, &CUSize, Module, DeviceEnvName);
      if (Err == CUDA_SUCCESS) {
        if (CUSize != sizeof(DeviceEnv)) {
          REPORT(
              "Global device_environment '%s' - size mismatch (%zu != %zu)\n",
              DeviceEnvName, CUSize, sizeof(int32_t));
          CUDA_ERR_STRING(Err);
          return nullptr;
        }

        Err = cuMemcpyHtoD(DeviceEnvPtr, &DeviceEnv, CUSize);
        if (Err != CUDA_SUCCESS) {
          REPORT("Error when copying data from host to device. Pointers: "
                 "host = " DPxMOD ", device = " DPxMOD ", size = %zu\n",
                 DPxPTR(&DeviceEnv), DPxPTR(DeviceEnvPtr), CUSize);
          CUDA_ERR_STRING(Err);
          return nullptr;
        }

        DP("Sending global device environment data %zu bytes\n", CUSize);
      } else {
        DP("Finding global device environment '%s' - symbol missing.\n",
           DeviceEnvName);
        DP("Continue, considering this is a device RTL which does not accept "
           "environment setting.\n");
      }
    }

    return getOffloadEntriesTable(DeviceId);
  }

  void *dataAlloc(const int DeviceId, const int64_t Size) {
    if (UseMemoryManager)
      return MemoryManagers[DeviceId]->allocate(Size, nullptr);

    return DeviceAllocators[DeviceId].allocate(Size, nullptr);
  }

  int dataSubmit(const int DeviceId, const void *TgtPtr, const void *HstPtr,
                 const int64_t Size, __tgt_async_info *AsyncInfo) const {
    assert(AsyncInfo && "AsyncInfo is nullptr");

    CUresult Err = cuCtxSetCurrent(DeviceData[DeviceId].Context);
    if (!checkResult(Err, "Error returned from cuCtxSetCurrent\n"))
      return OFFLOAD_FAIL;

    CUstream Stream = getStream(DeviceId, AsyncInfo);

    Err = cuMemcpyHtoDAsync((CUdeviceptr)TgtPtr, HstPtr, Size, Stream);
    if (Err != CUDA_SUCCESS) {
      DP("Error when copying data from host to device. Pointers: host "
         "= " DPxMOD ", device = " DPxMOD ", size = %" PRId64 "\n",
         DPxPTR(HstPtr), DPxPTR(TgtPtr), Size);
      CUDA_ERR_STRING(Err);
      return OFFLOAD_FAIL;
    }

    return OFFLOAD_SUCCESS;
  }

  int dataRetrieve(const int DeviceId, void *HstPtr, const void *TgtPtr,
                   const int64_t Size, __tgt_async_info *AsyncInfo) const {
    assert(AsyncInfo && "AsyncInfo is nullptr");

    CUresult Err = cuCtxSetCurrent(DeviceData[DeviceId].Context);
    if (!checkResult(Err, "Error returned from cuCtxSetCurrent\n"))
      return OFFLOAD_FAIL;

    CUstream Stream = getStream(DeviceId, AsyncInfo);

    Err = cuMemcpyDtoHAsync(HstPtr, (CUdeviceptr)TgtPtr, Size, Stream);
    if (Err != CUDA_SUCCESS) {
      DP("Error when copying data from device to host. Pointers: host "
         "= " DPxMOD ", device = " DPxMOD ", size = %" PRId64 "\n",
         DPxPTR(HstPtr), DPxPTR(TgtPtr), Size);
      CUDA_ERR_STRING(Err);
      return OFFLOAD_FAIL;
    }

    return OFFLOAD_SUCCESS;
  }

  int dataExchange(int SrcDevId, const void *SrcPtr, int DstDevId, void *DstPtr,
                   int64_t Size, __tgt_async_info *AsyncInfo) const {
    assert(AsyncInfo && "AsyncInfo is nullptr");

    CUresult Err = cuCtxSetCurrent(DeviceData[SrcDevId].Context);
    if (!checkResult(Err, "Error returned from cuCtxSetCurrent\n"))
      return OFFLOAD_FAIL;

    CUstream Stream = getStream(SrcDevId, AsyncInfo);

    // If they are two devices, we try peer to peer copy first
    if (SrcDevId != DstDevId) {
      int CanAccessPeer = 0;
      Err = cuDeviceCanAccessPeer(&CanAccessPeer, SrcDevId, DstDevId);
      if (Err != CUDA_SUCCESS) {
        REPORT("Error returned from cuDeviceCanAccessPeer. src = %" PRId32
               ", dst = %" PRId32 "\n",
               SrcDevId, DstDevId);
        CUDA_ERR_STRING(Err);
        return memcpyDtoD(SrcPtr, DstPtr, Size, Stream);
      }

      if (!CanAccessPeer) {
        DP("P2P memcpy not supported so fall back to D2D memcpy");
        return memcpyDtoD(SrcPtr, DstPtr, Size, Stream);
      }

      Err = cuCtxEnablePeerAccess(DeviceData[DstDevId].Context, 0);
      if (Err != CUDA_SUCCESS) {
        REPORT("Error returned from cuCtxEnablePeerAccess. src = %" PRId32
               ", dst = %" PRId32 "\n",
               SrcDevId, DstDevId);
        CUDA_ERR_STRING(Err);
        return memcpyDtoD(SrcPtr, DstPtr, Size, Stream);
      }

      Err = cuMemcpyPeerAsync((CUdeviceptr)DstPtr, DeviceData[DstDevId].Context,
                              (CUdeviceptr)SrcPtr, DeviceData[SrcDevId].Context,
                              Size, Stream);
      if (Err == CUDA_SUCCESS)
        return OFFLOAD_SUCCESS;

      DP("Error returned from cuMemcpyPeerAsync. src_ptr = " DPxMOD
         ", src_id =%" PRId32 ", dst_ptr = " DPxMOD ", dst_id =%" PRId32 "\n",
         DPxPTR(SrcPtr), SrcDevId, DPxPTR(DstPtr), DstDevId);
      CUDA_ERR_STRING(Err);
    }

    return memcpyDtoD(SrcPtr, DstPtr, Size, Stream);
  }

  int dataDelete(const int DeviceId, void *TgtPtr) {
    if (UseMemoryManager)
      return MemoryManagers[DeviceId]->free(TgtPtr);

    return DeviceAllocators[DeviceId].free(TgtPtr);
  }

  int runTargetTeamRegion(const int DeviceId, void *TgtEntryPtr, void **TgtArgs,
                          ptrdiff_t *TgtOffsets, const int ArgNum,
                          const int TeamNum, const int ThreadLimit,
                          const unsigned int LoopTripCount,
                          __tgt_async_info *AsyncInfo) const {
    CUresult Err = cuCtxSetCurrent(DeviceData[DeviceId].Context);
    if (!checkResult(Err, "Error returned from cuCtxSetCurrent\n"))
      return OFFLOAD_FAIL;

    // All args are references.
    std::vector<void *> Args(ArgNum);
    std::vector<void *> Ptrs(ArgNum);

    for (int I = 0; I < ArgNum; ++I) {
      Ptrs[I] = (void *)((intptr_t)TgtArgs[I] + TgtOffsets[I]);
      Args[I] = &Ptrs[I];
    }

    KernelTy *KernelInfo = reinterpret_cast<KernelTy *>(TgtEntryPtr);

    int CudaThreadsPerBlock;
    if (ThreadLimit > 0) {
      DP("Setting CUDA threads per block to requested %d\n", ThreadLimit);
      CudaThreadsPerBlock = ThreadLimit;
      // Add master warp if necessary
      if (KernelInfo->ExecutionMode == GENERIC) {
        DP("Adding master warp: +%d threads\n", DeviceData[DeviceId].WarpSize);
        CudaThreadsPerBlock += DeviceData[DeviceId].WarpSize;
      }
    } else {
      DP("Setting CUDA threads per block to default %d\n",
         DeviceData[DeviceId].NumThreads);
      CudaThreadsPerBlock = DeviceData[DeviceId].NumThreads;
    }

    if (CudaThreadsPerBlock > DeviceData[DeviceId].ThreadsPerBlock) {
      DP("Threads per block capped at device limit %d\n",
         DeviceData[DeviceId].ThreadsPerBlock);
      CudaThreadsPerBlock = DeviceData[DeviceId].ThreadsPerBlock;
    }

    if (!KernelInfo->MaxThreadsPerBlock) {
      Err = cuFuncGetAttribute(&KernelInfo->MaxThreadsPerBlock,
                               CU_FUNC_ATTRIBUTE_MAX_THREADS_PER_BLOCK,
                               KernelInfo->Func);
      if (!checkResult(Err, "Error returned from cuFuncGetAttribute\n"))
        return OFFLOAD_FAIL;
    }

    if (KernelInfo->MaxThreadsPerBlock < CudaThreadsPerBlock) {
      DP("Threads per block capped at kernel limit %d\n",
         KernelInfo->MaxThreadsPerBlock);
      CudaThreadsPerBlock = KernelInfo->MaxThreadsPerBlock;
    }

    unsigned int CudaBlocksPerGrid;
    if (TeamNum <= 0) {
      if (LoopTripCount > 0 && EnvNumTeams < 0) {
        if (KernelInfo->ExecutionMode == SPMD) {
          // We have a combined construct, i.e. `target teams distribute
          // parallel for [simd]`. We launch so many teams so that each thread
          // will execute one iteration of the loop. round up to the nearest
          // integer
          CudaBlocksPerGrid = ((LoopTripCount - 1) / CudaThreadsPerBlock) + 1;
        } else {
          // If we reach this point, then we have a non-combined construct, i.e.
          // `teams distribute` with a nested `parallel for` and each team is
          // assigned one iteration of the `distribute` loop. E.g.:
          //
          // #pragma omp target teams distribute
          // for(...loop_tripcount...) {
          //   #pragma omp parallel for
          //   for(...) {}
          // }
          //
          // Threads within a team will execute the iterations of the `parallel`
          // loop.
          CudaBlocksPerGrid = LoopTripCount;
        }
        DP("Using %d teams due to loop trip count %" PRIu32
           " and number of threads per block %d\n",
           CudaBlocksPerGrid, LoopTripCount, CudaThreadsPerBlock);
      } else {
        DP("Using default number of teams %d\n", DeviceData[DeviceId].NumTeams);
        CudaBlocksPerGrid = DeviceData[DeviceId].NumTeams;
      }
    } else if (TeamNum > DeviceData[DeviceId].BlocksPerGrid) {
      DP("Capping number of teams to team limit %d\n",
         DeviceData[DeviceId].BlocksPerGrid);
      CudaBlocksPerGrid = DeviceData[DeviceId].BlocksPerGrid;
    } else {
      DP("Using requested number of teams %d\n", TeamNum);
      CudaBlocksPerGrid = TeamNum;
    }

    INFO(OMP_INFOTYPE_PLUGIN_KERNEL, DeviceId,
         "Launching kernel %s with %d blocks and %d threads in %s "
         "mode\n",
         (getOffloadEntry(DeviceId, TgtEntryPtr))
             ? getOffloadEntry(DeviceId, TgtEntryPtr)->name
             : "(null)",
         CudaBlocksPerGrid, CudaThreadsPerBlock,
         (KernelInfo->ExecutionMode == SPMD) ? "SPMD" : "Generic");

    CUstream Stream = getStream(DeviceId, AsyncInfo);
    Err = cuLaunchKernel(KernelInfo->Func, CudaBlocksPerGrid, /* gridDimY */ 1,
                         /* gridDimZ */ 1, CudaThreadsPerBlock,
                         /* blockDimY */ 1, /* blockDimZ */ 1,
                         /* sharedMemBytes */ 0, Stream, &Args[0], nullptr);
    if (!checkResult(Err, "Error returned from cuLaunchKernel\n"))
      return OFFLOAD_FAIL;

    DP("Launch of entry point at " DPxMOD " successful!\n",
       DPxPTR(TgtEntryPtr));

    return OFFLOAD_SUCCESS;
  }

  int synchronize(const int DeviceId, __tgt_async_info *AsyncInfo) const {
    CUstream Stream = reinterpret_cast<CUstream>(AsyncInfo->Queue);
    CUresult Err = cuStreamSynchronize(Stream);

    // Once the stream is synchronized, return it to stream pool and reset
    // AsyncInfo. This is to make sure the synchronization only works for its
    // own tasks.
    StreamManager->returnStream(DeviceId,
                                reinterpret_cast<CUstream>(AsyncInfo->Queue));
    AsyncInfo->Queue = nullptr;

    if (Err != CUDA_SUCCESS) {
      DP("Error when synchronizing stream. stream = " DPxMOD
         ", async info ptr = " DPxMOD "\n",
         DPxPTR(Stream), DPxPTR(AsyncInfo));
      CUDA_ERR_STRING(Err);
    }
    return (Err == CUDA_SUCCESS) ? OFFLOAD_SUCCESS : OFFLOAD_FAIL;
  }
};

DeviceRTLTy DeviceRTL;
} // namespace

// Exposed library API function
#ifdef __cplusplus
extern "C" {
#endif

#if INTEL_COLLAB
EXTERN
#endif  // INTEL_COLLAB
int32_t __tgt_rtl_is_valid_binary(__tgt_device_image *image) {
  return elf_check_machine(image, /* EM_CUDA */ 190);
}

#if INTEL_COLLAB
EXTERN
#endif  // INTEL_COLLAB
int32_t __tgt_rtl_number_of_devices() { return DeviceRTL.getNumOfDevices(); }

#if INTEL_COLLAB
EXTERN
#endif  // INTEL_COLLAB
int64_t __tgt_rtl_init_requires(int64_t RequiresFlags) {
  DP("Init requires flags to %" PRId64 "\n", RequiresFlags);
  DeviceRTL.setRequiresFlag(RequiresFlags);
  return RequiresFlags;
}

int32_t __tgt_rtl_is_data_exchangable(int32_t src_dev_id, int dst_dev_id) {
  if (DeviceRTL.isValidDeviceId(src_dev_id) &&
      DeviceRTL.isValidDeviceId(dst_dev_id))
    return 1;

  return 0;
}

#if INTEL_COLLAB
EXTERN
#endif  // INTEL_COLLAB
int32_t __tgt_rtl_init_device(int32_t device_id) {
  assert(DeviceRTL.isValidDeviceId(device_id) && "device_id is invalid");

  return DeviceRTL.initDevice(device_id);
}

#if INTEL_COLLAB
EXTERN
#endif // INTEL_COLLAB
__tgt_target_table *__tgt_rtl_load_binary(int32_t device_id,
                                          __tgt_device_image *image) {
  assert(DeviceRTL.isValidDeviceId(device_id) && "device_id is invalid");

  return DeviceRTL.loadBinary(device_id, image);
}

#if INTEL_COLLAB
EXTERN
#endif // INTEL_COLLAB
void *__tgt_rtl_data_alloc(int32_t device_id, int64_t size, void *,
                           int32_t kind) {
  assert(DeviceRTL.isValidDeviceId(device_id) && "device_id is invalid");

  if (kind != TARGET_ALLOC_DEFAULT) {
    REPORT("Invalid target data allocation kind or requested allocator not "
           "implemented yet\n");
    return NULL;
  }

  return DeviceRTL.dataAlloc(device_id, size);
}

#if INTEL_COLLAB
EXTERN
#endif  // INTEL_COLLAB
int32_t __tgt_rtl_data_submit(int32_t device_id, void *tgt_ptr, void *hst_ptr,
                              int64_t size) {
  assert(DeviceRTL.isValidDeviceId(device_id) && "device_id is invalid");

  __tgt_async_info AsyncInfo;
  const int32_t rc = __tgt_rtl_data_submit_async(device_id, tgt_ptr, hst_ptr,
                                                 size, &AsyncInfo);
  if (rc != OFFLOAD_SUCCESS)
    return OFFLOAD_FAIL;

  return __tgt_rtl_synchronize(device_id, &AsyncInfo);
}

#if INTEL_COLLAB
EXTERN
#endif  // INTEL_COLLAB
int32_t __tgt_rtl_data_submit_async(int32_t device_id, void *tgt_ptr,
                                    void *hst_ptr, int64_t size,
                                    __tgt_async_info *async_info_ptr) {
  assert(DeviceRTL.isValidDeviceId(device_id) && "device_id is invalid");
  assert(async_info_ptr && "async_info_ptr is nullptr");

  return DeviceRTL.dataSubmit(device_id, tgt_ptr, hst_ptr, size,
                              async_info_ptr);
}

#if INTEL_COLLAB
EXTERN
#endif  // INTEL_COLLAB
int32_t __tgt_rtl_data_retrieve(int32_t device_id, void *hst_ptr, void *tgt_ptr,
                                int64_t size) {
  assert(DeviceRTL.isValidDeviceId(device_id) && "device_id is invalid");

  __tgt_async_info AsyncInfo;
  const int32_t rc = __tgt_rtl_data_retrieve_async(device_id, hst_ptr, tgt_ptr,
                                                   size, &AsyncInfo);
  if (rc != OFFLOAD_SUCCESS)
    return OFFLOAD_FAIL;

  return __tgt_rtl_synchronize(device_id, &AsyncInfo);
}

#if INTEL_COLLAB
EXTERN
#endif  // INTEL_COLLAB
int32_t __tgt_rtl_data_retrieve_async(int32_t device_id, void *hst_ptr,
                                      void *tgt_ptr, int64_t size,
                                      __tgt_async_info *async_info_ptr) {
  assert(DeviceRTL.isValidDeviceId(device_id) && "device_id is invalid");
  assert(async_info_ptr && "async_info_ptr is nullptr");

  return DeviceRTL.dataRetrieve(device_id, hst_ptr, tgt_ptr, size,
                                async_info_ptr);
}

#if INTEL_COLLAB
EXTERN
#endif  // INTEL_COLLAB
int32_t __tgt_rtl_data_exchange_async(int32_t src_dev_id, void *src_ptr,
                                      int dst_dev_id, void *dst_ptr,
                                      int64_t size,
                                      __tgt_async_info *AsyncInfo) {
  assert(DeviceRTL.isValidDeviceId(src_dev_id) && "src_dev_id is invalid");
  assert(DeviceRTL.isValidDeviceId(dst_dev_id) && "dst_dev_id is invalid");
  assert(AsyncInfo && "AsyncInfo is nullptr");

  return DeviceRTL.dataExchange(src_dev_id, src_ptr, dst_dev_id, dst_ptr, size,
                                AsyncInfo);
}

#if INTEL_COLLAB
EXTERN
#endif  // INTEL_COLLAB
int32_t __tgt_rtl_data_exchange(int32_t src_dev_id, void *src_ptr,
                                int32_t dst_dev_id, void *dst_ptr,
                                int64_t size) {
  assert(DeviceRTL.isValidDeviceId(src_dev_id) && "src_dev_id is invalid");
  assert(DeviceRTL.isValidDeviceId(dst_dev_id) && "dst_dev_id is invalid");

  __tgt_async_info AsyncInfo;
  const int32_t rc = __tgt_rtl_data_exchange_async(
      src_dev_id, src_ptr, dst_dev_id, dst_ptr, size, &AsyncInfo);
  if (rc != OFFLOAD_SUCCESS)
    return OFFLOAD_FAIL;

  return __tgt_rtl_synchronize(src_dev_id, &AsyncInfo);
}

#if INTEL_COLLAB
EXTERN
#endif  // INTEL_COLLAB
int32_t __tgt_rtl_data_delete(int32_t device_id, void *tgt_ptr) {
  assert(DeviceRTL.isValidDeviceId(device_id) && "device_id is invalid");

  return DeviceRTL.dataDelete(device_id, tgt_ptr);
}

#if INTEL_COLLAB
EXTERN
#endif  // INTEL_COLLAB
int32_t __tgt_rtl_run_target_team_region(int32_t device_id, void *tgt_entry_ptr,
                                         void **tgt_args,
                                         ptrdiff_t *tgt_offsets,
                                         int32_t arg_num, int32_t team_num,
                                         int32_t thread_limit,
                                         uint64_t loop_tripcount) {
  assert(DeviceRTL.isValidDeviceId(device_id) && "device_id is invalid");

  __tgt_async_info AsyncInfo;
  const int32_t rc = __tgt_rtl_run_target_team_region_async(
      device_id, tgt_entry_ptr, tgt_args, tgt_offsets, arg_num, team_num,
      thread_limit, loop_tripcount, &AsyncInfo);
  if (rc != OFFLOAD_SUCCESS)
    return OFFLOAD_FAIL;

  return __tgt_rtl_synchronize(device_id, &AsyncInfo);
}

#if INTEL_COLLAB
EXTERN
#endif  // INTEL_COLLAB
int32_t __tgt_rtl_run_target_team_region_async(
    int32_t device_id, void *tgt_entry_ptr, void **tgt_args,
    ptrdiff_t *tgt_offsets, int32_t arg_num, int32_t team_num,
    int32_t thread_limit, uint64_t loop_tripcount,
    __tgt_async_info *async_info_ptr) {
  assert(DeviceRTL.isValidDeviceId(device_id) && "device_id is invalid");

  return DeviceRTL.runTargetTeamRegion(
      device_id, tgt_entry_ptr, tgt_args, tgt_offsets, arg_num, team_num,
      thread_limit, loop_tripcount, async_info_ptr);
}

#if INTEL_COLLAB
EXTERN
#endif  // INTEL_COLLAB
int32_t __tgt_rtl_run_target_region(int32_t device_id, void *tgt_entry_ptr,
                                    void **tgt_args, ptrdiff_t *tgt_offsets,
                                    int32_t arg_num) {
  assert(DeviceRTL.isValidDeviceId(device_id) && "device_id is invalid");

  __tgt_async_info AsyncInfo;
  const int32_t rc = __tgt_rtl_run_target_region_async(
      device_id, tgt_entry_ptr, tgt_args, tgt_offsets, arg_num, &AsyncInfo);
  if (rc != OFFLOAD_SUCCESS)
    return OFFLOAD_FAIL;

  return __tgt_rtl_synchronize(device_id, &AsyncInfo);
}

#if INTEL_COLLAB
EXTERN
#endif  // INTEL_COLLAB
int32_t __tgt_rtl_run_target_region_async(int32_t device_id,
                                          void *tgt_entry_ptr, void **tgt_args,
                                          ptrdiff_t *tgt_offsets,
                                          int32_t arg_num,
                                          __tgt_async_info *async_info_ptr) {
  assert(DeviceRTL.isValidDeviceId(device_id) && "device_id is invalid");

  return __tgt_rtl_run_target_team_region_async(
      device_id, tgt_entry_ptr, tgt_args, tgt_offsets, arg_num,
      /* team num*/ 1, /* thread_limit */ 1, /* loop_tripcount */ 0,
      async_info_ptr);
}

#if INTEL_COLLAB
EXTERN
#endif  // INTEL_COLLAB
int32_t __tgt_rtl_synchronize(int32_t device_id,
                              __tgt_async_info *async_info_ptr) {
  assert(DeviceRTL.isValidDeviceId(device_id) && "device_id is invalid");
  assert(async_info_ptr && "async_info_ptr is nullptr");
  assert(async_info_ptr->Queue && "async_info_ptr->Queue is nullptr");

  return DeviceRTL.synchronize(device_id, async_info_ptr);
}

<<<<<<< HEAD
#if INTEL_CUSTOMIZATION
// -Wsign-compare
#pragma GCC diagnostic pop
#endif // INTEL_CUSTOMIZATION
=======
void __tgt_rtl_set_info_flag(uint32_t NewInfoLevel) {
  InfoLevel.store(NewInfoLevel);
}
>>>>>>> 2b6f2008

#ifdef __cplusplus
}
#endif

// Cuda plugin's internal InfoLevel.
std::atomic<uint32_t> InfoLevel;<|MERGE_RESOLUTION|>--- conflicted
+++ resolved
@@ -1313,16 +1313,13 @@
   return DeviceRTL.synchronize(device_id, async_info_ptr);
 }
 
-<<<<<<< HEAD
 #if INTEL_CUSTOMIZATION
 // -Wsign-compare
 #pragma GCC diagnostic pop
 #endif // INTEL_CUSTOMIZATION
-=======
 void __tgt_rtl_set_info_flag(uint32_t NewInfoLevel) {
   InfoLevel.store(NewInfoLevel);
 }
->>>>>>> 2b6f2008
 
 #ifdef __cplusplus
 }
