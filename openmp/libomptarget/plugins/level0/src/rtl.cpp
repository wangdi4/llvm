--- conflicted
+++ resolved
@@ -710,55 +710,6 @@
   DEVICE_MODE_SUB,      // Use only tiles
   DEVICE_MODE_SUBSUB,   // Use only c-slices
   DEVICE_MODE_ALL       // Use all
-};
-
-/// Events for kernel profiling
-struct KernelProfileEventsTy {
-  ze_event_pool_handle_t Pool = nullptr;
-  size_t Size = 0;
-  std::map<int32_t, ze_event_handle_t> Events;  // Per-thread events
-  std::mutex *EventLock = nullptr;
-
-  void init(ze_context_handle_t Context) {
-    Size = omp_get_max_threads();
-    ze_event_pool_desc_t poolDesc = {
-      ZE_STRUCTURE_TYPE_EVENT_POOL_DESC,
-      nullptr,
-      ZE_EVENT_POOL_FLAG_KERNEL_TIMESTAMP,
-      (uint32_t)Size
-    };
-    CALL_ZE_EXIT_FAIL(zeEventPoolCreate, Context, &poolDesc, 0, nullptr, &Pool);
-    EventLock = new std::mutex();
-  }
-
-  void deinit() {
-    for (auto event : Events)
-      CALL_ZE_EXIT_FAIL(zeEventDestroy, event.second);
-    CALL_ZE_EXIT_FAIL(zeEventPoolDestroy, Pool);
-    delete EventLock;
-  }
-
-  ze_event_handle_t getEvent() {
-    int32_t gtid = __kmpc_global_thread_num(nullptr);
-    std::unique_lock<std::mutex> lock(*EventLock);
-    if (Events.count(gtid) == 0) {
-      if (Events.size() == Size) {
-        DP("Cannot create profiling events more than %zu.\n", Size);
-        return nullptr;
-      }
-      ze_event_desc_t eventDesc = {
-        ZE_STRUCTURE_TYPE_EVENT_DESC,
-        nullptr,
-        (uint32_t)Events.size(), // index
-        0,
-        0
-      };
-      ze_event_handle_t event;
-      CALL_ZE_RET_NULL(zeEventCreate, Pool, &eventDesc, &event);
-      Events[gtid] = event;
-    }
-    return Events[gtid];
-  }
 };
 
 /// Device information
@@ -1317,13 +1268,9 @@
   }
   if (DeviceInfo->Flags.EnableProfile)
     DeviceInfo->ProfileEvents.deinit();
-<<<<<<< HEAD
-  CALL_ZE_EXIT_FAIL(zeContextDestroy, DeviceInfo->Context);
-=======
   if (DeviceInfo->Context)
     CALL_ZE_EXIT_FAIL(zeContextDestroy, DeviceInfo->Context);
 
->>>>>>> 6c8b510a
   delete[] DeviceInfo->Mutexes;
   delete[] DeviceInfo->DataMutexes;
   IDP("Closed RTL successfully\n");
@@ -1659,12 +1606,8 @@
     CALL_ZE_RET_ZERO(zeDeviceGet, driverHandles[i], &numDevices,
                      devices.data());
 
-<<<<<<< HEAD
-    for (auto device : devices) {
-=======
     for (uint32_t i = 0; i < numDevices; i++) {
       auto device = devices[i];
->>>>>>> 6c8b510a
       ze_device_properties_t properties = {};
       CALL_ZE_RET_ZERO(zeDeviceGetProperties, device, &properties);
       IDP("Found a GPU device, Name = %s\n", properties.name);
@@ -1751,10 +1694,7 @@
   DeviceInfo->Context = createContext(DeviceInfo->Driver);
   if (DeviceInfo->Flags.EnableProfile)
     DeviceInfo->ProfileEvents.init(DeviceInfo->Context);
-<<<<<<< HEAD
-=======
   DeviceInfo->SubDeviceEvents.resize(DeviceInfo->NumRootDevices);
->>>>>>> 6c8b510a
 
 #ifndef _WIN32
   if (std::atexit(closeRTL)) {
@@ -1990,12 +1930,7 @@
 
     // Retrieve kernel group size info.
     ze_kernel_properties_t kernelProperties;
-<<<<<<< HEAD
-    CALL_ZE_RET_NULL(zeKernelGetProperties, kernels[i], &kernelProperties);
-
-=======
     CALL_ZE(rc, zeKernelGetProperties, kernels[i], &kernelProperties);
->>>>>>> 6c8b510a
     if (DeviceInfo->ForcedKernelWidth > 0) {
       DeviceInfo->KernelProperties[DeviceId][kernels[i]].Width =
           DeviceInfo->ForcedKernelWidth;
@@ -3140,11 +3075,7 @@
                    FuncGblEntries[DeviceId].Modules[0], Name, &TgtSize,
                    &TgtAddr);
   if (Size != TgtSize) {
-<<<<<<< HEAD
-    DP("Warning: requested size %zu does not match %zu\n", Size, TgtSize);
-=======
     IDP("Warning: requested size %zu does not match %zu\n", Size, TgtSize);
->>>>>>> 6c8b510a
 #if 0
     // FIXME: when L0 reports correct size.
     return nullptr;
