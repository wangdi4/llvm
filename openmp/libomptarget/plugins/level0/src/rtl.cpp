// INTEL_CUSTOMIZATION
//
// INTEL CONFIDENTIAL
//
// Modifications, Copyright (C) 2021 Intel Corporation
//
// This software and the related documents are Intel copyrighted materials, and
// your use of them is governed by the express license under which they were
// provided to you ("License"). Unless the License provides otherwise, you may not
// use, modify, copy, publish, distribute, disclose or transmit this software or
// the related documents without Intel's prior written permission.
//
// This software and the related documents are provided as is, with no express
// or implied warranties, other than those that are expressly stated in the
// License.
//
// end INTEL_CUSTOMIZATION
#if INTEL_COLLAB
//===--- Target RTLs Implementation ---------------------------------------===//
//
// Part of the LLVM Project, under the Apache License v2.0 with LLVM Exceptions.
// See https://llvm.org/LICENSE.txt for license information.
// SPDX-License-Identifier: Apache-2.0 WITH LLVM-exception
//
//===----------------------------------------------------------------------===//
//
// RTL for SPIR-V/Xe machine
//
//===----------------------------------------------------------------------===//

#include <algorithm>
#include <cassert>
#include <cctype>
#include <cstring>
#include <fstream>
#include <limits>
#include <list>
#include <mutex>
#include <map>
#include <set>
#include <string>
#include <sstream>
#include <thread>
#include <unordered_map>
#include <vector>
#include <ze_api.h>
#ifdef _WIN32
#include <fcntl.h>
#include <io.h>
#else
#include <unistd.h>
#include <dlfcn.h>
#endif // !_WIN32

#include "elf_light.h"
#include "omptargetplugin.h"
#if INTEL_CUSTOMIZATION
#include "omptarget-tools.h"
#endif // INTEL_CUSTOMIZATION
#include "rtl-trace.h"

#include "llvm/Support/Endian.h"
#include "llvm/Support/DynamicLibrary.h"

/// Host runtime routines being used
extern "C" {
#ifdef _WIN32
int __cdecl omp_get_max_teams(void);
int __cdecl omp_get_thread_limit(void);
double __cdecl omp_get_wtime(void);
int __cdecl omp_get_max_threads(void);
int __cdecl __kmpc_global_thread_num(void *);
#else
int omp_get_max_teams(void) __attribute__((weak));
int omp_get_thread_limit(void) __attribute__((weak));
double omp_get_wtime(void) __attribute__((weak));
int omp_get_max_threads(void) __attribute__((weak));
int __kmpc_global_thread_num(void *) __attribute__((weak));
#endif
} // extern "C"

/// Default alignmnet for allocation
#define LEVEL0_ALIGNMENT 0
/// Default staging buffer size for host to device copy (16KB)
#define LEVEL0_STAGING_BUFFER_SIZE (1 << 14)
/// Default staging buffer count
#define LEVEL0_STAGING_BUFFER_COUNT 64

#ifndef EXTRACT_BITS
// MSB=63, LSB=0
#define EXTRACT_BITS(I64, HIGH, LOW)                                           \
  (((uint64_t)I64) >> (LOW)) & (((uint64_t)1 << ((HIGH) - (LOW) + 1)) - 1)
#endif

// Subdevice utilities
// Device encoding (MSB=63, LSB=0)
// 63..63: Has subdevice
// 62..58: Reserved
// 57..56: Subdevice level
// 55..48: Subdevice ID start
// 47..40: Subdevice ID count
// 39..32: Subdevice ID stride
// 31..00: Device ID
#define SUBDEVICE_GET_LEVEL(ID) ((uint32_t)EXTRACT_BITS(ID, 57, 56))
#define SUBDEVICE_GET_START(ID) ((uint32_t)EXTRACT_BITS(ID, 55, 48))
#define SUBDEVICE_GET_COUNT(ID) ((uint32_t)EXTRACT_BITS(ID, 47, 40))
#define SUBDEVICE_GET_STRIDE(ID) ((uint32_t)EXTRACT_BITS(ID, 39, 32))
#define SUBDEVICE_GET_ROOT(ID) ((uint32_t)EXTRACT_BITS(ID, 31, 0))

// Subdevice options
#ifndef SUBDEVICE_USE_ROOT_MEMORY
#define SUBDEVICE_USE_ROOT_MEMORY 0
#endif

#define ALLOC_KIND_TO_STR(Kind)                                                \
  (Kind == TARGET_ALLOC_HOST ? "host memory"                                   \
      : (Kind == TARGET_ALLOC_SHARED ? "shared memory"                         \
      : (Kind == TARGET_ALLOC_DEVICE ? "device memory" : "unknown memory")))

#if INTEL_CUSTOMIZATION
#ifdef _WIN32
// TODO: enable again if XDEPS-3027 is resolved
#define LEVEL0_KERNEL_BEGIN(ID)
#define LEVEL0_KERNEL_END(ID)
#else // _WIN32
#define LEVEL0_KERNEL_BEGIN(ID)                                                \
  do {                                                                         \
    if (DeviceInfo->Option.KernelDynamicMemorySize > 0 &&                      \
        DeviceInfo->Option.KernelDynamicMemoryMethod == 0) {                   \
      DeviceInfo->Mutexes[ID].lock();                                          \
      DeviceInfo->NumActiveKernels[ID]++;                                      \
      DeviceInfo->Mutexes[ID].unlock();                                        \
    }                                                                          \
  } while (0)

#define LEVEL0_KERNEL_END(ID)                                                  \
  do {                                                                         \
    if (DeviceInfo->Option.KernelDynamicMemorySize > 0 &&                      \
        DeviceInfo->Option.KernelDynamicMemoryMethod == 0) {                   \
      DeviceInfo->Mutexes[ID].lock();                                          \
      DeviceInfo->NumActiveKernels[ID]--;                                      \
      if (DeviceInfo->NumActiveKernels[ID] == 0)                               \
        DeviceInfo->resetProgramData(ID);                                      \
      DeviceInfo->Mutexes[ID].unlock();                                        \
    }                                                                          \
  } while (0)
#endif // _WIN32
#endif // INTEL_CUSTOMIZATION

/// Device type enumeration common to compiler and runtime
enum DeviceArch : uint64_t {
  DeviceArch_None   = 0,
  DeviceArch_Gen9   = 0x0001,
  DeviceArch_XeLP   = 0x0002,
  DeviceArch_XeHP   = 0x0004,
  DeviceArch_XeHPG  = 0x0008,
  DeviceArch_x86_64 = 0x0100
};

/// Mapping from device arch to GPU runtime's device identifiers
std::map<uint64_t, std::vector<uint32_t>> DeviceArchMap {
  {
    DeviceArch_Gen9, {
      0x1900, // SKL
      0x5900, // KBL
      0x3E00, 0x9B00, // CFL
      0x8A00, // ICX
    }
  },
  {
    DeviceArch_XeLP, {
      0xFF20, 0x9A00, // TGL
      0x4900, // DG1
      0x4C00, // RKL
      0x4600, // ADLS
    }
  },
#if INTEL_CUSTOMIZATION
  {
    DeviceArch_XeHP, {
      0x0200, // ATS
      // Putting PVC here for now.
      // We may decide to add another arch type if needed in the future.
      0x0b00, // PVC
    }
  },
  {
    DeviceArch_XeHPG, {
      0x4F00, 0x5600 // DG2/ATS-M
    }
  }
#endif // INTEL_CUSTOMIZATION
};

/// Tentative enumerators used with ompx_get_device_info() and the data type
/// ompx_devinfo_name, char[N],
/// ompx_devinfo_pci_id, uint32_t
/// ompx_devinfo_tile_id, int32_t
/// ompx_devinfo_ccs_id, int32_t
/// ompx_devinfo_num_eus, uint32_t
/// ompx_devinfo_num_threads_per_eu, uint32_t
/// ompx_devinfo_eu_simd_width, uint32_t
/// ompx_devinfo_num_eus_per_subslice, uint32_t
/// ompx_devinfo_num_subslice_per_slice, uint32_t
/// ompx_devinfo_num_slices, uint32_t
/// ompx_devinfo_local_mem_size, size_t
/// ompx_devinfo_global_mem_size, size_t
/// ompx_devinfo_global_mem_cache_size, size_t
/// ompx_devinfo_max_clock_frequency, uint32_t
/// ompx_devinfo_plugin_name, char[N]
/// We always need same definition in omp.h.
enum {
  ompx_devinfo_name = 0,
  ompx_devinfo_pci_id,
  ompx_devinfo_tile_id,
  ompx_devinfo_ccs_id,
  ompx_devinfo_num_eus,
  ompx_devinfo_num_threads_per_eu,
  ompx_devinfo_eu_simd_width,
  ompx_devinfo_num_eus_per_subslice,
  ompx_devinfo_num_subslices_per_slice,
  ompx_devinfo_num_slices,
  ompx_devinfo_local_mem_size,
  ompx_devinfo_global_mem_size,
  ompx_devinfo_global_mem_cache_size,
  ompx_devinfo_max_clock_frequency,
  ompx_devinfo_plugin_name
};

/// Command submission mode
enum class CommandModeTy { Sync = 0, Async, AsyncOrdered };

/// Staging buffer
/// A single staging buffer is not enough when batching is enabled since there
/// can be multiple pending copy operations.
class StagingBufferTy {
  ze_context_handle_t Context = nullptr;
  size_t Size = LEVEL0_STAGING_BUFFER_SIZE;
  size_t Count = LEVEL0_STAGING_BUFFER_COUNT;
  std::vector<void *> Buffers;
  size_t Offset = 0;

  void *addBuffers() {
    ze_host_mem_alloc_desc_t AllocDesc = {
      ZE_STRUCTURE_TYPE_HOST_MEM_ALLOC_DESC, nullptr, 0
    };
    void *Ret = nullptr;
    CALL_ZE_RET_NULL(zeMemAllocHost, Context, &AllocDesc, Size * Count,
                     LEVEL0_ALIGNMENT, &Ret);
    Buffers.push_back(Ret);
    return Ret;
  }

public:
  ~StagingBufferTy() {
    ze_result_t Rc;
    (void)Rc; // GCC build compiler thinks Rc is unused for some reason.
    for (auto Ptr : Buffers)
      CALL_ZE(Rc, zeMemFree, Context, Ptr);
  }

  bool initialized() { return Context != nullptr; }

  void init(ze_context_handle_t _Context, size_t _Size, size_t _Count) {
    Context = _Context;
    Size = _Size;
    Count = _Count;
  }

  void reset() { Offset = 0; }

  /// Always return the first buffer
  void *get() {
    if (Size == 0 || Count == 0)
      return nullptr;
    if (Buffers.empty())
      return addBuffers();
    else
      return Buffers[0];
  }

  /// Return the next available buffer
  void *getNext() {
    void *Ret = nullptr;
    if (Size == 0 || Count == 0)
      return Ret;
    if (Buffers.empty() || Offset >= Buffers.size() * Size * Count) {
      Ret = addBuffers();
      if (!Ret)
        return Ret;
    } else {
      Ret = (void *)((uintptr_t)Buffers.back() + (Offset % (Size * Count)));
    }
    Offset += Size;
    return Ret;
  }
};

#if INTEL_CUSTOMIZATION
/// Command batch manager
class CommandBatchTy {
  struct MemCopyTy {
    void *Dst;
    const void *Src;
    size_t Size;
    MemCopyTy(void *_Dst, const void *_Src, size_t _Size) :
        Dst(_Dst), Src(_Src), Size(_Size) {}
  };

  /// For device-to-host copy with staging buffer
  std::list<MemCopyTy> MemCopyList;

  /// For delayed data delete
  std::list<void *> MemFreeList;

  /// Internal device ID
  int32_t DeviceId = -1;

  /// Current batch state
  /// State increments when batch begins and decrements when it ends
  int32_t State = 0;

  /// Number of enqueued copy commands
  uint32_t NumCopyTo = 0;
  uint32_t NumCopyFrom = 0;

  /// Kernel information
  ze_kernel_handle_t Kernel = nullptr;
  ze_event_handle_t KernelEvent = nullptr;

  /// Command list/queue
  ze_command_list_handle_t CmdList = nullptr;
  ze_command_queue_handle_t CmdQueue = nullptr;

public:
  int32_t begin(int32_t DeviceId);

  int32_t end();

  int32_t commit(bool Always = false);

  int32_t enqueueMemCopyTo(int32_t DeviceId, void *Dst, void *Src, size_t Size);

  int32_t enqueueMemCopyFrom(int32_t DeviceId, void *Dst, void *Src,
                             size_t Size);

  int32_t enqueueLaunchKernel(int32_t DeviceId, ze_kernel_handle_t Kernel,
                              ze_group_count_t *GroupCounts,
                              std::unique_lock<std::mutex> &KernelLock);

  int32_t enqueueMemFree(int32_t DeviceId, void *Ptr);

  bool isActive() { return State > 0; }
};
#endif // INTEL_CUSTOMIZATION

struct KernelBatchTy {
  uint32_t MaxCommands = 0;
  uint32_t NumCommands = 0;
  ze_command_list_handle_t CmdList = nullptr;
  ze_command_queue_handle_t CmdQueue = nullptr;
  ze_event_pool_handle_t EventPool = nullptr;
  ze_event_handle_t Event = nullptr;
  bool UseImmCmdList = false;

  ~KernelBatchTy() {
    if (CmdList)
      CALL_ZE_RET_VOID(zeCommandListDestroy, CmdList);
    if (CmdQueue)
      CALL_ZE_RET_VOID(zeCommandQueueDestroy, CmdQueue);
    if (EventPool) {
      CALL_ZE_RET_VOID(zeEventDestroy, Event);
      CALL_ZE_RET_VOID(zeEventPoolDestroy, EventPool);
    }
  }

  int32_t enqueueKernel(const ze_kernel_handle_t Kernel,
                        const ze_group_count_t &GroupCounts) {
    // Already locked
    CALL_ZE_RET_FAIL(zeCommandListAppendLaunchKernel, CmdList, Kernel,
                     &GroupCounts, nullptr, 0, nullptr);
    NumCommands++;

    if (UseImmCmdList && NumCommands >= MaxCommands) {
      CALL_ZE_RET_FAIL(zeCommandListAppendBarrier, CmdList, Event, 0, nullptr);
    }

    return OFFLOAD_SUCCESS;
  }

  int32_t run(std::mutex &DeviceMtx) {
    std::lock_guard<std::mutex> Lock(DeviceMtx);
    if (NumCommands >= MaxCommands) {
      if (UseImmCmdList) {
        // Use barrier + event
        CALL_ZE_RET_FAIL(zeEventHostSynchronize, Event, UINT64_MAX);
        CALL_ZE_RET_FAIL(zeEventHostReset, Event);
      } else {
        CALL_ZE_RET_FAIL(zeCommandListClose, CmdList);
        CALL_ZE_RET_FAIL(zeCommandQueueExecuteCommandLists, CmdQueue, 1,
                         &CmdList, nullptr);
        DP("Submitted %" PRIu32 " kernels to command queue " DPxMOD "\n",
           NumCommands, DPxPTR(CmdQueue));
        CALL_ZE_RET_FAIL(zeCommandQueueSynchronize, CmdQueue, UINT64_MAX);
        CALL_ZE_RET_FAIL(zeCommandListReset, CmdList);
      }
      NumCommands = 0;
    }
    return OFFLOAD_SUCCESS;
  }
};

/// Data type to track statistics (total, min, max, average).
template <typename T>
class StatTy {
  uint64_t Count = 0;
  T Total = 0;
  T Min = 0;
  T Max = 0;
public:
  StatTy& operator+=(const T Num) {
    Total += Num;
    Min = (Count == 0) ? Num : (std::min)(Min, Num);
    Max = (std::max)(Max, Num);
    Count++;
    return *this;
  }
  uint64_t count() const { return Count; }
  T getMin() const { return Min; }
  T getMax() const { return Max; }
  T getTot() const { return Total; }
  T getAvg() const { return Count > 0 ? (Total / Count) : 0; }
};

/// Predefined strings used as profile keys -- must match with ProfKeyTy below.
const char *ProfKeys[] = {
    "Compiling",
    "Linking",
    "DataAlloc",
    "DataRead (Device to Host)",
    "DataWrite (Host to Device)",
    "DataCopy",
    "Kernel",
    "OffloadEntriesInit",
    "FunctionPointersInit",
};

/// Predefined profile key types -- must match with ProfKeys above.
enum class ProfKeyTy {
  First = 0,
  Comp = 0,
  Link,
  Alloc,
  D2H,
  H2D,
  Copy,
  Kernel,
  TblInit,
  FnPtrInit,
  Last
};

/// RTL profile -- only host timer for now
class RTLProfileTy {
  struct TimeTy {
    StatTy<double> HostTime;
    StatTy<double> DeviceTime;
  };
  int ThreadId;
  std::string DeviceIdStr;
  std::string DeviceName;
  std::map<std::string, TimeTy> Data;
  // L0 RT will keep UseCyclesPerSecondTimer=1 to enable new timer resolution
  // during transition period (until 20210504).
  uint64_t TimestampNsec = 0; // For version < ZE_API_VERSION_1_1
  uint64_t TimestampCyclePerSec = 0; // For version >= ZE_API_VERSION_1_1
  uint64_t TimestampMax = 0;
public:
  static const int64_t MSEC_PER_SEC = 1000;
  static const int64_t USEC_PER_SEC = 1000000;
  static const int64_t NSEC_PER_SEC = 1000000000;
  static int64_t Multiplier;

  RTLProfileTy(const ze_device_properties_t &DeviceProperties,
               const std::string &DeviceId, bool UseCyclePerSec) {
    ThreadId = __kmpc_global_thread_num(nullptr);
    DeviceIdStr = DeviceId;
    DeviceName = DeviceProperties.name;

    // TODO: this is an extra check to be on safe side for all driver versions.
    // Remove this heuristic when it is not necessary any more.
    if (DeviceProperties.timerResolution < 1000)
      UseCyclePerSec = false;

    if (UseCyclePerSec)
      TimestampCyclePerSec = DeviceProperties.timerResolution;
    else
      TimestampNsec = DeviceProperties.timerResolution;
    auto validBits = DeviceProperties.kernelTimestampValidBits;
    if (validBits > 0 && validBits < 64)
      TimestampMax = ~(-1ULL << validBits);
    else
      WARNING("Invalid kernel timestamp bit width (%" PRIu32 "). "
              "Long-running kernels may report incorrect device time.\n",
              validBits);
  }

  ~RTLProfileTy() { printData(); }

  void printData() {
    const std::string KernelPrefix("Kernel ");

    auto IsKernel = [&KernelPrefix](const std::string &Key) {
      return Key.substr(0, KernelPrefix.size()) == KernelPrefix;
    };

    auto AlignLeft = [](size_t Width, const std::string &Str) {
      if (Str.size() < Width)
        return Str + std::string(Width - Str.size(), ' ');
      return Str;
    };

    // Print number with limited string count
    auto PrintNum = [](double Num) {
      if (Num > 1e6)
        fprintf(stderr, "%10.2e", Num);
      else
        fprintf(stderr, "%10.2f", Num);
    };

    size_t MaxKeyLength = 0;
    for (const auto &D : Data)
      if (!IsKernel(D.first) && MaxKeyLength < D.first.size())
        MaxKeyLength = D.first.size();

    std::string BoldLine(MaxKeyLength + 92, '=');
    std::string Line(MaxKeyLength + 92, '-');

    fprintf(stderr, "%s\n", BoldLine.c_str());

    fprintf(stderr, "LIBOMPTARGET_PLUGIN_PROFILE(%s) for OMP DEVICE(%s) %s"
            ", Thread %" PRId32 "\n", GETNAME(TARGET_NAME), DeviceIdStr.c_str(),
            DeviceName.c_str(), ThreadId);

    fprintf(stderr, "%s\n", Line.c_str());

    // Print kernel ID and name
    int KernelID = 0;
    for (const auto &D : Data) {
      if (!IsKernel(D.first))
        continue;
      std::string KernelIDStr = KernelPrefix + std::to_string(KernelID++);
      fprintf(stderr, "%s: %s\n", AlignLeft(MaxKeyLength, KernelIDStr).c_str(),
              D.first.substr(KernelPrefix.size()).c_str());
    }

    fprintf(stderr, "%s\n", Line.c_str());

    // Print column headers
    bool IsMsec = (Multiplier == MSEC_PER_SEC);
    const char *HostTime = IsMsec ? "Host Time (msec)" : "Host Time (usec)";
    const char *DeviceTime =
        IsMsec ? "Device Time (msec)" : "Device Time (usec)";
    fprintf(stderr, "%s: %40s%40s\n", AlignLeft(MaxKeyLength, "").c_str(),
            AlignLeft(40, HostTime).c_str(), AlignLeft(40, DeviceTime).c_str());
    fprintf(stderr, "%s: %10s%10s%10s%10s%10s%10s%10s%10s%10s\n",
            AlignLeft(MaxKeyLength, "Name").c_str(),
            "Total", "Average", "Min", "Max",
            "Total", "Average", "Min", "Max", "Count");
    fprintf(stderr, "%s\n", Line.c_str());

    // Print numbers
    KernelID = 0;
    for (const auto &D : Data) {
      std::string Key(D.first);
      double HTFactor = Multiplier;
      double DTFactor = 0;
      if (IsKernel(Key) ||
          Key.substr(0, 8) == "DataRead" || Key.substr(0, 9) == "DataWrite") {
        DTFactor = Multiplier;
        if (IsKernel(Key))
          Key = KernelPrefix + std::to_string(KernelID++);
      }
      auto &HT = D.second.HostTime;
      auto &DT = D.second.DeviceTime;
      fprintf(stderr, "%s: ", AlignLeft(MaxKeyLength, Key).c_str());
      PrintNum(HT.getTot() * HTFactor);
      PrintNum(HT.getAvg() * HTFactor);
      PrintNum(HT.getMin() * HTFactor);
      PrintNum(HT.getMax() * HTFactor);
      PrintNum(DT.getTot() * DTFactor);
      PrintNum(DT.getAvg() * DTFactor);
      PrintNum(DT.getMin() * DTFactor);
      PrintNum(DT.getMax() * DTFactor);
      PrintNum((double)HT.count());
      fprintf(stderr, "\n");
    }
    fprintf(stderr, "%s\n", BoldLine.c_str());
  }

  void update(ProfKeyTy Key, double HostTime) {
    if (Key >= ProfKeyTy::First && Key < ProfKeyTy::Last)
      update(ProfKeys[static_cast<int>(Key)], HostTime);
  }

  void update(ProfKeyTy Key, double HostTime, double DeviceTime) {
    if (Key >= ProfKeyTy::First && Key < ProfKeyTy::Last)
      update(ProfKeys[static_cast<int>(Key)], HostTime, DeviceTime);
  }

  void update(ProfKeyTy Key, ze_event_handle_t Event) {
    if (Key >= ProfKeyTy::First && Key < ProfKeyTy::Last)
      update(ProfKeys[static_cast<int>(Key)], Event);
  }

  void update(const char *Name, double HostTime) {
    std::string Key(Name);
    update(Key, HostTime);
  }

  void update(const char *Name, double HostTime, double DeviceTime) {
    std::string Key(Name);
    update(Key, HostTime, DeviceTime);
  }

  void update(const char *Name, ze_event_handle_t Event) {
    std::string Key(Name);
    update(Key, Event);
  }

  void update(std::string &Name, double HostTime) {
    auto &Time = Data[Name];
    Time.HostTime += HostTime;
  }

  void update(std::string &Name, double HostTime, double DeviceTime) {
    auto &Time = Data[Name];
    Time.HostTime += HostTime;
    Time.DeviceTime += DeviceTime;
  }

  void update(std::string &Name, ze_event_handle_t Event) {
    Data[Name].DeviceTime += getEventTime(Event);
  }

  /// Return elapsed time from the given profile event
  double getEventTime(ze_event_handle_t Event) {
    ze_kernel_timestamp_result_t TS;
    CALL_ZE_EXIT_FAIL(zeEventQueryKernelTimestamp, Event, &TS);
    double WallTime = 0;

    if (TS.global.kernelEnd >= TS.global.kernelStart)
      WallTime = TS.global.kernelEnd - TS.global.kernelStart;
    else if (TimestampMax > 0)
      WallTime = TimestampMax - TS.global.kernelStart + TS.global.kernelEnd + 1;
    else
      WARNING("Timestamp overflow cannot be handled for this device.\n");

    if (TimestampNsec > 0)
      WallTime *= (double)TimestampNsec / NSEC_PER_SEC;
    else
      WallTime /= (double)TimestampCyclePerSec;

    return WallTime;
  }
};
int64_t RTLProfileTy::Multiplier;

/// Abstract queue that supports asynchronous command submission
struct AsyncQueueTy {
  /// List of events attahced to submitted commands
  std::vector<ze_event_handle_t> WaitEvents;
  /// Profile keys for each event
  std::unordered_map<ze_event_handle_t, ProfKeyTy> PKeys;
  /// Pending staging buffer to host copies
  std::list<std::tuple<void *, void *, size_t>> H2MList;
  /// Pending USM memory copy commands that must wait for kernel completion
  std::list<std::tuple<void *, void *, size_t>> USM2MList;
  /// Kernel event not signaled
  ze_event_handle_t KernelEvent = nullptr;
  /// Kernel profile name if profile is enabled
  std::string KernelPKey;
  /// Update the given profile with the given event
  void updateProf(RTLProfileTy *Prof, ze_event_handle_t Event) {
    if (!Prof || !Event)
      return;
    auto Itr = PKeys.find(Event);
    if (Itr == PKeys.end())
      return;
    auto Key = Itr->second;
    if (Key == ProfKeyTy::Kernel)
      Prof->update(KernelPKey, Event);
    else
      Prof->update(Key, Event);
  }
  /// Clear data
  void reset() {
    WaitEvents.clear();
    PKeys.clear();
    H2MList.clear();
    USM2MList.clear();
    KernelEvent = nullptr;
    KernelPKey.clear();
  }
};

/// All thread-local data used by RTL
class TLSTy {
  /// Command list for each device
  std::map<int32_t, ze_command_list_handle_t> CmdLists;

  /// Main copy command list for each device
  std::map<int32_t, ze_command_list_handle_t> CopyCmdLists;

  /// Link copy command list for each device
  std::map<int32_t, ze_command_list_handle_t> LinkCopyCmdLists;

  /// Command queue for each device
  std::map<int32_t, ze_command_queue_handle_t> CmdQueues;

  /// CCS Command queue for each device
  std::map<int32_t, ze_command_queue_handle_t> CCSCmdQueues;

  /// Main copy command queue for each device
  std::map<int32_t, ze_command_queue_handle_t> CopyCmdQueues;

  /// Link copy command queues for each device
  std::map<int32_t, ze_command_queue_handle_t> LinkCopyCmdQueues;

  /// Immediate command list for each device
  std::map<int32_t, ze_command_list_handle_t> ImmCmdLists;

  /// Immediate copy command list for each device
  std::map<int32_t, ze_command_list_handle_t> ImmCopyCmdLists;

  /// Run profile for each device
  std::map<int32_t, RTLProfileTy *> Profiles;

  /// Staging buffer
  StagingBufferTy StagingBuffer;

#if INTEL_CUSTOMIZATION
  /// Batch manager
  CommandBatchTy CommandBatch;
#endif // INTEL_CUSTOMIZATION

  /// Subdevice encoding
  int64_t SubDeviceCode = 0;

  /// Async info tracking
  AsyncQueueTy AsyncQueue;

public:
  ~TLSTy() {
    for (auto &CmdList : CmdLists)
      CALL_ZE_EXIT_FAIL(zeCommandListDestroy, CmdList.second);
    for (auto &CmdList : CopyCmdLists)
      CALL_ZE_EXIT_FAIL(zeCommandListDestroy, CmdList.second);
    for (auto &CmdList : LinkCopyCmdLists)
      CALL_ZE_EXIT_FAIL(zeCommandListDestroy, CmdList.second);
    for (auto &CmdQueue : CmdQueues)
      CALL_ZE_EXIT_FAIL(zeCommandQueueDestroy, CmdQueue.second);
    for (auto &CmdQueue : CCSCmdQueues)
      CALL_ZE_EXIT_FAIL(zeCommandQueueDestroy, CmdQueue.second);
    for (auto &CmdQueue : CopyCmdQueues)
      CALL_ZE_EXIT_FAIL(zeCommandQueueDestroy, CmdQueue.second);
    for (auto &CmdQueue : LinkCopyCmdQueues)
      CALL_ZE_EXIT_FAIL(zeCommandQueueDestroy, CmdQueue.second);
    for (auto &CmdList : ImmCmdLists)
      CALL_ZE_RET_VOID(zeCommandListDestroy, CmdList.second);
    for (auto &CmdList : ImmCopyCmdLists)
      CALL_ZE_RET_VOID(zeCommandListDestroy, CmdList.second);
    for (auto &Profile : Profiles)
      delete Profile.second;
  }

  ze_command_list_handle_t getCmdList(int32_t ID) {
    return (CmdLists.count(ID) > 0) ? CmdLists.at(ID) : nullptr;
  }

  ze_command_list_handle_t getCopyCmdList(int32_t ID) {
    return (CopyCmdLists.count(ID) > 0) ? CopyCmdLists.at(ID) : nullptr;
  }

  ze_command_list_handle_t getLinkCopyCmdList(int32_t ID) {
    return (LinkCopyCmdLists.count(ID) > 0) ? LinkCopyCmdLists.at(ID): nullptr;
  }

  ze_command_queue_handle_t getCmdQueue(int32_t ID) {
    return (CmdQueues.count(ID) > 0) ? CmdQueues.at(ID) : nullptr;
  }

  ze_command_queue_handle_t getCCSCmdQueue(int32_t ID) {
    return (CCSCmdQueues.count(ID) > 0) ? CCSCmdQueues.at(ID) : nullptr;
  }

  ze_command_queue_handle_t getCopyCmdQueue(int32_t ID) {
    return (CopyCmdQueues.count(ID) > 0) ? CopyCmdQueues.at(ID) : nullptr;
  }

  ze_command_queue_handle_t getLinkCopyCmdQueue(int32_t ID) {
    return
        (LinkCopyCmdQueues.count(ID) > 0) ? LinkCopyCmdQueues.at(ID) : nullptr;
  }

  ze_command_list_handle_t getImmCmdList(int32_t ID) {
    return (ImmCmdLists.count(ID) > 0) ? ImmCmdLists.at(ID) : nullptr;
  }

  ze_command_list_handle_t getImmCopyCmdList(int32_t ID) {
    return (ImmCopyCmdLists.count(ID) > 0) ? ImmCopyCmdLists.at(ID) : nullptr;
  }

  RTLProfileTy *getProfile(int32_t ID) {
    return (Profiles.count(ID) > 0) ? Profiles.at(ID) : nullptr;
  }

  int64_t getSubDeviceCode() { return SubDeviceCode; }

  StagingBufferTy &getStagingBuffer() { return StagingBuffer; }

#if INTEL_CUSTOMIZATION
  CommandBatchTy &getCommandBatch() { return CommandBatch; }
#endif // INTEL_CUSTOMIZATION

  AsyncQueueTy &getAsyncQueue() { return AsyncQueue; }

  void setCmdList(int32_t ID, ze_command_list_handle_t CmdList) {
    CmdLists[ID] = CmdList;
  }

  void setCopyCmdList(int32_t ID, ze_command_list_handle_t CmdList) {
    CopyCmdLists[ID] = CmdList;
  }

  void setLinkCopyCmdList(int32_t ID, ze_command_list_handle_t CmdList) {
    LinkCopyCmdLists[ID] = CmdList;
  }

  void setCmdQueue(int32_t ID, ze_command_queue_handle_t CmdQueue) {
    CmdQueues[ID] = CmdQueue;
  }

  void setCCSCmdQueue(int32_t ID, ze_command_queue_handle_t CmdQueue) {
    CCSCmdQueues[ID] = CmdQueue;
  }

  void setCopyCmdQueue(int32_t ID, ze_command_queue_handle_t CmdQueue) {
    CopyCmdQueues[ID] = CmdQueue;
  }

  void setLinkCopyCmdQueue(int32_t ID, ze_command_queue_handle_t CmdQueue) {
    LinkCopyCmdQueues[ID] = CmdQueue;
  }

  void setImmCmdList(int32_t ID, ze_command_list_handle_t CmdList) {
    ImmCmdLists[ID] = CmdList;
  }

  void setImmCopyCmdList(int32_t ID, ze_command_list_handle_t CmdList) {
    ImmCopyCmdLists[ID] = CmdList;
  }

  void setProfile(int32_t ID, RTLProfileTy *Profile) {
    Profiles[ID] = Profile;
  }

  void setSubDeviceCode(int64_t Code) { SubDeviceCode = Code; }
};

/// Global list for clean-up
std::list<TLSTy *> *TLSList = nullptr;

/// Returns thread-local storage while adding a new instance to the global list.
static TLSTy *getTLS() {
  static thread_local TLSTy *TLS = nullptr;
  static std::mutex Mtx;
  if (TLS)
    return TLS;
  TLS = new TLSTy();
  std::lock_guard<std::mutex> Lock(Mtx);
  TLSList->push_back(TLS);
  return TLS;
}

int DebugLevel = getDebugLevel();

class KernelInfoTy {
  uint32_t Version = 0;
  uint64_t Attributes1 = 0;
  uint64_t WGNum = 0;
  uint64_t WINum = 0;

  struct KernelArgInfoTy {
    bool IsLiteral = false;
    uint32_t Size = 0;
    KernelArgInfoTy(bool IsLiteral, uint32_t Size)
      : IsLiteral(IsLiteral), Size(Size) {}
  };
  std::vector<KernelArgInfoTy> ArgsInfo;

  void checkVersion(uint32_t MinVer) const {
    assert(Version >= MinVer &&
           "API is not supported for this version of KernelInfoTy.");
    (void)Version;
  }

public:
  KernelInfoTy(uint32_t Version) : Version(Version) {}
  void addArgInfo(bool IsLiteral, uint32_t Size) {
    checkVersion(1);
    ArgsInfo.emplace_back(IsLiteral, Size);
  }
  size_t getArgsNum() const {
    checkVersion(1);
    return ArgsInfo.size();
  }
  bool isArgLiteral(uint32_t Idx) const {
    checkVersion(1);
    return ArgsInfo[Idx].IsLiteral;
  }
  uint32_t getArgSize(uint32_t Idx) const {
    checkVersion(1);
    return ArgsInfo[Idx].Size;
  }
  void setAttributes1(uint64_t Val) {
    Attributes1 = Val;
  }
  bool getHasTeamsReduction() const {
    return (Attributes1 & 1);
  }
  void setWGNum(uint64_t Val) {
    WGNum = Val;
  }
  uint64_t getWGNum() const {
    return WGNum;
  }
  void setWINum(uint64_t Val) {
    WINum = Val;
  }
  uint64_t getWINum() const {
    return WINum;
  }
  bool isAtomicFreeReduction() const {
    return getWGNum();
  }
  bool isSpecificNDRange() const {
    return Version < 5 || (Attributes1 & (1 << 1));
  }
};

#if INTEL_CUSTOMIZATION
struct DynamicMemHeapTy {
  /// Base address memory is allocated from
  uintptr_t AllocBase = 0;
  /// Minimal size served by the current heap
  size_t BlockSize = 0;
  /// Max size served by the current heap
  size_t MaxSize = 0;
  /// Available memory blocks
  uint32_t NumBlocks = 0;
  /// Number of block descriptors
  uint32_t NumBlockDesc = 0;
  /// Number of block counters
  uint32_t NumBlockCounter = 0;
  /// List of memory block descriptors
  uint64_t *BlockDesc = nullptr;
  /// List of memory block counters
  uint32_t *BlockCounter = nullptr;
};

struct DynamicMemPoolTy {
  /// Location of device memory blocks
  void *PoolBase = nullptr;
  /// Heap size common to all heaps
  size_t HeapSize = 0;
  /// Number of heaps available
  uint32_t NumHeaps = 0;
  /// Heap descriptors (using fixed-size array to simplify memory allocation)
  DynamicMemHeapTy HeapDesc[8];
};

/// Program data to be initialized by plugin
struct ProgramDataTy {
  int Initialized = 0;
  int NumDevices = 0;
  int DeviceNum = -1;
  uint32_t TotalEUs = 0;
  uint32_t HWThreadsPerEU = 0;
  uintptr_t DynamicMemoryLB = 0;
  uintptr_t DynamicMemoryUB = 0;
  int DeviceType = 0;
  void *DynamicMemPool = nullptr;
  int TeamsThreadLimit = 0;
};
#endif // INTEL_CUSTOMIZATION

/// Level Zero program that can contain multiple modules.
class LevelZeroProgramTy {
  struct DeviceOffloadEntryTy {
    /// Common part with the host offload table.
    __tgt_offload_entry Base;
    /// Length of the Base.name string in bytes including
    /// the null terminator.
    size_t NameSize;
  };

  /// Cached device image
  __tgt_device_image *Image = nullptr;

  /// Cached Level Zero context
  ze_context_handle_t Context = nullptr;

  /// Cached Level Zero device
  ze_device_handle_t Device = nullptr;

  /// Cached OpenMP device ID
  int32_t DeviceId = 0;

  /// Target table
  __tgt_target_table Table{nullptr, nullptr};

  /// Target entries
  std::vector<__tgt_offload_entry> Entries;

  /// Internal offload entries
  std::vector<DeviceOffloadEntryTy> OffloadEntries;

  /// Handle multiple modules within a single target image
  std::vector<ze_module_handle_t> Modules;

  /// Kernels created from the target image
  std::vector<ze_kernel_handle_t> Kernels;

  /// Kernel info added by compiler
  std::unordered_map<ze_kernel_handle_t, KernelInfoTy> KernelInfo;

#if INTEL_CUSTOMIZATION
  /// Program data copied to device
  ProgramDataTy PGMData;
#endif // INTEL_CUSTOMIZATION

  /// Module that contains global data including device RTL
  ze_module_handle_t GlobalModule = nullptr;

  /// Requires module link
  bool RequiresModuleLink = false;

  /// Is this module library
  bool IsLibModule = false;

  /// Loads the device version of the offload table for device \p DeviceId.
  /// The table is expected to have \p NumEntries entries.
  /// Returns true, if the load was successful, false - otherwise.
  bool loadOffloadTable(size_t NumEntries);

  /// Build a single module with the given image, build option, and format.
  int32_t addModule(const size_t Size, const uint8_t *Image,
                    const std::string &BuildOption, ze_module_format_t Format);

  /// Looks up an OpenMP declare target global variable with the given
  /// \p Name and \p Size in the device environment for the current device.
  /// The lookup is first done via the device offload table. If it fails,
  /// then the lookup falls back to non-OpenMP specific lookup on the device.
  void *getOffloadVarDeviceAddr(const char *Name, size_t Size);

  /// Read KernelInfo auxiliary information for the specified kernel.
  /// The information is stored in \p KernelInfo.
  /// The function is called during the binary loading.
  bool readKernelInfo(const __tgt_offload_entry &KernelEntry);

public:
  LevelZeroProgramTy() = default;

  LevelZeroProgramTy(__tgt_device_image *Image_, ze_context_handle_t Context_,
                     ze_device_handle_t Device_, int32_t DeviceId_) :
      Image(Image_), Context(Context_), Device(Device_), DeviceId(DeviceId_) {}

  ~LevelZeroProgramTy();

  /// Build modules from the target image description
  int32_t buildModules(std::string &BuildOptions);

  /// Link modules stored in \p Modules.
  int32_t linkModules();

  /// Build kernels from all modules.
  int32_t buildKernels();

#if INTEL_CUSTOMIZATION
  /// Initialize program data on device.
  int32_t initProgramData();

  /// Reset program data on device.
  int32_t resetProgramData();

  /// Initialize dynamic memory pool for device.
  void *initDynamicMemPool();
#endif // INTEL_CUSTOMIZATION

  /// Return the pointer to the offload table.
  __tgt_target_table *getTablePtr() { return &Table; }

  /// Returns the auxiliary kernel information for the specified kernel.
  const KernelInfoTy *getKernelInfo(ze_kernel_handle_t Kernel) const;

  /// Read data from the location in the device image which corresponds to the
  /// specified global variable name.
  int32_t readGlobalVariable(const char *Name, size_t Size, void *HostPtr);

  /// Write data to the location in the device image which corresponds to the
  /// specified global variable name.
  int32_t writeGlobalVariable(const char *Name, size_t Size,
                              const void *HostPtr);
};

/// Get default compute group ordinal. Returns Ordinal-NumQueues pair
static std::pair<uint32_t, uint32_t>
getComputeOrdinal(ze_device_handle_t Device) {
  std::pair<uint32_t, uint32_t> Ordinal{UINT32_MAX, 0};
  uint32_t Count = 0;
  CALL_ZE_RET(Ordinal, zeDeviceGetCommandQueueGroupProperties, Device, &Count,
              nullptr);
  ze_command_queue_group_properties_t Init
      {ZE_STRUCTURE_TYPE_COMMAND_QUEUE_GROUP_PROPERTIES, nullptr};
  std::vector<ze_command_queue_group_properties_t> Properties(Count, Init);
  CALL_ZE_RET(Ordinal, zeDeviceGetCommandQueueGroupProperties, Device, &Count,
              Properties.data());
  for (uint32_t I = 0; I < Count; I++) {
    if (Properties[I].flags & ZE_COMMAND_QUEUE_GROUP_PROPERTY_FLAG_COMPUTE) {
      Ordinal.first = I;
      Ordinal.second = Properties[I].numQueues;
      break;
    }
  }
  if (Ordinal.first == UINT32_MAX)
    DP("Error: no command queues are found\n");

  return Ordinal;
}

/// Get copy command queue group ordinal. Returns Ordinal-NumQueues pair
static std::pair<uint32_t, uint32_t>
getCopyOrdinal(ze_device_handle_t Device, bool LinkCopy = false) {
  std::pair<uint32_t, uint32_t> Ordinal{UINT32_MAX, 0};
  uint32_t Count = 0;
  CALL_ZE_RET(Ordinal, zeDeviceGetCommandQueueGroupProperties, Device, &Count,
              nullptr);
  ze_command_queue_group_properties_t Init
      {ZE_STRUCTURE_TYPE_COMMAND_QUEUE_GROUP_PROPERTIES, nullptr};
  std::vector<ze_command_queue_group_properties_t> Properties(Count, Init);
  CALL_ZE_RET(Ordinal, zeDeviceGetCommandQueueGroupProperties, Device, &Count,
              Properties.data());

  for (uint32_t I = 0; I < Count; I++) {
    auto &Flags = Properties[I].flags;
    if ((Flags & ZE_COMMAND_QUEUE_GROUP_PROPERTY_FLAG_COPY) &&
        (Flags & ZE_COMMAND_QUEUE_GROUP_PROPERTY_FLAG_COMPUTE) == 0) {
      auto NumQueues = Properties[I].numQueues;
      if (LinkCopy && NumQueues > 1) {
        Ordinal = {I, NumQueues};
        DP("Found link copy command queue for device " DPxMOD ", ordinal = %"
           PRIu32 ", number of queues = %" PRIu32 "\n", DPxPTR(Device),
           Ordinal.first, Ordinal.second);
        break;
      } else if (!LinkCopy && NumQueues == 1) {
        Ordinal = {I, NumQueues};
        DP("Found copy command queue for device " DPxMOD ", ordinal = %" PRIu32
           "\n", DPxPTR(Device), Ordinal.first);
        break;
      }
    }
  }
  return Ordinal;
}

/// Create a command list with given ordinal and flags
static ze_command_list_handle_t createCmdList(
    ze_context_handle_t Context,
    ze_device_handle_t Device,
    uint32_t Ordinal,
    ze_command_list_flags_t Flags,
    std::string &DeviceIdStr) {
  ze_command_list_desc_t cmdListDesc = {
    ZE_STRUCTURE_TYPE_COMMAND_LIST_DESC,
    nullptr, // extension
    Ordinal,
    Flags
  };
  ze_command_list_handle_t cmdList;
  CALL_ZE_RET_NULL(zeCommandListCreate, Context, Device, &cmdListDesc,
                   &cmdList);
  DP("Created a command list " DPxMOD " (Ordinal: %" PRIu32
     ") for device %s.\n", DPxPTR(cmdList), Ordinal, DeviceIdStr.c_str());
  return cmdList;
}

/// Create a command list with default flags
static ze_command_list_handle_t createCmdList(
    ze_context_handle_t Context, ze_device_handle_t Device, uint32_t Ordinal,
    std::string &DeviceIdStr) {
  return (Ordinal == UINT32_MAX)
      ? nullptr
      : createCmdList(Context, Device, Ordinal, 0, DeviceIdStr);
}

/// Create a command queue with given ordinal and flags
static ze_command_queue_handle_t createCmdQueue(
    ze_context_handle_t Context,
    ze_device_handle_t Device,
    uint32_t Ordinal,
    uint32_t Index,
    ze_command_queue_flags_t Flags,
    std::string &DeviceIdStr) {
  ze_command_queue_desc_t cmdQueueDesc = {
    ZE_STRUCTURE_TYPE_COMMAND_QUEUE_DESC,
    nullptr, // extension
    Ordinal,
    Index,
    Flags, // flags
    ZE_COMMAND_QUEUE_MODE_ASYNCHRONOUS,
    ZE_COMMAND_QUEUE_PRIORITY_NORMAL
  };
  ze_command_queue_handle_t cmdQueue;
  CALL_ZE_RET_NULL(zeCommandQueueCreate, Context, Device, &cmdQueueDesc,
                   &cmdQueue);
  DP("Created a command queue " DPxMOD " (Ordinal: %" PRIu32 ", Index: %" PRIu32
     ") for device %s.\n", DPxPTR(cmdQueue), Ordinal, Index,
     DeviceIdStr.c_str());
  return cmdQueue;
}

/// Create a command queue with default flags
static ze_command_queue_handle_t createCmdQueue(
    ze_context_handle_t Context, ze_device_handle_t Device,
    uint32_t Ordinal, uint32_t Index, std::string &DeviceIdStr) {
  return (Ordinal == UINT32_MAX)
      ? nullptr
      : createCmdQueue(Context, Device, Ordinal, Index, 0, DeviceIdStr);
}

/// Create a context
static ze_context_handle_t createContext(ze_driver_handle_t Driver) {
  ze_context_desc_t contextDesc = {
    ZE_STRUCTURE_TYPE_CONTEXT_DESC,
    nullptr, // extension
    0 // flags
  };
  ze_context_handle_t context;
  CALL_ZE_RET_NULL(zeContextCreate, Driver, &contextDesc, &context);
  return context;
}

/// RTL flags
struct RTLFlagsTy {
  uint64_t DumpTargetImage : 1;
  uint64_t EnableProfile : 1;
  uint64_t LinkLibDevice : 1;
  uint64_t UseMemoryPool : 1;
  uint64_t UseDriverGroupSizes : 1;
  uint64_t UseImageOptions : 1;
  uint64_t UseMultipleComputeQueues : 1;
  uint64_t ShowBuildLog : 1;
  uint64_t NoSYCLFlush : 1;
  uint64_t NDRangeIgnoreTripcount : 1;
  uint64_t Reserved : 54;
  RTLFlagsTy()
      : DumpTargetImage(0), EnableProfile(0),
        LinkLibDevice(0), // TODO: change it to 1 when L0 issue is resolved
        UseMemoryPool(1), UseDriverGroupSizes(0), UseImageOptions(1),
        UseMultipleComputeQueues(0), ShowBuildLog(0), NoSYCLFlush(0),
        NDRangeIgnoreTripcount(0), Reserved(0) {}
};

/// Loop descriptor
struct TgtLoopDescTy {
  int64_t Lb = 0;     // The lower bound of the i-th loop
  int64_t Ub = 0;     // The upper bound of the i-th loop
  int64_t Stride = 0; // The stride of the i-th loop
};

struct TgtNDRangeDescTy {
  int32_t NumLoops = 0;       // Number of loops/dimensions
  int32_t DistributeDim = 0;  // Dimensions lower than this one
                              // must end up in one WG
  TgtLoopDescTy Levels[3];    // Up to 3 loops
};

/// Kernel properties.
struct KernelPropertiesTy {
  const char *Name = nullptr;
  uint32_t Width = 0;
  uint32_t SIMDWidth = 0;
  uint32_t MaxThreadGroupSize = 0;

  /// Cached input parameters used in the previous launch
  TgtNDRangeDescTy LoopDesc;
  int32_t NumTeams = -1;
  int32_t ThreadLimit = -1;

  /// Cached parameters used in the previous launch
  ze_kernel_indirect_access_flags_t IndirectAccessFlags = UINT32_MAX;
  uint32_t GroupSizes[3] = {0, 0, 0};
  ze_group_count_t GroupCounts{0, 0, 0};

  std::mutex Mtx;

  static constexpr TgtNDRangeDescTy LoopDescInit = {};

  /// Check if we can reuse group parameters.
  bool reuseGroupParams(
      const TgtNDRangeDescTy *LoopDescPtr, const int32_t _NumTeams,
      const int32_t _ThreadLimit, uint32_t *_GroupSizes,
      ze_group_count_t &_GroupCounts) {
    if (!LoopDescPtr && memcmp(&LoopDescInit, &LoopDesc, sizeof(LoopDesc)))
      return false;
    if (LoopDescPtr && memcmp(LoopDescPtr, &LoopDesc, sizeof(LoopDesc)))
      return false;
    if (_NumTeams != NumTeams || _ThreadLimit != ThreadLimit)
      return false;
    // Found matching input parameters.
    std::copy_n(GroupSizes, 3, _GroupSizes);
    _GroupCounts = GroupCounts;
    return true;
  }

  /// Update cached group parameters.
  void cacheGroupParams(
      const TgtNDRangeDescTy *LoopDescPtr, const int32_t _NumTeams,
      const int32_t _ThreadLimit, const uint32_t *_GroupSizes,
      const ze_group_count_t &_GroupCounts) {
    LoopDesc = LoopDescPtr ? *LoopDescPtr : LoopDescInit;
    NumTeams = _NumTeams;
    ThreadLimit = _ThreadLimit;
    std::copy_n(_GroupSizes, 3, GroupSizes);
    GroupCounts = _GroupCounts;
  }
};

/// Common event pool used in the plugin. This event pool assumes all evnets
/// from the pool are host-visible and use the same event pool flag.
class EventPoolTy {
  /// Size of L0 event pool created on demand
  size_t PoolSize = 64;

  /// Context of the events
  ze_context_handle_t Context = nullptr;

  /// Additional event pool flags common to this pull
  uint32_t Flags = 0;

  /// Protection
  std::unique_ptr<std::mutex> Mtx;

  /// List of created L0 event pools
  std::list<ze_event_pool_handle_t> Pools;

  /// List of free L0 events
  std::list<ze_event_handle_t> Events;

public:
  /// Initialize context, flags, and mutex
  void init(ze_context_handle_t _Context, uint32_t _Flags) {
    Context = _Context;
    Flags = _Flags;
    Mtx.reset(new std::mutex);
  }

  /// Destroys L0 resources
  void deinit() {
    for (auto E : Events)
      CALL_ZE_RET_VOID(zeEventDestroy, E);
    for (auto P : Pools)
      CALL_ZE_RET_VOID(zeEventPoolDestroy, P);
  }

  /// Get a free event from the pool
  ze_event_handle_t getEvent() {
    std::lock_guard<std::mutex> Lock(*Mtx);

    if (Events.empty()) {
      // Need to create a new L0 pool
      ze_event_pool_desc_t Desc{ZE_STRUCTURE_TYPE_EVENT_POOL_DESC, nullptr};
      Desc.flags = ZE_EVENT_POOL_FLAG_HOST_VISIBLE | Flags;
      Desc.count = PoolSize;
      ze_event_pool_handle_t Pool;
      CALL_ZE_RET_NULL(zeEventPoolCreate, Context, &Desc, 0, nullptr, &Pool);
      Pools.push_back(Pool);

      // Create events
      ze_event_desc_t EventDesc{ZE_STRUCTURE_TYPE_EVENT_DESC, nullptr};
      EventDesc.wait = 0;
      EventDesc.signal = ZE_EVENT_SCOPE_FLAG_HOST;
      for (uint32_t I = 0; I < PoolSize; I++) {
        EventDesc.index = I;
        ze_event_handle_t Event;
        CALL_ZE_RET_NULL(zeEventCreate, Pool, &EventDesc, &Event);
        Events.push_back(Event);
      }
    }

    auto Ret = Events.back();
    Events.pop_back();

    return Ret;
  }

  /// Return an event to the pool
  void releaseEvent(ze_event_handle_t Event) {
    std::lock_guard<std::mutex> Lock(*Mtx);

    CALL_ZE_RET_VOID(zeEventHostReset, Event);
    Events.push_back(Event);
  }
};

typedef std::vector<std::vector<int32_t>> SubDeviceIdsTy;

/// Device modes for multi-tile devices
enum DeviceMode {
  DEVICE_MODE_TOP = 0, // Use only top-level devices with subdevice clause
  DEVICE_MODE_SUB,     // Use only tiles
  DEVICE_MODE_SUBSUB,  // Use only c-slices
  DEVICE_MODE_EXPLICIT // Use only devices specified with ONEAPI_DEVICE_SELECTOR
};

/// Specialization constants used for a module compilation.
class SpecConstantsTy {
  std::vector<uint32_t> ConstantIds;
  std::vector<const void *> ConstantValues;

public:
  SpecConstantsTy() = default;
  SpecConstantsTy(const SpecConstantsTy &) = delete;
  SpecConstantsTy &operator=(const SpecConstantsTy &) = delete;
  SpecConstantsTy(const SpecConstantsTy &&Other)
    : ConstantIds(std::move(Other.ConstantIds)),
      ConstantValues(std::move(Other.ConstantValues)) {}

  ~SpecConstantsTy() {
    for (auto I : ConstantValues) {
      const char *ValuePtr = reinterpret_cast<const char *>(I);
      delete[] ValuePtr;
    }
  }

  template <typename T>
  void addConstant(uint32_t Id, T Val) {
    const size_t ValSize = sizeof(Val);
    char *ValuePtr = new char[ValSize];
    *reinterpret_cast<T *>(ValuePtr) = Val;

    ConstantIds.push_back(Id);
    ConstantValues.push_back(reinterpret_cast<void *>(ValuePtr));
  }

  ze_module_constants_t getModuleConstants() const {
    ze_module_constants_t Tmp{static_cast<uint32_t>(ConstantValues.size()),
                              ConstantIds.data(),
                              // Unfortunately we have to const_cast it.
                              // L0 data type should probably be fixed.
                              const_cast<const void **>(ConstantValues.data())};
    return Tmp;
  }
};

/// RTL options and flags users can override
struct RTLOptionTy {
  /// Binary flags
  RTLFlagsTy Flags;

  /// Device type
  int32_t DeviceType = ZE_DEVICE_TYPE_GPU;

  /// Global thread limit obtained from host runtime
  uint32_t ThreadLimit = 0;

  /// Global num teams obtained from host runtime
  uint32_t NumTeams = 0;

#if INTEL_CUSTOMIZATION
  /// Dynamic kernel memory size
  size_t KernelDynamicMemorySize = (1 << 20);

  /// Dynamic kernel memory allocator
  /// 0: atomic_add with no free()
  /// 1: pool-based allocator with free() support
  uint32_t KernelDynamicMemoryMethod = 1;
#endif // INTEL_CUSTOMIZATION

  /// Staging buffer size
  size_t StagingBufferSize = LEVEL0_STAGING_BUFFER_SIZE;

  /// Staging buffer count
  size_t StagingBufferCount = LEVEL0_STAGING_BUFFER_COUNT;

#if INTEL_CUSTOMIZATION
  /// Command batch support
  int32_t CommandBatchLevel = 0;
  int32_t CommandBatchCount = INT32_MAX;
#endif // INTEL_CUSTOMIZATION

  /// Copy engine option
  /// 0: disabled, 1: main, 2: link, 3: all (default)
  int32_t UseCopyEngine = 3;

  /// Memory pool parameters
  /// MemPoolInfo[MemType] = {AllocMax(MB), Capacity, PoolSize(MB)}
  std::map<int32_t, std::vector<int32_t>> MemPoolInfo = {
      {TARGET_ALLOC_DEVICE, {1, 4, 256}},
      {TARGET_ALLOC_HOST, {1, 4, 256}},
      {TARGET_ALLOC_SHARED, {8, 4, 256}}
  };

  /// Memory pool dedicated to reduction scratch space
  std::vector<int32_t> ReductionPoolInfo{256, 8, 8192};

  /// User-directed allocation kind
  int32_t TargetAllocKind = TARGET_ALLOC_DEFAULT;

  /// Oversubscription rate for normal kernels
  uint32_t SubscriptionRate = 4;

  /// Oversubscription rate for reduction kernels
  uint32_t ReductionSubscriptionRate = 16;
  bool ReductionSubscriptionRateIsDefault = true;

  /// Loop kernels with known ND-range may be known to have
  /// few iterations and they may not exploit the offload device
  /// to the fullest extent.
  /// Let's assume a device has N total HW threads available,
  /// and the kernel requires M hardware threads with LWS set to L.
  /// If (M < N * ThinThreadsThreshold), then we will try
  /// to iteratively divide L by 2 to increase the number of HW
  /// threads used for executing the kernel. Effectively, we will
  /// end up with L less than the kernel's SIMD width, so the HW
  /// threads will not use all their SIMD lanes. This (presumably) should
  /// allow more parallelism, because the stalls in the SIMD lanes
  /// will be distributed across more HW threads, and the probability
  /// of having a stall (or a sequence of stalls) on a critical path
  /// in the kernel should decrease.
  /// Anyway, this is just a heuristics that seems to work well for some
  /// kernels (which poorly expose parallelism in the first place).
  double ThinThreadsThreshold = 0.1;

  /// Decides how subdevices are exposed as OpenMP devices
  int32_t DeviceMode = DEVICE_MODE_TOP;

  /// List of Root devices provided via option ONEAPI_DEVICE_SELECTOR
  std::vector<std::tuple<int32_t, int32_t, int32_t>> ExplicitRootDevices;

  /// Is the given RootID, SubID, CcsID specified in ONEAPI_DEVICE_SELECTOR
  bool shouldAddDevice(int32_t RootID, int32_t SubID, int32_t CCSID) {
    if (ExplicitRootDevices.empty())
      return false;
    for (const auto &RootDev : ExplicitRootDevices) {
      int32_t ErootID, EsubID, ECCSID;
      ErootID = std::get<0>(RootDev);
      if (!((ErootID == -2) || (RootID == ErootID)))
        continue;
      EsubID = std::get<1>(RootDev);
      if (((EsubID != -2) || (SubID == -1)) && (EsubID != SubID))
        continue;
      ECCSID = std::get<2>(RootDev);
      if (((ECCSID != -2) || (CCSID == -1)) && (ECCSID != CCSID))
        continue;
      return true;
    }
    return false;
  }

  /// Enable/disable using immediate command lists
  /// 0: Disable, 1: Compute, 2: Copy, 3: All
#if _WIN32
  uint32_t UseImmCmdList = 0;
#else
  uint32_t UseImmCmdList = 3;
#endif

  /// Imm is forced by user.
  /// We need to allow users to force Imm for non-PVC devices.
  bool ForceImm = false;

  // Compilation options for IGC
  // OpenCL 2.0 builtins (like atomic_load_explicit and etc.) are used by
  // runtime, so we have to explicitly specify the "-cl-std=CL2.0" compilation
  // option. With it, the SPIR-V will be converted to LLVM IR with OpenCL 2.0
  // builtins. Otherwise, SPIR-V will be converted to LLVM IR with OpenCL 1.2
  // builtins.
  std::string CompilationOptions = "-cl-std=CL2.0 ";
  std::string InternalCompilationOptions = "-cl-take-global-address";
  std::string UserCompilationOptions = "";

  // Spec constants used for all modules.
  SpecConstantsTy CommonSpecConstants;

  /// Command execution mode.
  /// Whether the runtime uses asynchronous mode or not depends on the type of
  /// devices and whether immediate command list is fully enabled.
  CommandModeTy CommandMode = CommandModeTy::Async;

  /// Make USM memory resident
  int32_t MakeResident = 0x002;

  /// Read environment variables
  RTLOptionTy() {
    const char *Env = nullptr;

    // Compilation options for IGC
    if ((Env = readEnvVar("LIBOMPTARGET_LEVEL_ZERO_COMPILATION_OPTIONS",
                          "LIBOMPTARGET_LEVEL0_COMPILATION_OPTIONS")))
      UserCompilationOptions += std::string(" ") + Env;

    if (DeviceType == ZE_DEVICE_TYPE_GPU) {
      Env = readEnvVar("LIBOMPTARGET_LEVEL_ZERO_MATCH_SINCOSPI",
                       "LIBOMPTARGET_LEVEL0_MATCH_SINCOSPI");
      if (!Env || parseBool(Env) != 0) {
        InternalCompilationOptions += " -cl-match-sincospi ";
      }
      Env = readEnvVar("LIBOMPTARGET_LEVEL_ZERO_USE_DRIVER_GROUP_SIZES",
                       "LIBOMPTARGET_LEVEL0_USE_DRIVER_GROUP_SIZES");
      if (Env && parseBool(Env) == 1) {
        Flags.UseDriverGroupSizes = 1;
      }
    }

    // Explicit Device mode if ONEAPI_DEVICE_SELECTOR is set
    if ((Env = readEnvVar("ONEAPI_DEVICE_SELECTOR"))) {
      std::string EnvStr(Env);
      std::transform(EnvStr.begin(), EnvStr.end(), EnvStr.begin(),
                     [](unsigned char C) { return std::tolower(C); });
      std::vector<std::string_view> OdsStr = tokenize(EnvStr, ";");
      for (const auto Term : OdsStr) {
        std::vector<std::string_view> Backend = tokenize(Term, ":");
        if (Backend.size() != 2) {
          DP("Warning: Invalid ONEAPI_DEVICE_SELECTOR Backend  Pair\n");
          continue;
        }
        if (!(((Backend[0].size() == 1) && (Backend[0][0] == '*')) ||
              (!strncmp(Backend[0].data(), "level_zero", Backend[0].length()))))
          break;
        std::vector<std::string_view> Devices = tokenize(Backend[1], ",");
        for (const auto DeviceId : Devices) {
          std::vector<std::string_view> SubDevices = tokenize(DeviceId, ".");
          int32_t RootD[3] = {-1, -1, -1};
          if (SubDevices.empty() || (SubDevices.size() > 3) ||
              !(((SubDevices[0].size() == 3) &&
                 (!strncmp(SubDevices[0].data(), "gpu", 3))) ||
                ((SubDevices[0].size() == 1) && (SubDevices[0][0] == '*')) ||
                (isDigits(SubDevices[0])))) {
            DP("Warning: Invalid ONEAPI_DEVICE_SELECTOR Device ID\n");
            continue;
          }
          if (!strncmp(SubDevices[0].data(), "gpu", 3) ||
              (SubDevices[0][0] == '*'))
            RootD[0] = -2;
          else
            RootD[0] = std::atoi(SubDevices[0].data());
          if ((SubDevices.size() > 1)) {
            if ((SubDevices[1].size() == 1) && (SubDevices[1][0] == '*'))
              RootD[1] = -2;
            else {
              if (!isDigits(SubDevices[1]))
                continue;
              RootD[1] = std::atoi(SubDevices[1].data());
            }
          }
          if ((SubDevices.size() > 2)) {
            if ((SubDevices[2].size() == 1) && (SubDevices[2][0] == '*'))
              RootD[2] = -2;
            else {
              if (!isDigits(SubDevices[2]))
                continue;
              RootD[2] = std::atoi(SubDevices[2].data());
            }
          }
          ExplicitRootDevices.push_back(std::tuple<int32_t, int32_t, int32_t>(
              RootD[0], RootD[1], RootD[2]));
        }
      }
    }

    DP("ONEAPI_DEVICE_SELECTOR specified %zu root devices\n",
       ExplicitRootDevices.size());
    DP("  (DeviceID[.SubID[.CCSID]]) -2(all), -1(ignore)\n");
    for (auto &T : ExplicitRootDevices) {
      DP(" %d.%.d.%d\n", std::get<0>(T), std::get<1>(T), std::get<2>(T));
      (void)T; // silence warning
    }

    if (ExplicitRootDevices.size() != 0)
      DeviceMode = DEVICE_MODE_EXPLICIT;
    else {
      // Target device type
      if ((Env = readEnvVar("LIBOMPTARGET_DEVICETYPE"))) {
        std::string Value(Env);
        if (Value == "GPU" || Value == "gpu" || Value == "") {
          DeviceType = ZE_DEVICE_TYPE_GPU;
        } else if (Value == "CPU" || Value == "cpu") {
          DeviceType = ZE_DEVICE_TYPE_CPU;
          DP("Warning: CPU device is not supported\n");
        } else {
          DP("Warning: Invalid LIBOMPTARGET_DEVICETYPE=%s\n", Env);
        }
      }

      // Device mode
      if ((Env = readEnvVar("LIBOMPTARGET_DEVICES"))) {
        std::string Value(Env);
        if (Value == "DEVICE" || Value == "device") {
          DP("Device mode is %s -- using top-level devices with subdevice "
             "clause support\n",
             Value.c_str());
          DeviceMode = DEVICE_MODE_TOP;
        } else if (Value == "SUBDEVICE" || Value == "subdevice") {
          DP("Device mode is %s -- using 1st-level sub-devices\n",
             Value.c_str());
          DeviceMode = DEVICE_MODE_SUB;
        } else if (Value == "SUBSUBDEVICE" || Value == "subsubdevice") {
          DP("Device mode is %s -- using 2nd-level sub-devices\n",
             Value.c_str());
          DeviceMode = DEVICE_MODE_SUBSUB;
        } else {
          DP("Unknown device mode %s\n", Value.c_str());
        }
      }
    }

    // Plugin Profile
    if ((Env = readEnvVar("LIBOMPTARGET_PLUGIN_PROFILE"))) {
      if ((Env[0] == 'T' || Env[0] == '1') &&
          (Env[1] == ',' || Env[1] == '\0')) {
        Flags.EnableProfile = 1;
        RTLProfileTy::Multiplier = RTLProfileTy::MSEC_PER_SEC;
        if (Env[1] == ',') {
          std::string Unit(&Env[2]);
          if (Unit == "usec" || Unit == "unit_usec")
            RTLProfileTy::Multiplier = RTLProfileTy::USEC_PER_SEC;
        }
      }
    }

    // Memory pool
    // LIBOMPTARGET_LEVEL_ZERO_MEMORY_POOL=<Option>
    //  <Option>       := 0 | <PoolInfoList>
    //  <PoolInfoList> := <PoolInfo>[,<PoolInfoList>]
    //  <PoolInfo>     := <MemType>[,<AllocMax>[,<Capacity>[,<PoolSize>]]]
    //  <MemType>      := all | device | host | shared
    //  <AllocMax>     := non-negative integer or empty, max allocation size in
    //                    MB (default: 1)
    //  <Capacity>     := positive integer or empty, number of allocations from
    //                    a single block (default: 4)
    //  <PoolSize>     := positive integer or empty, max pool size in MB
    //                    (default: 256)
    if ((Env = readEnvVar("LIBOMPTARGET_LEVEL_ZERO_MEMORY_POOL",
                          "LIBOMPTARGET_LEVEL0_MEMORY_POOL"))) {
      if (Env[0] == '0' && Env[1] == '\0') {
        Flags.UseMemoryPool = 0;
        MemPoolInfo.clear();
      } else {
        std::istringstream Str(Env);
        int32_t MemType = -1;
        int32_t Offset = 0;
        int32_t Valid = 1;
        const std::vector<int32_t> DefaultValue{1, 4, 256};
        const int32_t AllMemType = INT32_MAX;
        std::vector<int32_t> AllInfo{1, 4, 256};
        std::map<int32_t, std::vector<int32_t>> PoolInfo;
        for (std::string Token; std::getline(Str, Token, ',') && Valid > 0;) {
          if (Token == "device") {
            MemType = TARGET_ALLOC_DEVICE;
            PoolInfo.emplace(MemType, DefaultValue);
            Offset = 0;
          } else if (Token == "host") {
            MemType = TARGET_ALLOC_HOST;
            PoolInfo.emplace(MemType, DefaultValue);
            Offset = 0;
          } else if (Token == "shared") {
            MemType = TARGET_ALLOC_SHARED;
            PoolInfo.emplace(MemType, DefaultValue);
            Offset = 0;
          } else if (Token == "all") {
            MemType = AllMemType;
            Offset = 0;
            Valid = 2;
          } else if (Offset < 3 && MemType >= 0) {
            int32_t Num = std::atoi(Token.c_str());
            bool ValidNum =
                (Num >= 0 && Offset == 0) || (Num > 0 && Offset > 0);
            if (ValidNum && MemType == AllMemType)
              AllInfo[Offset++] = Num;
            else if (ValidNum)
              PoolInfo[MemType][Offset++] = Num;
            else if (Token.size() == 0)
              Offset++;
            else
              Valid = 0;
          } else {
            Valid = 0;
          }
        }
        if (Valid > 0) {
          if (Valid == 2) {
            // "all" is specified -- ignore other inputs
            if (AllInfo[0] > 0) {
              MemPoolInfo[TARGET_ALLOC_DEVICE] = AllInfo;
              MemPoolInfo[TARGET_ALLOC_HOST] = AllInfo;
              MemPoolInfo[TARGET_ALLOC_SHARED] = AllInfo;
            } else {
              MemPoolInfo.clear();
            }
          } else {
            // Use user-specified configuration
            for (auto &I : PoolInfo) {
              if (I.second[0] > 0)
                MemPoolInfo[I.first] = I.second;
              else
                MemPoolInfo.erase(I.first);
            }
          }
        } else {
          DP("Ignoring incorrect memory pool configuration "
             "LIBOMPTARGET_LEVEL_ZERO_MEMORY_POOL=%s\n",
             Env);
          DP("LIBOMPTARGET_LEVEL_ZERO_MEMORY_POOL=<Option>\n");
          DP("  <Option>       := 0 | <PoolInfoList>\n");
          DP("  <PoolInfoList> := <PoolInfo>[,<PoolInfoList>]\n");
          DP("  <PoolInfo>     := "
             "<MemType>[,<AllocMax>[,<Capacity>[,<PoolSize>]]]\n");
          DP("  <MemType>      := all | device | host | shared\n");
          DP("  <AllocMax>     := non-negative integer or empty, "
             "max allocation size in MB (default: 1)\n");
          DP("  <Capacity>     := positive integer or empty, "
             "number of allocations from a single block (default: 4)\n");
          DP("  <PoolSize>     := positive integer or empty, "
             "max pool size in MB (default: 256)\n");
        }
      }
    }

    // Set reduction memory pool parameters
    if ((Env = readEnvVar("LIBOMPTARGET_LEVEL_ZERO_REDUCTION_POOL"))) {
      std::istringstream Str(Env);
      int32_t Loc = 0;
      for (std::string Token; std::getline(Str, Token, ',') && Loc < 3; Loc++) {
        int32_t Num = std::atoi(Token.c_str());
        if (Num > 0)
          ReductionPoolInfo[Loc] = Num;
      }
    }

    // Use copy engine if available
    if ((Env = readEnvVar("LIBOMPTARGET_LEVEL_ZERO_USE_COPY_ENGINE",
                          "LIBOMPTARGET_LEVEL0_USE_COPY_ENGINE"))) {
      if (Env[0] == 'F' || Env[0] == 'f' || Env[0] == '0') {
        UseCopyEngine = 0;
      } else {
        std::string Value(Env);
        if (Value == "main")
          UseCopyEngine = 1;
        else if (Value == "link")
          UseCopyEngine = 2;
        else if (Value == "all")
          UseCopyEngine = 3;
        else {
          DP("Ignoring incorrect definition, "
             "LIBOMPTARGET_LEVEL_ZERO_USE_COPY_ENGINE=%s\n",
             Env);
          DP("LIBOMPTARGET_LEVEL_ZERO_USE_COPY_ENGINE=<Value>\n");
          DP("  <Value>   := <Disable> | <Type>\n");
          DP("  <Disable> := 0 | F | f\n");
          DP("  <Type>    := main | link | all\n");
        }
      }
    }

#if INTEL_CUSTOMIZATION
    // Target image dump
    if ((Env = readEnvVar("LIBOMPTARGET_DUMP_TARGET_IMAGE",
                          "LIBOMPTARGET_SAVE_TEMPS"))) {
      if (parseBool(Env) == 1)
        Flags.DumpTargetImage = 1;
    }
#endif // INTEL_CUSTOMIZATION

    // Global default target memory that overrides device-specific default
    if ((Env = readEnvVar("LIBOMPTARGET_LEVEL_ZERO_DEFAULT_TARGET_MEM",
                          "LIBOMPTARGET_LEVEL0_DEFAULT_TARGET_MEM"))) {
      std::string Mem(Env);
      if (Mem == "host" || Mem == "HOST")
        TargetAllocKind = TARGET_ALLOC_HOST;
      else if (Mem == "shared" || Mem == "SHARED")
        TargetAllocKind = TARGET_ALLOC_SHARED;
      else if (Mem == "device" || Mem == "DEVICE")
        TargetAllocKind = TARGET_ALLOC_DEVICE;
      else
        DP("Warning: Ignoring unknown target memory kind %s.\n", Env);
    }

    // Subscription rate
    if ((Env = readEnvVar("LIBOMPTARGET_LEVEL_ZERO_SUBSCRIPTION_RATE",
                          "LIBOMPTARGET_LEVEL0_SUBSCRIPTION_RATE"))) {
      int32_t Value = std::stoi(Env);
      if (Value > 0 && Value <= 0xFFFF)
        SubscriptionRate = Value;
    }

    // Reduction subscription rate: number of computed WGs is reduced
    // by this factor.
    if ((Env = readEnvVar("LIBOMPTARGET_ONEAPI_REDUCTION_SUBSCRIPTION_RATE"))) {
      int32_t Value = std::stoi(Env);
      // '0' is a special value meaning to use regular default ND-range
      // for kernels with reductions.
      if (Value >= 0 && Value <= 0xFFFF) {
        ReductionSubscriptionRate = Value;
        ReductionSubscriptionRateIsDefault = false;
      }
    }

#if INTEL_CUSTOMIZATION
    // Dynamic memory size
    // LIBOMPTARGET_DYNAMIC_MEMORY_SIZE=<SizeInMB>[,<Method>]
    if ((Env = readEnvVar("LIBOMPTARGET_DYNAMIC_MEMORY_SIZE"))) {
      std::string Value(Env);
      size_t Size = 0;
      auto Pos = Value.find(",");
      if (Pos == std::string::npos) {
        Size = std::stoi(Value);
      } else if (Value.substr(Pos + 1) == "0") {
        KernelDynamicMemoryMethod = 0;
        Size = std::stoi(Value.substr(0, Pos));
      } else if (Value.substr(Pos + 1) == "1") {
        KernelDynamicMemoryMethod = 1;
        Size = std::stoi(Value.substr(0, Pos));
      } else {
        DP("Ignoring incorrect value for LIBOMPTARGET_DYNAMIC_MEMORY_SIZE\n");
        Size = 0;
      }
      if (Size == 0) {
        KernelDynamicMemorySize = 0;
      } else if (Size > 0) {
        size_t MaxSize;
        if (KernelDynamicMemoryMethod == 0) {
          MaxSize = 2048;
        } else {
          // Round up to power of 2
          uint32_t P = 1;
          while (P < Size)
            P *= 2;
          Size = P;
          MaxSize = 512;
        }
        if (Size > MaxSize) {
          WARNING("Requested dynamic memory size %zu MB exceeds allowed limit "
                  " -- setting it to %zu MB\n", Size, MaxSize);
          Size = MaxSize;
        }
        KernelDynamicMemorySize = Size << 20;
      }
    }
#endif // INTEL_CUSTOMIZATION

    // LIBOMPTARGET_ONEAPI_LINK_LIBDEVICE
    if ((Env = readEnvVar("LIBOMPTARGET_ONEAPI_LINK_LIBDEVICE"))) {
      int32_t Value = parseBool(Env);
      if (Value == 1)
        Flags.LinkLibDevice = 1;
      else if (Value == 0)
        Flags.LinkLibDevice = 0;
    }

    // INTEL_ENABLE_OFFLOAD_ANNOTATIONS
    if (readEnvVar("INTEL_ENABLE_OFFLOAD_ANNOTATIONS")) {
      // To match SYCL RT behavior, we just need to check whether
      // INTEL_ENABLE_OFFLOAD_ANNOTATIONS is set. The actual value
      // does not matter.
      CommonSpecConstants.addConstant<char>(0xFF747469, 1);
    }

    // LIBOMPTARGET_ONEAPI_USE_IMAGE_OPTIONS=<Bool>
    if ((Env = readEnvVar("LIBOMPTARGET_ONEAPI_USE_IMAGE_OPTIONS"))) {
      int32_t Value = parseBool(Env);
      if (Value == 1)
        Flags.UseImageOptions = 1;
      else if (Value == 0)
        Flags.UseImageOptions = 0;
    }

    // LIBOMPTARGET_LEVEL_ZERO_STAGING_BUFFER_SIZE=<SizeInKB>
    if ((Env = readEnvVar("LIBOMPTARGET_LEVEL_ZERO_STAGING_BUFFER_SIZE",
                          "LIBOMPTARGET_LEVEL0_STAGING_BUFFER_SIZE"))) {
      size_t SizeInKB = std::stoi(Env);
      StagingBufferSize = SizeInKB << 10;
    }

#if INTEL_CUSTOMIZATION
    // LIBOMPTARGET_LEVEL_ZERO_COMMAND_BATCH=<Type>[,<Count>]
    if ((Env = readEnvVar("LIBOMPTARGET_LEVEL_ZERO_COMMAND_BATCH"))) {
      std::string Value(Env);
      int32_t Count = 0;
      auto I = Value.find(",");
      if (I != std::string::npos) {
        Count = std::atoi(Value.substr(I + 1).c_str());
        Value.erase(I);
      }
      if (Count > 0) {
        CommandBatchCount = Count;
        if ((size_t)Count < StagingBufferCount)
          StagingBufferCount = Count;
      }
      if (Value == "none" || Value == "NONE") {
        CommandBatchLevel = 0;
        DP("Disabled command batching.\n");
      } else if (Value == "copy" || Value == "COPY") {
        CommandBatchLevel = 1;
        DP("Enabled command batching up to %" PRId32 " copy commands.\n",
           Count);
      } else if (Value == "compute" || Value == "COMPUTE") {
        CommandBatchLevel = 2;
        DP("Enabled command batching up to %" PRId32
           " copy and compute commands.\n", Count);
      } else {
        CommandBatchLevel = 0;
        DP("Disabled command batching due to unknown input \"%s\".\n", Env);
      }
    }
#endif // INTEL_CUSTOMIZATION

    // LIBOMPTARGET_LEVEL_ZERO_USE_MULTIPLE_COMPUTE_QUEUES=<Bool>
    if ((Env =
        readEnvVar("LIBOMPTARGET_LEVEL_ZERO_USE_MULTIPLE_COMPUTE_QUEUES"))) {
      int32_t Value = parseBool(Env);
      if (Value == 1) {
        Flags.UseMultipleComputeQueues = 1;
        DP("Enabled using multiple compute queues.\n");
      } else if (Value == 0) {
        Flags.UseMultipleComputeQueues = 0;
        DP("Disabled using multiple compute queues.\n");
      }
    }

    // LIBOMPTARGET_ONEAPI_SHOW_BUILD_LOG=<Bool>
    if ((Env = readEnvVar("LIBOMPTARGET_ONEAPI_SHOW_BUILD_LOG"))) {
      int32_t Value = parseBool(Env);
      if (Value == 1)
        Flags.ShowBuildLog = 1;
      else if (Value == 0)
        Flags.ShowBuildLog = 0;
    }

    if ((Env = readEnvVar("LIBOMPTARGET_ONEAPI_THIN_THREADS_THRESHOLD"))) {
      char *StrEnd;
      double Value = std::strtod(Env, &StrEnd);
      if (errno == 0 && StrEnd != Env &&
          Value >= 0.0 && Value <= 1.0) {
        ThinThreadsThreshold = Value;
      } else {
        if (errno != 0)
          DP("Error parsing value of "
             "LIBOMPTARGET_ONEAPI_THIN_THREADS_THRESHOLD: %s\n",
             strerror(errno));
        DP("Value of LIBOMPTARGET_ONEAPI_THIN_THREADS_THRESHOLD must "
           "be a non-negative floating-point number not greater than 1.0.\n");
        DP("Using default value: %f\n", ThinThreadsThreshold);
      }
    }
    // LIBOMPTARGET_LEVEL_ZERO_USE_IMMEDIATE_COMMAND_LIST=<Value>
    // <Value> := <Bool> | all | compute | copy
    if ((Env =
        readEnvVar("LIBOMPTARGET_LEVEL_ZERO_USE_IMMEDIATE_COMMAND_LIST"))) {
      int32_t Value = parseBool(Env);
      if (Value >= 0 && Value <= 1) {
        UseImmCmdList = Value;
      } else {
        std::string Val(Env);
        if (Val == "all" || Val == "ALL")
          UseImmCmdList = 3;
        else if (Val == "compute" || Val == "COMPUTE")
          UseImmCmdList = 1;
        else if (Val == "copy" || Val == "COPY")
          UseImmCmdList = 2;
      }
      ForceImm = true;
    }

    // LIBOMPTARGET_LEVEL_ZERO_NO_SYCL_FLUSH=<Bool>
    if ((Env = readEnvVar("LIBOMPTARGET_LEVEL_ZERO_NO_SYCL_FLUSH"))) {
      int32_t Value = parseBool(Env);
      if (Value >= 0 && Value <= 1)
        Flags.NoSYCLFlush = Value;
    }

    // LIBOMPTARGET_LEVEL_ZERO_COMMAND_MODE=<Fmt>
    // <Fmt> := sync | async | async_ordered
    // sync: perform synchronization after each command
    // async: perform synchronization when it is required
    // async_ordered: same as "async", but command is ordered
    // This option is ignored unless IMM is fully enabled on compute and copy.
    // On Intel PVC GPU, when used with immediate command lists over Level Zero
    // backend, a target region may involve multiple command submissions to the
    // L0 copy queue and compute queue. L0 events are used for each submission
    // (data transfer of a single item or kernel execution). When "async" is
    // specified, a) each data transfer to device is submitted with an event.
    // b) The kernel is submitted next with a dependence on all the previous
    // data transfer events. The kernel also has an event associated with it.
    // c) The data transfer from device will be submitted with a dependence on
    // the kernel event. d) Finally wait on the host for all the events
    // associated with the data transfer from device.
    // The env-var also affects any "target update" constructs as well.
    // The env-var only affects the L0 copy/compute commands issued from a
    // single target construct execution, not across multiple invocations.
    if ((Env = readEnvVar("LIBOMPTARGET_LEVEL_ZERO_COMMAND_MODE"))) {
      if (match(Env, "sync"))
        CommandMode = CommandModeTy::Sync;
      else if (match(Env, "async"))
        CommandMode = CommandModeTy::Async;
      else if (match(Env, "async_ordered"))
        CommandMode = CommandModeTy::AsyncOrdered;
      else
        INVALID_OPTION(LIBOMPTARGET_LEVEL_ZERO_COMMAND_MODE, Env);
    }

    // LIBOMPTARGET_NDRANGE_IGNORE_TRIPCOUNT=<Bool>
    if ((Env = readEnvVar("LIBOMPTARGET_NDRANGE_IGNORE_TRIPCOUNT"))) {
      int32_t Value = parseBool(Env);
      if (Value >= 0 && Value <= 1)
        Flags.NDRangeIgnoreTripcount = Value;
    }

    // LIBOMPTARGET_LEVEL_ZERO_USM_RESIDENT=<Num>
    if ((Env = readEnvVar("LIBOMPTARGET_LEVEL_ZERO_USM_RESIDENT"))) {
      std::string ValueStr(Env);
      int32_t Value = std::stoi(ValueStr, nullptr, 16);
      bool Valid = true;
      for (int32_t I = 0; I <= 8; I += 4) {
        int32_t MemValue = (Value >> I) & 0xF;
        if (MemValue > 2) {
          Valid = false;
          break;
        }
      }
      if (Valid)
        MakeResident = Value;
      else
        INVALID_OPTION(LIBOMPTARGET_LEVEL_ZERO_USM_RESIDENT, Env);
    }

    adjustOptions();
  }

  /// Adjust options if there are inconsistent settings
  void adjustOptions() {
    // Turn off command batching if IMM is used.
    if (CommandBatchLevel > 0 && UseImmCmdList > 0) {
      DP("Disabling command batching for immediate command list\n");
      CommandBatchLevel = 0;
    }
  }

  /// Read environment variable value with optional deprecated name
  const char *readEnvVar(const char *Name, const char *OldName = nullptr) {
    if (!Name)
      return nullptr;
    const char *Value = std::getenv(Name);
    if (Value || !OldName) {
      if (Value)
        DP("ENV: %s=%s\n", Name, Value);
      return Value;
    }
    Value = std::getenv(OldName);
    if (Value) {
      DP("ENV: %s=%s\n", OldName, Value);
      WARNING("%s is being deprecated. Use %s instead.\n", OldName, Name);
    }
    return Value;
  }

  bool isDigits(const std::string_view &str) {
    if (str.size() == 0)
      return false;
    return std::all_of(str.begin(), str.end(), ::isdigit);
  }

  /// Parse String  and split into tokens of string_views based on the
  /// Delim character.
  std::vector<std::string_view> tokenize(const std::string_view &Filter,
                                         const std::string &Delim) {
    std::vector<std::string_view> Tokens;
    size_t Pos = 0;
    size_t LastPos = 0;
    while ((Pos = Filter.find(Delim, LastPos)) != std::string::npos) {
      std::string_view Tok(Filter.data() + LastPos, (Pos - LastPos));

      if (!Tok.empty()) {
        Tokens.push_back(Tok);
      }
      // move the search starting index
      LastPos = Pos + 1;
    }

    // Add remainder if any
    if (LastPos < Filter.size()) {
      std::string_view Tok(Filter.data() + LastPos, Filter.size() - LastPos);
      Tokens.push_back(Tok);
    }
    return Tokens;
  }

  /// Parse boolean value
  /// Return 1 for: TRUE, T, 1, ON, YES, ENABLED (case insensitive)
  /// Return 0 for: FALSE, F, 0, OFF, NO, DISABLED (case insensitive)
  /// Return -1 for failed match
  /// NOTE: we can later simplify the document to just TRUE or FALSE like what
  /// OpenMP host runtime does.
  int32_t parseBool(const char *Value) {
    std::string Str(Value);
    std::transform(Str.begin(), Str.end(), Str.begin(),
                   [](unsigned char C) {return std::tolower(C);});
    if (Str == "true" || Str == "t" || Str == "1" || Str == "on" ||
        Str == "yes" || Str == "enabled")
      return 1;
    if (Str == "false" || Str == "f" || Str == "0" || Str == "off" ||
        Str == "no" || Str == "disabled")
      return 0;
    return -1;
  }

  /// Match string Case-insensitively
  bool match(const char *CStr, const char *Matched) {
    if (!CStr || !Matched)
      return false;
    std::string Str(CStr);
    (void)std::transform(Str.begin(), Str.end(), Str.begin(),
                         [](unsigned char C) { return std::tolower(C); });
    return (Str.compare(Matched) == 0);
  }

  /// Read global thread limit and max teams from the host runtime. These values
  /// are subject to change at any program point, so every kernel execution
  /// needs to read the most recent values.
  void readTeamsThreadLimit() {
    int ThrLimit = omp_get_thread_limit();
    DP("omp_get_thread_limit() returned %" PRId32 "\n", ThrLimit);
    // omp_get_thread_limit() would return INT_MAX by default.
    // NOTE: Windows.h defines max() macro, so we have to guard
    //       the call with parentheses.
    ThreadLimit =
        (ThrLimit > 0 && ThrLimit != (std::numeric_limits<int32_t>::max)())
            ? ThrLimit
            : 0;

    int NTeams = omp_get_max_teams();
    DP("omp_get_max_teams() returned %" PRId32 "\n", NTeams);
    // omp_get_max_teams() would return INT_MAX by default.
    // NOTE: Windows.h defines max() macro, so we have to guard
    //       the call with parentheses.
    NumTeams = (NTeams > 0 && NTeams != (std::numeric_limits<int32_t>::max)())
                   ? NTeams
                   : 0;
  }
}; // RTLOptionTy

static bool isDiscrete(uint32_t); // Forward declaration

/// Memory allocation information used in memory allocation/deallocation.
struct MemAllocInfoTy {
  /// Base address allocated from compute runtime
  void *Base = nullptr;
  /// Allocation size known to users/libomptarget
  size_t Size = 0;
  /// TARGET_ALLOC kind
  int32_t Kind = TARGET_ALLOC_DEFAULT;
  /// Allocation from pool?
  bool InPool = false;
  /// Is implicit argument
  bool ImplicitArg = false;

  MemAllocInfoTy() = default;

  MemAllocInfoTy(void *_Base, size_t _Size, int32_t _Kind, bool _InPool,
                 bool _ImplicitArg)
      : Base(_Base), Size(_Size), Kind(_Kind), InPool(_InPool),
        ImplicitArg(_ImplicitArg) {}
};

/// Responsible for all activities involving memory allocation/deallocation.
/// It contains memory pool management, memory allocation bookkeeping.
class MemAllocatorTy {

  /// Simple memory allocation statistics. Maintains numbers for pool allocation
  /// and GPU RT allocation.
  struct MemStatTy {
    size_t Requested[2] = {0, 0};   // Requested bytes
    size_t Allocated[2] = {0, 0};   // Allocated bytes
    size_t Freed[2] = {0, 0};       // Freed bytes
    size_t InUse[2] = {0, 0};       // Current memory in use
    size_t PeakUse[2] = {0, 0};     // Peak bytes used
    size_t NumAllocs[2] = {0, 0};   // Number of allocations
    MemStatTy() = default;
  };

  /// Memory pool which enables reuse of already allocated blocks
  /// -- Pool maintains a list of buckets each of which can allocate fixed-size
  ///    memory.
  /// -- Each bucket maintains a list of memory blocks allocated by GPU RT.
  /// -- Each memory block can allocate multiple fixed-size memory requested by
  ///    offload RT or user.
  /// -- Memory allocation falls back to GPU RT allocation when the pool size
  ///    (total memory used by pool) reaches a threshold.
  class MemPoolTy {

    /// Memory block maintained in each bucket
    struct BlockTy {
      /// Base address of this block
      uintptr_t Base = 0;
      /// Size of the block
      size_t Size = 0;
      /// Supported allocation size by this block
      size_t ChunkSize = 0;
      /// Total number of slots
      uint32_t NumSlots = 0;
      /// Number of slots in use
      uint32_t NumUsedSlots = 0;
      /// Cached available slot returned by the last dealloc() call
      uint32_t FreeSlot = UINT32_MAX;
      /// Marker for the currently used slots
      std::vector<bool> UsedSlots;

      BlockTy(void *_Base, size_t _Size, size_t _ChunkSize) {
        Base = reinterpret_cast<uintptr_t>(_Base);
        Size = _Size;
        ChunkSize = _ChunkSize;
        NumSlots = Size / ChunkSize;
        NumUsedSlots = 0;
        UsedSlots.resize(NumSlots, false);
      }

      /// Check if the current block is fully used
      bool isFull() { return NumUsedSlots == NumSlots; }

      /// Check if the given address belongs to the current block
      bool contains(void *Mem) {
        auto M = reinterpret_cast<uintptr_t>(Mem);
        return M >= Base && M < Base + Size;
      }

      /// Allocate a single chunk from the block
      void *alloc() {
        if (isFull())
          return nullptr;
        if (FreeSlot != UINT32_MAX) {
          uint32_t Slot = FreeSlot;
          FreeSlot = UINT32_MAX;
          UsedSlots[Slot] = true;
          NumUsedSlots++;
          return reinterpret_cast<void *>(Base + Slot * ChunkSize);
        }
        for (uint32_t I = 0; I < NumSlots; I++) {
          if (UsedSlots[I])
            continue;
          UsedSlots[I] = true;
          NumUsedSlots++;
          return reinterpret_cast<void *>(Base + I * ChunkSize);
        }
        // Should not reach here.
        assert(0 && "Inconsistent memory pool state");
        return nullptr;
      }

      /// Deallocate the given memory
      void dealloc(void *Mem) {
        if (!contains(Mem))
          assert(0 && "Inconsistent memory pool state");
        uint32_t Slot = (reinterpret_cast<uintptr_t>(Mem) - Base) / ChunkSize;
        UsedSlots[Slot] = false;
        NumUsedSlots--;
        FreeSlot = Slot;
      }
    }; // BlockTy

    /// Allocation kind for the current pool
    int32_t AllocKind = TARGET_ALLOC_DEFAULT;
    /// Access to the allocator
    MemAllocatorTy *Allocator = nullptr;
    /// Minimum supported memory allocation size from pool
    size_t AllocMin = 1 << 6; // 64B
    /// Maximum supported memory allocation size from pool
    size_t AllocMax = 0;
    /// Allocation size when the pool needs to allocate a block
    size_t AllocUnit = 1 << 16; // 64KB
    /// Capacity of each block in the buckets which decides number of
    /// allocatable chunks from the block. Each block in the bucket can serve
    /// at least BlockCapacity chunks.
    /// If ChunkSize * BlockCapacity <= AllocUnit
    ///   BlockSize = AllocUnit
    /// Otherwise,
    ///   BlockSize = ChunkSize * BlockCapacity
    /// This simply means how much memory is over-allocated.
    uint32_t BlockCapacity = 0;
    /// Total memory allocated from GPU RT for this pool
    size_t PoolSize = 0;
    /// Maximum allowed pool size. Allocation falls back to GPU RT allocation if
    /// when PoolSize reaches PoolSizeMax.
    size_t PoolSizeMax = 0;
    /// Small allocation size allowed in the pool even if pool size is over the
    /// pool size limit
    size_t SmallAllocMax = 1024;
    /// Small allocation pool size
    size_t SmallPoolSize = 0;
    /// Small allocation pool size max (4MB)
    size_t SmallPoolSizeMax = (4 << 20);
    /// List of buckets
    std::vector<std::vector<BlockTy *>> Buckets;
    /// List of bucket parameters
    std::vector<std::pair<size_t, size_t>> BucketParams;
    /// Map from allocated pointer to corresponding block.
    std::unordered_map<void *, BlockTy *> PtrToBlock;
    /// Simple stats counting miss/hit in each bucket.
    std::vector<std::pair<uint64_t, uint64_t>> BucketStats;
    /// Need to zero-initialize after L0 allocation
    bool ZeroInit = false;
    /// Zero-initialized values to be copied to device
    std::vector<char> ZeroInitValue;

    /// Get bucket ID from the specified allocation size.
    uint32_t getBucketId(size_t Size) {
      uint32_t Count = 0;
      for (size_t SZ = AllocMin; SZ < Size; Count++)
        SZ <<= 1;
      return Count;
    }

  public:

    MemPoolTy() = default;

    /// Construct pool with allocation kind, allocator, and user options.
    MemPoolTy(int32_t Kind, MemAllocatorTy *_Allocator, RTLOptionTy &Option) {
      AllocKind = Kind;
      Allocator = _Allocator;

      // Read user-defined options
      size_t UserAllocMax = Option.MemPoolInfo[AllocKind][0];
      size_t UserCapacity = Option.MemPoolInfo[AllocKind][1];
      size_t UserPoolSize = Option.MemPoolInfo[AllocKind][2];

      BlockCapacity = UserCapacity;
      PoolSizeMax = UserPoolSize << 20; // MB to B
      PoolSize = 0;

      auto Context = Allocator->Context;
      auto Device = Allocator->Device;

      // Check page size used for this allocation kind to decide minimum
      // allocation size when allocating from L0.
      void *Mem = Allocator->allocL0(8, 0, AllocKind);
      ze_memory_allocation_properties_t AP
          {ZE_STRUCTURE_TYPE_MEMORY_ALLOCATION_PROPERTIES, nullptr};
      CALL_ZE_RET_VOID(zeMemGetAllocProperties, Context, Mem, &AP, nullptr);
      AllocUnit = (std::max)(AP.pageSize, AllocUnit);
      CALL_ZE_RET_VOID(zeMemFree, Context, Mem);

      ze_device_properties_t Properties{ZE_STRUCTURE_TYPE_DEVICE_PROPERTIES,
                                        nullptr};
      CALL_ZE_RET_VOID(zeDeviceGetProperties, Device, &Properties);
      bool IsDiscrete = isDiscrete(Properties.deviceId);

      if (AllocKind == TARGET_ALLOC_SHARED && IsDiscrete) {
        // Use page size as minimum chunk size for USM shared on discrete
        // device.
        // FIXME: pageSize is not returned correctly (=0) on some new devices,
        //        so use fallback value for now.
        AllocMin = (std::max)(AP.pageSize, AllocUnit);
        AllocUnit = AllocMin * BlockCapacity;
      }

      // Convert MB to B and round up to power of 2
      AllocMax = AllocMin << getBucketId(UserAllocMax * (1 << 20));
      if (AllocMin >= AllocMax) {
        AllocMax = 2 * AllocMin;
        DP("Warning: Adjusting pool's AllocMax to %zu for %s due to device "
           "requirements.\n", AllocMax, ALLOC_KIND_TO_STR(AllocKind));
      }
      assert(AllocMin < AllocMax &&
             "Invalid parameters while initializing memory pool");
      auto MinSize = getBucketId(AllocMin);
      auto MaxSize = getBucketId(AllocMax);
      Buckets.resize(MaxSize - MinSize + 1);
      BucketStats.resize(Buckets.size(), {0, 0});

      // Set bucket parameters
      for (size_t I = 0; I < Buckets.size(); I++) {
        size_t ChunkSize = AllocMin << I;
        size_t BlockSize = ChunkSize * BlockCapacity;
        // On discrete device, the cost of native L0 invocation doubles when the
        // the requested size doubles after certain threshold, so allocating
        // larger block does not pay off at all. It is better to keep a single
        // chunk in a single block in such cases.
        if (BlockSize <= AllocUnit) {
          BlockSize = AllocUnit; // Allocation unit is already large enough
        } else if (IsDiscrete) {
          // Keep a single chunk for >=8MB host mem, >=128MB otherwise
          if (ChunkSize >= (128 << 20) ||
              (AllocKind == TARGET_ALLOC_HOST && ChunkSize >= (8 << 20)))
            BlockSize = ChunkSize;
        }
        BucketParams.emplace_back(ChunkSize, BlockSize);
      }

      DP("Initialized %s pool for device " DPxMOD ": AllocUnit = %zu, "
         "AllocMax = %zu, " "Capacity = %" PRIu32 ", PoolSizeMax = %zu\n",
         ALLOC_KIND_TO_STR(AllocKind), DPxPTR(Device), AllocUnit, AllocMax,
         BlockCapacity, PoolSizeMax);
    }

    // Used for reduction pool
    MemPoolTy(MemAllocatorTy *_Allocator, RTLOptionTy &Option) {
      AllocKind = TARGET_ALLOC_DEVICE;
      Allocator = _Allocator;
      AllocMin = AllocUnit = 1024 << 6; // 64KB
      AllocMax = Option.ReductionPoolInfo[0] << 20;
      BlockCapacity = Option.ReductionPoolInfo[1];
      PoolSize = 0;
      PoolSizeMax = (size_t)Option.ReductionPoolInfo[2] << 20;

      auto MinSize = getBucketId(AllocMin);
      auto MaxSize = getBucketId(AllocMax);
      Buckets.resize(MaxSize - MinSize + 1);
      BucketStats.resize(Buckets.size(), {0, 0});
      for (size_t I = 0; I < Buckets.size(); I++) {
        size_t ChunkSize = AllocMin << I;
        BucketParams.emplace_back(ChunkSize, ChunkSize * BlockCapacity);
      }

      DP("Initialized reduction scratch pool for device " DPxMOD
         ": AllocMin = %zu, AllocMax = %zu, PoolSizeMax = %zu\n",
         DPxPTR(Allocator->Device), AllocMin, AllocMax, PoolSizeMax);
    }

    // Used for small memory pool with fixed parameters
    MemPoolTy(MemAllocatorTy *_Allocator) {
      AllocKind = TARGET_ALLOC_DEVICE;
      Allocator = _Allocator;
      AllocMax = AllocMin;
      BlockCapacity = AllocUnit / AllocMax;
      PoolSize = 0;
      PoolSizeMax = (1 << 20); // this should be sufficiently large
      Buckets.resize(1);
      BucketStats.resize(1, {0, 0});
      BucketParams.emplace_back(AllocMax, AllocUnit);
      ZeroInit = true;
      ZeroInitValue.resize(AllocUnit, 0);
      DP("Initialized zero-initialized reduction counter pool for device "
         DPxMOD ": AllocMin = %zu, AllocMax = %zu, PoolSizeMax = %zu\n",
         DPxPTR(Allocator->Device), AllocMin, AllocMax, PoolSizeMax);
    }

    void printUsage() {
      auto PrintNum = [](uint64_t Num) {
        if (Num > 1e9)
          fprintf(stderr, "%11.2e", float(Num));
        else
          fprintf(stderr, "%11" PRIu64, Num);
      };

      bool HasPoolAlloc = false;
      for (auto &Stat : BucketStats) {
        if (Stat.first > 0 || Stat.second > 0) {
          HasPoolAlloc = true;
          break;
        }
      }

      DP("MemPool usage for %s, device " DPxMOD "\n",
         ALLOC_KIND_TO_STR(AllocKind), DPxPTR(Allocator->Device));

      if (HasPoolAlloc) {
        DP("-- AllocMax=%zu(MB), Capacity=%" PRIu32
           ", PoolSizeMax=%zu(MB)\n", AllocMax >> 20, BlockCapacity,
           PoolSizeMax >> 20);
        DP("-- %18s:%11s%11s%11s\n", "", "NewAlloc", "Reuse", "Hit(%)");
        for (auto I = 0; I < Buckets.size(); I++) {
          auto &Stat = BucketStats[I];
          if (Stat.first > 0 || Stat.second > 0) {
            DP("-- Bucket[%10zu]:", BucketParams[I].first);
            PrintNum(Stat.first);
            PrintNum(Stat.second);
            fprintf(stderr, "%11.2f\n",
                    float(Stat.second) / float(Stat.first + Stat.second) * 100);
          }
        }
      } else {
        DP("-- Not used\n");
      }
    }

    /// Release resources used in the pool.
    ~MemPoolTy() {
      if (DebugLevel > 0)
        printUsage();
      for (auto &Bucket : Buckets) {
        for (auto *Block : Bucket) {
          if (DebugLevel > 0)
            Allocator->log(0, Block->Size, AllocKind);
          CALL_ZE_RET_VOID(zeMemFree, Allocator->Context,
                           reinterpret_cast<void *>(Block->Base));
          delete Block;
        }
      }
    }

    /// Allocate the requested size of memory from this pool.
    /// AllocSize is the chunk size internally used for the returned memory.
    void *alloc(size_t Size, size_t &AllocSize) {
      if (Size == 0 || Size > AllocMax)
        return nullptr;

      uint32_t BucketId = getBucketId(Size);
      void *Mem = nullptr;
      auto &Blocks = Buckets[BucketId];

      for (auto *Block : Blocks) {
        if (Block->isFull())
          continue;
        Mem = Block->alloc();
        assert(Mem && "Inconsistent state while allocating memory from pool");
        PtrToBlock.emplace(Mem, Block);
        break;
      }

      if (Mem == nullptr) {
        bool IsSmallAllocatable =
            (Size <= SmallAllocMax && SmallPoolSize <= SmallPoolSizeMax);
        bool IsFull = (PoolSize > PoolSizeMax);
        if (IsFull && !IsSmallAllocatable)
          return nullptr;
        // Bucket is empty or all blocks in the bucket are full
        auto ChunkSize = BucketParams[BucketId].first;
        auto BlockSize = BucketParams[BucketId].second;
        void *Base = Allocator->allocL0(BlockSize, 0, AllocKind);

        if (ZeroInit) {
          auto RC =
              Allocator->enqueueMemCopy(Base, ZeroInitValue.data(), BlockSize);
          if (RC != OFFLOAD_SUCCESS) {
            DP("Failed to zero-initialize pool memory\n");
            return nullptr;
          }
        }

        BlockTy *Block = new BlockTy(Base, BlockSize, ChunkSize);
        Blocks.push_back(Block);
        Mem = Block->alloc();
        PtrToBlock.emplace(Mem, Block);
        if (IsFull)
          SmallPoolSize += BlockSize;
        else
          PoolSize += BlockSize;
        DP("New block allocation for %s pool: base = " DPxMOD
           ", size = %zu, pool size = %zu\n", ALLOC_KIND_TO_STR(AllocKind),
           DPxPTR(Base), BlockSize, PoolSize);
        BucketStats[BucketId].first++;
      } else {
        BucketStats[BucketId].second++;
      }

      AllocSize = (AllocMin << BucketId);

      return Mem;
    }

    /// Deallocate the specified memory and returns block size deallocated.
    size_t dealloc(void *Ptr) {
      if (PtrToBlock.count(Ptr) == 0)
        return 0;
      PtrToBlock[Ptr]->dealloc(Ptr);
      size_t Deallocated = PtrToBlock[Ptr]->ChunkSize;
      PtrToBlock.erase(Ptr);
      return Deallocated;
    }
  }; // MemPoolTy

  /// Allocation information maintained in RTL
  class MemAllocInfoMapTy {
    /// Map from allocated pointer to allocation information
    std::map<void *, MemAllocInfoTy> Map;
    /// Map from target alloc kind to number of implicit arguments
    std::map<int32_t, uint32_t> NumImplicitArgs;

  public:
    /// Add allocation information to the map
    void add(void *Ptr, void *Base, size_t Size, int32_t Kind,
             bool InPool = false, bool ImplicitArg = false) {
      auto Inserted = Map.emplace(
          Ptr, MemAllocInfoTy{Base, Size, Kind, InPool, ImplicitArg});
#if INTEL_INTERNAL_BUILD
      // Check if we keep valid disjoint memory ranges.
      bool Valid = Inserted.second;
      if (Valid) {
        if (Inserted.first != Map.begin()) {
          auto I = std::prev(Inserted.first, 1);
          Valid =
              Valid && (uintptr_t)I->first + I->second.Size <= (uintptr_t)Ptr;
        }
        if (Valid) {
          auto I = std::next(Inserted.first, 1);
          if (I != Map.end())
            Valid = Valid && (uintptr_t)Ptr + Size <= (uintptr_t)I->first;
        }
      }
      assert(Valid && "Invalid overlapping memory allocation");
#else // INTEL_INTERNAL_BUILD
      (void)Inserted;
#endif // INTEL_INTERNAL_BUILD
      if (ImplicitArg)
        NumImplicitArgs[Kind]++;
    }

    /// Remove allocation information for the given memory location
    bool remove(void *Ptr, MemAllocInfoTy *Removed = nullptr) {
      auto AllocInfo = Map.find(Ptr);
      if (AllocInfo == Map.end())
        return false;
      if (AllocInfo->second.ImplicitArg)
        NumImplicitArgs[AllocInfo->second.Kind]--;
      if (Removed)
        *Removed = AllocInfo->second;
      Map.erase(AllocInfo);
      return true;
    }

    /// Finds allocation information for the given memory location
    const MemAllocInfoTy *find(void *Ptr) {
      auto AllocInfo = Map.find(Ptr);
      if (AllocInfo == Map.end())
        return nullptr;
      else
        return &AllocInfo->second;
    }

    /// Check if the map contains the given pointer and offset
    bool contains(const void *Ptr, size_t Size) {
      if (Map.size() == 0)
        return false;
      auto I = Map.upper_bound(const_cast<void *>(Ptr));
      if (I == Map.begin())
        return false;
      --I;
      bool Ret = (uintptr_t)I->first <= (uintptr_t)Ptr &&
          (uintptr_t)Ptr + (uintptr_t)Size <=
          (uintptr_t)I->first + (uintptr_t)I->second.Size;
      return Ret;
    }

    /// Returns the number of implicit arguments for the specified allocation
    /// kind.
    size_t getNumImplicitArgs(int32_t Kind) { return NumImplicitArgs[Kind]; }
  }; // MemAllocInfoMapTy

  /// L0 context to use
  ze_context_handle_t Context = nullptr;
  /// L0 device to use
  ze_device_handle_t Device = nullptr;
  /// OpenMP device ID to be used for copying data
  int32_t DeviceId = 0;
  /// Whether the device supports large memory allocation
  bool SupportsLargeMem = false;
  /// Cached max alloc size supported by device
  uint64_t MaxAllocSize = 0;
  /// Map from allocation kind to memory statistics
  std::map<int32_t, MemStatTy> Stats;
  /// Map from allocation kind to memory pool
  std::map<int32_t, MemPoolTy> Pools;
  /// Memory pool dedicated to reduction scratch space
  std::unique_ptr<MemPoolTy> ReductionPool;
  /// Memory pool dedicated to reduction counters
  std::unique_ptr<MemPoolTy> CounterPool;
  /// Allocation information map
  MemAllocInfoMapTy AllocInfo;
  /// RTL-owned memory that needs to be freed automatically
  std::list<void *> MemOwned;
  /// Lock protection
  std::mutex Mtx;

public:
  MemAllocatorTy() = default;

  /// Construct with L0 context, device, RTL option
  MemAllocatorTy(ze_context_handle_t Context, ze_device_handle_t Device,
                 int32_t DeviceId, bool SupportsLargeMem, RTLOptionTy &Option,
                 bool IsHostMem)
      : Context(Context), Device(Device), DeviceId(DeviceId),
        SupportsLargeMem(SupportsLargeMem) {

    ze_device_properties_t P{ZE_STRUCTURE_TYPE_DEVICE_PROPERTIES, nullptr};
    CALL_ZE_RET_VOID(zeDeviceGetProperties, Device, &P);
    MaxAllocSize = P.maxMemAllocSize;
    // MemAllocatorTy for host allocation will be shared by RTL whereas other
    // allocation kinds are supported by each device.
    if (IsHostMem) {
      if (Option.MemPoolInfo.count(TARGET_ALLOC_HOST) > 0)
        Pools.emplace(std::piecewise_construct,
                      std::forward_as_tuple(TARGET_ALLOC_HOST),
                      std::forward_as_tuple(TARGET_ALLOC_HOST, this, Option));
      if (DebugLevel > 0)
        Stats.emplace(std::piecewise_construct,
                      std::forward_as_tuple(TARGET_ALLOC_HOST),
                      std::tuple<>{});
    } else {
      for (auto Kind : {TARGET_ALLOC_DEVICE, TARGET_ALLOC_SHARED}) {
        if (Option.MemPoolInfo.count(Kind) > 0)
          Pools.emplace(std::piecewise_construct, std::forward_as_tuple(Kind),
                        std::forward_as_tuple(Kind, this, Option));
        if (DebugLevel > 0)
          Stats.emplace(std::piecewise_construct, std::forward_as_tuple(Kind),
                        std::tuple<>{});
      }
      ReductionPool = std::make_unique<MemPoolTy>(this, Option);
      CounterPool = std::make_unique<MemPoolTy>(this);
    }
  }

  /// Release resources and report statistics if requested
  ~MemAllocatorTy() {
    // Release RTL-owned memory
    for (auto *M : MemOwned)
      dealloc(M);
    // Release resources used in the pool
    Pools.clear();
    ReductionPool.reset(nullptr);
    CounterPool.reset(nullptr);
    // Report memory usage if requested
    if (DebugLevel > 0) {
      for (auto &Stat : Stats) {
        DP("Memory usage for %s, device " DPxMOD "\n",
           ALLOC_KIND_TO_STR(Stat.first), DPxPTR(Device));
        auto &ST = Stat.second;
        if (ST.NumAllocs[0] == 0 && ST.NumAllocs[1] == 0) {
          DP("-- Not used\n");
          continue;
        }
        DP("-- Allocator: %12s, %12s\n", "Native", "Pool");
        DP("-- Requested: %12zu, %12zu\n", ST.Requested[0], ST.Requested[1]);
        DP("-- Allocated: %12zu, %12zu\n", ST.Allocated[0], ST.Allocated[1]);
        DP("-- Freed    : %12zu, %12zu\n", ST.Freed[0], ST.Freed[1]);
        DP("-- InUse    : %12zu, %12zu\n", ST.InUse[0], ST.InUse[1]);
        DP("-- PeakUse  : %12zu, %12zu\n", ST.PeakUse[0], ST.PeakUse[1]);
        DP("-- NumAllocs: %12zu, %12zu\n", ST.NumAllocs[0], ST.NumAllocs[1]);
      }
    }
  }

  /// Allocate memory from L0 GPU RT
  void *allocL0(size_t Size, size_t Align, int32_t Kind);

  /// Allocate memory with the specified information
  void *alloc(size_t Size, size_t Align, int32_t Kind, intptr_t Offset,
              bool UserAlloc, bool Owned, uint32_t MemAdvice,
              int32_t AllocOpt) {
    assert((Kind == TARGET_ALLOC_DEVICE || Kind == TARGET_ALLOC_HOST ||
            Kind == TARGET_ALLOC_SHARED) &&
            "Unknown memory kind while allocating target memory");

    std::lock_guard<std::mutex> Lock(Mtx);

    // We do not expect meaningful Align parameter when Offset > 0, so the
    // following code does not handle such case.

    size_t AllocSize = Size + Offset;
    void *Mem = nullptr;
    void *AllocBase = nullptr;
    bool UseScratchPool = (AllocOpt == ALLOC_OPT_REDUCTION_SCRATCH);
    bool UseZeroInitPool = (AllocOpt == ALLOC_OPT_REDUCTION_COUNTER);
    bool UseDedicatedPool = UseScratchPool || UseZeroInitPool;

    if ((Pools.count(Kind) > 0 && MemAdvice == UINT32_MAX) ||
        UseDedicatedPool) {
      // Pool is enabled for the allocation kind, and we do not use any memory
      // advice. We should avoid using pool if there is any meaningful memory
      // advice not to affect sibling allocation in the same block.
      if (Align > 0)
        AllocSize += (Align - 1);
      size_t PoolAllocSize = 0;
      if (UseScratchPool)
        AllocBase = ReductionPool->alloc(AllocSize, PoolAllocSize);
      else if (UseZeroInitPool)
        AllocBase = CounterPool->alloc(AllocSize, PoolAllocSize);
      else
        AllocBase = Pools[Kind].alloc(AllocSize, PoolAllocSize);
      if (AllocBase) {
        uintptr_t Base = (uintptr_t)AllocBase;
        if (Align > 0)
          Base = (Base + Align) & ~(Align - 1);
        Mem = (void *)(Base + Offset);
        AllocInfo.add(Mem, AllocBase, Size, Kind, true, UserAlloc);
        log(Size, PoolAllocSize, Kind, true /* Pool */);
        if (Owned)
          MemOwned.push_back(AllocBase);
        if (UseDedicatedPool) {
          DP("Allocated %zu bytes from %s pool\n", Size,
             UseScratchPool ? "scratch" : "zero-initialized");
        }
        return Mem;
      }
    }

    AllocBase = allocL0(AllocSize, Align, Kind);
    if (AllocBase) {
      Mem = (void *)((uintptr_t)AllocBase + Offset);
      AllocInfo.add(Mem, AllocBase, Size, Kind, false, UserAlloc);
      if (Owned)
        MemOwned.push_back(AllocBase);
      if (UseDedicatedPool) {
        // We do not want this happen in general.
        DP("Allocated %zu bytes from L0 for %s pool\n", Size,
           UseScratchPool ? "scratch" : "zero-initialized");
      }
    }
    return Mem;
  }

  /// Deallocate memory
  int32_t dealloc(void *Ptr) {
    std::lock_guard<std::mutex> Lock(Mtx);

    MemAllocInfoTy Info;
    if (!AllocInfo.remove(Ptr, &Info)) {
      DP("Error: Cannot find memory allocation information for " DPxMOD "\n",
         DPxPTR(Ptr));
      return OFFLOAD_FAIL;
    }
    if (Info.InPool) {
      size_t DeallocSize = 0;
      if (Pools.count(Info.Kind) > 0)
        DeallocSize = Pools.at(Info.Kind).dealloc(Info.Base);
      if (DeallocSize == 0) {
        // Try reduction scratch pool
        DeallocSize = ReductionPool->dealloc(Info.Base);
        // Try reduction counter pool
        if (DeallocSize == 0)
          DeallocSize = CounterPool->dealloc(Info.Base);
        if (DeallocSize == 0) {
          DP("Error: Cannot return memory " DPxMOD " to pool\n", DPxPTR(Ptr));
          return OFFLOAD_FAIL;
        }
      }
      log(0, DeallocSize, Info.Kind, true /* Pool */);
      return OFFLOAD_SUCCESS;
    }
    if (!Info.Base) {
      DP("Error: Cannot find base address of " DPxMOD "\n", DPxPTR(Ptr));
      return OFFLOAD_FAIL;
    }
    CALL_ZE_RET_FAIL(zeMemFree, Context, Info.Base);
    log(0, Info.Size, Info.Kind);

    DP("Deleted device memory " DPxMOD " (Base: " DPxMOD ", Size: %zu)\n",
       DPxPTR(Ptr), DPxPTR(Info.Base), Info.Size);

    return OFFLOAD_SUCCESS;
  }

  /// Check if the given memory location and offset belongs to any allocated
  /// memory
  bool contains(const void *Ptr, size_t Size) {
    std::lock_guard<std::mutex> Lock(Mtx);
    return AllocInfo.contains(Ptr, Size);
  }

  /// Get allocation information for the specified memory location
  const MemAllocInfoTy *getAllocInfo(void *Ptr) {
    std::lock_guard<std::mutex> Lock(Mtx);
    return AllocInfo.find(Ptr);
  }

  /// Get kernel indirect access flags using implicit argument info
  ze_kernel_indirect_access_flags_t getIndirectFlags() {
    std::lock_guard<std::mutex> Lock(Mtx);
    ze_kernel_indirect_access_flags_t Ret = 0;
    if (AllocInfo.getNumImplicitArgs(TARGET_ALLOC_DEVICE) > 0)
      Ret |= ZE_KERNEL_INDIRECT_ACCESS_FLAG_DEVICE;
    if (AllocInfo.getNumImplicitArgs(TARGET_ALLOC_HOST) > 0)
      Ret |= ZE_KERNEL_INDIRECT_ACCESS_FLAG_HOST;
    if (AllocInfo.getNumImplicitArgs(TARGET_ALLOC_SHARED) > 0)
      Ret |= ZE_KERNEL_INDIRECT_ACCESS_FLAG_SHARED;
    return Ret;
  }

  /// Log memory allocation/deallocation
  void log(size_t ReqSize, size_t Size, int32_t Kind, bool Pool = false) {
    if (Stats.count(Kind) == 0)
      return; // Stat is disabled

    auto &ST = Stats[Kind];
    int32_t I = Pool ? 1 : 0;
    if (ReqSize > 0) {
      ST.Requested[I] += ReqSize;
      ST.Allocated[I] += Size;
      ST.InUse[I] += Size;
      ST.NumAllocs[I]++;
    } else {
      ST.Freed[I] += Size;
      ST.InUse[I] -= Size;
    }
    ST.PeakUse[I] = (std::max)(ST.PeakUse[I], ST.InUse[I]);
  }

  /// Perform copy operation
  int32_t enqueueMemCopy(void *Dst, const void *Src, size_t Size);
}; /// MemAllocatorTy

struct ScopedTimerTy; // Forward declaration

/// Device information
struct RTLDeviceInfoTy {

  /// Number of devices available including subdevices
  uint32_t NumDevices = 0;

  /// Number of devices reported to omptarget
  uint32_t NumRootDevices = 0;

  /// L0 Driver handle
  ze_driver_handle_t Driver = nullptr;

  /// Common L0 context
  ze_context_handle_t Context = nullptr;

  /// API version supported by the L0 driver
  ze_api_version_t DriverAPIVersion = ZE_API_VERSION_CURRENT;

  /// Count loaded device images. Use this to decide when to finalize RTL.
  std::atomic<int> NumRegisteredImages = 0;

  /// Available L0 driver extensions
  std::vector<ze_driver_extension_properties_t> DriverExtensions;

  /// Common event pool
  EventPoolTy EventPool;

  /// Misc. cached device properties
  std::vector<ze_device_properties_t> DeviceProperties;
  std::vector<ze_device_compute_properties_t> ComputeProperties;
  std::vector<ze_device_memory_properties_t> MemoryProperties;
  std::vector<ze_device_cache_properties_t> CacheProperties;

  /// Internal device type ID
  std::vector<uint64_t> DeviceArchs;

  /// Devices' default target allocation kinds for internal allocation
  std::vector<int32_t> AllocKinds;

  /// L0 device used by each OpenMP device
  std::vector<ze_device_handle_t> Devices;

  /// Subdevice IDs. It maps users' subdevice IDs to internal subdevice IDs
  std::vector<SubDeviceIdsTy> SubDeviceIds;

  /// User-friendly form of device ID string
  std::vector<std::string> DeviceIdStr;

  /// Command queue group ordinals for each device
  std::vector<std::pair<uint32_t, uint32_t>> ComputeOrdinals;

  /// Command queue group ordinals for copying
  std::vector<std::pair<uint32_t, uint32_t>> CopyOrdinals;

  /// Command queue group ordinals and number of queues for link copy engines
  std::vector<std::pair<uint32_t, uint32_t>> LinkCopyOrdinals;

  /// Command queue index for each device
  std::vector<uint32_t> ComputeIndices;

  /// Command lists/queues specialized for kernel batching
  std::vector<KernelBatchTy> BatchCmdQueues;

  /// L0 programs created for each device
  std::vector<std::list<LevelZeroProgramTy>> Programs;

  /// Contains all modules (possibly from multiple device images) to handle
  /// dynamic link across multiple images
  std::vector<std::vector<ze_module_handle_t>> GlobalModules;

  /// Internally defined/used kernel properties
  std::unordered_map<ze_kernel_handle_t, KernelPropertiesTy> KernelProperties;

  /// Common indirect access flags for devices
  std::vector<ze_kernel_indirect_access_flags_t> IndirectAccessFlags;

#if INTEL_CUSTOMIZATION
  /// Number of active kernel launches for each device
  std::vector<uint32_t> NumActiveKernels;
#endif // INTEL_CUSTOMIZATION

  /// Whether each device is initialized
  std::vector<bool> Initialized;

  /// Default device mutexes
  std::unique_ptr<std::mutex[]> Mutexes;

  /// For kernel preparation
  std::unique_ptr<std::mutex[]> KernelMutexes;

  /// Global RTL mutex
  std::mutex RTLMutex;

  /// Memory allocator for each L0 devices
  std::map<ze_device_handle_t, MemAllocatorTy> MemAllocator;

#if INTEL_CUSTOMIZATION
  /// GITS function address for notifying indirect accesses
  void *GitsIndirectAllocationOffsets = nullptr;
#endif // INTEL_CUSTOMIZATION

  /// function addresses for registering and unregistering host pointer
  /// and testing if a host malloced pointer is registered
  void *RegisterHostPointer = nullptr;
  void *UnRegisterHostPointer = nullptr;
  void *GetHostPointerBaseAddress = nullptr;

  int64_t RequiresFlags = OMP_REQ_UNDEFINED;

  /// RTL option
  RTLOptionTy Option;

  RTLDeviceInfoTy() = default;

  /// Find L0 devices and initialize device properties.
  /// Returns number of devices reported to omptarget.
  int32_t findDevices();

  /// Report device information
  void reportDeviceInfo();

  /// Initialize memory allocator for the specified device
  void initMemAllocator(int32_t DeviceId);

  /// Start a user-guided kernel-batching region
  void beginKernelBatch(int32_t DeviceId, uint32_t MaxKernels);

  /// End a user-guided kernel-batching region
  void endKernelBatch(int32_t DeviceId);

  /// Return the internal device ID for the specified subdevice
  int32_t getSubDeviceId(int32_t DeviceId, uint32_t Level, uint32_t SubId);

  /// Check if the device has main copy engine
  bool hasMainCopyEngine(int32_t DeviceId) {
    return CopyOrdinals[DeviceId].first != UINT32_MAX;
  }

  /// Check if the device has link copy engines
  bool hasLinkCopyEngine(int32_t DeviceId) {
    return LinkCopyOrdinals[DeviceId].second > 0;
  }

  ze_command_list_handle_t getCmdList(int32_t DeviceId) {
    auto TLS = getTLS();
    auto CmdList = TLS->getCmdList(DeviceId);
    if (!CmdList) {
      CmdList = createCmdList(Context, Devices[DeviceId],
                              ComputeOrdinals[DeviceId].first,
                              DeviceIdStr[DeviceId]);
      TLS->setCmdList(DeviceId, CmdList);
    }
    return CmdList;
  }

  ze_command_queue_handle_t getCmdQueue(int32_t DeviceId) {
    auto TLS = getTLS();
    auto CmdQueue = TLS->getCmdQueue(DeviceId);
    if (!CmdQueue) {
      CmdQueue = createCommandQueue(DeviceId);
      TLS->setCmdQueue(DeviceId, CmdQueue);
    }
    return CmdQueue;
  }

  ze_command_queue_handle_t getCCSCmdQueue(int32_t DeviceId) {
    auto TLS = getTLS();
    auto CmdQueue = TLS->getCCSCmdQueue(DeviceId);
    if (!CmdQueue) {
      // Distribute to CCS queues
      uint32_t Index = __kmpc_global_thread_num(nullptr) %
          ComputeOrdinals[DeviceId].second;
      CmdQueue = createCmdQueue(Context, Devices[DeviceId],
                                ComputeOrdinals[DeviceId].first, Index,
                                DeviceIdStr[DeviceId]);
      TLS->setCCSCmdQueue(DeviceId, CmdQueue);
    }
    return CmdQueue;
  }

  ze_command_list_handle_t getCopyCmdList(int32_t DeviceId) {
    // Use main copy engine if available
    if (hasMainCopyEngine(DeviceId)) {
      auto *TLS = getTLS();
      auto CmdList = TLS->getCopyCmdList(DeviceId);
      if (!CmdList) {
        CmdList =
            createCmdList(Context, Devices[DeviceId],
                          CopyOrdinals[DeviceId].first, DeviceIdStr[DeviceId]);
        TLS->setCopyCmdList(DeviceId, CmdList);
      }
      return CmdList;
    }
    // Use link copy engine if available
    if (hasLinkCopyEngine(DeviceId))
      return getLinkCopyCmdList(DeviceId);
    // Use compute engine otherwise
    return getCmdList(DeviceId);
  }

  ze_command_queue_handle_t getCopyCmdQueue(int32_t DeviceId) {
    // Use main copy engine if available
    if (hasMainCopyEngine(DeviceId)) {
      auto *TLS = getTLS();
      auto CmdQueue = TLS->getCopyCmdQueue(DeviceId);
      if (!CmdQueue) {
        CmdQueue = createCmdQueue(Context, Devices[DeviceId],
                                  CopyOrdinals[DeviceId].first, 0,
                                  DeviceIdStr[DeviceId]);
        TLS->setCopyCmdQueue(DeviceId, CmdQueue);
      }
      return CmdQueue;
    }
    // Use link copy engine if available
    if (hasLinkCopyEngine(DeviceId))
      return getLinkCopyCmdQueue(DeviceId);
    // Use compute engine otherwise
    return getCmdQueue(DeviceId);
  }

  ze_command_list_handle_t getLinkCopyCmdList(int32_t DeviceId) {
    // Use link copy engine if available
    if (hasLinkCopyEngine(DeviceId)) {
      auto *TLS = getTLS();
      auto CmdList = TLS->getLinkCopyCmdList(DeviceId);
      if (!CmdList) {
        auto &Ordinal = LinkCopyOrdinals[DeviceId];
        CmdList = createCmdList(Context, Devices[DeviceId], Ordinal.first,
                                ZE_COMMAND_LIST_FLAG_EXPLICIT_ONLY,
                                DeviceIdStr[DeviceId]);
        TLS->setLinkCopyCmdList(DeviceId, CmdList);
      }
      return CmdList;
    }
    // Use main copy engine if available
    if (hasMainCopyEngine(DeviceId))
      return getCopyCmdList(DeviceId);
    // Use compute engine otherwise
    return getCmdList(DeviceId);
  }

  ze_command_queue_handle_t getLinkCopyCmdQueue(int32_t DeviceId) {
    // Use link copy engine if available
    if (hasLinkCopyEngine(DeviceId)) {
      auto *TLS = getTLS();
      auto CmdQueue = TLS->getLinkCopyCmdQueue(DeviceId);
      if (!CmdQueue) {
        auto &Ordinal = LinkCopyOrdinals[DeviceId];
        // Try to use different copy engines for multiple threads
        uint32_t Index = __kmpc_global_thread_num(nullptr) % Ordinal.second;
        CmdQueue = createCmdQueue(Context, Devices[DeviceId], Ordinal.first,
                                  Index, ZE_COMMAND_QUEUE_FLAG_EXPLICIT_ONLY,
                                  DeviceIdStr[DeviceId]);
        TLS->setLinkCopyCmdQueue(DeviceId, CmdQueue);
      }
      return CmdQueue;
    }
    // Use main copy engine if available
    if (hasMainCopyEngine(DeviceId))
      return getCopyCmdQueue(DeviceId);
    // Use compute engine otherwise
    return getCmdQueue(DeviceId);
  }

  ze_command_list_handle_t getImmCmdList(int32_t DeviceId) {
    auto *TLS = getTLS();
    auto CmdList = TLS->getImmCmdList(DeviceId);
    if (!CmdList) {
      CmdList = createImmCmdList(DeviceId);
      TLS->setImmCmdList(DeviceId, CmdList);
    }
    return CmdList;
  }

  ze_command_list_handle_t getImmCopyCmdList(int32_t DeviceId) {
    auto *TLS = getTLS();
    auto CmdList = TLS->getImmCopyCmdList(DeviceId);
    if (!CmdList) {
      CmdList = createImmCopyCmdList(DeviceId);
      TLS->setImmCopyCmdList(DeviceId, CmdList);
    }
    return CmdList;
  }

  RTLProfileTy *getProfile(int32_t DeviceId) {
    if (!Option.Flags.EnableProfile)
      return nullptr;
    auto TLS = getTLS();
    auto Profile = TLS->getProfile(DeviceId);
    if (!Profile) {
      Profile = new RTLProfileTy(DeviceProperties[DeviceId],
                                 DeviceIdStr[DeviceId],
                                 DriverAPIVersion >= ZE_API_VERSION_1_1);
      TLS->setProfile(DeviceId, Profile);
    }
    return Profile;
  }

  int64_t getSubDeviceCode() { return getTLS()->getSubDeviceCode(); }

  void setSubDeviceCode(int64_t Code) {
    getTLS()->setSubDeviceCode(Code);
  }

  // Prototype for Register and unRegister functions from zex_driver.h
  //
  // ze_result_t ZE_APICALL
  // zexDriverImportExternalPointer(
  //   ze_driver_handle_t hDriver,
  //   void *ptr,
  //   size_t size
  // );
  //
  // ze_result_t ZE_APICALL
  // zexDriverReleaseImportedPointer(
  //   ze_driver_handle_t hDriver,
  //   void *ptr
  // );
  //
  // ze_result_t ZE_APICALL
  // zexDriverGetHostPointerBaseAddress(
  //   ze_driver_handle_t hDriver,
  //   void *ptr,
  //   void **baseAddress
  // );

  bool registerHostPointer(int32_t DeviceId, void *Ptr, size_t Size) {
    if (RegisterHostPointer) {
      using FnTy = ze_result_t (*)(ze_driver_handle_t, void *, size_t);
      auto Fn = reinterpret_cast<FnTy>(RegisterHostPointer);
      DP("Registering Host Pointer: " DPxMOD " Size %zu\n", DPxPTR(Ptr), Size);
        return (Fn(Driver, Ptr, Size) == ZE_RESULT_SUCCESS);
    }
    return false;
  }

  bool unRegisterHostPointer(int32_t DeviceId, void *Ptr) {
    if (UnRegisterHostPointer) {
      using FnTy = ze_result_t (*)(ze_driver_handle_t, void *);
      auto Fn = reinterpret_cast<FnTy>(UnRegisterHostPointer);
      DP("UnRegistering Host Pointer: " DPxMOD " \n", DPxPTR(Ptr));
      ze_result_t RC = Fn(Driver, Ptr);
      if (RC == ZE_RESULT_SUCCESS)
        return true;
    }
    DP("Error: Cannot unRegister Host Pointer " DPxMOD " \n", DPxPTR(Ptr));
    return false;
  }

  bool getHostPointerBaseAddress(int32_t DeviceId, void *Ptr) {
    if (GetHostPointerBaseAddress) {
      using FnTy = ze_result_t (*)(ze_driver_handle_t, void *, void **);
      auto Fn = reinterpret_cast<FnTy>(GetHostPointerBaseAddress);
      void *BaseAddress = NULL;
      ze_result_t RC = Fn(Driver, Ptr, &BaseAddress);
      if (RC == ZE_RESULT_SUCCESS) {
        DP("Host Pointer: " DPxMOD " is registered with BaseAddress: " DPxMOD
           "\n", DPxPTR(Ptr),DPxPTR(BaseAddress));
        return true;
      }
    }
    return false;
  }

  // Return kernel properties for the specified kernel. Empty properties will be
  // created and returned if one does not exist.
  KernelPropertiesTy &getKernelProperties(ze_kernel_handle_t Kernel) {
    std::lock_guard<std::mutex> Lock(RTLMutex);
    return KernelProperties[Kernel];
  }

  /// Create an immediate command list
  ze_command_list_handle_t createImmCmdList(int32_t DeviceId, uint32_t Ordinal,
                                            uint32_t Index) {
    ze_command_queue_desc_t Desc {
      ZE_STRUCTURE_TYPE_COMMAND_QUEUE_DESC, nullptr, Ordinal, Index,
      0 /* Flags */, ZE_COMMAND_QUEUE_MODE_ASYNCHRONOUS,
      ZE_COMMAND_QUEUE_PRIORITY_NORMAL
    };
    ze_command_list_handle_t CmdList = nullptr;
    CALL_ZE_RET_NULL(zeCommandListCreateImmediate, Context, Devices[DeviceId],
                     &Desc, &CmdList);
    DP("Created an immediate command list " DPxMOD " (Ordinal: %" PRIu32
       ", Index: %" PRIu32 ") for device %s.\n", DPxPTR(CmdList), Ordinal,
       Index, DeviceIdStr[DeviceId].c_str());
    return CmdList;
  }

  /// Create an immediate command list for computing
  ze_command_list_handle_t createImmCmdList(int32_t DeviceId) {
    return createImmCmdList(DeviceId, ComputeOrdinals[DeviceId].first,
                            ComputeIndices[DeviceId]);
  }

  /// Create an immediate command list for copying
  ze_command_list_handle_t createImmCopyCmdList(int32_t DeviceId) {
    uint32_t Ordinal = CopyOrdinals[DeviceId].first;
    if (Ordinal == UINT32_MAX)
      Ordinal = LinkCopyOrdinals[DeviceId].first;
    if (Ordinal == UINT32_MAX)
      Ordinal = ComputeOrdinals[DeviceId].first;
    return createImmCmdList(DeviceId, Ordinal, /*Index*/0);
  }

#if INTEL_CUSTOMIZATION
  /// Reset program data
  int32_t resetProgramData(int32_t DeviceId);
#endif // INTEL_CUSTOMIZATION

  /// Set kernel indirect access flags for kernel invocation
  int32_t setKernelIndirectAccessFlags(ze_kernel_handle_t Kernel,
                                       KernelPropertiesTy &KernelPR,
                                       uint32_t DeviceId);

  /// Enqueue copy command
  int32_t enqueueMemCopy(int32_t DeviceId, void *Dst, const void *Src,
                         size_t Size, ScopedTimerTy *Timer = nullptr,
                         bool Locked = false, bool UseCopyEngine = true);

  /// Enqueue asynchronous copy command
  int32_t enqueueMemCopyAsync(int32_t DeviceId, void *Dst, const void *Src,
<<<<<<< HEAD
                              size_t Size);
=======
                              size_t Size, bool CopyTo = true);
>>>>>>> ec3077b5

  /// Return memory allocation type
  uint32_t getMemAllocType(const void *Ptr);

  /// Create command queue with the given device ID
  ze_command_queue_handle_t createCommandQueue(int32_t DeviceId);

  /// Get thread-local staging buffer for copying
  StagingBufferTy &getStagingBuffer();

  /// For the given kernel return its KernelInfo auxiliary information
  /// that was previously read by readKernelInfo().
  const KernelInfoTy *
      getKernelInfo(int32_t DeviceId, const ze_kernel_handle_t &Kernel) const;

  /// Check if the device is discrete
  bool isDiscreteDevice(int32_t DeviceId);

  /// Get internal device ID from subdevice encoding
  int32_t getInternalDeviceId(int32_t DeviceId);

  /// Data alloc
  void *dataAlloc(int32_t DeviceId, size_t Size, size_t Align, int32_t Kind,
                  intptr_t Offset, bool UserAlloc, bool Owned = false,
                  uint32_t MemAdvice = UINT32_MAX,
                  int32_t AllocOpt = ALLOC_OPT_NONE);

  /// Data delete
  int32_t dataDelete(int32_t DeviceId, void *Ptr);

  /// Check if the driver supports the specified extension
  bool isExtensionSupported(const char *ExtName);

  /// Check if it is allowed to submit commands asynchronously
  bool asyncEnabled(int32_t DeviceId) {
    // Enable async mode when the device is discrete and IMM is fully on.
    bool Enable = Option.ForceImm || (DeviceArchs[DeviceId] == DeviceArch_XeHP);
    return isDiscreteDevice(DeviceId) &&
           Option.CommandMode != CommandModeTy::Sync && Enable &&
           Option.UseImmCmdList == 3;
  }

  /// Check if IMM command list is being used for compute. We need this check
  /// for kernel submission and interop.
  bool useImmForCompute(int32_t DeviceId) {
    bool Enable = Option.ForceImm || (DeviceArchs[DeviceId] == DeviceArch_XeHP);
    return Enable && (Option.UseImmCmdList == 1 || Option.UseImmCmdList == 3);
  }

  /// Check if IMM command list is being used for copy.
  bool useImmForCopy(int32_t DeviceId) {
    bool Enable = Option.ForceImm || (DeviceArchs[DeviceId] == DeviceArch_XeHP);
    return Enable && Option.UseImmCmdList >= 2;
  }
<<<<<<< HEAD
=======

  /// Post-process memory allocated from L0.
  int32_t postMemAlloc(void *Mem, size_t Size, int32_t Kind,
                       ze_device_handle_t Device) {
    int32_t MakeResident = 0;
    switch (Kind) {
    case TARGET_ALLOC_HOST:
      MakeResident = (Option.MakeResident >> 8) & 0xF;
      break;
    case TARGET_ALLOC_SHARED:
      MakeResident = (Option.MakeResident >> 4) & 0xF;
      break;
    case TARGET_ALLOC_DEVICE:
      MakeResident = Option.MakeResident & 0xF;
      break;
    default:
      return OFFLOAD_SUCCESS;
    }
    // Force the requested memory residency
    if (MakeResident != 1 && MakeResident != 2)
      return OFFLOAD_SUCCESS;
    std::list<ze_device_handle_t> ResDevices{Device};
    if (MakeResident == 2 || Kind == TARGET_ALLOC_HOST) {
      // Check if other devices can access allocation
      for (auto &Allocator : MemAllocator) {
        auto PeerDevice = Allocator.first;
        if (PeerDevice == nullptr || PeerDevice == Device)
          continue;
        if (Kind == TARGET_ALLOC_HOST) {
          ResDevices.push_back(PeerDevice);
          continue;
        }
        ze_bool_t CanAccess;
        CALL_ZE_RET_FAIL(zeDeviceCanAccessPeer, PeerDevice, Device, &CanAccess);
        if (CanAccess)
          ResDevices.push_back(PeerDevice);
      }
    }
    ze_result_t RC;
    for (auto &D : ResDevices) {
      // TODO: check if L0 supports this call across devices. It fails across
      // different physical devices now.
      CALL_ZE(RC, zeContextMakeMemoryResident, Context, D, Mem, Size);
      if (RC != ZE_RESULT_SUCCESS) {
        DP("Could not make memory " DPxMOD
           " resident on Level Zero device " DPxMOD ".\n",
           DPxPTR(Mem), DPxPTR(D));
      }
    }
    return OFFLOAD_SUCCESS;
  }
>>>>>>> ec3077b5
};

static RTLDeviceInfoTy *DeviceInfo = nullptr;

#if INTEL_CUSTOMIZATION
/// Interop support
namespace L0Interop {
// Library needed to convert interop object into a sycl interop object
// when preferred type is sycl for interop object
#if _WIN32
const char *SyclWrapName = "omptarget.sycl.wrap.dll";
#else  // !_WIN32
const char *SyclWrapName = "libomptarget.sycl.wrap.so";
#endif // !_WIN32

// ID and names from openmp.org
const int32_t Vendor = 8;
const char *VendorName = GETNAME(intel);
const int32_t FrId = 6;
const char *FrName = GETNAME(level_zero);

// targetsync = -9, device_context = -8, ...,  fr_id = -1
std::vector<const char *> IprNames{"targetsync",
                                   "device_context",
                                   "device",
                                   "platform",
                                   "device_num",
                                   "vendor_name",
                                   "vendor",
                                   "fr_name",
                                   "fr_id",
                                   "device_num_eus",
                                   "device_num_threads_per_eu",
                                   "device_eu_simd_width",
                                   "device_num_eus_per_subslice",
                                   "device_num_subslices_per_slice",
                                   "device_num_slices",
                                   "device_local_mem_size",
                                   "device_global_mem_size",
                                   "device_global_mem_cache_size",
                                   "device_max_clock_frequency",
                                   "is_imm_cmd_list"};

std::vector<const char *> IprTypeDescs{
    "ze_command_queue_handle_t, level_zero command queue handle",
    "ze_context_handle_t, level_zero context handle",
    "ze_device_handle_t, level_zero device handle",
    "ze_driver_handle_t, level_zero driver handle",
    "intptr_t, OpenMP device ID",
    "const char *, vendor name",
    "intptr_t, vendor ID",
    "const char *, foreign runtime name",
    "intptr_t, foreign runtime ID",
    "intptr_t, total number of EUs",
    "intptr_t, number of threads per EU",
    "intptr_t, physical EU simd width",
    "intptr_t, number of EUs per sub-slice",
    "intptr_t, number of sub-slices per slice",
    "intptr_t, number of slices",
    "intptr_t, local memory size in bytes",
    "intptr_t, global memory size in bytes",
    "intptr_t, global memory cache size in bytes",
    "intptr_t, max clock frequency in MHz",
    "intptr_t, Using immediate command list"};

// Level Zero property ID
enum IprIDTy : int32_t {
  device_num_eus = 0,
  device_num_threads_per_eu,
  device_eu_simd_width,
  device_num_eus_per_subslice,
  device_num_subslices_per_slice,
  device_num_slices,
  device_local_mem_size,
  device_global_mem_size,
  device_global_mem_cache_size,
  device_max_clock_frequency,
  is_imm_cmd_list
};

/// Level Zero interop property
struct Property {
  // Use this when command queue needs to be accessed as
  // the targetsync field in interop will be changed if preferred type is sycl.
  ze_command_queue_handle_t CommandQueue;
  ze_command_list_handle_t ImmCmdList;
};

/// Dump implementation-defined properties
static void printInteropProperties(void) {
  DP("Interop property IDs, Names, Descriptions\n");
  for (int I = -omp_ipr_first; I < (int)IprNames.size(); I++)
    DP("-- %" PRId32 ", %s, %s\n", I + omp_ipr_first, IprNames[I],
       IprTypeDescs[I]);
}

struct SyclWrapperTy {
  bool WrapApiValid = false;
  typedef void(init_sycl_interop_ty)(void *);
  typedef void *(get_sycl_interop_ty)(void *);
  typedef void(create_sycl_interop_ty)(omp_interop_t, bool);
  typedef void(delete_sycl_interop_ty)(omp_interop_t);
  typedef void(delete_all_sycl_interop_ty)();
  typedef int32_t(flush_queue_sycl_ty)(omp_interop_t);
  typedef int32_t(append_barrier_sycl_ty)(omp_interop_t);

  init_sycl_interop_ty *init_sycl_interop = nullptr;
  get_sycl_interop_ty *get_sycl_interop = nullptr;
  create_sycl_interop_ty *create_sycl_interop = nullptr;
  delete_sycl_interop_ty *delete_sycl_interop = nullptr;
  delete_all_sycl_interop_ty *delete_all_sycl_interop = nullptr;
  flush_queue_sycl_ty *flush_queue_sycl = nullptr;
  append_barrier_sycl_ty *append_barrier_sycl = nullptr;

  std::unique_ptr<llvm::sys::DynamicLibrary> LibHandle;
} SyclWrapper;

/// Wrap interop object as a SYCl object
static void wrapInteropSycl(__tgt_interop *Interop) {
  static std::once_flag Flag{};

  std::call_once(Flag, [&Interop]() {
    std::string ErrMsg;
    auto DynLib = std::make_unique<llvm::sys::DynamicLibrary>(
        llvm::sys::DynamicLibrary::getPermanentLibrary(L0Interop::SyclWrapName,
                                                       &ErrMsg));

    if (!DynLib->isValid()) {
      DP("Unable to load library '%s': %s!\n", L0Interop::SyclWrapName,
         ErrMsg.c_str());
      return;
    }

    DP("Loaded library '%s': \n", L0Interop::SyclWrapName);

    if (!(*((void **)&SyclWrapper.init_sycl_interop) =
              DynLib->getAddressOfSymbol("__tgt_sycl_init_interop")))
      return;

    if (!(*((void **)&SyclWrapper.get_sycl_interop) =
              DynLib->getAddressOfSymbol("__tgt_sycl_get_interop")))
      return;

    if (!(*((void **)&SyclWrapper.create_sycl_interop) =
              DynLib->getAddressOfSymbol("__tgt_sycl_create_interop_wrapper")))
      return;

    if (!(*((void **)&SyclWrapper.delete_sycl_interop) =
              DynLib->getAddressOfSymbol("__tgt_sycl_delete_interop_wrapper")))
      return;

    if (!(*((void **)&SyclWrapper.delete_all_sycl_interop) =
              DynLib->getAddressOfSymbol(
                  "__tgt_sycl_delete_all_interop_wrapper")))
      return;
    if (!(*((void **)&SyclWrapper.flush_queue_sycl) =
              DynLib->getAddressOfSymbol("__tgt_sycl_flush_queue_wrapper")))
      return;
    if (!(*((void **)&SyclWrapper.append_barrier_sycl) =
              DynLib->getAddressOfSymbol("__tgt_sycl_append_barrier_wrapper")))
      return;

    SyclWrapper.WrapApiValid = true;
    SyclWrapper.LibHandle = std::move(DynLib);
    SyclWrapper.init_sycl_interop(Interop);
  });

  if (!SyclWrapper.WrapApiValid) {
    DP("SyclWrapper API is invalid\n");
    return;
  }

  // Call to replace L0 info with Sycl info.
  SyclWrapper.create_sycl_interop(
      Interop, DeviceInfo->useImmForCompute(Interop->DeviceNum));
}
} // namespace L0Interop
#endif // INTEL_CUSTOMIZATION

/// For scoped start/stop
struct ScopedTimerTy {
  std::string Name;
  double TimeStamp = 0.0;
  bool Active = false;
  RTLProfileTy *Profile = nullptr;
  ScopedTimerTy(int32_t DeviceId, const char *name) : Name(name) {
    if (!DeviceInfo->Option.Flags.EnableProfile)
      return;
    Profile = DeviceInfo->getProfile(DeviceId);
    start();
  }
  ScopedTimerTy(int32_t DeviceId, std::string name) : Name(name) {
    if (!DeviceInfo->Option.Flags.EnableProfile)
      return;
    Profile = DeviceInfo->getProfile(DeviceId);
    start();
  }
  ScopedTimerTy(int32_t DeviceId, const char *Prefix, const char *name) {
    if (!DeviceInfo->Option.Flags.EnableProfile)
      return;
    Name = Prefix;
    Name += name;
    Profile = DeviceInfo->getProfile(DeviceId);
    start();
  }
  ScopedTimerTy(int32_t DeviceId, const ProfKeyTy Key) {
    if (!DeviceInfo->Option.Flags.EnableProfile)
      return;
    if (Key < ProfKeyTy::First || Key >= ProfKeyTy::Last)
      return;
    Name = ProfKeys[static_cast<int>(Key)];
    Profile = DeviceInfo->getProfile(DeviceId);
    start();
  }
  ~ScopedTimerTy() {
    if (!DeviceInfo->Option.Flags.EnableProfile)
      return;
    if (Active)
      stop();
  }
  void start() {
    if (!DeviceInfo->Option.Flags.EnableProfile)
      return;
    if (!Profile) {
      WARNING("Profile data are invalid.\n");
      return;
    }
    if (Active)
      WARNING("Timer restarted.\n");
    TimeStamp = omp_get_wtime();
    Active = true;
  }
  void stop() {
    if (!DeviceInfo->Option.Flags.EnableProfile)
      return;
    if (!Profile) {
      WARNING("Profile data are invalid.\n");
      return;
    }
    if (!Active) {
      WARNING("Timer is invalid.\n");
      return;
    }
    double currStamp = omp_get_wtime();
    Profile->update(Name, currStamp - TimeStamp);
    Active = false;
  }
  void updateDeviceTime(ze_event_handle_t Event) {
    if (!DeviceInfo->Option.Flags.EnableProfile)
      return;
    if (!Profile) {
      WARNING("Profile data are invalid.\n");
      return;
    }
    Profile->update(Name, Event);
  }
};

/// Read SPV from file name
static int32_t readSPVFile(const char *FileName, std::vector<uint8_t> &OutSPV) {
  // Resolve full path using the location of the plugin
  std::string FullPath;
#ifdef _WIN32
  char RTLPath[_MAX_PATH];
  HMODULE RTLModule = nullptr;
  if (!GetModuleHandleExA(GET_MODULE_HANDLE_EX_FLAG_FROM_ADDRESS |
                          GET_MODULE_HANDLE_EX_FLAG_UNCHANGED_REFCOUNT,
                          (LPCSTR) &DebugLevel, &RTLModule)) {
    DP("Error: module creation failed -- cannot resolve full path\n");
    return OFFLOAD_FAIL;
  }
  if (!GetModuleFileNameA(RTLModule, RTLPath, sizeof(RTLPath))) {
    DP("Error: module creation failed -- cannot resolve full path\n");
    return OFFLOAD_FAIL;
  }
  FullPath = RTLPath;
#else // _WIN32
  Dl_info RTLInfo;
  if (!dladdr(&DebugLevel, &RTLInfo)) {
    DP("Error: module creation failed -- cannot resolve full path\n");
    return OFFLOAD_FAIL;
  }
  FullPath = RTLInfo.dli_fname;
#endif // _WIN32
  size_t PathSep = FullPath.find_last_of("/\\");
  FullPath.replace(PathSep + 1, std::string::npos, FileName);
  // Read from the full path
  std::ifstream IFS(FullPath.c_str(), std::ios::binary);
  if (!IFS.good())
    return OFFLOAD_FAIL;
  IFS.seekg(0, IFS.end);
  size_t SPVSize = static_cast<size_t>(IFS.tellg());
  OutSPV.resize(SPVSize);
  IFS.seekg(0);
  if (!IFS.read((char *)OutSPV.data(), SPVSize)) {
    DP("Error: module creation failed -- cannot read %s\n", FullPath.c_str());
    return OFFLOAD_FAIL;
  }
  return OFFLOAD_SUCCESS;
}

#if ENABLE_LIBDEVICE_LINKING
/// Create a module from a file name
static ze_module_handle_t createModule(
    ze_context_handle_t Context, ze_device_handle_t Device,
    const char *FileName, const char *Flags, ze_module_format_t Format) {
  // Resolve full path using the location of the plugin
  std::string FullPath;
#ifdef _WIN32
  char RTLPath[_MAX_PATH];
  HMODULE RTLModule = nullptr;
  if (!GetModuleHandleExA(GET_MODULE_HANDLE_EX_FLAG_FROM_ADDRESS |
                          GET_MODULE_HANDLE_EX_FLAG_UNCHANGED_REFCOUNT,
                          (LPCSTR) &DebugLevel, &RTLModule)) {
    DP("Error: module creation failed -- cannot resolve full path\n");
    return nullptr;
  }
  if (!GetModuleFileNameA(RTLModule, RTLPath, sizeof(RTLPath))) {
    DP("Error: module creation failed -- cannot resolve full path\n");
    return nullptr;
  }
  FullPath = RTLPath;
#else // !defined(_WIN32)
  Dl_info RTLInfo;
  if (!dladdr(&DebugLevel, &RTLInfo)) {
    DP("Error: module creation failed -- cannot resolve full path\n");
    return nullptr;
  }
  FullPath = RTLInfo.dli_fname;
#endif // !defined(_WIN32)
  size_t Split = FullPath.find_last_of("/\\");
  FullPath.replace(Split + 1, std::string::npos, FileName);

  // Now read from the full path
  std::ifstream IFS(FullPath.c_str(), std::ios::binary);
  // Ignore files that are not supported.
  if (!IFS.good())
    return nullptr;
  IFS.seekg(0, IFS.end);
  size_t Size = static_cast<size_t>(IFS.tellg());
  IFS.seekg(0);
  std::vector<char> Image(Size);
  if (!IFS.read(image.data(), Size)) {
    DP("Error: module creation failed -- cannot read %s\n", FullPath.c_str());
    return nullptr;
  }
  return createModule(Context, Device, Size, (uint8_t *)Image.data(), Flags,
                      Format);
}
#endif // ENABLE_LIBDEVICE_LINKING

/// Init/deinit DeviceInfo
#ifdef _WIN32
#define ATTRIBUTE(X)
#else
#define ATTRIBUTE(X) __attribute__((X))
#endif // _WIN32

static void closeRTL();

ATTRIBUTE(constructor(101)) void init() {
  DP("Init Level0 plugin!\n");
  DeviceInfo = new RTLDeviceInfoTy();
  TLSList = new std::list<TLSTy *>();
}

/// RTL calls this function as early as possible to avoid finalization issues
/// in various circumstances (e.g., tracing tool). We use the entry
/// __tgt_rtl_unregister_lib to call this function if all images were
/// unregistered. When plugin is unloaded, we also try to finalize if it is not
/// done already.
ATTRIBUTE(destructor(101)) void deinit() {
  if (!DeviceInfo)
    return;
  DP("Deinit Level0 plugin!\n");
  closeRTL();
  delete TLSList;
  TLSList = nullptr;
  delete DeviceInfo;
  DeviceInfo = nullptr;
}

#ifdef _WIN32
extern "C" BOOL WINAPI
DllMain(HINSTANCE const instance, // handle to DLL module
        DWORD const reason,       // reason for calling function
        LPVOID const reserved)    // reserved
{
  // Perform actions based on the reason for calling.
  switch (reason) {
  case DLL_PROCESS_ATTACH:
    // Initialize once for each new process.
    // Return FALSE to fail DLL load.
    init();
    break;

  case DLL_THREAD_ATTACH:
    // Do thread-specific initialization.
    break;

  case DLL_THREAD_DETACH:
    // Do thread-specific cleanup.
    break;

  case DLL_PROCESS_DETACH:
    break;
  }
  return TRUE; // Successful DLL_PROCESS_ATTACH.
}
#endif // _WIN32

static uint64_t getDeviceArch(uint32_t L0DeviceId) {
  for (auto &arch : DeviceArchMap)
    for (auto id : arch.second)
      if (L0DeviceId == id || (L0DeviceId & 0xFF00) == id)
        return arch.first; // Exact match or prefix match

  DP("Warning: Cannot decide device arch for %" PRIx32 ".\n", L0DeviceId);
  return DeviceArch_None;
}

static bool isDiscrete(uint32_t L0DeviceId) {
  switch (L0DeviceId & 0xFF00) {
  case 0x4900: // DG1
#if INTEL_CUSTOMIZATION
  case 0x0200: // ATS SDV
  case 0x0B00: // PVC
  case 0x4F00: // DG2/ATS-M
  case 0x5600: // DG2/ATS-M
#endif // INTEL_CUSTOMIZATION
    return true;
  default:
    return false;
  }
}

// Decide device's default memory kind for internal allocation (e.g., map)
static int32_t getAllocKinds(uint32_t L0DeviceId) {
  return isDiscrete(L0DeviceId) ? TARGET_ALLOC_DEVICE : TARGET_ALLOC_SHARED;
}

/// Clean-up routine to be invoked by the destructor or __tgt_rtl_deinit.
static void closeRTL() {
  // Nothing to clean up
  if (DeviceInfo->NumDevices == 0)
    return;

  for (uint32_t I = 0; I < DeviceInfo->NumDevices; I++) {
    if (!DeviceInfo->Initialized[I])
      continue;
#if INTEL_CUSTOMIZATION
    if (OMPT_ENABLED) {
      OMPT_CALLBACK(ompt_callback_device_unload, I, 0 /* module ID */);
      OMPT_CALLBACK(ompt_callback_device_finalize, I);
    }
#endif // INTEL_CUSTOMIZATION

    DeviceInfo->Programs[I].clear();
  }

  DeviceInfo->MemAllocator.clear();

  if (TLSList)
    for (auto TLSPtr : *TLSList)
      delete TLSPtr;

  DeviceInfo->EventPool.deinit();

  DeviceInfo->BatchCmdQueues.clear();

  if (DeviceInfo->Context)
    CALL_ZE_EXIT_FAIL(zeContextDestroy, DeviceInfo->Context);

  DP("Closed RTL successfully\n");
}

static void dumpImageToFile(
    const void *Image, size_t ImageSize, const char *Type) {
#if INTEL_INTERNAL_BUILD
  if (DebugLevel <= 0)
    return;

  if (!DeviceInfo->Option.Flags.DumpTargetImage)
    return;

  char TmpFileName[] = "omptarget_spir64_image_XXXXXX";
#if _WIN32
  errno_t CErr = _mktemp_s(TmpFileName, sizeof(TmpFileName));
  if (CErr) {
    DPI("Error creating temporary file template name.\n");
    return;
  }
  int TmpFileFd;
  _sopen_s(&TmpFileFd, TmpFileName, _O_RDWR | _O_CREAT | _O_BINARY,
           _SH_DENYNO, _S_IREAD | _S_IWRITE);
#else  // !_WIN32
  int TmpFileFd = mkstemp(TmpFileName);
#endif  // !_WIN32
  DPI("Dumping %s image of size %d from address " DPxMOD " to file %s\n",
      Type, static_cast<int32_t>(ImageSize), DPxPTR(Image), TmpFileName);

  if (TmpFileFd < 0) {
    DPI("Error creating temporary file: %s\n", strerror(errno));
    return;
  }

#if _WIN32
  int WErr = _write(TmpFileFd, Image, ImageSize);
#else  // !_WIN32
  int WErr = write(TmpFileFd, Image, ImageSize);
#endif  // !_WIN32
  if (WErr < 0) {
    DPI("Error writing temporary file %s: %s\n", TmpFileName, strerror(errno));
  }

#if _WIN32
  int CloseErr = _close(TmpFileFd);
#else  // !_WIN32
  int CloseErr = close(TmpFileFd);
#endif  // !_WIN32
  if (CloseErr < 0) {
    DPI("Error closing temporary file %s: %s\n", TmpFileName, strerror(errno));
  }
#endif  // INTEL_INTERNAL_BUILD
}

// FIXME: move this to llvm/BinaryFormat/ELF.h and elf.h:
#define NT_INTEL_ONEOMP_OFFLOAD_VERSION 1
#define NT_INTEL_ONEOMP_OFFLOAD_IMAGE_COUNT 2
#define NT_INTEL_ONEOMP_OFFLOAD_IMAGE_AUX 3

static bool isValidOneOmpImage(__tgt_device_image *Image,
                               uint64_t &MajorVer,
                               uint64_t &MinorVer) {
  char *ImgBegin = reinterpret_cast<char *>(Image->ImageStart);
  char *ImgEnd = reinterpret_cast<char *>(Image->ImageEnd);
  size_t ImgSize = ImgEnd - ImgBegin;
  ElfL E(ImgBegin, ImgSize);
  if (!E.isValidElf()) {
    DP("Warning: unable to get ELF handle: %s!\n", E.getErrmsg(-1));
    return false;
  }

  for (auto I = E.section_notes_begin(), IE = E.section_notes_end(); I != IE;
       ++I) {
    ElfLNote Note = *I;
    if (Note.getNameSize() == 0)
      continue;
    std::string NameStr(Note.getName(), Note.getNameSize());
    if (NameStr != "INTELONEOMPOFFLOAD")
      continue;
    uint64_t Type = Note.getType();
    if (Type != NT_INTEL_ONEOMP_OFFLOAD_VERSION)
      continue;
    std::string DescStr(reinterpret_cast<const char *>(Note.getDesc()),
                        Note.getDescSize());
    auto DelimPos = DescStr.find('.');
    if (DelimPos == std::string::npos) {
      // The version has to look like "Major#.Minor#".
      DP("Invalid NT_INTEL_ONEOMP_OFFLOAD_VERSION: '%s'\n", DescStr.c_str());
      return false;
    }
    std::string MajorVerStr = DescStr.substr(0, DelimPos);
    DescStr.erase(0, DelimPos + 1);
    MajorVer = std::stoull(MajorVerStr);
    MinorVer = std::stoull(DescStr);
    bool isSupported = (MajorVer == 1 && MinorVer == 0);
    return isSupported;
  }

  return false;
}

/// Check if the subdevice IDs are valid
static bool isValidSubDevice(int64_t DeviceIds) {
  if (DeviceIds >= 0) {
    DP("Invalid non-negative subdevice encoding %" PRId64 "\n", DeviceIds);
    return false;
  }

  uint32_t rootId = SUBDEVICE_GET_ROOT(DeviceIds);

  if (rootId >= DeviceInfo->NumRootDevices) {
    DP("Invalid root device ID %" PRIu32 "\n", rootId);
  }

  uint32_t subLevel = SUBDEVICE_GET_LEVEL(DeviceIds);
  uint32_t subStart = SUBDEVICE_GET_START(DeviceIds);
  uint32_t subCount = SUBDEVICE_GET_COUNT(DeviceIds);
  uint32_t subStride = SUBDEVICE_GET_STRIDE(DeviceIds);

  auto &subDeviceIds = DeviceInfo->SubDeviceIds[rootId];
  if (subLevel >= subDeviceIds.size()) {
    DP("Invalid subdevice level %" PRIu32 "\n", subLevel);
    return false;
  }
  for (uint32_t i = 0; i < subCount; i++) {
    uint32_t subId = subStart + i * subStride;
    if (subId >= DeviceInfo->SubDeviceIds[rootId][subLevel].size()) {
      DP("Invalid subdevice ID %" PRIu32 " at level %" PRIu32 "\n",
         subId, subLevel);
      return false;
    }
  }
  return true;
}

static int32_t appendDeviceProperties(
    ze_device_handle_t Device, std::string IdStr, uint32_t QueueIndex = 0) {
  ze_device_properties_t properties
      {ZE_STRUCTURE_TYPE_DEVICE_PROPERTIES, nullptr};
  ze_device_compute_properties_t computeProperties
      {ZE_STRUCTURE_TYPE_DEVICE_COMPUTE_PROPERTIES, nullptr};
  ze_device_memory_properties_t MemoryProperties
      {ZE_STRUCTURE_TYPE_DEVICE_MEMORY_PROPERTIES, nullptr};
  ze_device_cache_properties_t CacheProperties
      {ZE_STRUCTURE_TYPE_DEVICE_CACHE_PROPERTIES, nullptr};

  DeviceInfo->Devices.push_back(Device);

  CALL_ZE_RET_FAIL(zeDeviceGetProperties, Device, &properties);
  DeviceInfo->DeviceProperties.push_back(properties);
  DeviceInfo->DeviceArchs.push_back(getDeviceArch(properties.deviceId));
  DeviceInfo->AllocKinds.push_back(getAllocKinds(properties.deviceId));

  // Set common indirect access flags for the device
  auto &AllocKind = DeviceInfo->AllocKinds.back();
  ze_kernel_indirect_access_flags_t Flags = (AllocKind == TARGET_ALLOC_DEVICE)
      ? ZE_KERNEL_INDIRECT_ACCESS_FLAG_DEVICE
      : ZE_KERNEL_INDIRECT_ACCESS_FLAG_SHARED;
  if (DeviceInfo->Option.KernelDynamicMemorySize > 0)
    Flags |= ZE_KERNEL_INDIRECT_ACCESS_FLAG_DEVICE;
  DeviceInfo->IndirectAccessFlags.push_back(Flags);

  CALL_ZE_RET_FAIL(zeDeviceGetComputeProperties, Device, &computeProperties);
  DeviceInfo->ComputeProperties.push_back(computeProperties);

  uint32_t Count = 1;
  CALL_ZE_RET_FAIL(zeDeviceGetMemoryProperties, Device, &Count,
                   &MemoryProperties);
  DeviceInfo->MemoryProperties.push_back(MemoryProperties);
  CALL_ZE_RET_FAIL(zeDeviceGetCacheProperties, Device, &Count,
                   &CacheProperties);
  DeviceInfo->CacheProperties.push_back(CacheProperties);

  DeviceInfo->DeviceIdStr.push_back(IdStr);
  auto ComputeOrdinal = getComputeOrdinal(Device);
  DeviceInfo->ComputeOrdinals.push_back(ComputeOrdinal);
  DeviceInfo->ComputeIndices.push_back(QueueIndex);

  auto UseCopyEngine = DeviceInfo->Option.UseCopyEngine;

  // Get main copy command queue ordinal if enabled
  std::pair<uint32_t, uint32_t> CopyOrdinal{UINT32_MAX, 0};
  if (UseCopyEngine == 1 || UseCopyEngine == 3)
    CopyOrdinal = getCopyOrdinal(Device);
  DeviceInfo->CopyOrdinals.push_back(CopyOrdinal);

  // Get link copy command queue ordinal if enabled
  CopyOrdinal = {UINT32_MAX, 0};
  if (UseCopyEngine == 2 || UseCopyEngine == 3)
    CopyOrdinal = getCopyOrdinal(Device, true);
  DeviceInfo->LinkCopyOrdinals.push_back(CopyOrdinal);

  DP("Found a GPU device, Name = %s\n", properties.name);

  return OFFLOAD_SUCCESS;
}

static int32_t submitData(int32_t DeviceId, void *TgtPtr, void *HstPtr,
                          int64_t Size, __tgt_async_info *AsyncInfo) {
  if (Size == 0)
    return OFFLOAD_SUCCESS;

  DeviceId = DeviceInfo->getInternalDeviceId(DeviceId);
  bool IsAsync = AsyncInfo && DeviceInfo->asyncEnabled(DeviceId);
  if (IsAsync && !AsyncInfo->Queue)
    // We use TLS information internally so assigning non-zero value here should
    // be enough.
    AsyncInfo->Queue = reinterpret_cast<void *>(1);

#if INTEL_CUSTOMIZATION
  if (DeviceInfo->Option.CommandBatchLevel > 0) {
    auto &Batch = getTLS()->getCommandBatch();
    if (Batch.isActive())
      return Batch.enqueueMemCopyTo(DeviceId, TgtPtr, HstPtr, Size);
  }
#endif // INTEL_CUSTOMIZATION

  ScopedTimerTy Timer(DeviceId, ProfKeyTy::H2D);

  auto TgtPtrType = DeviceInfo->getMemAllocType(TgtPtr);
  if (TgtPtrType == ZE_MEMORY_TYPE_SHARED ||
      TgtPtrType == ZE_MEMORY_TYPE_HOST) {
    std::copy_n(
        static_cast<char *>(HstPtr), Size, static_cast<char *>(TgtPtr));
  } else {
    void *SrcPtr = HstPtr;
    if (DeviceInfo->isDiscreteDevice(DeviceId) &&
        static_cast<size_t>(Size) <= DeviceInfo->Option.StagingBufferSize &&
        DeviceInfo->getMemAllocType(HstPtr) != ZE_MEMORY_TYPE_HOST &&
        // Check if host pointer is registered
        !DeviceInfo->getHostPointerBaseAddress(DeviceId, HstPtr)) {
      SrcPtr = IsAsync ? DeviceInfo->getStagingBuffer().getNext()
                       : DeviceInfo->getStagingBuffer().get();
      std::copy_n(static_cast<char *>(HstPtr), Size,
                  static_cast<char *>(SrcPtr));
    }
    int32_t RC;
    if (IsAsync)
      RC = DeviceInfo->enqueueMemCopyAsync(DeviceId, TgtPtr, SrcPtr, Size);
    else
      RC = DeviceInfo->enqueueMemCopy(DeviceId, TgtPtr, SrcPtr, Size, &Timer);
    if (RC != OFFLOAD_SUCCESS)
      return RC;
  }
  DP("%s %" PRId64 " bytes (hst:" DPxMOD ") -> (tgt:" DPxMOD ")\n",
     IsAsync ? "Submitted copy" : "Copied", Size, DPxPTR(HstPtr),
     DPxPTR(TgtPtr));

  return OFFLOAD_SUCCESS;
}

static int32_t retrieveData(int32_t DeviceId, void *HstPtr, void *TgtPtr,
                            int64_t Size, __tgt_async_info *AsyncInfo) {
  if (Size == 0)
    return OFFLOAD_SUCCESS;

  DeviceId = DeviceInfo->getInternalDeviceId(DeviceId);
  bool IsAsync = AsyncInfo && DeviceInfo->asyncEnabled(DeviceId);
  if (IsAsync && !AsyncInfo->Queue)
    AsyncInfo->Queue = reinterpret_cast<void *>(1);

#if INTEL_CUSTOMIZATION
  if (DeviceInfo->Option.CommandBatchLevel > 0) {
    auto &Batch = getTLS()->getCommandBatch();
    if (Batch.isActive())
      return Batch.enqueueMemCopyFrom(DeviceId, HstPtr, TgtPtr, Size);
  }
#endif // INTEL_CUSTOMIZATION

  ScopedTimerTy Timer(DeviceId, ProfKeyTy::D2H);

  auto TgtPtrType = DeviceInfo->getMemAllocType(TgtPtr);
  if (TgtPtrType == ZE_MEMORY_TYPE_HOST ||
      TgtPtrType == ZE_MEMORY_TYPE_SHARED) {
    bool CopyNow = true;
    if (IsAsync) {
      auto &AsyncQueue = getTLS()->getAsyncQueue();
      if (AsyncQueue.KernelEvent) {
        // Delay Host/Shared USM to host memory copy since it must wait for
        // kernel completion.
        AsyncQueue.USM2MList.emplace_back(TgtPtr, HstPtr, Size);
        CopyNow = false;
      }
    }
    if (CopyNow)
      std::copy_n(static_cast<char *>(TgtPtr), Size,
                  static_cast<char *>(HstPtr));
  } else {
    void *DstPtr = HstPtr;
    if (DeviceInfo->isDiscreteDevice(DeviceId) &&
        static_cast<size_t>(Size) <= DeviceInfo->Option.StagingBufferSize &&
        DeviceInfo->getMemAllocType(HstPtr) != ZE_MEMORY_TYPE_HOST &&
        // Check if host pointer is registered
        !DeviceInfo->getHostPointerBaseAddress(DeviceId, HstPtr)) {
      DstPtr = IsAsync ? DeviceInfo->getStagingBuffer().getNext()
                       : DeviceInfo->getStagingBuffer().get();
    }
    int32_t RC;
    if (IsAsync)
      RC = DeviceInfo->enqueueMemCopyAsync(DeviceId, DstPtr, TgtPtr, Size,
                                           /* CopyTo */ false);
    else
      RC = DeviceInfo->enqueueMemCopy(DeviceId, DstPtr, TgtPtr, Size, &Timer);
    if (RC != OFFLOAD_SUCCESS)
      return RC;
    if (DstPtr != HstPtr) {
      if (IsAsync) {
        // Store delayed H2M data copies
        auto &H2MList = getTLS()->getAsyncQueue().H2MList;
        H2MList.emplace_back(DstPtr, HstPtr, static_cast<size_t>(Size));
      } else {
        std::copy_n(static_cast<char *>(DstPtr), Size,
                    static_cast<char *>(HstPtr));
      }
    }
  }
  DP("%s %" PRId64 " bytes (tgt:" DPxMOD ") -> (hst:" DPxMOD ")\n",
     IsAsync ? "Submitted copy" : "Copied", Size, DPxPTR(TgtPtr),
     DPxPTR(HstPtr));

  return OFFLOAD_SUCCESS;
}

// Return the number of total HW threads required to execute
// a loop kernel compiled with the given SIMDWidth, and the given
// loop(s) trip counts and group sizes.
// Returns UINT64_MAX, if computations overflow.
static uint64_t computeThreadsNeeded(
    const size_t (&TripCounts)[3], const uint32_t (&GroupSizes)[3],
    uint32_t SIMDWidth) {
  uint64_t GroupCount[3];
  for (int I = 0; I < 3; ++I) {
    if (TripCounts[I] == 0 || GroupSizes[I] == 0)
      return (std::numeric_limits<uint64_t>::max)();
    GroupCount[I] =
        (uint64_t(TripCounts[I]) + GroupSizes[I] - 1) / GroupSizes[I];
    if (GroupCount[I] > (std::numeric_limits<uint32_t>::max)())
      return (std::numeric_limits<uint64_t>::max)();
  }
  for (int I = 1; I < 3; ++I) {
    if ((std::numeric_limits<uint64_t>::max)() / GroupCount[0] < GroupCount[I])
      return (std::numeric_limits<uint64_t>::max)();
    GroupCount[0] *= GroupCount[I];
  }
  // Multiplication of the group sizes must never overflow uint64_t
  // for any existing device.
  uint64_t LocalWorkSize =
      uint64_t(GroupSizes[0]) * GroupSizes[1] * GroupSizes[2];
  uint64_t ThreadsPerWG = ((LocalWorkSize + SIMDWidth - 1) / SIMDWidth);

  // Check that the total number of threads fits uint64_t.
  if ((std::numeric_limits<uint64_t>::max)() / GroupCount[0] < ThreadsPerWG)
    return (std::numeric_limits<uint64_t>::max)();

  return GroupCount[0] * ThreadsPerWG;
}

static int32_t decideLoopKernelGroupArguments(
    int32_t DeviceId, uint32_t ThreadLimit, TgtNDRangeDescTy *LoopLevels,
    ze_kernel_handle_t Kernel, const KernelPropertiesTy &KernelPR,
    uint32_t *GroupSizes, ze_group_count_t &GroupCounts, bool HalfNumThreads) {

  auto &ComputePR = DeviceInfo->ComputeProperties[DeviceId];
  uint32_t MaxGroupSize = ComputePR.maxTotalGroupSize;
  DP("Assumed kernel SIMD width is %" PRIu32 "\n", KernelPR.SIMDWidth);
  DP("Preferred team size is multiple of %" PRIu32 "\n", KernelPR.Width);

  // Set correct max group size if the kernel was compiled with explicit SIMD
  auto &DevicePR = DeviceInfo->DeviceProperties[DeviceId];
  uint32_t NumThreadsPerEU = DevicePR.numThreadsPerEU;
  // Adjust number of threads if requested
  if (HalfNumThreads)
    NumThreadsPerEU /= 2;

  if (KernelPR.SIMDWidth == 1) {
    MaxGroupSize = DevicePR.numEUsPerSubslice * NumThreadsPerEU;
  }

  if (KernelPR.MaxThreadGroupSize < MaxGroupSize) {
    MaxGroupSize = KernelPR.MaxThreadGroupSize;
    DP("Capping maximum team size to %" PRIu32
       " due to kernel constraints.\n", MaxGroupSize);
  }

  bool MaxGroupSizeForced = false;

  if (ThreadLimit > 0) {
    MaxGroupSizeForced = true;

    if (ThreadLimit <= MaxGroupSize) {
      MaxGroupSize = ThreadLimit;
      DP("Max team size is set to %" PRIu32 " (thread_limit clause)\n",
         MaxGroupSize);
    } else {
      DP("thread_limit(%" PRIu32 ") exceeds current maximum %" PRIu32 "\n",
         ThreadLimit, MaxGroupSize);
    }
  }

  if (DeviceInfo->Option.ThreadLimit > 0) {
    MaxGroupSizeForced = true;

    if (DeviceInfo->Option.ThreadLimit <= MaxGroupSize) {
      MaxGroupSize = DeviceInfo->Option.ThreadLimit;
      DP("Max team size is set to %" PRIu32 " (OMP_THREAD_LIMIT)\n",
         MaxGroupSize);
    } else {
      DP("OMP_THREAD_LIMIT(%" PRIu32 ") exceeds current maximum %" PRIu32 "\n",
         DeviceInfo->Option.ThreadLimit, MaxGroupSize);
    }
  }

  if (DeviceInfo->Option.NumTeams > 0)
    DP("OMP_NUM_TEAMS(%" PRIu32 ") is ignored\n", DeviceInfo->Option.NumTeams);

  uint32_t GRPCounts[3] = {1, 1, 1};
  uint32_t GRPSizes[3] = {MaxGroupSize, 1, 1};
  TgtLoopDescTy *Levels = LoopLevels->Levels;
  int32_t DistributeDim = LoopLevels->DistributeDim;
  assert(DistributeDim >= 0 && DistributeDim <= 2 &&
         "Invalid distribute dimension.");
  int32_t NumLoops = LoopLevels->NumLoops;
  assert((NumLoops > 0 && NumLoops <= 3) &&
         "Invalid loop nest description for ND partitioning");

  // Compute global widths for X/Y/Z dimensions.
  size_t TripCounts[3] = {1, 1, 1};

  for (int32_t I = 0; I < NumLoops; I++) {
    assert(Levels[I].Stride > 0 && "Invalid loop stride for ND partitioning");
    DP("Loop %" PRIu32 ": lower bound = %" PRId64 ", upper bound = %" PRId64
       ", Stride = %" PRId64 "\n", I, Levels[I].Lb, Levels[I].Ub,
       Levels[I].Stride);
    if (Levels[I].Ub < Levels[I].Lb)
      TripCounts[I] = 0;
    else
      TripCounts[I] =
          (Levels[I].Ub - Levels[I].Lb + Levels[I].Stride) / Levels[I].Stride;
  }

  // Check if any of the loop has zero iterations.
  if (TripCounts[0] == 0 || TripCounts[1] == 0 || TripCounts[2] == 0) {
    std::fill(GroupSizes, GroupSizes + 3, 1);
    std::fill(GRPCounts, GRPCounts + 3, 1);
    if (DistributeDim > 0 && TripCounts[DistributeDim] != 0) {
      // There is a distribute dimension, and the distribute loop
      // has non-zero iterations, but some inner parallel loop
      // has zero iterations. We still want to split the distribute
      // loop's iterations between many WGs (of size 1), but the inner/lower
      // dimensions should be 1x1.
      // Note that this code is currently dead, because we are not
      // hoisting the inner loops' bounds outside of the target regions.
      // The code is here just for completeness.
      size_t DistributeTripCount = TripCounts[DistributeDim];
      if (DistributeTripCount > UINT32_MAX) {
        DP("Invalid number of teams %zu due to large loop trip count\n",
           DistributeTripCount);
        return OFFLOAD_FAIL;
      }
      GRPCounts[DistributeDim] = DistributeTripCount;
    }
    GroupCounts.groupCountX = GRPCounts[0];
    GroupCounts.groupCountY = GRPCounts[1];
    GroupCounts.groupCountZ = GRPCounts[2];
    return OFFLOAD_SUCCESS;
  }

  if (!MaxGroupSizeForced) {
    // Use zeKernelSuggestGroupSize to compute group sizes,
    // or fallback to setting dimension 0 width to SIMDWidth.
    // Note that in case of user-specified LWS GRPSizes[0]
    // is already set according to the specified value.
    size_t GlobalSizes[3] = { TripCounts[0], TripCounts[1], TripCounts[2] };
    if (DistributeDim > 0) {
      // There is a distribute dimension.
      GlobalSizes[DistributeDim - 1] *= GlobalSizes[DistributeDim];
      GlobalSizes[DistributeDim] = 1;
    }
    bool LargeGlobalSize = GlobalSizes[0] > UINT32_MAX ||
                           GlobalSizes[1] > UINT32_MAX ||
                           GlobalSizes[2] > UINT32_MAX;

    ze_result_t RC = ZE_RESULT_ERROR_UNKNOWN;
    uint32_t SuggestedGroupSizes[3];
    if (DeviceInfo->Option.Flags.UseDriverGroupSizes && !LargeGlobalSize) {
      // Call this only when global sizes satisfy API requirement.
      CALL_ZE_RC(RC, zeKernelSuggestGroupSize,
                 Kernel, (uint32_t)GlobalSizes[0], (uint32_t)GlobalSizes[1],
                 (uint32_t)GlobalSizes[2], &SuggestedGroupSizes[0],
                 &SuggestedGroupSizes[1], &SuggestedGroupSizes[2]);
    }

    if (RC == ZE_RESULT_SUCCESS) {
      GRPSizes[0] = SuggestedGroupSizes[0];
      GRPSizes[1] = SuggestedGroupSizes[1];
      GRPSizes[2] = SuggestedGroupSizes[2];
    } else {
      if (MaxGroupSize > KernelPR.Width) {
        GRPSizes[0] = KernelPR.Width;
      }
      if (DistributeDim == 0) {
        // If there is a distribute dimension, then we do not use
        // thin HW threads, since we do not know anything about
        // the iteration space of the inner parallel loop regions.
        //
        // If there is no distribute dimension, then try to use thiner
        // HW threads to get more independent HW threads executing
        // the kernel - this may allow more parallelism due to
        // the stalls being distributed across multiple HW threads rather
        // than across SIMD lanes within one HW thread.
        assert(GRPSizes[1] == 1 && GRPSizes[2] == 1 &&
               "Unexpected team sizes for dimensions 1 or/and 2.");
        uint32_t SimdWidth = KernelPR.SIMDWidth;
        uint32_t NumEUsPerSubslice = DevicePR.numEUsPerSubslice;
        uint32_t NumSubslices =
            DevicePR.numSlices * DevicePR.numSubslicesPerSlice;
        uint64_t TotalThreads =
            uint64_t(NumThreadsPerEU) * NumEUsPerSubslice * NumSubslices;
        TotalThreads *= DeviceInfo->Option.ThinThreadsThreshold;

        uint32_t GRPSizePrev = GRPSizes[0];
        uint64_t ThreadsNeeded =
            computeThreadsNeeded(TripCounts, GRPSizes, SimdWidth);
        while (ThreadsNeeded < TotalThreads) {
          GRPSizePrev = GRPSizes[0];
          // Try to half the local work size (if possible) and see
          // how many HW threads the kernel will require with this
          // new local work size.
          // In most implementations the initial GRPSizes[0]
          // will be a power-of-two.
          if (GRPSizes[0] <= 1)
            break;
          GRPSizes[0] >>= 1;
          ThreadsNeeded = computeThreadsNeeded(TripCounts, GRPSizes, SimdWidth);
        }
        GRPSizes[0] = GRPSizePrev;
      }
    }
  }

  for (int32_t I = 0; I < NumLoops; I++) {
    if (I < DistributeDim) {
      GRPCounts[I] = 1;
      continue;
    }
    size_t Trip = TripCounts[I];
    if (GRPSizes[I] >= Trip)
      GRPSizes[I] = Trip;
    size_t Count = (Trip + GRPSizes[I] - 1) / GRPSizes[I];
    if (Count > UINT32_MAX) {
      DP("Invalid number of teams %zu due to large loop trip count\n", Count);
      return OFFLOAD_FAIL;
    }
    GRPCounts[I] = (uint32_t)Count;
  }

  GroupCounts.groupCountX = GRPCounts[0];
  GroupCounts.groupCountY = GRPCounts[1];
  GroupCounts.groupCountZ = GRPCounts[2];
  std::copy(GRPSizes, GRPSizes + 3, GroupSizes);

  return OFFLOAD_SUCCESS;
}

static void
decideKernelGroupArguments(int32_t DeviceId, uint32_t NumTeams,
                           uint32_t ThreadLimit, ze_kernel_handle_t Kernel,
                           const KernelPropertiesTy &KernelPR,
                           uint32_t *GroupSizes, ze_group_count_t &GroupCounts,
                           bool HalfNumThreads, size_t LoopTripcount) {

  const KernelInfoTy *KInfo = DeviceInfo->getKernelInfo(DeviceId, Kernel);
  if (!KInfo) {
    DP("Warning: Cannot find kernel information for kernel " DPxMOD ".\n",
       DPxPTR(Kernel));
  }
  auto &ComputePR = DeviceInfo->ComputeProperties[DeviceId];
  auto &DevicePR = DeviceInfo->DeviceProperties[DeviceId];
  uint32_t MaxGroupSize = ComputePR.maxTotalGroupSize;
  uint32_t NumEUsPerSubslice = DevicePR.numEUsPerSubslice;
  uint32_t NumSubslices = DevicePR.numSlices * DevicePR.numSubslicesPerSlice;
  uint32_t NumThreadsPerEU = DevicePR.numThreadsPerEU;
  bool MaxGroupSizeForced = false;
  bool MaxGroupCountForced = false;
  // Adjust number of threads if requested
  if (HalfNumThreads)
    NumThreadsPerEU /= 2;

  // Dump input data for the occupancy calculation to ease triaging.
  DPI("NumEUsPerSubslice: %" PRIu32 "\n", NumEUsPerSubslice);
  DPI("NumSubslices: %" PRIu32 "\n", NumSubslices);
  DPI("NumThreadsPerEU: %" PRIu32 "\n", NumThreadsPerEU);
  DPI("TotalEUs: %" PRIu32 "\n", NumEUsPerSubslice * NumSubslices);
  uint32_t KernelWidth = KernelPR.Width;
  uint32_t SIMDWidth = KernelPR.SIMDWidth;
  DP("Assumed kernel SIMD width is %" PRIu32 "\n", SIMDWidth);
  DP("Preferred team size is multiple of %" PRIu32 "\n", KernelWidth);
  assert(SIMDWidth <= KernelWidth && "Invalid SIMD width.");

  // Set correct max group size if the kernel was compiled with explicit SIMD
  if (SIMDWidth == 1) {
    MaxGroupSize = NumEUsPerSubslice * NumThreadsPerEU;
  }

  uint32_t KernelMaxThreadGroupSize = KernelPR.MaxThreadGroupSize;
  if (KernelMaxThreadGroupSize < MaxGroupSize) {
    MaxGroupSize = KernelMaxThreadGroupSize;
    DP("Capping maximum team size to %" PRIu32
       " due to kernel constraints.\n", MaxGroupSize);
  }

  if (ThreadLimit > 0) {
    MaxGroupSizeForced = true;

    if (ThreadLimit <= MaxGroupSize) {
      MaxGroupSize = ThreadLimit;
      DP("Max team size is set to %" PRIu32 " (thread_limit clause)\n",
         MaxGroupSize);
    } else {
      DP("thread_limit(%" PRIu32 ") exceeds current maximum %" PRIu32 "\n",
         ThreadLimit, MaxGroupSize);
    }
  }

  if (DeviceInfo->Option.ThreadLimit > 0) {
    MaxGroupSizeForced = true;

    if (DeviceInfo->Option.ThreadLimit <= MaxGroupSize) {
      MaxGroupSize = DeviceInfo->Option.ThreadLimit;
      DP("Max team size is set to %" PRIu32 " (OMP_THREAD_LIMIT)\n",
         MaxGroupSize);
    } else {
      DP("OMP_THREAD_LIMIT(%" PRIu32 ") exceeds current maximum %" PRIu32 "\n",
         DeviceInfo->Option.ThreadLimit, MaxGroupSize);
    }
  }

  uint32_t MaxGroupCount = 0;

  if (NumTeams > 0) {
    MaxGroupCount = NumTeams;
    MaxGroupCountForced = true;
    DP("Max number of teams is set to %" PRIu32
       " (num_teams clause or no teams construct)\n", MaxGroupCount);
  } else if (DeviceInfo->Option.NumTeams > 0) {
    // OMP_NUM_TEAMS only matters, if num_teams() clause is absent.
    MaxGroupCount = DeviceInfo->Option.NumTeams;
    MaxGroupCountForced = true;
    DP("Max number of teams is set to %" PRIu32 " (OMP_NUM_TEAMS)\n",
       MaxGroupCount);
  }

  if (MaxGroupCountForced) {
    // If number of teams is specified by the user, then use KernelWidth
    // WIs per WG by default, so that it matches
    // decideLoopKernelGroupArguments() behavior.
    if (!MaxGroupSizeForced) {
      MaxGroupSize = KernelWidth;
    }
  } else {
    uint32_t NumThreadsPerSubslice = NumEUsPerSubslice * NumThreadsPerEU;
    MaxGroupCount = NumSubslices * NumThreadsPerSubslice;
    if (MaxGroupSizeForced) {
      // Set group size for the HW capacity
      uint32_t NumThreadsPerGroup = (MaxGroupSize + SIMDWidth - 1) / SIMDWidth;
      uint32_t NumGroupsPerSubslice =
          (NumThreadsPerSubslice + NumThreadsPerGroup - 1) / NumThreadsPerGroup;
      MaxGroupCount = NumGroupsPerSubslice * NumSubslices;
    } else {
      // For kernels with cross-WG reductions use LWS equal
      // to KernelWidth. This is just a performance heuristic.
      if (KInfo && KInfo->getHasTeamsReduction() &&
          // Only do this for discrete devices.
          DeviceInfo->isDiscreteDevice(DeviceId) &&
          DeviceInfo->Option.ReductionSubscriptionRate &&
          // Do not use this heuristic for kernels that use
          // atomic-free reductions. We want to maximize
          // LWS for such kernels.
          !KInfo->isAtomicFreeReduction())
        MaxGroupSize = KernelWidth;

      assert(!MaxGroupSizeForced && !MaxGroupCountForced);
      assert((MaxGroupSize <= KernelWidth ||
              MaxGroupSize % KernelWidth == 0) && "Invalid maxGroupSize");
      // Maximize group size
      while (MaxGroupSize >= KernelWidth) {
        uint32_t NumThreadsPerGroup =
            (MaxGroupSize + SIMDWidth - 1) / SIMDWidth;
        if (NumThreadsPerSubslice % NumThreadsPerGroup == 0) {
          uint32_t NumGroupsPerSubslice =
              NumThreadsPerSubslice / NumThreadsPerGroup;
          MaxGroupCount = NumGroupsPerSubslice * NumSubslices;
          break;
        }
        MaxGroupSize -= KernelWidth;
      }
    }
  }

  uint32_t GRPCounts[3] = {MaxGroupCount, 1, 1};
  uint32_t GRPSizes[3] = {MaxGroupSize, 1, 1};
  if (KInfo && KInfo->getWINum()) {
    GRPSizes[0] =
        (std::min)(KInfo->getWINum(), static_cast<uint64_t>(GRPSizes[0]));
    DP("Capping maximum team size to %" PRIu64
       " due to kernel constraints (reduction).\n", KInfo->getWINum());
  }
  bool UsedReductionSubscriptionRate = false;
  if (!MaxGroupCountForced) {
    if (KInfo && KInfo->getHasTeamsReduction() &&
        DeviceInfo->Option.ReductionSubscriptionRate) {
      if (DeviceInfo->isDiscreteDevice(DeviceId) &&
          (!KInfo->isAtomicFreeReduction() ||
           !DeviceInfo->Option.ReductionSubscriptionRateIsDefault)) {
        // Do not apply ReductionSubscriptionRate for non-discrete devices.
        // But we have to avoid the regular SubscriptionRate in the else
        // clause. Basically, for non-discrete devices, the reduction
        // subscription rate is 1.
        //
        // Also use reduction subscription rate 1 for kernels using
        // atomic-free reductions, unless user forced reduction subscription
        // rate via environment.
        GRPCounts[0] /= DeviceInfo->Option.ReductionSubscriptionRate;
        GRPCounts[0] = (std::max)(GRPCounts[0], 1u);
        UsedReductionSubscriptionRate = true;
      }
    } else {
      GRPCounts[0] *= DeviceInfo->Option.SubscriptionRate;
    }

    if (LoopTripcount && !UsedReductionSubscriptionRate) {
      size_t AdjustedGroupCount =
          (LoopTripcount + GRPSizes[0] - 1) / GRPSizes[0];
      if (AdjustedGroupCount < GRPCounts[0]) {
        DP("Preventing oversubscription using the loop tripcount\n");
        GRPCounts[0] = AdjustedGroupCount;
      }
    }
  }
  if (KInfo && KInfo->getWGNum()) {
    GRPCounts[0] =
        (std::min)(KInfo->getWGNum(), static_cast<uint64_t>(GRPCounts[0]));
    DP("Capping maximum thread groups count to %" PRIu64
       " due to kernel constraints (reduction).\n", KInfo->getWGNum());
  }

  GroupCounts.groupCountX = GRPCounts[0];
  GroupCounts.groupCountY = GRPCounts[1];
  GroupCounts.groupCountZ = GRPCounts[2];
  std::copy(GRPSizes, GRPSizes + 3, GroupSizes);
}

static int32_t runTargetTeamRegion(int32_t DeviceId, void *TgtEntryPtr,
                                   void **TgtArgs, ptrdiff_t *TgtOffsets,
                                   int32_t NumArgs, int32_t NumTeams,
                                   int32_t ThreadLimit, void *LoopDesc,
                                   __tgt_async_info *AsyncInfo) {
  assert(TgtEntryPtr && "Invalid kernel");
  // Libomptarget can pass negative NumTeams and ThreadLimit now after
  // introducing __tgt_target_kernel. This happens only when we have valid
  // LoopDesc and the region is not a teams region.
  if (NumTeams < 0)
    NumTeams = 0;
  if (ThreadLimit < 0)
    ThreadLimit = 0;
  DP("Executing a kernel " DPxMOD "...\n", DPxPTR(TgtEntryPtr));

  int32_t RootId = DeviceId;
  int32_t SubId = DeviceId;
  auto SubDeviceCode = DeviceInfo->getSubDeviceCode();

  if (SubDeviceCode < 0 && isValidSubDevice(SubDeviceCode)) {
    uint32_t SubLevel = SUBDEVICE_GET_LEVEL(SubDeviceCode);
    uint32_t SubStart = SUBDEVICE_GET_START(SubDeviceCode);
    RootId = SUBDEVICE_GET_ROOT(SubDeviceCode);
    SubId = DeviceInfo->SubDeviceIds[RootId][SubLevel][SubStart];
  }

  auto *SubIdStr = DeviceInfo->DeviceIdStr[SubId].c_str();
  bool OnRoot = (RootId == SubId);
  auto &Option = DeviceInfo->Option;
  bool IsAsync = AsyncInfo && DeviceInfo->asyncEnabled(DeviceId);
  if (IsAsync && !AsyncInfo->Queue)
    AsyncInfo->Queue = reinterpret_cast<void *>(1);

  ze_kernel_handle_t Kernel = *((ze_kernel_handle_t *)TgtEntryPtr);
  if (!Kernel) {
    REPORT("Failed to invoke deleted kernel.\n");
    return OFFLOAD_FAIL;
  }

  auto &KernelPR = DeviceInfo->getKernelProperties(Kernel);

  // Read the most recent global thread limit and max teams.
  DeviceInfo->Option.readTeamsThreadLimit();

  ScopedTimerTy KernelTimer(SubId, "Kernel ", KernelPR.Name);

  // Protect from kernel preparation to submission as kernels are shared.
  std::unique_lock<std::mutex> KernelLock(KernelPR.Mtx);

  // Decide group sizes and counts
  uint32_t GroupSizes[3];
  ze_group_count_t GroupCounts;

  // Check if we can reuse previous group parameters
  bool GroupParamsReused = KernelPR.reuseGroupParams(
      (TgtNDRangeDescTy *)LoopDesc, NumTeams, ThreadLimit, GroupSizes,
      GroupCounts);

  if (!GroupParamsReused) {
    // Detect if we need to reduce available HW threads. We need this adjustment
    // on XeHPG when L0 debug is enabled (ZET_ENABLE_PROGRAM_DEBUGGING=1).
    static std::once_flag OnceFlag;
    static bool ZeDebugEnabled = false;
    std::call_once(OnceFlag, []() {
      const char *EnvVal = std::getenv("ZET_ENABLE_PROGRAM_DEBUGGING");
      if (EnvVal && std::atoi(EnvVal) == 1)
        ZeDebugEnabled = true;
    });
    bool IsXeHPG = DeviceInfo->DeviceArchs[RootId] == DeviceArch_XeHPG;
    bool HalfNumThreads = ZeDebugEnabled && IsXeHPG;
    if (HalfNumThreads) {
      DP("Using half of the reported HW threads due to "
         "ZET_ENABLE_PROGRAM_DEBUGGING set to 1\n");
    }

    const KernelInfoTy *KInfo = DeviceInfo->getKernelInfo(RootId, Kernel);
    if (!KInfo) {
      DP("Warning: Cannot find kernel information for kernel " DPxMOD ".\n",
         DPxPTR(Kernel));
    }

    // ND-range partitioning should happen iff:
    // 1. Loop descriptor is provided
    // 2. NDRangeMode == true
    // When 1 AND !2 we try to limit the number of teams spawned
    // based on the loop tripcount to decrease the kernel launch latency.
    if (LoopDesc && (!KInfo || KInfo->isSpecificNDRange())) {
      auto RC = decideLoopKernelGroupArguments(
          SubId, (uint32_t)ThreadLimit, (TgtNDRangeDescTy *)LoopDesc, Kernel,
          KernelPR, GroupSizes, GroupCounts, HalfNumThreads);
      if (RC != OFFLOAD_SUCCESS)
        return OFFLOAD_FAIL;
      // L0 has implemented heuristics to batch WG-submission. However, L0
      // is not able apply this optimization if number of WG's is not a multiple
      // of 8. This could result in  3x performance for small work-items.
      if (GroupCounts.groupCountX > 8)
        GroupCounts.groupCountX = (GroupCounts.groupCountX + 7) & ~7;
    } else {
      size_t LoopTC = 0;
      if (LoopDesc && !DeviceInfo->Option.Flags.NDRangeIgnoreTripcount) {
        // TODO: consider other possible LoopDesc uses
        DP("Loop desciptor provided but specific ND-range is disabled\n");
        TgtNDRangeDescTy *LI = (TgtNDRangeDescTy *)LoopDesc;
        // TODO: get rid of this constraint
        if (LI->NumLoops > 1) {
          DP("More than 1 loop found (%" PRIu32 "), ignoring loop info\n",
             LI->NumLoops);
        } else if (LI->Levels[0].Ub >= LI->Levels[0].Lb) {
          LoopTC =
              (LI->Levels[0].Ub - LI->Levels[0].Lb + LI->Levels[0].Stride) /
              LI->Levels[0].Stride;
          DP("Loop TC = (%" PRId64 " - %" PRId64 " + %" PRId64 ") / %" PRId64
             " = %zu\n",
             LI->Levels[0].Ub, LI->Levels[0].Lb, LI->Levels[0].Stride,
             LI->Levels[0].Stride, LoopTC);
        }
      }
      decideKernelGroupArguments(
          SubId, (uint32_t)NumTeams, (uint32_t)ThreadLimit, Kernel, KernelPR,
          GroupSizes, GroupCounts, HalfNumThreads, LoopTC);
    }
    KernelPR.cacheGroupParams((TgtNDRangeDescTy *)LoopDesc, NumTeams,
                              ThreadLimit, GroupSizes, GroupCounts);
  }

  DP("Team sizes = {%" PRIu32 ", %" PRIu32 ", %" PRIu32 "}\n",
     GroupSizes[0], GroupSizes[1], GroupSizes[2]);
  DP("Number of teams = {%" PRIu32 ", %" PRIu32 ", %" PRIu32 "}\n",
     GroupCounts.groupCountX, GroupCounts.groupCountY, GroupCounts.groupCountZ);

#if INTEL_CUSTOMIZATION
  if (OMPT_ENABLED) {
    // Push current work size
    size_t FinalNumTeams = GroupCounts.groupCountX * GroupCounts.groupCountY *
        GroupCounts.groupCountZ;
    size_t FinalThreadLimit = GroupSizes[0] * GroupSizes[1] * GroupSizes[2];
    OmptGlobal->getTrace().pushWorkSize(FinalNumTeams, FinalThreadLimit);
  }
#endif // INTEL_CUSTOMIZATION

  // Set arguments
  auto *KernelInfo = DeviceInfo->getKernelInfo(RootId, Kernel);
  for (int32_t I = 0; I < NumArgs; I++) {
    if (KernelInfo && KernelInfo->isArgLiteral(I)) {
      uint32_t Size = KernelInfo->getArgSize(I);
      CALL_ZE_RET_FAIL(zeKernelSetArgumentValue, Kernel, I, Size, TgtArgs[I]);
      DP("Kernel ByVal argument %" PRId32
         " was set successfully for device %s.\n", I, SubIdStr);
      (void)SubIdStr; // silence warning
    } else if (TgtOffsets[I] == (std::numeric_limits<ptrdiff_t>::max)()) {
      // Offset equal to MAX(ptrdiff_t) means that the argument
      // must be passed as literal, and the offset should be ignored.
      intptr_t Arg = reinterpret_cast<intptr_t>(TgtArgs[I]);
      CALL_ZE_RET_FAIL(zeKernelSetArgumentValue, Kernel, I, sizeof(Arg), &Arg);
      DP("Kernel Scalar argument %" PRId32 " (value: " DPxMOD
         ") was set successfully for device %s.\n", I, DPxPTR(Arg), SubIdStr);
    } else {
      void *Arg = (void *)((intptr_t)TgtArgs[I] + TgtOffsets[I]);
      CALL_ZE_RET_FAIL(zeKernelSetArgumentValue, Kernel, I, sizeof(Arg),
                       Arg == nullptr ? nullptr : &Arg);
      DP("Kernel Pointer argument %" PRId32 " (value: " DPxMOD
         ") was set successfully for device %s.\n", I, DPxPTR(Arg), SubIdStr);
    }
  }

  DeviceInfo->setKernelIndirectAccessFlags(Kernel, KernelPR, RootId);

  if (!GroupParamsReused) {
    CALL_ZE_RET_FAIL(zeKernelSetGroupSize, Kernel, GroupSizes[0], GroupSizes[1],
                     GroupSizes[2]);
  }

#if INTEL_CUSTOMIZATION
  if (Option.CommandBatchLevel > 0) {
    auto &Batch = getTLS()->getCommandBatch();
    if (Batch.isActive())
      return Batch.enqueueLaunchKernel(SubId, Kernel, &GroupCounts, KernelLock);
  }
#endif // INTEL_CUSTOMIZATION

  ze_command_list_handle_t CmdList = nullptr;
  ze_command_queue_handle_t CmdQueue = nullptr;
  bool UseImmCmdList = DeviceInfo->useImmForCompute(RootId);

  if (UseImmCmdList) {
    CmdList = DeviceInfo->getImmCmdList(SubId);
    // Command queue is not used with immediate command list
  } else {
    CmdList = DeviceInfo->getCmdList(SubId);
    if (Option.Flags.UseMultipleComputeQueues && OnRoot)
      CmdQueue = DeviceInfo->getCCSCmdQueue(RootId);
    else
      CmdQueue = DeviceInfo->getCmdQueue(SubId);
  }

  bool Profile = Option.Flags.EnableProfile;

  if (DeviceInfo->BatchCmdQueues[RootId].MaxCommands > 0 && OnRoot) {
    // Enable only for OpenMP device ID
    auto &BatchQueue = DeviceInfo->BatchCmdQueues[RootId];
    BatchQueue.enqueueKernel(Kernel, GroupCounts);
    KernelLock.unlock();
    DP("Appended kernel " DPxMOD " to command list " DPxMOD "\n",
       DPxPTR(Kernel), DPxPTR(BatchQueue.CmdList));
    BatchQueue.run(DeviceInfo->Mutexes[RootId]);
  } else if (UseImmCmdList) {
    // Kernel batching with immediate command list is handled first by the
    // previous branch.
    DP("Using immediate command list for kernel submission.\n");
    auto Event = DeviceInfo->EventPool.getEvent();
    size_t NumWaitEvents = 0;
    ze_event_handle_t *WaitEvents = nullptr;
    auto &AsyncQueue = getTLS()->getAsyncQueue();
    if (IsAsync && !AsyncQueue.WaitEvents.empty()) {
      if (Option.CommandMode == CommandModeTy::AsyncOrdered) {
        NumWaitEvents = 1;
        WaitEvents = &AsyncQueue.WaitEvents.back();
      } else {
        NumWaitEvents = AsyncQueue.WaitEvents.size();
        WaitEvents = AsyncQueue.WaitEvents.data();
      }
    }
    DP("Kernel depends on %zu data copying events.\n", NumWaitEvents);
    CALL_ZE_RET_FAIL(zeCommandListAppendLaunchKernel, CmdList, Kernel,
                     &GroupCounts, Event, NumWaitEvents, WaitEvents);
    KernelLock.unlock();
    if (IsAsync) {
      AsyncQueue.WaitEvents.push_back(Event);
      AsyncQueue.KernelEvent = Event;
      if (Profile) {
        AsyncQueue.PKeys.emplace(Event, ProfKeyTy::Kernel);
        AsyncQueue.KernelPKey = KernelTimer.Name;
      }
    } else {
      CALL_ZE_RET_FAIL(zeEventHostSynchronize, Event, UINT64_MAX);
      if (Profile)
        KernelTimer.updateDeviceTime(Event);
      DeviceInfo->EventPool.releaseEvent(Event);
    }
  } else {
    ze_event_handle_t Event = nullptr;
    if (Profile)
      Event = DeviceInfo->EventPool.getEvent();
    CALL_ZE_RET_FAIL(zeCommandListAppendLaunchKernel, CmdList, Kernel,
                     &GroupCounts, Event, 0, nullptr);
    KernelLock.unlock();
    CALL_ZE_RET_FAIL(zeCommandListClose, CmdList);
#if INTEL_CUSTOMIZATION
    LEVEL0_KERNEL_BEGIN(RootId);
#endif // INTEL_CUSTOMIZATION
    CALL_ZE_RET_FAIL_MTX(zeCommandQueueExecuteCommandLists,
                         DeviceInfo->Mutexes[SubId], CmdQueue, 1, &CmdList,
                         nullptr);
    DP("Submitted kernel " DPxMOD " to device %s\n", DPxPTR(Kernel), SubIdStr);
    CALL_ZE_RET_FAIL(zeCommandQueueSynchronize, CmdQueue, UINT64_MAX);
    CALL_ZE_RET_FAIL(zeCommandListReset, CmdList);
    if (Profile) {
      KernelTimer.updateDeviceTime(Event);
      DeviceInfo->EventPool.releaseEvent(Event);
    }
#if INTEL_CUSTOMIZATION
    LEVEL0_KERNEL_END(RootId);
#endif // INTEL_CUSTOMIZATION
  }

  DP("Executed kernel entry " DPxMOD " on device %s\n", DPxPTR(TgtEntryPtr),
     SubIdStr);

  return OFFLOAD_SUCCESS;
}

int32_t MemAllocatorTy::enqueueMemCopy(void *Dst, const void *Src,
                                       size_t Size) {
  return DeviceInfo->enqueueMemCopy(DeviceId, Dst, Src, Size);
}

void *MemAllocatorTy::allocL0(size_t Size, size_t Align, int32_t Kind) {
  void *Mem = nullptr;
  ze_device_mem_alloc_desc_t DeviceDesc{ZE_STRUCTURE_TYPE_DEVICE_MEM_ALLOC_DESC,
                                        nullptr, 0, 0};
  ze_host_mem_alloc_desc_t HostDesc{ZE_STRUCTURE_TYPE_HOST_MEM_ALLOC_DESC,
                                    nullptr, 0};

  // Use relaxed allocation limit if driver supports
  ze_relaxed_allocation_limits_exp_desc_t RelaxedDesc{
      ZE_STRUCTURE_TYPE_RELAXED_ALLOCATION_LIMITS_EXP_DESC, nullptr,
      ZE_RELAXED_ALLOCATION_LIMITS_EXP_FLAG_MAX_SIZE};
  if (Size > MaxAllocSize && SupportsLargeMem) {
    DeviceDesc.pNext = &RelaxedDesc;
    HostDesc.pNext = &RelaxedDesc;
  }

  switch (Kind) {
  case TARGET_ALLOC_DEVICE:
    CALL_ZE_RET_NULL(zeMemAllocDevice, Context, &DeviceDesc, Size, Align,
                     Device, &Mem);
    DP("Allocated a device memory " DPxMOD "\n", DPxPTR(Mem));
    break;
  case TARGET_ALLOC_HOST:
    CALL_ZE_RET_NULL(zeMemAllocHost, Context, &HostDesc, Size, Align, &Mem);
    DP("Allocated a host memory " DPxMOD "\n", DPxPTR(Mem));
    break;
  case TARGET_ALLOC_SHARED:
    CALL_ZE_RET_NULL(zeMemAllocShared, Context, &DeviceDesc, &HostDesc, Size,
                     Align, Device, &Mem);
    DP("Allocated a shared memory " DPxMOD "\n", DPxPTR(Mem));
    break;
  default:
    assert(0 && "Invalid target data allocation kind");
  }

  log(Size, Size, Kind);

  auto RC = DeviceInfo->postMemAlloc(Mem, Size, Kind, Device);
  if (RC != OFFLOAD_SUCCESS)
    Mem = nullptr;

  return Mem;
}

#if INTEL_CUSTOMIZATION
int32_t CommandBatchTy::begin(int32_t ID) {
  if (State < 0 || (DeviceId >= 0 && ID != DeviceId)) {
    DP("Invalid command batching state\n");
    return OFFLOAD_FAIL;
  }
  DP("Command batching begins\n");
  DeviceId = ID;
  if (CmdList == nullptr || CmdQueue == nullptr) {
    if (DeviceInfo->Option.CommandBatchLevel > 1) {
      CmdList = DeviceInfo->getCmdList(DeviceId);
      CmdQueue = DeviceInfo->getCmdQueue(DeviceId);
    } else {
      CmdList = DeviceInfo->getLinkCopyCmdList(DeviceId);
      CmdQueue = DeviceInfo->getLinkCopyCmdQueue(DeviceId);
    }
  }
  State++;
  return OFFLOAD_SUCCESS;
}

int32_t CommandBatchTy::end() {
  if (State <= 0 || DeviceId < 0) {
    DP("Invalid command batching state\n");
    return OFFLOAD_FAIL;
  }
  DP("Command batching ends\n");
  State--;
  if (State > 0) {
    // Batching is still in progress
    return OFFLOAD_SUCCESS;
  }
  if (NumCopyTo == 0 && NumCopyFrom == 0 && Kernel == nullptr) {
    // Nothing was enqueued
    return OFFLOAD_SUCCESS;
  }

  if (commit(true) != OFFLOAD_SUCCESS)
    return OFFLOAD_FAIL;

  // Commit enqueued memory free
  for (auto Ptr : MemFreeList)
    if (DeviceInfo->dataDelete(DeviceId, Ptr) != OFFLOAD_SUCCESS)
      return OFFLOAD_FAIL;
  MemFreeList.clear();

  DeviceId = -1;

  DP("Command batching completed\n");

  return OFFLOAD_SUCCESS;
}

int32_t CommandBatchTy::commit(bool Always) {
  int32_t BatchCount = NumCopyTo + NumCopyFrom + (Kernel ? 1 : 0);
  if (!Always && BatchCount < DeviceInfo->Option.CommandBatchCount)
    return OFFLOAD_SUCCESS;

  DP("Command batching commits %" PRId32 " enqueued commands\n", BatchCount);

  double BatchTime = 0;
  if (DeviceInfo->Option.Flags.EnableProfile)
    BatchTime = omp_get_wtime();

  // Launch enqueued commands
  CALL_ZE_RET_FAIL(zeCommandListClose, CmdList);
  if (Kernel)
    LEVEL0_KERNEL_BEGIN(DeviceId);
  CALL_ZE_RET_FAIL_MTX(zeCommandQueueExecuteCommandLists,
                       DeviceInfo->Mutexes[DeviceId], CmdQueue, 1,
                       &CmdList, nullptr);
  CALL_ZE_RET_FAIL(zeCommandQueueSynchronize, CmdQueue, UINT64_MAX);
  CALL_ZE_RET_FAIL(zeCommandListReset, CmdList);
  if (Kernel)
    LEVEL0_KERNEL_END(DeviceId);

  auto *Profile = DeviceInfo->getProfile(DeviceId);
  if (DeviceInfo->Option.Flags.EnableProfile && Profile) {
    BatchTime = omp_get_wtime() - BatchTime;
    if (Kernel) {
      double DeviceTime = Profile->getEventTime(KernelEvent);
      std::string KernelName = "Kernel ";
      KernelName += DeviceInfo->getKernelProperties(Kernel).Name;
      if (NumCopyTo > 0 || NumCopyFrom > 0) {
        // Batch includes copy and kernel launch
        BatchTime -= DeviceTime;
        Profile->update(KernelName, DeviceTime, DeviceTime);
      } else {
        // Batch only includes kernel launch
        Profile->update(KernelName, BatchTime, DeviceTime);
      }
      if (KernelEvent)
        DeviceInfo->EventPool.releaseEvent(KernelEvent);
    }
    if (NumCopyTo > 0 && NumCopyFrom > 0)
      Profile->update(ProfKeyTy::Copy, BatchTime, BatchTime);
    else if (NumCopyTo > 0)
      Profile->update(ProfKeyTy::H2D, BatchTime, BatchTime);
    else if (NumCopyFrom > 0)
      Profile->update(ProfKeyTy::D2H, BatchTime, BatchTime);
  }

  // Commit enqueued memory copy from staging buffer to host buffer
  for (auto &Arg : MemCopyList)
    std::copy_n((const char *)Arg.Src, Arg.Size, (char *)Arg.Dst);
  MemCopyList.clear();

  NumCopyTo = 0;
  NumCopyFrom = 0;
  Kernel = nullptr;
  KernelEvent = nullptr;

  // Reset staging buffer
  getTLS()->getStagingBuffer().reset();

  return OFFLOAD_SUCCESS;
}

int32_t CommandBatchTy::enqueueMemCopyTo(
    int32_t ID, void *Dst, void *Src, size_t Size) {
  if (DeviceId != ID) {
    DP("Invalid device ID %" PRId32 " while performing command batching\n", ID);
    return OFFLOAD_FAIL;
  }

  void *SrcPtr = Src;
  if (Size <= DeviceInfo->Option.StagingBufferSize &&
      DeviceInfo->getMemAllocType(Src) == ZE_MEMORY_TYPE_UNKNOWN) {
    SrcPtr = DeviceInfo->getStagingBuffer().getNext();
    std::copy_n(static_cast<char *>(Src), Size, static_cast<char *>(SrcPtr));
  }

  CALL_ZE_RET_FAIL(zeCommandListAppendMemoryCopy, CmdList, Dst, SrcPtr, Size,
                   nullptr, 0, nullptr);
  CALL_ZE_RET_FAIL(zeCommandListAppendBarrier, CmdList, nullptr, 0, nullptr);
  DP("Enqueued memory copy " DPxMOD " --> " DPxMOD "\n", DPxPTR(Src),
     DPxPTR(Dst));

  NumCopyTo++;

  return commit();
}

int32_t CommandBatchTy::enqueueMemCopyFrom(
    int32_t ID, void *Dst, void *Src, size_t Size) {
  if (DeviceId != ID) {
    DP("Invalid device ID %" PRId32 " while performing command batching\n", ID);
    return OFFLOAD_FAIL;
  }

  void *DstPtr = Dst;
  if (Size <= DeviceInfo->Option.StagingBufferSize &&
      DeviceInfo->getMemAllocType(Dst) == ZE_MEMORY_TYPE_UNKNOWN) {
    DstPtr = DeviceInfo->getStagingBuffer().getNext();
    // Delayed copy from staging buffer to host buffer
    MemCopyList.emplace_back(Dst, DstPtr, Size);
  }

  CALL_ZE_RET_FAIL(zeCommandListAppendMemoryCopy, CmdList, DstPtr, Src, Size,
                   nullptr, 0, nullptr);
  CALL_ZE_RET_FAIL(zeCommandListAppendBarrier, CmdList, nullptr, 0, nullptr);
  DP("Enqueued memory copy " DPxMOD " --> " DPxMOD "\n", DPxPTR(Src),
     DPxPTR(Dst));

  NumCopyFrom++;

  return commit();
}

int32_t CommandBatchTy::enqueueLaunchKernel(
    int32_t ID, ze_kernel_handle_t _Kernel, ze_group_count_t *GroupCounts,
    std::unique_lock<std::mutex> &KernelLock) {
  if (DeviceId != ID) {
    DP("Invalid device ID %" PRId32 " while performing command batching\n", ID);
    return OFFLOAD_FAIL;
  }

  Kernel = _Kernel;
  if (DeviceInfo->Option.Flags.EnableProfile)
    KernelEvent = DeviceInfo->EventPool.getEvent();

  CALL_ZE_RET_FAIL(zeCommandListAppendLaunchKernel, CmdList, Kernel,
                   GroupCounts, KernelEvent, 0, nullptr);
  KernelLock.unlock();
  CALL_ZE_RET_FAIL(zeCommandListAppendBarrier, CmdList, nullptr, 0, nullptr);
  DP("Enqueued launch kernel " DPxMOD "\n", DPxPTR(Kernel));

  return commit();
}

int32_t CommandBatchTy::enqueueMemFree(int32_t ID, void *Ptr) {
  if (DeviceId != ID) {
    DP("Invalid device ID %" PRId32 " while performing command batching\n", ID);
    return OFFLOAD_FAIL;
  }

  MemFreeList.push_back(Ptr);

  return OFFLOAD_SUCCESS;
}

/// Reset target program data
int32_t RTLDeviceInfoTy::resetProgramData(int32_t DeviceId) {
  for (auto &PGM : Programs[DeviceId])
    if (PGM.resetProgramData() != OFFLOAD_SUCCESS)
      return OFFLOAD_FAIL;

  return OFFLOAD_SUCCESS;
}
#endif // INTEL_CUSTOMIZATION

/// Set kernel indirect access flags for kernel invocation
int32_t RTLDeviceInfoTy::setKernelIndirectAccessFlags(
    ze_kernel_handle_t Kernel, KernelPropertiesTy &KernelPR,
    uint32_t DeviceId) {
  auto &PrevFlags = KernelPR.IndirectAccessFlags;

  ze_kernel_indirect_access_flags_t Flags = 0;
  Flags |= MemAllocator.at(nullptr).getIndirectFlags();
  Flags |= MemAllocator.at(Devices[DeviceId]).getIndirectFlags();

  if (PrevFlags != Flags) {
    // Combine with common access flags
    auto FinalFlags = IndirectAccessFlags[DeviceId] | Flags;
    CALL_ZE_RET_FAIL(zeKernelSetIndirectAccess, Kernel, FinalFlags);
    DP("Setting indirect access flags " DPxMOD "\n", DPxPTR(FinalFlags));
    PrevFlags = Flags;
  }

  return OFFLOAD_SUCCESS;
}

/// Enqueue memory copy
int32_t RTLDeviceInfoTy::enqueueMemCopy(int32_t DeviceId, void *Dst,
                                        const void *Src, size_t Size,
                                        ScopedTimerTy *Timer, bool Locked,
                                        bool UseCopyEngine) {
  ze_command_list_handle_t CmdList = nullptr;
  ze_command_queue_handle_t CmdQueue = nullptr;
  ze_event_handle_t Event = nullptr;

  if (useImmForCopy(DeviceId)) {
    CmdList =
        UseCopyEngine ? getImmCopyCmdList(DeviceId) : getImmCmdList(DeviceId);
    Event = EventPool.getEvent();
    CALL_ZE_RET_FAIL(zeCommandListAppendMemoryCopy, CmdList, Dst, Src, Size,
                     Event, 0, nullptr);
    CALL_ZE_RET_FAIL(zeEventHostSynchronize, Event, UINT64_MAX);
  } else {
    if (UseCopyEngine) {
      CmdList = getCopyCmdList(DeviceId);
      CmdQueue = getCopyCmdQueue(DeviceId);
    } else {
      CmdList = getCmdList(DeviceId);
      CmdQueue = getCmdQueue(DeviceId);
    }

    if (Timer && Option.Flags.EnableProfile)
      Event = EventPool.getEvent();

    CALL_ZE_RET_FAIL(zeCommandListAppendMemoryCopy, CmdList, Dst, Src, Size,
                     Event, 0, nullptr);
    CALL_ZE_RET_FAIL(zeCommandListClose, CmdList);
    if (Locked) {
      CALL_ZE_RET_FAIL(zeCommandQueueExecuteCommandLists, CmdQueue, 1, &CmdList,
                       nullptr);
    } else {
      CALL_ZE_RET_FAIL_MTX(zeCommandQueueExecuteCommandLists, Mutexes[DeviceId],
                           CmdQueue, 1, &CmdList, nullptr);
    }
    CALL_ZE_RET_FAIL(zeCommandQueueSynchronize, CmdQueue, UINT64_MAX);
    CALL_ZE_RET_FAIL(zeCommandListReset, CmdList);
  }

  if (Event) {
    if (Timer)
      Timer->updateDeviceTime(Event);
    EventPool.releaseEvent(Event);
  }

  return OFFLOAD_SUCCESS;
}

/// Enqueue non-blocking memory copy. This function is invoked only when IMM is
/// fully enabled and async mode is requested.
int32_t RTLDeviceInfoTy::enqueueMemCopyAsync(int32_t DeviceId, void *Dst,
<<<<<<< HEAD
                                             const void *Src, size_t Size) {
=======
                                             const void *Src, size_t Size,
                                             bool CopyTo) {
>>>>>>> ec3077b5
  bool Ordered = (Option.CommandMode == CommandModeTy::AsyncOrdered);
  auto &AsyncQueue = getTLS()->getAsyncQueue();
  ze_event_handle_t SignalEvent = EventPool.getEvent();
  size_t NumWaitEvents = 0;
  ze_event_handle_t *WaitEvents = nullptr;
  if (!AsyncQueue.WaitEvents.empty()) {
    // Use a single wait event if events are ordered or a kernel event exists.
    NumWaitEvents = 1;
    if (Ordered)
      WaitEvents = &AsyncQueue.WaitEvents.back();
    else if (AsyncQueue.KernelEvent)
      WaitEvents = &AsyncQueue.KernelEvent;
    else
      NumWaitEvents = 0;
  }
  auto CmdList = getImmCopyCmdList(DeviceId);
  CALL_ZE_RET_FAIL(zeCommandListAppendMemoryCopy, CmdList, Dst, Src, Size,
                   SignalEvent, NumWaitEvents, WaitEvents);
  AsyncQueue.WaitEvents.push_back(SignalEvent);
  if (Option.Flags.EnableProfile) {
    auto PKey = CopyTo ? ProfKeyTy::H2D : ProfKeyTy::D2H;
    AsyncQueue.PKeys.emplace(SignalEvent, PKey);
  }

  return OFFLOAD_SUCCESS;
}

/// Return the memory allocation type for the specified memory location.
uint32_t RTLDeviceInfoTy::getMemAllocType(const void *Ptr) {
  ze_memory_allocation_properties_t properties = {
    ZE_STRUCTURE_TYPE_MEMORY_ALLOCATION_PROPERTIES,
    nullptr, // extension
    ZE_MEMORY_TYPE_UNKNOWN, // type
    0, // id
    0, // page size
  };

  ze_result_t rc;
  CALL_ZE(rc, zeMemGetAllocProperties, Context, Ptr, &properties, nullptr);

  if (rc == ZE_RESULT_ERROR_INVALID_ARGUMENT)
    return ZE_MEMORY_TYPE_UNKNOWN;
  else
    return properties.type;
}

/// Create a new command queue for the given OpenMP device ID
ze_command_queue_handle_t
RTLDeviceInfoTy::createCommandQueue(int32_t DeviceId) {
  auto cmdQueue = createCmdQueue(Context, Devices[DeviceId],
                                 ComputeOrdinals[DeviceId].first,
                                 ComputeIndices[DeviceId],
                                 DeviceIdStr[DeviceId]);
  return cmdQueue;
}

/// Get thread-local staging buffer for copying
StagingBufferTy &RTLDeviceInfoTy::getStagingBuffer() {
  auto &Buffer = getTLS()->getStagingBuffer();
  if (!Buffer.initialized())
    Buffer.init(Context, Option.StagingBufferSize, Option.StagingBufferCount);

  return Buffer;
}

const KernelInfoTy *RTLDeviceInfoTy::getKernelInfo(
    int32_t DeviceId, const ze_kernel_handle_t &Kernel) const {
  for (auto &Program : Programs[DeviceId]) {
    auto *KernelInfo = Program.getKernelInfo(Kernel);
    if (KernelInfo)
      return KernelInfo;
  }

  return nullptr;
}

bool RTLDeviceInfoTy::isDiscreteDevice(int32_t DeviceId) {
  return isDiscrete(DeviceProperties[DeviceId].deviceId);
}

int32_t RTLDeviceInfoTy::getInternalDeviceId(int32_t DeviceId) {
#if !SUBDEVICE_USE_ROOT_MEMORY
  auto SubDeviceCode = DeviceInfo->getSubDeviceCode();
  if (SubDeviceCode < 0 && SUBDEVICE_GET_COUNT(SubDeviceCode) == 1) {
    auto subLevel = SUBDEVICE_GET_LEVEL(SubDeviceCode);
    auto subStart = SUBDEVICE_GET_START(SubDeviceCode);
    DeviceId = DeviceInfo->SubDeviceIds[DeviceId][subLevel][subStart];
  }
#endif
  return DeviceId;
}

void *RTLDeviceInfoTy::dataAlloc(int32_t DeviceId, size_t Size, size_t Align,
                                 int32_t Kind, intptr_t Offset, bool UserAlloc,
                                 bool Owned, uint32_t MemAdvice,
                                 int32_t AllocOpt) {
  ScopedTimerTy TM(DeviceId, ProfKeyTy::Alloc);
  DeviceId = getInternalDeviceId(DeviceId);
  auto Device = DeviceInfo->Devices[DeviceId];
  bool UseDedicatedPool = (AllocOpt == ALLOC_OPT_REDUCTION_SCRATCH) ||
      (AllocOpt == ALLOC_OPT_REDUCTION_COUNTER);
  if (Kind == TARGET_ALLOC_DEFAULT) {
    if (UserAlloc)
      Kind = (Option.TargetAllocKind == TARGET_ALLOC_DEFAULT) ?
             TARGET_ALLOC_DEVICE : Option.TargetAllocKind;
    else if (AllocOpt == ALLOC_OPT_HOST_MEM)
      Kind = TARGET_ALLOC_HOST;
    else if (UseDedicatedPool)
      Kind = TARGET_ALLOC_DEVICE;
    else
      Kind = AllocKinds[DeviceId];
  }
  auto &Allocator = (Kind == TARGET_ALLOC_HOST)
                    ? MemAllocator.at(nullptr) : MemAllocator.at(Device);
  return Allocator.alloc(Size, Align, Kind, Offset, UserAlloc, Owned, MemAdvice,
                         AllocOpt);
}

int32_t RTLDeviceInfoTy::dataDelete(int32_t DeviceId, void *Ptr) {
  DeviceId = getInternalDeviceId(DeviceId);
  auto Device = Devices[DeviceId];
  auto AllocType = getMemAllocType(Ptr);
  auto &Allocator = (AllocType == ZE_MEMORY_TYPE_HOST)
                        ? MemAllocator.at(nullptr)
                        : MemAllocator.at(Device);
  return Allocator.dealloc(Ptr);
}

bool RTLDeviceInfoTy::isExtensionSupported(const char *ExtName) {
  for (auto &E : DriverExtensions) {
    std::string Supported(E.name);
    if (Supported.find(ExtName) != std::string::npos)
      return true;
  }
  return false;
}

void RTLDeviceInfoTy::beginKernelBatch(int32_t DeviceId, uint32_t MaxKernels) {
  auto &Batch = BatchCmdQueues[DeviceId];
  Batch.MaxCommands = MaxKernels;
  Batch.UseImmCmdList = useImmForCompute(DeviceId);
  if (Batch.CmdList != nullptr)
    return;

  // Requires initialization
  if (Batch.UseImmCmdList) {
    Batch.CmdList = createImmCmdList(DeviceId);

    // Event pool with a single event needs to be initialized
    ze_event_pool_desc_t PoolDesc = {
      ZE_STRUCTURE_TYPE_EVENT_POOL_DESC, nullptr,
      ZE_EVENT_POOL_FLAG_HOST_VISIBLE, 1,
    };
    ze_event_desc_t EventDesc = {
      ZE_STRUCTURE_TYPE_EVENT_DESC, nullptr, 0, 0, 0
    };
    CALL_ZE_RET_VOID(zeEventPoolCreate, Context, &PoolDesc, 0, nullptr,
                     &Batch.EventPool);
    CALL_ZE_RET_VOID(zeEventCreate, Batch.EventPool, &EventDesc, &Batch.Event);
    DP("Initialized kernel batching with IMM.\n");
  } else {
    Batch.CmdList = createCmdList(Context, Devices[DeviceId],
                                  ComputeOrdinals[DeviceId].first,
                                  DeviceIdStr[DeviceId]);
    Batch.CmdQueue = createCommandQueue(DeviceId);
    DP("Initialized kernel batching.\n");
  }
}

void RTLDeviceInfoTy::endKernelBatch(int32_t DeviceId) {
  // Just reset allowed number of commands.
  // Allocated resources will be reused and released later.
  BatchCmdQueues[DeviceId].MaxCommands = 0;
  assert(BatchCmdQueues[DeviceId].NumCommands == 0 &&
         "Kernel batch queue has incomplete commands.");
}

/// Return the internal device ID for the specified subdevice
int32_t RTLDeviceInfoTy::getSubDeviceId(int32_t DeviceId, uint32_t Level,
                                        uint32_t SubId) {
  if (SubDeviceIds[DeviceId].size() > Level &&
      SubDeviceIds[DeviceId][Level].size() > SubId)
    return SubDeviceIds[DeviceId][Level][SubId];
  else
    return -1;
}

int32_t RTLDeviceInfoTy::findDevices() {
  DP("Looking for Level0 devices...\n");

  if (Option.DeviceType != ZE_DEVICE_TYPE_GPU) {
    DP("Only GPU device is supported\n");
    return 0;
  }

  CALL_ZE_RET_ZERO(zeInit, ZE_INIT_FLAG_GPU_ONLY);

  uint32_t NumDrivers = 0;
  CALL_ZE_RET_ZERO(zeDriverGet, &NumDrivers, nullptr);
  if (NumDrivers == 0) {
    DP("Cannot find any drivers.\n");
    return 0;
  }

  // We will use the first driver found
  NumDrivers = 1;
  CALL_ZE_RET_ZERO(zeDriverGet, &NumDrivers, &Driver);

  uint32_t NumFoundDevices = 0;
  std::vector<ze_device_handle_t> RootDevices;
  CALL_ZE_RET_ZERO(zeDeviceGet, Driver, &NumFoundDevices, nullptr);
  if (NumFoundDevices == 0) {
    DP("Cannot find any devices.\n");
    return 0;
  }
  RootDevices.resize(NumFoundDevices);
  CALL_ZE_RET_ZERO(zeDeviceGet, Driver, &NumFoundDevices, RootDevices.data());

  // Find minimal information to initialize device properties.
  // List of device handle, root ID, sub ID, CCS ID
  std::list<std::tuple<ze_device_handle_t, int32_t, int32_t, int32_t>> Tuples;

  for (uint32_t I = 0; I < NumFoundDevices; I++) {
    Tuples.emplace_back(RootDevices[I], I, -1, -1);
    // Try to find subdevices.
    uint32_t NumSub = 0;
    std::vector<ze_device_handle_t> SubDevices;
    CALL_ZE_RET_ZERO(zeDeviceGetSubDevices, RootDevices[I], &NumSub, nullptr);
    if (NumSub == 0) {
      // Try to find CCS directly in this case
      SubDevices.push_back(RootDevices[I]);
    } else {
      SubDevices.resize(NumSub);
      CALL_ZE_RET_ZERO(zeDeviceGetSubDevices, RootDevices[I], &NumSub,
                       SubDevices.data());
    }
    for (uint32_t J = 0; J < SubDevices.size(); J++) {
      if (NumSub > 0)
        Tuples.emplace_back(SubDevices[J], I, J, -1);
      uint32_t NumCCS = getComputeOrdinal(SubDevices[J]).second;
      if (NumCCS > 1) {
        // Only multiple CCSs are counted as subsubdevice
        for (uint32_t K = 0; K < NumCCS; K++)
          Tuples.emplace_back(SubDevices[J], I, J, K);
      }
    }
  }

  auto getIdStr = [](int32_t RootID, int32_t SubID, int32_t CCSID) {
    std::string Ret;
    std::string Sep{"."};
    if (RootID >= 0)
      Ret += std::to_string(RootID);
    if (SubID >= 0)
      Ret += Sep + std::to_string(SubID);
    if (CCSID >= 0)
      Ret += Sep + std::to_string(CCSID);
    return Ret;
  };

  // Initialize device properties respecting LIBOMPTARGET_DEVICES.
  // Fill internal data using the list of subdevice handles.
  // Internally, all devices/subdevices are listed as follows for N devices
  // where Subdevices(i,j) is a list of subdevices for device i at level j.
  // [0..N-1][Subdevices(0,0),Subdevices(0,1)]..[Subdevices(N-1,0)..]
  // Recursive subdevice query is not supported, so use existing query only
  // for the first-level subdevice, and use multi-context queue/list for the
  // second-level subdevice.
  bool SupportsClause = (Option.DeviceMode == DEVICE_MODE_TOP);
  bool ExplicitMode = (Option.DeviceMode == DEVICE_MODE_EXPLICIT);
  std::vector<std::tuple<int32_t, int32_t, int32_t>> ExplicitRootDevices;
  if (SupportsClause || ExplicitMode) {
    for (auto &T : Tuples) {
      if (std::get<2>(T) >= 0 || std::get<3>(T) >= 0)
        continue;
      SubDeviceIds.emplace_back(2); // Prepare for subdevice clause support
      auto IdStr = getIdStr(std::get<1>(T), std::get<2>(T), std::get<3>(T));
      if (!ExplicitMode || Option.shouldAddDevice(
                               std::get<1>(T), std::get<2>(T), std::get<3>(T)))
        appendDeviceProperties(std::get<0>(T), IdStr);
    }
  }

  for (int32_t I = 0; I < (int)NumFoundDevices; I++) {
    if (Option.DeviceMode != DEVICE_MODE_SUBSUB) {
      // Initialize first-level subdevices properties
      for (auto &T : Tuples) {
        if (std::get<1>(T) != I || std::get<2>(T) < 0 || std::get<3>(T) >= 0)
          continue;
        if (SupportsClause)
          SubDeviceIds[I][0].push_back(Devices.size());
        auto IdStr = getIdStr(std::get<1>(T), std::get<2>(T), std::get<3>(T));
        SubDeviceIds.emplace_back(); // Put empty list for subdevices
        if (!ExplicitMode ||
            Option.shouldAddDevice(std::get<1>(T), std::get<2>(T),
                                   std::get<3>(T)))
          appendDeviceProperties(std::get<0>(T), IdStr);
      }
    }
    if (Option.DeviceMode != DEVICE_MODE_SUB) {
      // Initialize second-level subdevice properties
      for (auto &T : Tuples) {
        if (std::get<1>(T) != I || std::get<3>(T) < 0)
          continue;
        if (SupportsClause)
          SubDeviceIds[I][1].push_back(Devices.size());
        auto IdStr = getIdStr(std::get<1>(T), std::get<2>(T), std::get<3>(T));
        SubDeviceIds.emplace_back(); // Put empty list for subdevices
        if (!ExplicitMode ||
            Option.shouldAddDevice(std::get<1>(T), std::get<2>(T),
                                   std::get<3>(T)))
          appendDeviceProperties(std::get<0>(T), IdStr, std::get<3>(T));
      }
    }
  }

  NumDevices = Devices.size();
  NumRootDevices = SupportsClause ? NumFoundDevices : NumDevices;

  DP("Found %" PRIu32 " root devices, %" PRIu32 " total devices.\n",
     NumRootDevices, NumDevices);
  DP("List of devices (DeviceID[.SubID[.CCSID]])\n");
  for (auto &Str : DeviceIdStr) {
    DP("-- %s\n", Str.c_str());
    (void)Str; // silence warning
  }

  if (DebugLevel > 0)
    reportDeviceInfo();

  // Prepare space for internal data
  Programs.resize(NumDevices);
  Initialized.resize(NumDevices);
  Context = createContext(Driver);
#if INTEL_CUSTOMIZATION
  NumActiveKernels.resize(NumRootDevices, 0);
#endif // INTEL_CUSTOMIZATION
  BatchCmdQueues.resize(NumRootDevices);
  GlobalModules.resize(NumDevices);
  Mutexes.reset(new std::mutex[NumDevices]);
  KernelMutexes.reset(new std::mutex[NumDevices]);

  // Common event pool
  uint32_t EventFlag = 0;
  if (Option.Flags.EnableProfile)
    EventFlag = ZE_EVENT_POOL_FLAG_KERNEL_TIMESTAMP;
  EventPool.init(Context, EventFlag);

  // Supported API version
  CALL_ZE_RET_ZERO(zeDriverGetApiVersion, Driver, &DriverAPIVersion);
  DP("Driver API version is %" PRIx32 "\n", DriverAPIVersion);

#if INTEL_CUSTOMIZATION
  // Supported interop properties
  L0Interop::printInteropProperties();
#endif // INTEL_CUSTOMIZATION

  // Check driver extensions.
  uint32_t NumExtensions = 0;
  CALL_ZE_RET_ZERO(zeDriverGetExtensionProperties, Driver,
                   &NumExtensions, nullptr);
  if (NumExtensions > 0) {
    auto &Extensions = DriverExtensions;
    Extensions.resize(NumExtensions);
    CALL_ZE_RET_ZERO(zeDriverGetExtensionProperties, Driver,
                     &NumExtensions, Extensions.data());
    DP("Found driver extensions:\n");
    for (auto &E : Extensions) {
      DP("-- %s\n", E.name);
      (void)E; // silence warning
    }
  }

  ze_result_t Rc;
#if INTEL_CUSTOMIZATION
  // Look up GITS notification function
  CALL_ZE(Rc, zeDriverGetExtensionFunctionAddress, Driver,
          "zeGitsIndirectAllocationOffsets", &GitsIndirectAllocationOffsets);
  if (Rc != ZE_RESULT_SUCCESS)
    GitsIndirectAllocationOffsets = nullptr;
#endif // INTEL_CUSTOMIZATION

  // Look up Driver Import and Release  External Pointer
  CALL_ZE(Rc, zeDriverGetExtensionFunctionAddress, Driver,
          "zexDriverImportExternalPointer", &RegisterHostPointer);
  if (Rc != ZE_RESULT_SUCCESS)
    RegisterHostPointer = nullptr;

  CALL_ZE(Rc, zeDriverGetExtensionFunctionAddress, Driver,
          "zexDriverReleaseImportedPointer", &UnRegisterHostPointer);
  if (Rc != ZE_RESULT_SUCCESS)
    UnRegisterHostPointer = nullptr;

  CALL_ZE(Rc, zeDriverGetExtensionFunctionAddress, Driver,
          "zexDriverGetHostPointerBaseAddress", &GetHostPointerBaseAddress);
  if (Rc != ZE_RESULT_SUCCESS)
    GetHostPointerBaseAddress  = nullptr;

  return NumRootDevices;
}

void RTLDeviceInfoTy::reportDeviceInfo() {
  DP("Root Device Information\n");
  for (uint32_t I = 0; I < NumRootDevices; I++) {
    auto &DPR = DeviceProperties[I];
    auto &CPR = ComputeProperties[I];
    auto &MPR = MemoryProperties[I];
    auto &MCPR = CacheProperties[I];
    uint32_t NumEUs = DPR.numEUsPerSubslice * DPR.numSubslicesPerSlice *
                      DPR.numSlices;
    DP("Device %" PRIu32 "\n", I);
    DP("-- Name                         : %s\n", DPR.name);
    DP("-- PCI ID                       : 0x%" PRIx32 "\n", DPR.deviceId);
    DP("-- Number of total EUs          : %" PRIu32 "\n", NumEUs);
    DP("-- Number of threads per EU     : %" PRIu32 "\n", DPR.numThreadsPerEU);
    DP("-- EU SIMD width                : %" PRIu32 "\n",
       DPR.physicalEUSimdWidth);
    DP("-- Number of EUs per subslice   : %" PRIu32 "\n",
       DPR.numEUsPerSubslice);
    DP("-- Number of subslices per slice: %" PRIu32 "\n",
       DPR.numSubslicesPerSlice);
    DP("-- Number of slices             : %" PRIu32 "\n", DPR.numSlices);
    DP("-- Local memory size (bytes)    : %" PRIu32 "\n",
       CPR.maxSharedLocalMemory);
    DP("-- Global memory size (bytes)   : %" PRIu64 "\n", MPR.totalSize);
    DP("-- Cache size (bytes)           : %" PRIu64 "\n", MCPR.cacheSize);
    DP("-- Max clock frequency (MHz)    : %" PRIu32 "\n", DPR.coreClockRate);
    (void)CPR; (void)MPR; (void)MCPR; (void)NumEUs; // silence warning
  }
}

void RTLDeviceInfoTy::initMemAllocator(int32_t DeviceId) {
  auto Device = Devices[DeviceId];
  bool SupportsLargeMem = DriverAPIVersion >= ZE_API_VERSION_1_1;
  if (MemAllocator.count(Device) == 0) {
    MemAllocator.emplace(
        std::piecewise_construct, std::forward_as_tuple(Device),
        std::forward_as_tuple(Context, Device, DeviceId, SupportsLargeMem,
                              Option, false /* IsHostMem */));
  }
  if (MemAllocator.count(nullptr) == 0) {
    // Also initialize host memory allocator if it is not initialized already
    // We are using *null* key as host memory is not associated with any L0
    // devices.
    MemAllocator.emplace(
        std::piecewise_construct, std::forward_as_tuple(nullptr),
        std::forward_as_tuple(Context, Device, DeviceId, SupportsLargeMem,
                              Option, true /* IsHostMem */));
  }
  if (DeviceId < (int32_t)NumRootDevices && SubDeviceIds[DeviceId].size() > 0) {
    for (auto SubId : SubDeviceIds[DeviceId][0])
      initMemAllocator(SubId);
  }
}

LevelZeroProgramTy::~LevelZeroProgramTy() {
  for (auto Kernel : Kernels) {
    if (Kernel)
      CALL_ZE_RET_VOID(zeKernelDestroy, Kernel);
  }
  for (auto Module : Modules) {
    CALL_ZE_RET_VOID(zeModuleDestroy, Module);
  }
  // Unload offload entries
  for (auto &Entry : OffloadEntries)
    delete[] Entry.Base.name;
}

int32_t LevelZeroProgramTy::addModule(
    size_t Size, const uint8_t *Image, const std::string &CommonBuildOptions,
    ze_module_format_t Format) {
  ze_module_constants_t SpecConstants =
      DeviceInfo->Option.CommonSpecConstants.getModuleConstants();
  bool IsSPIRV = (Format == ZE_MODULE_FORMAT_IL_SPIRV);
  bool IsXeHP = (DeviceInfo->DeviceArchs[DeviceId] == DeviceArch_XeHP);
  bool OptLinkLibDevice = DeviceInfo->Option.Flags.LinkLibDevice;

  // Allow library module compilation only for XeHP.
  if (IsLibModule && !IsXeHP)
    return OFFLOAD_SUCCESS;

  std::string BuildOptions(CommonBuildOptions);
#if INTEL_CUSTOMIZATION
  // Add required flag to enable dynamic linking. We can do this only if the
  // module does not contain any kernels or globals.
  // FIXME: module build with "-library-compilation" does not work on iGPU now.
  // Keep the device check until XDEPS-3954 is resolved.
#endif // INTEL_CUSTOMIZATION
  if (IsLibModule)
    BuildOptions += " -library-compilation ";

  ze_module_desc_t ModuleDesc{ZE_STRUCTURE_TYPE_MODULE_DESC, nullptr, Format};

  ze_module_handle_t Module = nullptr;
  ze_module_build_log_handle_t BuildLog = nullptr;
  ze_result_t RC;

  if (OptLinkLibDevice && !IsLibModule && IsSPIRV && Modules.size() == 0) {
    // Handle link libdevice option. Do this only for the first moudle build

    // Check if driver is capable of creating module from multiple SPV images.
    if (!DeviceInfo->isExtensionSupported("ZE_experimental_module_program")) {
      DP("Error: Module creation from multiple images is not supported\n");
      return OFFLOAD_FAIL;
    }
    std::vector<const char *> LibDeviceNames {
      "libomp-fallback-cassert.spv",
      "libomp-fallback-cmath.spv",
      "libomp-fallback-cmath-fp64.spv",
      "libomp-fallback-complex.spv",
      "libomp-fallback-complex-fp64.spv",
      "libomp-fallback-cstring.spv"
    };

    uint32_t NumImages = LibDeviceNames.size() + 1;
    std::vector<std::vector<uint8_t>> LibImages;
    std::vector<size_t> SPVSizes;
    std::vector<const uint8_t *> SPVImages;
    std::vector<const char *> SPVFlags(NumImages, BuildOptions.c_str());
    std::vector<const ze_module_constants_t *> SPVConstants(NumImages, nullptr);

    // Main program
    SPVSizes.push_back(Size);
    SPVImages.push_back(Image);
    SPVConstants[0] = &SpecConstants;

    // Read Library SPV files
    for (auto *Name : LibDeviceNames) {
      LibImages.emplace_back();
      if (readSPVFile(Name, LibImages.back()) != OFFLOAD_SUCCESS)
        return OFFLOAD_FAIL;
      SPVSizes.push_back(LibImages.back().size());
      SPVImages.push_back(LibImages.back().data());
    }

    DP("Building module with %" PRIu32 " SPIR-V images\n", NumImages);

    ze_module_program_exp_desc_t ProgramDesc = {
      ZE_STRUCTURE_TYPE_MODULE_PROGRAM_EXP_DESC,
      nullptr,
      NumImages,
      SPVSizes.data(),
      SPVImages.data(),
      SPVFlags.data(),
      SPVConstants.data()
    };
    ModuleDesc.pNext = &ProgramDesc;
    ModuleDesc.inputSize = 0;
    ModuleDesc.pInputModule = nullptr;
    ModuleDesc.pBuildFlags = nullptr;
    ModuleDesc.pConstants = nullptr;
    CALL_ZE_RC(RC, zeModuleCreate, Context, Device, &ModuleDesc, &Module,
               &BuildLog);
  } else {
    // Build a single module from a single image
    ModuleDesc.inputSize = Size;
    ModuleDesc.pInputModule = Image;
    ModuleDesc.pBuildFlags = BuildOptions.c_str();
    ModuleDesc.pConstants = &SpecConstants;
    CALL_ZE_RC(RC, zeModuleCreate, Context, Device, &ModuleDesc, &Module,
               &BuildLog);
  }

  bool BuildFailed = (RC != ZE_RESULT_SUCCESS);
  bool ShowBuildLog = DeviceInfo->Option.Flags.ShowBuildLog;
  // Suppress build log if it is due to -library-compilation
#if INTEL_INTERNAL_BUILD
  // Track IsLibModule-related error only in the internal build.
  bool SuppressLog = !BuildFailed && IsLibModule;
#else // INTEL_INTERNAL_BUILD
  bool SuppressLog = IsLibModule;
#endif // INTEL_INTERNAL_BUILD
  if (!SuppressLog && (BuildFailed || ShowBuildLog)) {
    if (BuildFailed)
      MESSAGE0("Error: module creation failed");
    MESSAGE0("Target build log:");
    size_t LogSize = 0;
    CALL_ZE_RET_FAIL(zeModuleBuildLogGetString, BuildLog, &LogSize, nullptr);
    if (LogSize > 1) {
      std::vector<char> LogString(LogSize);
      CALL_ZE_RET_FAIL(zeModuleBuildLogGetString, BuildLog, &LogSize,
                       LogString.data());
      std::stringstream Str(LogString.data());
      std::string Line;
      int NumLines = 0;
      while (std::getline(Str, Line, '\n')) {
        // Only show first 10 lines by default
        if (DebugLevel <= 0 && !ShowBuildLog && ++NumLines > 10) {
          MESSAGE0("  (suppressed remaining log)");
          break;
        }
        MESSAGE("  '%s'", Line.c_str());
      }
    } else {
      MESSAGE0("  <empty>");
    }
  }
  CALL_ZE_RET_FAIL(zeModuleBuildLogDestroy, BuildLog);

  if (BuildFailed) {
    // We have an IGC issue related with "-library-compilation" in the latest
    // driver affecting all OpenMP programs that do not have kernels. We just
    // discard such cases for now to reduce the exposure of the issue.
    if (IsLibModule)
      return OFFLOAD_SUCCESS;
    return OFFLOAD_FAIL;
  } else {
    // Check if the module contains any OpenMP kernels. Otherwise, we need to
    // recompile it as a user library allowing global variables in the table.
    if (!IsLibModule && IsXeHP && IsSPIRV) {
      uint32_t NumKernels = 0;
      CALL_ZE_RET_FAIL(zeModuleGetKernelNames, Module, &NumKernels, nullptr);
      if (NumKernels == 0) {
        IsLibModule = true;
      } else if (NumKernels == 1) {
        // Image created with the current tool may report 1 non-OpenMP kernel,
        // so handle this case as a user library as well.
        const char *Name = nullptr;
        CALL_ZE_RET_FAIL(zeModuleGetKernelNames, Module, &NumKernels, &Name);
        if (Name && std::strncmp(Name, "__omp_offloading_", 17) != 0)
          IsLibModule = true;
      }
      if (IsLibModule) {
        CALL_ZE_RET_FAIL(zeModuleDestroy, Module);
        DP("Rebuilding current module as a user library\n");
        return addModule(Size, Image, CommonBuildOptions, Format);
      }
    }
    // Check if module link is required. We do not need this check for
    // library module
    if (!RequiresModuleLink && !IsLibModule) {
      ze_module_properties_t Properties = {
        ZE_STRUCTURE_TYPE_MODULE_PROPERTIES, nullptr, 0
      };
      CALL_ZE_RET_FAIL(zeModuleGetProperties, Module, &Properties);
      RequiresModuleLink = Properties.flags & ZE_MODULE_PROPERTY_FLAG_IMPORTS;
    }
    // For now, assume the first module contains libraries, globals.
    if (Modules.empty())
      GlobalModule = Module;
    Modules.push_back(Module);
    DeviceInfo->GlobalModules[DeviceId].push_back(Module);
    return OFFLOAD_SUCCESS;
  }
}

int32_t LevelZeroProgramTy::linkModules() {
  ScopedTimerTy MoudleLinkTimer(DeviceId, ProfKeyTy::Link);

  if (!RequiresModuleLink) {
    DP("Module link is not required\n");
    return OFFLOAD_SUCCESS;
  }

  if (Modules.empty()) {
    DP("Invalid number of modules when linking modules\n");
    return OFFLOAD_FAIL;
  }

  ze_result_t RC;
  ze_module_build_log_handle_t LinkLog = nullptr;
  auto &AllModules = DeviceInfo->GlobalModules[DeviceId];
  CALL_ZE_RC(RC, zeModuleDynamicLink, (uint32_t)AllModules.size(),
             AllModules.data(), &LinkLog);
  bool LinkFailed = (RC != ZE_RESULT_SUCCESS);
  bool ShowBuildLog = DeviceInfo->Option.Flags.ShowBuildLog;

  if (LinkFailed || ShowBuildLog) {
    if (LinkFailed)
      DP("Error: module link failed\n");
    if (DebugLevel > 0 || ShowBuildLog) {
      MESSAGE0("Target link log:");
      size_t LogSize = 0;
      CALL_ZE_RET_FAIL(zeModuleBuildLogGetString, LinkLog, &LogSize, nullptr);
      if (LogSize > 1) {
        std::vector<char> LogString(LogSize);
        CALL_ZE_RET_FAIL(zeModuleBuildLogGetString, LinkLog, &LogSize,
                         LogString.data());
        std::stringstream Str(LogString.data());
        std::string Line;
        while (std::getline(Str, Line, '\n'))
          MESSAGE("  '%s'", Line.c_str());
      } else {
        MESSAGE0("  <empty>");
      }
    }
  }
  CALL_ZE_RET_FAIL(zeModuleBuildLogDestroy, LinkLog);

  if (LinkFailed)
    return OFFLOAD_FAIL;
  else
    return OFFLOAD_SUCCESS;
}

int32_t LevelZeroProgramTy::buildModules(std::string &BuildOptions) {
  ScopedTimerTy ModuleBuildTimer(DeviceId, ProfKeyTy::Comp);
  uint64_t MajorVer, MinorVer;
  if (!isValidOneOmpImage(Image, MajorVer, MinorVer)) {
    // Handle legacy plain SPIR-V image.
    uint8_t *ImgBegin = reinterpret_cast<uint8_t *>(Image->ImageStart);
    uint8_t *ImgEnd = reinterpret_cast<uint8_t *>(Image->ImageEnd);
    size_t ImgSize = ImgEnd - ImgBegin;
    dumpImageToFile(ImgBegin, ImgSize, "OpenMP");
    return addModule(ImgSize, ImgBegin, BuildOptions,
                     ZE_MODULE_FORMAT_IL_SPIRV);
  }

  // Check if the program only contains libraries
  size_t NumEntries = (size_t)(Image->EntriesEnd - Image->EntriesBegin);
  IsLibModule = (NumEntries == 0);

  // Iterate over the images and pick the first one that fits.
  char *ImgBegin = reinterpret_cast<char *>(Image->ImageStart);
  char *ImgEnd = reinterpret_cast<char *>(Image->ImageEnd);
  size_t ImgSize = ImgEnd - ImgBegin;
  ElfL E(ImgBegin, ImgSize);
  assert(E.isValidElf() &&
         "isValidOneOmpImage() returns true for invalid ELF image.");
  assert(MajorVer == 1 && MinorVer == 0 &&
         "FIXME: update image processing for new oneAPI OpenMP version.");
  // Collect auxiliary information.
  uint64_t ImageCount = 0;
  uint64_t MaxImageIdx = 0;
  struct V1ImageInfo {
    // 0 - native, 1 - SPIR-V
    uint64_t Format =  (std::numeric_limits<uint64_t>::max)();
    std::string CompileOpts;
    std::string LinkOpts;
    // We may have multiple sections created from split-kernel mode
    std::vector<const uint8_t *> PartBegin;
    std::vector<uint64_t> PartSize;

    V1ImageInfo(uint64_t Format, std::string CompileOpts, std::string LinkOpts)
      : Format(Format), CompileOpts(CompileOpts), LinkOpts(LinkOpts) {}
  };

  std::unordered_map<uint64_t, V1ImageInfo> AuxInfo;

  for (auto I = E.section_notes_begin(), IE = E.section_notes_end(); I != IE;
       ++I) {
    ElfLNote Note = *I;
    if (Note.getNameSize() == 0)
      continue;
    std::string NameStr(Note.getName(), Note.getNameSize());
    if (NameStr != "INTELONEOMPOFFLOAD")
      continue;
    uint64_t Type = Note.getType();
    std::string DescStr(reinterpret_cast<const char *>(Note.getDesc()),
                        Note.getDescSize());
    switch (Type) {
    default:
      DP("Warning: unrecognized INTELONEOMPOFFLOAD note.\n");
      break;
    case NT_INTEL_ONEOMP_OFFLOAD_VERSION:
      break;
    case NT_INTEL_ONEOMP_OFFLOAD_IMAGE_COUNT:
      ImageCount = std::stoull(DescStr);
      break;
    case NT_INTEL_ONEOMP_OFFLOAD_IMAGE_AUX: {
      std::vector<std::string> Parts;
      do {
        auto DelimPos = DescStr.find('\0');
        if (DelimPos == std::string::npos) {
          Parts.push_back(DescStr);
          break;
        }
        Parts.push_back(DescStr.substr(0, DelimPos));
        DescStr.erase(0, DelimPos + 1);
      } while (Parts.size() < 4);

      // Ignore records with less than 4 strings.
      if (Parts.size() != 4) {
        DP("Warning: short NT_INTEL_ONEOMP_OFFLOAD_IMAGE_AUX "
           "record is ignored.\n");
        continue;
      }

      uint64_t Idx = std::stoull(Parts[0]);
      MaxImageIdx = (std::max)(MaxImageIdx, Idx);
      if (AuxInfo.find(Idx) != AuxInfo.end()) {
        DP("Warning: duplicate auxiliary information for image %" PRIu64
           " is ignored.\n", Idx);
        continue;
      }
      AuxInfo.emplace(std::piecewise_construct,
                      std::forward_as_tuple(Idx),
                      std::forward_as_tuple(std::stoull(Parts[1]),
                                            Parts[2], Parts[3]));
                                            // Image pointer and size
                                            // will be initialized later.
    }
    }
  }

  if (MaxImageIdx >= ImageCount)
    DP("Warning: invalid image index found in auxiliary information.\n");

  for (auto I = E.sections_begin(), IE = E.sections_end(); I != IE; ++I) {
    const char *Prefix = "__openmp_offload_spirv_";
    std::string SectionName((*I).getName() ? (*I).getName() : "");
    if (SectionName.find(Prefix) != 0)
      continue;
    SectionName.erase(0, std::strlen(Prefix));

    // Expected section name in split-kernel mode:
    // __openmp_offload_spirv_<image_id>_<part_id>
    auto PartIdLoc = SectionName.find("_");
    if (PartIdLoc != std::string::npos) {
      DP("Found a split section in the image\n");
      // It seems that we do not need part ID as long as they are ordered
      // in the image and we keep the ordering in the runtime.
      SectionName.erase(PartIdLoc);
    } else {
      DP("Found a single section in the image\n");
    }

    uint64_t Idx = std::stoull(SectionName);
    if (Idx >= ImageCount) {
      DP("Warning: ignoring image section (index %" PRIu64
         " is out of range).\n", Idx);
      continue;
    }

    auto AuxInfoIt = AuxInfo.find(Idx);
    if (AuxInfoIt == AuxInfo.end()) {
      DP("Warning: ignoring image section (no aux info).\n");
      continue;
    }

    AuxInfoIt->second.PartBegin.push_back((*I).getContents());
    AuxInfoIt->second.PartSize.push_back((*I).getSize());
  }

  for (uint64_t Idx = 0; Idx < ImageCount; ++Idx) {
    auto It = AuxInfo.find(Idx);
    if (It == AuxInfo.end()) {
      DP("Warning: image %" PRIu64
         " without auxiliary information is ingored.\n", Idx);
      continue;
    }

    auto NumParts = It->second.PartBegin.size();
    // Split-kernel is not supported in SPIRV format
    if (NumParts > 1 && It->second.Format != 0) {
      DP("Warning: split-kernel images are not supported in SPIRV format\n");
      continue;
    }

    // Skip unknown image format
    if (It->second.Format != 0 && It->second.Format != 1) {
      DP("Warning: image %" PRIu64 "is ignored due to unknown format.\n", Idx);
      continue;
    }

    bool IsBinary = (It->second.Format == 0);
    auto ModuleFormat =
        IsBinary ? ZE_MODULE_FORMAT_NATIVE : ZE_MODULE_FORMAT_IL_SPIRV;
    std::string Options = BuildOptions;
    if (DeviceInfo->Option.Flags.UseImageOptions)
      Options += " " + It->second.CompileOpts + " " + It->second.LinkOpts;

    for (size_t I = 0; I < NumParts; I++) {
      const unsigned char *ImgBegin =
          reinterpret_cast<const unsigned char *>(It->second.PartBegin[I]);
      size_t ImgSize = It->second.PartSize[I];
      dumpImageToFile(ImgBegin, ImgSize, "OpenMP");

      auto RC = addModule(ImgSize, ImgBegin, Options, ModuleFormat);

      if (RC != OFFLOAD_SUCCESS) {
        DP("Error: failed to create program from %s " "(%" PRIu64 "-%zu).\n",
           IsBinary ? "Binary" : "SPIR-V", Idx, I);
        return OFFLOAD_FAIL;
      }
    }

    DP("Created module from image #%" PRIu64 ".\n", Idx);
    BuildOptions = Options;

    return OFFLOAD_SUCCESS;
  }

  return OFFLOAD_FAIL;
}

void *LevelZeroProgramTy::getOffloadVarDeviceAddr(
    const char *Name, size_t Size) {
  DP("Looking up OpenMP global variable '%s' of size %zu bytes.\n", Name, Size);

  if (!OffloadEntries.empty()) {
    size_t NameSize = strlen(Name) + 1;
    auto I = std::lower_bound(
        OffloadEntries.begin(), OffloadEntries.end(), Name,
        [NameSize](const DeviceOffloadEntryTy &E, const char *Name) {
          return strncmp(E.Base.name, Name, NameSize) < 0;
        });

    if (I != OffloadEntries.end() &&
        strncmp(I->Base.name, Name, NameSize) == 0) {
      DP("Global variable '%s' found in the offload table at position %zu.\n",
         Name, std::distance(OffloadEntries.begin(), I));
      return I->Base.addr;
    }

    DP("Warning: global variable '%s' was not found in the offload table.\n",
       Name);
  } else {
    DP("Warning: offload table is not loaded for device %d.\n", DeviceId);
  }

  return nullptr;
}

bool LevelZeroProgramTy::loadOffloadTable(size_t NumEntries) {
  ScopedTimerTy OffloadTableInitTimer(DeviceId, ProfKeyTy::TblInit);

  int64_t TableSizeVal = 0;
  auto RC = readGlobalVariable("__omp_offloading_entries_table_size",
                               sizeof(TableSizeVal), &TableSizeVal);
  if (RC != OFFLOAD_SUCCESS)
    return false;
  size_t TableSize = (size_t)TableSizeVal;

  if ((TableSize % sizeof(DeviceOffloadEntryTy)) != 0) {
    DP("Warning: offload table size (%zu) is not a multiple of %zu.\n",
       TableSize, sizeof(DeviceOffloadEntryTy));
    return false;
  }

  size_t DeviceNumEntries = TableSize / sizeof(DeviceOffloadEntryTy);

  if (NumEntries != DeviceNumEntries) {
    DP("Warning: number of entries in host and device "
       "offload tables mismatch (%zu != %zu).\n", NumEntries, DeviceNumEntries);
  }

  OffloadEntries.resize(DeviceNumEntries);
  RC = readGlobalVariable("__omp_offloading_entries_table", TableSize,
                          OffloadEntries.data());
  if (RC != OFFLOAD_SUCCESS)
    return false;

  size_t I = 0;
  const char *PreviousName = "";
  bool PreviousIsVar = false;

  for (; I < DeviceNumEntries; ++I) {
    DeviceOffloadEntryTy &Entry = OffloadEntries[I];
    size_t NameSize = Entry.NameSize;
    void *NameTgtAddr = Entry.Base.name;
    Entry.Base.name = nullptr;

    if (NameSize == 0) {
      DP("Warning: offload entry (%zu) with 0 name size.\n", I);
      break;
    }
    if (NameTgtAddr == nullptr) {
      DP("Warning: offload entry (%zu) with invalid name.\n", I);
      break;
    }

    Entry.Base.name = new char[NameSize];
    std::fill(Entry.Base.name, Entry.Base.name + NameSize, 0);
    RC = DeviceInfo->enqueueMemCopy(DeviceId, Entry.Base.name, NameTgtAddr,
                                    NameSize);
    if (RC != OFFLOAD_SUCCESS)
      break;

    if (strnlen(Entry.Base.name, NameSize) != NameSize - 1) {
      DP("Warning: offload entry's name has wrong size.\n");
      break;
    }

    int Cmp = strncmp(PreviousName, Entry.Base.name, NameSize);
    if (Cmp > 0) {
      DP("Warning: offload table is not sorted.\n"
         "Warning: previous name is '%s'.\n"
         "Warning:  current name is '%s'.\n",
         PreviousName, Entry.Base.name);
      break;
    } else if (Cmp == 0 && (PreviousIsVar || Entry.Base.size)) {
      // The names are equal. This should never happen for
      // offload variables, but we allow this for offload functions.
      DP("Warning: duplicate names (%s) in offload table.\n", PreviousName);
      break;
    }
    PreviousName = Entry.Base.name;
    PreviousIsVar = (Entry.Base.size != 0);
  }

  if (I != DeviceNumEntries) {
    // Errors during the table processing.
    // Deallocate all memory allocated in the loop.
    for (size_t J = 0; J <= I; ++J) {
      DeviceOffloadEntryTy &Entry = OffloadEntries[J];
      if (Entry.Base.name)
        delete[] Entry.Base.name;
    }

    OffloadEntries.clear();
    return false;
  }

  if (DebugLevel > 0) {
    DP("Device offload table loaded:\n");
    for (size_t I = 0; I < DeviceNumEntries; ++I)
      DP("\t%zu:\t%s\n", I, OffloadEntries[I].Base.name);
  }

  return true;
}

bool LevelZeroProgramTy::readKernelInfo(
    const __tgt_offload_entry &KernelEntry) {
  const ze_kernel_handle_t *KernelPtr =
      reinterpret_cast<const ze_kernel_handle_t *>(KernelEntry.addr);
  const char *Name = KernelEntry.name;
  std::string InfoVarName(Name);
  InfoVarName += "_kernel_info";

  // Read info version and number of kernel arguments to decide size of the
  // kernel info data structure.
  struct InfoHeaderTy {
    uint32_t Version;
    uint32_t NumArgs;
  } InfoHeader;
  auto RC =
      readGlobalVariable(InfoVarName.c_str(), sizeof(InfoHeader), &InfoHeader);
  if (RC != OFFLOAD_SUCCESS)
    return true; // Proceed without kernel information

  // Decide the data structure size
  size_t InfoVarSize = static_cast<size_t>(InfoHeader.NumArgs) * 8 + 8;
  switch (InfoHeader.Version) {
  case 5: // Not introduced new data member
    [[fallthrough]];
  case 4: // Introduced 8B WINum
    InfoVarSize += 8;
    [[fallthrough]];
  case 3: // Introduced 8B WGNum
    InfoVarSize += 8;
    [[fallthrough]];
  case 2: // Introduced 8B Attribute flags
    InfoVarSize += 8;
    [[fallthrough]];
  case 1: // First version
    break;
  case 0:
    DP("Error: version 0 of kernel info structure is illegal.\n");
    return false;
  default:
    DP("Error: unsupported version (%" PRIu32 ") of kernel info structure.\n",
       InfoHeader.Version);
    DP("Error: please use newer OpenMP offload runtime.\n");
    return false;
  }

  std::vector<char> InfoBuffer(InfoVarSize);
  RC = readGlobalVariable(InfoVarName.c_str(), InfoVarSize, InfoBuffer.data());
  if (RC != OFFLOAD_SUCCESS)
    return true; // Proceed without kernel information

  KernelInfoTy Info(InfoHeader.Version);
  char *ReadPtr = InfoBuffer.data() + 8;
  for (uint64_t I = 0; I < InfoHeader.NumArgs; I++) {
    bool ArgIsLiteral = (llvm::support::endian::read32le(ReadPtr) != 0);
    ReadPtr += 4;
    uint32_t ArgSize = llvm::support::endian::read32le(ReadPtr);
    ReadPtr += 4;
    Info.addArgInfo(ArgIsLiteral, ArgSize);
  }

  if (InfoHeader.Version > 1) {
    // Read 8-byte Attributes1 since version 2.
    uint64_t Attributes1 = llvm::support::endian::read64le(ReadPtr);
    Info.setAttributes1(Attributes1);
    ReadPtr += 8;
  }

  if (InfoHeader.Version > 2) {
    // Read 8-byte WGNum since version 3.
    uint32_t WGNum = llvm::support::endian::read64le(ReadPtr);
    Info.setWGNum(WGNum);
    ReadPtr += 8;
  }

  if (InfoHeader.Version > 3) {
    // Read 8-byte WINum since version 4.
    uint32_t WINum = llvm::support::endian::read64le(ReadPtr);
    Info.setWINum(WINum);
    ReadPtr += 8;
  }

  KernelInfo.emplace(std::make_pair(*KernelPtr, std::move(Info)));
  return true;
}

const KernelInfoTy *LevelZeroProgramTy::getKernelInfo(
    const ze_kernel_handle_t Kernel) const {
  auto I = KernelInfo.find(Kernel);
  if (I != KernelInfo.end())
    return &(I->second);
  else
    return nullptr;
}

int32_t LevelZeroProgramTy::readGlobalVariable(const char *Name, size_t Size,
                                               void *HostPtr) {
  size_t SizeDummy = 0;
  void *DevicePtr = nullptr;
  ze_result_t RC;
  CALL_ZE(RC, zeModuleGetGlobalPointer, GlobalModule, Name, &SizeDummy,
          &DevicePtr);
  if (RC != ZE_RESULT_SUCCESS || !DevicePtr) {
    DP("Warning: cannot read from device global variable %s\n", Name);
    return OFFLOAD_FAIL;
  }
  return DeviceInfo->enqueueMemCopy(DeviceId, HostPtr, DevicePtr, Size);
}

int32_t LevelZeroProgramTy::writeGlobalVariable(const char *Name, size_t Size,
                                                const void *HostPtr) {
  size_t SizeDummy = 0;
  void *DevicePtr = nullptr;
  ze_result_t RC;
  CALL_ZE(RC, zeModuleGetGlobalPointer, GlobalModule, Name, &SizeDummy,
          &DevicePtr);
  if (RC != ZE_RESULT_SUCCESS || !DevicePtr) {
    DP("Warning: cannot write to device global variable %s\n", Name);
    return OFFLOAD_FAIL;
  }
  return DeviceInfo->enqueueMemCopy(DeviceId, DevicePtr, HostPtr, Size);
}

int32_t LevelZeroProgramTy::buildKernels() {
  size_t NumEntries = (size_t)(Image->EntriesEnd - Image->EntriesBegin);

  Entries.resize(NumEntries);
  Kernels.resize(NumEntries);

  Table.EntriesBegin = &(Entries.data()[0]);
  Table.EntriesEnd = &(Entries.data()[Entries.size()]);

  if (IsLibModule) {
    // Library module is not supposed to have any entries
    return OFFLOAD_SUCCESS;
  }

  if (NumEntries > 0 && !loadOffloadTable(NumEntries))
    DP("Warning: could not load offload table.\n");

  // We need to build kernels here before filling the offload entries since we
  // don't know which module contains a specific kernel with a name.
  std::unordered_map<std::string, ze_kernel_handle_t> ModuleKernels;
  for (auto Module : Modules) {
    uint32_t Count = 0;
    CALL_ZE_RET_FAIL(zeModuleGetKernelNames, Module, &Count, nullptr);
    if (Count == 0)
      continue;

    std::vector<const char *> Names(Count);
    CALL_ZE_RET_FAIL(zeModuleGetKernelNames, Module, &Count, Names.data());

    ze_kernel_desc_t KernelDesc = {ZE_STRUCTURE_TYPE_KERNEL_DESC, nullptr, 0};
    for (auto *Name : Names) {
      KernelDesc.pKernelName = Name;
      ze_kernel_handle_t Kernel = nullptr;
      CALL_ZE_RET_FAIL(zeKernelCreate, Module, &KernelDesc, &Kernel);
      ModuleKernels.emplace(Name, Kernel);
    }
  }

  for (size_t I = 0; I < NumEntries; I++) {
    auto Size = Image->EntriesBegin[I].size;
    auto *Name = Image->EntriesBegin[I].name;

    if (Size != 0) {
      // Entry is a global variable
      auto HstAddr = Image->EntriesBegin[I].addr;
      void *TgtAddr = nullptr;

      TgtAddr = getOffloadVarDeviceAddr(Name, Size);

      if (!TgtAddr) {
        TgtAddr = DeviceInfo->dataAlloc(DeviceId, Size, 0, TARGET_ALLOC_DEFAULT,
                                        0, false, true /* Owned */);
        __tgt_rtl_data_submit(DeviceId, TgtAddr, HstAddr, Size);
        DP("Warning: global variable '%s' allocated. "
           "Direct references will not work properly.\n", Name);
      }

      DP("Global variable mapped: Name = %s, Size = %zu, "
         "HostPtr = " DPxMOD ", TgtPtr = " DPxMOD "\n",
         Name, Size, DPxPTR(HstAddr), DPxPTR(TgtAddr));
      Entries[I].addr = TgtAddr;
      Entries[I].name = Name;
      Entries[I].size = Size;
      Kernels[I] = nullptr;
      continue;
    }

    // Entry is a kernel
#if _WIN32
    // FIXME: temporary allow zero padding bytes in the entries table
    //        added by MSVC linker (e.g. for incremental linking).
    if (!Name) {
      // Initialize the members to be on the safe side.
      DP("Warning: Entry with a nullptr name!!!\n");
      Entries[I].addr = nullptr;
      Entries[I].name = nullptr;
      continue;
    }
#endif

    Entries[I].addr = &Kernels[I];
    Entries[I].name = Name;

    std::string KernelName(Name);
    auto K = ModuleKernels.find(KernelName);
    if (K == ModuleKernels.end()) {
#if INTEL_CUSTOMIZATION
      if (Image->EntriesBegin[I].flags & OMP_DECLARE_TARGET_FPTR) {
        // Return device function ptr for entires marked as
        // OMP_DECLARE_TARGET_FPTR and inherit flags from the host entry.
        Entries[I].flags = Image->EntriesBegin[I].flags;
        Entries[I].addr = getOffloadVarDeviceAddr(Name, Size);
        DP("Returning device function pointer " DPxMOD
           " for host function pointer " DPxMOD "\n",
           DPxPTR(Entries[I].addr), DPxPTR(Image->EntriesBegin[I].addr));
      } else
#endif // INTEL_CUSTOMIZATION
      {
        // If a kernel was deleted by optimizations (e.g. DCE), then
        // zeCreateKernel will fail. We expect that such a kernel
        // will never be actually invoked.
        DP("Warning: cannot find kernel %s\n", Name);
        Kernels[I] = nullptr;
      }
      continue;
    } else {
      Kernels[I] = K->second;
      ModuleKernels.erase(KernelName);
    }

    // Retrieve kernel info generated by compiler
    if (!readKernelInfo(Entries[I])) {
      DP("Error: failed to read kernel info for kernel %s\n", Name);
      return OFFLOAD_FAIL;
    }

    // Retrieve and cache kernel properties.
    auto &KernelPR = DeviceInfo->getKernelProperties(Kernels[I]);
    KernelPR.Name = Name;
    ze_kernel_properties_t KP{ZE_STRUCTURE_TYPE_KERNEL_PROPERTIES, nullptr};
#ifndef _WIN32
    // TODO: enable on Windows when this becomes buildable
    ze_kernel_preferred_group_size_properties_t KPrefGRPSize
        {ZE_STRUCTURE_TYPE_KERNEL_PREFERRED_GROUP_SIZE_PROPERTIES, nullptr};
    if (DeviceInfo->DriverAPIVersion >= ZE_API_VERSION_1_2)
      KP.pNext = &KPrefGRPSize;
#endif
    CALL_ZE_RET_FAIL(zeKernelGetProperties, Kernels[I], &KP);
    KernelPR.SIMDWidth = KP.maxSubgroupSize;
    KernelPR.Width = KP.maxSubgroupSize;
    // Here we try to match OpenCL kernel property
    // CL_KERNEL_PREFERRED_WORK_GROUP_SIZE_MULTIPLE for "Width".
#ifndef _WIN32
    if (KP.pNext)
      KernelPR.Width = KPrefGRPSize.preferredMultiple;
#endif
    if (DeviceInfo->DeviceArchs[DeviceId] != DeviceArch_Gen9) {
#if INTEL_CUSTOMIZATION
      // Adjust kernel width to address performance issue (CMPLRLIBS-33997).
#endif // INTEL_CUSTOMIZATION
      KernelPR.Width = (std::max)(KernelPR.Width, 2 * KernelPR.SIMDWidth);
    }
    DP("Kernel %zu: Entry = " DPxMOD ", Name = %s, "
       "NumArgs = %" PRIu32 ", Handle = " DPxMOD "\n", I,
       DPxPTR(Image->EntriesBegin[I].addr), Image->EntriesBegin[I].name,
       KP.numKernelArgs, DPxPTR(Kernels[I]));
    KernelPR.MaxThreadGroupSize = KP.maxSubgroupSize * KP.maxNumSubgroups;
  }

  // Release unused kernels
  for (auto &K : ModuleKernels) {
    CALL_ZE_RET_FAIL(zeKernelDestroy, K.second);
  }

  return OFFLOAD_SUCCESS;
}

#if INTEL_CUSTOMIZATION
/// High-level description of new dynamic memory allocator.
/// We use a list of heaps each of which can serve 6 different allocation sizes
/// and list of block descriptors that store the state of each blocks in the
/// heap. A 64-bit single descriptor stores 32 2-bit block states so that it can
/// maintain block usages of 6 different allocation sizes. For example, assume
/// the total heap size (e.g., requested dynamic memory size) is 2048 bytes.
/// Then, we only require a single heap which can serve 64, 128, 256, 512, 1024,
/// and 2048 bytes given that the smallest allocation size 64. In this case, the
/// block size of this heap is 64 and a single descriptor is enough to store
/// block usage of this heap which contains 32 64-byte blocks.
///
/// The following 2-bit descriptor value defines the state of each block.
/// -- 0x0: block is free
/// -- 0x1: block is part of multi-block allocation
/// -- 0x2: block is upper/lower bound of multi-block allocation
/// -- 0x3: block is a single-block allocation
///
/// Using the same example above, the first allocation of each size changes the
/// descriptor value from zero to the following value.
/// -- 64 : 0b11 (block)
/// -- 128: 0b1010 (2 blocks)
/// -- 256: 0b10 0101 10 (4 blocks)
/// -- 512: 0b10 010101010101 10 (8 blocks)
/// -- ...
///
/// High-level steps to allocate memory
/// -- Prepare block masks to claim the requested size (blocks)
/// -- Perform cmpxchg to claim free blocks (partially update 64-bit descriptor)
/// -- Convert the block descriptor and offset to memory location in the heap
/// High-level steps to deallocate memory
/// -- Identify block descriptor and offset from the retruned memory location
/// -- Identify number of blocks to free using the above encoding scheme
/// -- Perform cmpxchg to change the block states to "free" in the descriptor
void *LevelZeroProgramTy::initDynamicMemPool() {
  size_t MemSize = DeviceInfo->Option.KernelDynamicMemorySize;
  if (MemSize == 0)
    return nullptr;

  constexpr size_t BlockSizeMin = 64;
  constexpr uint32_t NumBlocksPerDesc = 32;
  constexpr uint32_t NumDescsPerCounter = 32;

  DynamicMemPoolTy Pool;
  Pool.HeapSize = MemSize;
  Pool.NumHeaps = 1;
  size_t SupportedSize = BlockSizeMin * NumBlocksPerDesc;
  while (SupportedSize < Pool.HeapSize) {
    SupportedSize *= (2 * NumBlocksPerDesc);
    Pool.NumHeaps++;
  }
  Pool.PoolBase = DeviceInfo->dataAlloc(
      DeviceId, Pool.NumHeaps * Pool.HeapSize, 0, TARGET_ALLOC_DEVICE, 0,
      false, true);

  // Initialize each heap
  for (uint32_t I = 0; I < Pool.NumHeaps; I++) {
    size_t BlockSize = BlockSizeMin << (6 * I);
    auto &Heap = Pool.HeapDesc[I];
    Heap.NumBlocks = Pool.HeapSize / BlockSize;
    Heap.AllocBase = (uintptr_t)Pool.PoolBase + I * Pool.HeapSize;
    Heap.BlockSize = BlockSize;
    Heap.MaxSize = BlockSize * Heap.NumBlocks;
    size_t SupportedSize = BlockSize * NumBlocksPerDesc;
    if (Heap.MaxSize > SupportedSize)
      Heap.MaxSize = SupportedSize;
    // Prepare device memory for block descriptors
    Heap.NumBlockDesc =
        (Heap.NumBlocks + NumBlocksPerDesc - 1) / NumBlocksPerDesc;
    Heap.BlockDesc = (uint64_t *)DeviceInfo->dataAlloc(
      DeviceId, Heap.NumBlockDesc * sizeof(uint64_t), 0, TARGET_ALLOC_DEVICE,
      0, false, true);
    std::vector<uint64_t> BlockDescInit(Heap.NumBlockDesc, 0);
    DeviceInfo->enqueueMemCopy(DeviceId, Heap.BlockDesc, BlockDescInit.data(),
                               Heap.NumBlockDesc * sizeof(uint64_t));
    // Prepare device memory for block counters
    Heap.NumBlockCounter =
        (Heap.NumBlockDesc + NumDescsPerCounter - 1) / NumDescsPerCounter;
    Heap.BlockCounter = (uint32_t *)DeviceInfo->dataAlloc(
      DeviceId, Heap.NumBlockCounter * sizeof(uint32_t), 0, TARGET_ALLOC_DEVICE,
      0, false, true);
    std::vector<uint32_t> BlockCounterInit(Heap.NumBlockCounter, 0);
    DeviceInfo->enqueueMemCopy(DeviceId, Heap.BlockCounter,
                               BlockCounterInit.data(),
                               Heap.NumBlockCounter * sizeof(uint32_t));
  }

  // Prepare device copy of the pool
  void *PoolDevice = DeviceInfo->dataAlloc(
      DeviceId, sizeof(Pool), 0, TARGET_ALLOC_DEVICE, 0, false, true);
  DeviceInfo->enqueueMemCopy(DeviceId, PoolDevice, &Pool, sizeof(Pool));

  return PoolDevice;
}

int32_t LevelZeroProgramTy::initProgramData() {
  // Return quickly if no module is available
  if (!GlobalModule)
    return OFFLOAD_SUCCESS;

  // Prepare host data to copy
  auto &P = DeviceInfo->DeviceProperties[DeviceId];
  uint32_t TotalEUs =
      P.numSlices * P.numSubslicesPerSlice * P.numEUsPerSubslice;
  // If CCS is exposed as an OpenMP device, adjust EU count
  if (DeviceInfo->Option.DeviceMode == DEVICE_MODE_SUBSUB) {
    uint32_t NumCCS = DeviceInfo->ComputeOrdinals[DeviceId].second;
    if (NumCCS > 0)
      TotalEUs /= NumCCS;
  }

  // Allocate dynamic memory for in-kernel allocation
  void *MemLB = 0;
  uintptr_t MemUB = 0;
  void *MemPool = nullptr;
  size_t MemSize = DeviceInfo->Option.KernelDynamicMemorySize;
  if (DeviceInfo->Option.KernelDynamicMemoryMethod == 0) {
    if (MemSize > 0)
      MemLB = DeviceInfo->dataAlloc(DeviceId, MemSize, 0, TARGET_ALLOC_DEVICE,
                                    0, false, true /* Owned */);
    if (MemLB)
      MemUB = (uintptr_t)MemLB + MemSize;
  } else {
    MemPool = initDynamicMemPool();
  }

  PGMData = {
    1,                   // Initialized
    (int32_t)DeviceInfo->NumRootDevices,
                         // Number of OpenMP devices
    DeviceId,            // Device ID
    TotalEUs,            // Total EUs
    P.numThreadsPerEU,   // HW threads per EU
    (uintptr_t)MemLB,    // Dynamic memory LB
    MemUB,               // Dynamic memory UB
    0,                   // Device type (0 for GPU, 1 for CPU)
    MemPool,             // Dynamic memory pool
    (int32_t)DeviceInfo->ComputeProperties[DeviceId].maxTotalGroupSize
                         // Teams thread limit
  };

  // Initialize __omp_spirv_program_data.
  auto RC = writeGlobalVariable("__omp_spirv_program_data", sizeof(PGMData),
                                &PGMData);
  if (RC != OFFLOAD_SUCCESS) {
    DP("Warning: cannot write global program data on device\n");
  }
  return OFFLOAD_SUCCESS;
}

int32_t LevelZeroProgramTy::resetProgramData() {
  auto RC = writeGlobalVariable("__omp_spirv_program_data", sizeof(PGMData),
                                &PGMData);
  if (RC != OFFLOAD_SUCCESS) {
    DP("Warning: cannot write global program data on device\n");
  }
  return OFFLOAD_SUCCESS;
}
#endif // INTEL_CUSTOMIZATION

///
/// Common plugin interface
///

int32_t __tgt_rtl_is_valid_binary(__tgt_device_image *Image) {
  uint64_t MajorVer, MinorVer;
  if (isValidOneOmpImage(Image, MajorVer, MinorVer)) {
    DP("Target binary is a valid oneAPI OpenMP image.\n");
    return 1;
  }

  DP("Target binary is *not* a valid oneAPI OpenMP image.\n");

  // Fallback to legacy behavior, when the image is a plain
  // SPIR-V file.
  uint32_t MagicWord = *(uint32_t *)Image->ImageStart;
  // compare magic word in little endian and big endian:
  int32_t Ret = (MagicWord == 0x07230203 || MagicWord == 0x03022307);
  DP("Target binary is %s\n", Ret ? "VALID" : "INVALID");

  return Ret;
}

int64_t __tgt_rtl_init_requires(int64_t RequiresFlags) {
  DP("Initialize requires flags to %" PRId64 "\n", RequiresFlags);
  DeviceInfo->RequiresFlags = RequiresFlags;
  return RequiresFlags;
}

int32_t __tgt_rtl_number_of_devices() {
  int32_t NumDevices = DeviceInfo->findDevices();
  if (NumDevices <= 0)
    return 0;

  if (DeviceInfo->Option.DeviceMode == DEVICE_MODE_TOP) {
    DP("Returning %" PRIu32 " top-level devices\n", NumDevices);
  } else {
    DP("Returning %" PRIu32 " devices including sub-devices\n", NumDevices);
  }

  return NumDevices;
}

int32_t __tgt_rtl_init_device(int32_t DeviceId) {
  if (DeviceId < 0 || DeviceId >= (int32_t)DeviceInfo->NumDevices ||
      (DeviceInfo->Option.DeviceMode == DEVICE_MODE_TOP &&
       DeviceId >= (int32_t)DeviceInfo->NumRootDevices)) {
    DP("Bad device ID %" PRId32 "\n", DeviceId);
    return OFFLOAD_FAIL;
  }
  if (DeviceInfo->RequiresFlags & OMP_REQ_UNIFIED_SHARED_MEMORY) {
    WARNING("Required \"unified_shared_memory\" is not supported.\n");
    return OFFLOAD_FAIL;
  }

  DeviceInfo->initMemAllocator(DeviceId);

#if INTEL_CUSTOMIZATION
  // Create command queue early to address performance regression reported in
  // CMPLRLIBS-33758.
#endif // INTEL_CUSTOMIZATION
  auto Q = DeviceInfo->getCmdQueue(DeviceId);
  (void)Q;

  for (auto &SubIds : DeviceInfo->SubDeviceIds[DeviceId])
    for (auto SubId : SubIds)
      DeviceInfo->Initialized[SubId] = true;

  DeviceInfo->Initialized[DeviceId] = true;

#if INTEL_CUSTOMIZATION
  OMPT_CALLBACK(ompt_callback_device_initialize, DeviceId,
                DeviceInfo->DeviceProperties[DeviceId].name,
                DeviceInfo->Devices[DeviceId],
                omptLookupEntries, OmptDocument);
#endif // INTEL_CUSTOMIZATION

  DP("Initialized Level0 device %" PRId32 "\n", DeviceId);
  return OFFLOAD_SUCCESS;
}

__tgt_target_table *__tgt_rtl_load_binary(
    int32_t DeviceId, __tgt_device_image *Image) {
  DP("Device %" PRId32 ": Loading binary from " DPxMOD "\n", DeviceId,
     DPxPTR(Image->ImageStart));

  size_t ImageSize = (size_t)Image->ImageEnd - (size_t)Image->ImageStart;
  size_t NumEntries = (size_t)(Image->EntriesEnd - Image->EntriesBegin);

  DP("Expecting to have %zu entries defined\n", NumEntries);
  (void)NumEntries; // silence warning

  auto &Option = DeviceInfo->Option;
  std::string CompilationOptions(Option.CompilationOptions + " " +
                                 Option.UserCompilationOptions);

  DP("Base L0 module compilation options: %s\n", CompilationOptions.c_str());

  CompilationOptions += " " + Option.InternalCompilationOptions;

  dumpImageToFile(Image->ImageStart, ImageSize, "OpenMP");

  auto Context = DeviceInfo->Context;
  auto Device = DeviceInfo->Devices[DeviceId];
  DeviceInfo->Programs[DeviceId].emplace_back(Image, Context, Device, DeviceId);
  auto &Program = DeviceInfo->Programs[DeviceId].back();

  int32_t RC = Program.buildModules(CompilationOptions);
  if (RC != OFFLOAD_SUCCESS)
    return nullptr;

  RC = Program.linkModules();
  if (RC != OFFLOAD_SUCCESS)
    return nullptr;

  RC = Program.buildKernels();
  if (RC != OFFLOAD_SUCCESS)
    return nullptr;

#if INTEL_CUSTOMIZATION
  RC = Program.initProgramData();
  if (RC != OFFLOAD_SUCCESS)
    return nullptr;
#endif // INTEL_CUSTOMIZATION

  auto *Table = Program.getTablePtr();

#if INTEL_CUSTOMIZATION
  OMPT_CALLBACK(ompt_callback_device_load, DeviceId, nullptr /* filename */,
                -1 /* offset_in_file */, nullptr /* vma_in_file */,
                ImageSize /* bytes */, Image->ImageStart /* host_addr */,
                nullptr /* device_addr */, 0 /* module_id */);
#endif // INTEL_CUSTOMIZATION

  return Table;
}

void *__tgt_rtl_data_alloc(int32_t DeviceId, int64_t Size, void *HstPtr,
                           int32_t Kind) {
  return DeviceInfo->dataAlloc(DeviceId, Size, 0, Kind, 0, HstPtr == nullptr);
}

int32_t __tgt_rtl_data_submit(int32_t DeviceId, void *TgtPtr, void *HstPtr,
                              int64_t Size) {
  return submitData(DeviceId, TgtPtr, HstPtr, Size, /* AsyncInfo */ nullptr);
}

int32_t __tgt_rtl_data_submit_async(int32_t DeviceId, void *TgtPtr,
                                    void *HstPtr, int64_t Size,
                                    __tgt_async_info *AsyncInfo) {
  return submitData(DeviceId, TgtPtr, HstPtr, Size, AsyncInfo);
}

int32_t __tgt_rtl_data_retrieve(int32_t DeviceId, void *HstPtr, void *TgtPtr,
                                int64_t Size) {
  return retrieveData(DeviceId, HstPtr, TgtPtr, Size, /* AsyncInfo */ nullptr);
}

int32_t __tgt_rtl_data_retrieve_async(int32_t DeviceId, void *HstPtr,
                                      void *TgtPtr, int64_t Size,
                                      __tgt_async_info *AsyncInfo) {
  return retrieveData(DeviceId, HstPtr, TgtPtr, Size, AsyncInfo);
}

int32_t __tgt_rtl_is_data_exchangable(int32_t SrcId, int32_t DstId) {
  ze_bool_t ret = false;
  ze_result_t rc;

  CALL_ZE(rc, zeDeviceCanAccessPeer, DeviceInfo->Devices[DstId],
          DeviceInfo->Devices[SrcId], &ret);
  if (rc == ZE_RESULT_SUCCESS && ret)
    return 1;

  return 0;
}

int32_t __tgt_rtl_data_exchange(int32_t SrcId, void *SrcPtr, int32_t DstId,
                                void *DstPtr, int64_t Size) {
  // Use copy engine only for across-tile/device copies.
  bool UseCopyEngine = DeviceInfo->Devices[SrcId] != DeviceInfo->Devices[DstId];
  return DeviceInfo->enqueueMemCopy(DstId, DstPtr, SrcPtr, Size,
                                    /* Timer */ nullptr, /* Locked */ false,
                                    UseCopyEngine);
}

int32_t __tgt_rtl_data_delete(int32_t DeviceId, void *TgtPtr, int32_t Kind) {
#if INTEL_CUSTOMIZATION
  if (DeviceInfo->Option.CommandBatchLevel > 0) {
    auto &Batch = getTLS()->getCommandBatch();
    if (Batch.isActive())
      return Batch.enqueueMemFree(DeviceId, TgtPtr);
  }
#endif // INTEL_CUSTOMIZATION
  return DeviceInfo->dataDelete(DeviceId, TgtPtr);
}

int32_t __tgt_rtl_launch_kernel(int32_t DeviceId, void *TgtEntryPtr,
                                void **TgtArgs, ptrdiff_t *TgtOffsets,
                                KernelArgsTy *KernelArgs,
                                __tgt_async_info *AsyncInfo) {
  assert(!KernelArgs->NumTeams[1] && !KernelArgs->NumTeams[2] &&
         !KernelArgs->ThreadLimit[1] && !KernelArgs->ThreadLimit[2] &&
         "Only one dimensional kernels supported.");
  return runTargetTeamRegion(DeviceId, TgtEntryPtr, TgtArgs, TgtOffsets,
                             KernelArgs->NumArgs, KernelArgs->NumTeams[0],
                             KernelArgs->ThreadLimit[0], nullptr, AsyncInfo);
}

int32_t __tgt_rtl_synchronize(int32_t DeviceId, __tgt_async_info *AsyncInfo) {
  bool IsAsync = AsyncInfo && DeviceInfo->asyncEnabled(DeviceId);
  if (!IsAsync)
    return OFFLOAD_SUCCESS;

  AsyncQueueTy &AsyncQueue = getTLS()->getAsyncQueue();
  auto &EventPool = DeviceInfo->EventPool;
  RTLProfileTy *Prof = DeviceInfo->getProfile(DeviceId);

  if (!AsyncQueue.WaitEvents.empty()) {
    auto &WaitEvents = AsyncQueue.WaitEvents;
    if (DeviceInfo->Option.CommandMode == CommandModeTy::AsyncOrdered) {
      // Only need to wait for the last event
      CALL_ZE_RET_FAIL(zeEventHostSynchronize, WaitEvents.back(), UINT64_MAX);
      for (auto &Event : WaitEvents) {
        if (Prof)
          AsyncQueue.updateProf(Prof, Event);
        EventPool.releaseEvent(Event);
      }
    } else { // Async
      // Wait for all events. We should wait and reset events in reverse order
      // to avoid premature event reset. If we have a kernel event in the queue,
      // it is the last event to wait for since all wait events of the kernel
      // are signaled before the kernel is invoked.
      bool WaitDone = false;
      auto KE = AsyncQueue.KernelEvent;
      bool HasKernelAndCopyFrom = KE && KE != WaitEvents.back();
      for (auto Itr = WaitEvents.rbegin(); Itr != WaitEvents.rend(); Itr++) {
        if (!WaitDone) {
          if (*Itr == KE)
            WaitDone = true;
          if (!WaitDone || !HasKernelAndCopyFrom)
            CALL_ZE_RET_FAIL(zeEventHostSynchronize, *Itr, UINT64_MAX);
        }
        if (Prof)
          AsyncQueue.updateProf(Prof, *Itr);
        EventPool.releaseEvent(*Itr);
      }
    }
  }

  // Commit delayed USM2M copies
  for (auto &USM2M : AsyncQueue.USM2MList) {
    std::copy_n(static_cast<char *>(std::get<0>(USM2M)), std::get<2>(USM2M),
                static_cast<char *>(std::get<1>(USM2M)));
  }
  // Commit delayed H2M copies
  for (auto &H2M : AsyncQueue.H2MList) {
    std::copy_n(static_cast<char *>(std::get<0>(H2M)), std::get<2>(H2M),
                static_cast<char *>(std::get<1>(H2M)));
  }
  AsyncQueue.reset();
  DeviceInfo->getStagingBuffer().reset();
  AsyncInfo->Queue = nullptr;

  return OFFLOAD_SUCCESS;
}

int32_t __tgt_rtl_supports_empty_images() { return 1; }

EXTERN int32_t __tgt_rtl_register_lib(__tgt_bin_desc *Desc) {
  DeviceInfo->NumRegisteredImages.fetch_add(1);
  return OFFLOAD_SUCCESS;
}

EXTERN int32_t __tgt_rtl_unregister_lib(__tgt_bin_desc *Desc) {
  DeviceInfo->NumRegisteredImages.fetch_sub(1);
  if (DeviceInfo->NumRegisteredImages == 0)
    deinit();
  return OFFLOAD_SUCCESS;
}

///
/// Extended plugin interface
///

void *__tgt_rtl_data_alloc_base(int32_t DeviceId, int64_t Size, void *HstPtr,
                                void *HstBase, int32_t AllocOpt) {
  intptr_t Offset = (intptr_t)HstPtr - (intptr_t)HstBase;
  int64_t AllocSize = Size;
  if (Offset < 0) {
    intptr_t AbsOffset = std::abs(Offset);
    // If the offset is negative, then for our practical purposes it can be
    // considered 0 because the base address of an array will be contained
    // within or after the allocated memory.
    Offset = 0;
    // If the offset is negative and the size we map is not large enough to
    // reach the base, then we must allocate extra memory up to the base
    // (+1 to include at least the first byte the base is pointing to).
    if (AbsOffset >= AllocSize)
      AllocSize = AbsOffset + 1;
  }
  return DeviceInfo->dataAlloc(DeviceId, AllocSize, 0, TARGET_ALLOC_DEFAULT,
                               Offset, false/* UserAlloc */, false/* Owned */,
                               UINT32_MAX/* MemAdvice */, AllocOpt);
}

void *__tgt_rtl_data_realloc(int32_t DeviceId, void *Ptr, size_t Size,
                             int32_t Kind) {
  const MemAllocInfoTy *Info = nullptr;

  if (Ptr) {
    auto MemType = DeviceInfo->getMemAllocType(Ptr);
    auto Device = DeviceInfo->Devices[DeviceId];
    auto &Allocator = (MemType == ZE_MEMORY_TYPE_HOST)
                          ? DeviceInfo->MemAllocator.at(nullptr)
                          : DeviceInfo->MemAllocator.at(Device);
    Info = Allocator.getAllocInfo(Ptr);
    if (!Info) {
      DP("Error: Cannot find allocation information for pointer " DPxMOD "\n",
         DPxPTR(Ptr));
      return nullptr;
    }
    if (Size <= Info->Size && Kind == Info->Kind) {
      DP("Returning the same pointer " DPxMOD " as reallocation is unneeded\n",
         DPxPTR(Ptr));
      return Ptr;
    }
  }

  void *Mem = DeviceInfo->dataAlloc(DeviceId, Size, 0, Kind, 0, true);

  if (Mem && Info) { // Requires copying data
    int32_t RC = OFFLOAD_SUCCESS;
    if (Kind == TARGET_ALLOC_DEVICE || Info->Kind == TARGET_ALLOC_DEVICE)
      RC = DeviceInfo->enqueueMemCopy(DeviceId, Mem, Ptr, Info->Size);
    else
      std::copy_n((char *)Ptr, Info->Size, (char *)Mem);
    if (RC != OFFLOAD_SUCCESS)
      return nullptr;
    RC = DeviceInfo->dataDelete(DeviceId, Ptr);
    if (RC != OFFLOAD_SUCCESS)
      return nullptr;
  }

  return Mem;
}

void *__tgt_rtl_data_aligned_alloc(int32_t DeviceId, size_t Align, size_t Size,
                                   int32_t Kind) {
  if (Align != 0 && (Align & (Align - 1)) != 0) {
    DP("Error: Alignment %zu is not power of two.\n", Align);
    return nullptr;
  }
  return DeviceInfo->dataAlloc(DeviceId, Size, Align, Kind, 0, true);
}

bool __tgt_rtl_register_host_pointer(int32_t DeviceId, void *Ptr, size_t Size) {

  return DeviceInfo->registerHostPointer(DeviceId, Ptr, Size);
}

bool __tgt_rtl_unregister_host_pointer(int32_t DeviceId, void *Ptr) {
    return DeviceInfo->unRegisterHostPointer(DeviceId, Ptr);
}

int32_t __tgt_rtl_requires_mapping(int32_t DeviceId, void *Ptr, int64_t Size) {
  int32_t Ret;
  auto AllocType = DeviceInfo->getMemAllocType(Ptr);
  if (AllocType == ZE_MEMORY_TYPE_UNKNOWN ||
      (AllocType == ZE_MEMORY_TYPE_HOST && Size > 0))
    Ret = 1;
  else
    Ret = 0;

  DP("Ptr " DPxMOD " %s mapping\n", DPxPTR(Ptr),
     Ret ? "requires" : "does not require");

  return Ret;
}

int32_t __tgt_rtl_run_target_team_nd_region(int32_t DeviceId, void *TgtEntryPtr,
                                            void **TgtArgs,
                                            ptrdiff_t *TgtOffsets,
                                            int32_t NumArgs, int32_t NumTeams,
                                            int32_t ThreadLimit, void *LoopDesc,
                                            __tgt_async_info *AsyncInfo) {
  return runTargetTeamRegion(DeviceId, TgtEntryPtr, TgtArgs, TgtOffsets,
                             NumArgs, NumTeams, ThreadLimit, LoopDesc,
                             AsyncInfo);
}

void *__tgt_rtl_get_context_handle(int32_t DeviceId) {
  auto context = DeviceInfo->Context;
  return (void *)context;
}

int32_t __tgt_rtl_push_subdevice(int64_t DeviceIds) {
  // Unsupported subdevice request is ignored
  if (!isValidSubDevice(DeviceIds)) {
    DP("Warning: Invalid subdevice encoding " DPxMOD " is ignored\n",
       DPxPTR(DeviceIds));
  } else {
    DeviceInfo->setSubDeviceCode(DeviceIds);
  }
  return OFFLOAD_SUCCESS;
}

int32_t __tgt_rtl_pop_subdevice() {
  DeviceInfo->setSubDeviceCode(0);
  return OFFLOAD_SUCCESS;
}

void __tgt_rtl_add_build_options(const char *CompileOptions,
                                 const char *LinkOptions) {
  auto &options = DeviceInfo->Option.UserCompilationOptions;
  if (!options.empty()) {
    DP("Respecting LIBOMPTARGET_LEVEL0_COMPILATION_OPTIONS=%s\n",
       options.c_str());
    return;
  }
  if (CompileOptions)
    options = std::string(CompileOptions) + " ";
  if (LinkOptions)
    options += std::string(LinkOptions) + " ";
}

int32_t __tgt_rtl_is_supported_device(int32_t DeviceId, void *DeviceType) {
  if (!DeviceType)
    return true;

  uint64_t deviceArch = DeviceInfo->DeviceArchs[DeviceId];
  int32_t ret = (uint64_t)(deviceArch & (uint64_t)DeviceType) == deviceArch;
  DP("Device %" PRIu32 " does%s match the requested device types " DPxMOD "\n",
     DeviceId, ret ? "" : " not", DPxPTR(DeviceType));
  return ret;
}

#if INTEL_CUSTOMIZATION
__tgt_interop *__tgt_rtl_create_interop(
    int32_t DeviceId, int32_t InteropContext, int32_t NumPrefers,
    int32_t *PreferIDs) {
  auto Ret = new __tgt_interop();
  Ret->FrId = L0Interop::FrId;
  Ret->FrName = L0Interop::FrName;
  Ret->Vendor = L0Interop::Vendor;
  Ret->VendorName = L0Interop::VendorName;
  Ret->DeviceNum = DeviceId;

  if (InteropContext == OMP_INTEROP_CONTEXT_TARGET ||
      InteropContext == OMP_INTEROP_CONTEXT_TARGETSYNC) {
    Ret->Platform = DeviceInfo->Driver;
    Ret->Device = DeviceInfo->Devices[DeviceId];
    Ret->DeviceContext = DeviceInfo->Context;
  }

  Ret->RTLProperty = new L0Interop::Property();
  if (InteropContext == OMP_INTEROP_CONTEXT_TARGETSYNC) {
    auto L0 = static_cast<L0Interop::Property *>(Ret->RTLProperty);

    if (DeviceInfo->useImmForCompute(DeviceId)) {
      auto CmdList = DeviceInfo->createImmCmdList(DeviceId);
      Ret->TargetSync = CmdList;
      L0->ImmCmdList = CmdList;
    } else {
      Ret->TargetSync = DeviceInfo->createCommandQueue(DeviceId);
      L0->CommandQueue =
          static_cast<ze_command_queue_handle_t>(Ret->TargetSync);
    }
  }

  // Currently we only support prefer-type level0 and sycl
  // Default is level0.
  // For sycl we need to wrap  the interop  object with sycl wrapper.
  bool FoundSYCL = false;
  for (int I = 0; I < NumPrefers; I++) {
    if (PreferIDs[I] == omp_ifr_level_zero)
      break;
    else if (PreferIDs[I] == omp_ifr_sycl) {
      FoundSYCL = true;
      break;
    }
  }
  if (FoundSYCL) {
    L0Interop::wrapInteropSycl(Ret);
  }

  return Ret;
}

int32_t __tgt_rtl_release_interop(int32_t DeviceId, __tgt_interop *Interop) {
  if (!Interop || Interop->DeviceNum != (intptr_t)DeviceId) {
    DP("Invalid/inconsistent OpenMP interop " DPxMOD "\n", DPxPTR(Interop));
    return OFFLOAD_FAIL;
  }

  // synchronize the object first
  if (__tgt_rtl_sync_barrier(Interop))
    return OFFLOAD_FAIL;

  // Call sycl wrapper delete if it was a sycl object
  if (Interop->FrId == 4)
    L0Interop::SyclWrapper.delete_sycl_interop(Interop);

  auto L0 = static_cast<L0Interop::Property *>(Interop->RTLProperty);
  if (Interop->TargetSync) {
    if (DeviceInfo->useImmForCompute(DeviceId)) {
      auto immCmdList = L0->ImmCmdList;
      CALL_ZE_RET_FAIL(zeCommandListDestroy, immCmdList);
    } else {
      auto cmdQueue = L0->CommandQueue;
      CALL_ZE_RET_FAIL(zeCommandQueueDestroy, cmdQueue);
    }
  }

  delete L0;
  delete Interop;

  return OFFLOAD_SUCCESS;
}

int32_t __tgt_rtl_use_interop(int32_t DeviceId, __tgt_interop *Interop) {
  if (!Interop || Interop->DeviceNum != (intptr_t)DeviceId){
    DP("Invalid/inconsistent OpenMP interop " DPxMOD "\n", DPxPTR(Interop));
    return OFFLOAD_FAIL;
  }

  return __tgt_rtl_sync_barrier(Interop);
}

int32_t __tgt_rtl_get_num_interop_properties(int32_t DeviceId) {
  // omp_ipr_first == -9
  return (int32_t)L0Interop::IprNames.size() + omp_ipr_first;
}

/// Return the value of the requested property
int32_t __tgt_rtl_get_interop_property_value(
    int32_t DeviceId, __tgt_interop *Interop, int32_t Ipr, int32_t ValueType,
    size_t Size, void *Value) {

  int32_t RC = omp_irc_success;
  auto &DeviceProperties = DeviceInfo->DeviceProperties[DeviceId];
  auto &ComputeProperties = DeviceInfo->ComputeProperties[DeviceId];
  auto &MemoryProperties = DeviceInfo->MemoryProperties[DeviceId];
  auto &CacheProperties = DeviceInfo->CacheProperties[DeviceId];

  switch (Ipr) {
  case L0Interop::device_num_eus:
    if (ValueType == OMP_IPR_VALUE_INT)
      *static_cast<intptr_t *>(Value) =
          static_cast<intptr_t>(DeviceProperties.numEUsPerSubslice) *
          DeviceProperties.numSubslicesPerSlice *
          DeviceProperties.numSlices;
    else
      RC = omp_irc_type_int;
    break;
  case L0Interop::device_num_threads_per_eu:
    if (ValueType == OMP_IPR_VALUE_INT)
      *static_cast<intptr_t *>(Value) = DeviceProperties.numThreadsPerEU;
    else
      RC = omp_irc_type_int;
    break;
  case L0Interop::device_eu_simd_width:
    if (ValueType == OMP_IPR_VALUE_INT)
      *static_cast<intptr_t *>(Value) = DeviceProperties.physicalEUSimdWidth;
    else
      RC = omp_irc_type_int;
    break;
  case L0Interop::device_num_eus_per_subslice:
    if (ValueType == OMP_IPR_VALUE_INT)
      *static_cast<intptr_t *>(Value) = DeviceProperties.numEUsPerSubslice;
    else
      RC = omp_irc_type_int;
    break;
  case L0Interop::device_num_subslices_per_slice:
    if (ValueType == OMP_IPR_VALUE_INT)
      *static_cast<intptr_t *>(Value) = DeviceProperties.numSubslicesPerSlice;
    else
      RC = omp_irc_type_int;
    break;
  case L0Interop::device_num_slices:
    if (ValueType == OMP_IPR_VALUE_INT)
      *static_cast<intptr_t *>(Value) = DeviceProperties.numSlices;
    else
      RC = omp_irc_type_int;
    break;
  case L0Interop::device_local_mem_size:
    if (ValueType == OMP_IPR_VALUE_INT)
      *static_cast<intptr_t *>(Value) = ComputeProperties.maxSharedLocalMemory;
    else
      RC = omp_irc_type_int;
    break;
  case L0Interop::device_global_mem_size:
    if (ValueType == OMP_IPR_VALUE_INT)
      *static_cast<intptr_t *>(Value) = MemoryProperties.totalSize;
    else
      RC = omp_irc_type_int;
    break;
  case L0Interop::device_global_mem_cache_size:
    if (ValueType == OMP_IPR_VALUE_INT)
      *static_cast<intptr_t *>(Value) = CacheProperties.cacheSize;
    else
      RC = omp_irc_type_int;
    break;
  case L0Interop::device_max_clock_frequency:
    if (ValueType == OMP_IPR_VALUE_INT)
      *static_cast<intptr_t *>(Value) = DeviceProperties.coreClockRate;
    else
      RC = omp_irc_type_int;
    break;
  case L0Interop::is_imm_cmd_list:
    if (ValueType == OMP_IPR_VALUE_INT) {
      if (DeviceInfo->useImmForCompute(DeviceId))
        *static_cast<intptr_t *>(Value) = 1;
      else
        *static_cast<intptr_t *>(Value) = 0;
    } else
      RC = omp_irc_type_int;
    break;
  default:
    RC = omp_irc_out_of_range;
    break;
  }

  return RC;
}

const char *__tgt_rtl_get_interop_property_info(
    int32_t DeviceId, int32_t Ipr, int32_t InfoType) {
  int32_t offset = Ipr - omp_ipr_first;
  if (offset < 0 || (size_t)offset >= L0Interop::IprNames.size())
    return nullptr;

  if (InfoType == OMP_IPR_INFO_NAME)
    return L0Interop::IprNames[offset];
  else if (InfoType == OMP_IPR_INFO_TYPE_DESC)
    return L0Interop::IprTypeDescs[offset];

  return nullptr;
}

const char *__tgt_rtl_get_interop_rc_desc(int32_t DeviceId, int32_t RetCode) {
  // TODO: decide implementation-defined return code.
  return nullptr;
}
#endif // INTEL_CUSTOMIZATION

int32_t __tgt_rtl_get_num_sub_devices(int32_t DeviceId, int32_t Level) {
  int32_t ret = 0;
  if (Level >= 0 && DeviceInfo->SubDeviceIds[DeviceId].size() > (size_t)Level)
    ret = DeviceInfo->SubDeviceIds[DeviceId][Level].size();

  DP("%s returns %" PRId32 " sub-devices at level %" PRId32 "\n", __func__,
     ret, Level);
  return ret;
}

int32_t __tgt_rtl_is_accessible_addr_range(int32_t DeviceId, const void *Ptr,
                                           size_t Size) {
  if (!Ptr || Size == 0)
    return 0;

  auto MemType = DeviceInfo->getMemAllocType(Ptr);
  ze_device_handle_t Device = nullptr;

  switch (MemType) {
  case ZE_MEMORY_TYPE_HOST:
    break; // Device is nullptr
  case ZE_MEMORY_TYPE_DEVICE:
    [[fallthrough]];
  case ZE_MEMORY_TYPE_SHARED:
    Device = DeviceInfo->Devices[DeviceId];
    break;
  default:
    return 0;
  }

  auto &Allocator = DeviceInfo->MemAllocator.at(Device);
  return Allocator.contains(Ptr, Size) ? 1 : 0;
}

#if INTEL_CUSTOMIZATION
int32_t __tgt_rtl_notify_indirect_access(int32_t DeviceId, const void *Ptr,
                                         size_t Offset) {
  using FnTy = void(*)(void *, uint32_t, size_t *);
  auto Fn = reinterpret_cast<FnTy>(DeviceInfo->GitsIndirectAllocationOffsets);
  void *PtrBase = (void *)((uintptr_t)Ptr - Offset);
  // This DP is only for testability
  DP("Notifying indirect access: " DPxMOD " + %zu\n", DPxPTR(PtrBase), Offset);
  if (Fn) {
    Fn(PtrBase, 1, &Offset);
  }
  return OFFLOAD_SUCCESS;
}
#endif // INTEL_CUSTOMIZATION

int32_t __tgt_rtl_is_private_arg_on_host(
    int32_t DeviceId, const void *TgtEntryPtr, uint32_t Idx) {
  const ze_kernel_handle_t *Kernel =
      reinterpret_cast<const ze_kernel_handle_t *>(TgtEntryPtr);
  if (!*Kernel) {
    REPORT("Querying information about a deleted kernel.\n");
    return 0;
  }
  auto *KernelInfo = DeviceInfo->getKernelInfo(DeviceId, *Kernel);
  if (!KernelInfo)
    return 0;

  if (KernelInfo->isArgLiteral(Idx))
    return 1;

  return 0;
}

#if INTEL_CUSTOMIZATION
int32_t __tgt_rtl_command_batch_begin(int32_t DeviceId, int32_t BatchLevel) {
  // Do not try command batching in these cases
  // -- Integrated devices
  // -- Allowed batch level is lower than BatchLevel
  if (!DeviceInfo->isDiscreteDevice(DeviceId) ||
      DeviceInfo->Option.CommandBatchLevel < BatchLevel)
    return OFFLOAD_SUCCESS;

  DeviceId = DeviceInfo->getInternalDeviceId(DeviceId);

  return getTLS()->getCommandBatch().begin(DeviceId);
}

int32_t __tgt_rtl_command_batch_end(int32_t DeviceId, int32_t BatchLevel) {
  // Do not try command batching in these cases
  // -- Integrated devices
  // -- Allowed batch level is lower than BatchLevel
  if (!DeviceInfo->isDiscreteDevice(DeviceId) ||
      DeviceInfo->Option.CommandBatchLevel < BatchLevel)
    return OFFLOAD_SUCCESS;

  return getTLS()->getCommandBatch().end();
}
#endif // INTEL_CUSTOMIZATION

void __tgt_rtl_kernel_batch_begin(int32_t DeviceId, uint32_t MaxKernels) {
  DeviceInfo->beginKernelBatch(DeviceId, MaxKernels);
}

void __tgt_rtl_kernel_batch_end(int32_t DeviceId) {
  DeviceInfo->endKernelBatch(DeviceId);
}

#if INTEL_CUSTOMIZATION
int32_t __tgt_rtl_set_function_ptr_map(
    int32_t DeviceId, uint64_t Size,
    const __omp_offloading_fptr_map_t *FnPtrs) {
  if (Size == 0)
    return OFFLOAD_SUCCESS;

  ScopedTimerTy Timer(DeviceId, ProfKeyTy::FnPtrInit);
  // FIXME: What happens if we have multiple programs?
  auto &Program = DeviceInfo->Programs[DeviceId].back();

  // Allocate memory for the function pointers map on the device,
  // and transfer the host map to the allocated memory.
  size_t FnPtrMapSizeInBytes = Size * sizeof(__omp_offloading_fptr_map_t);
  void *FnPtrMapMem = DeviceInfo->dataAlloc(DeviceId, FnPtrMapSizeInBytes, 0,
                                            TARGET_ALLOC_DEFAULT, 0, false,
                                            true /* Owned */);
  if (!FnPtrMapMem)
    return OFFLOAD_FAIL;

  if (DebugLevel >= 2) {
    DP("Transferring function pointers table (%" PRIu64
       " entries) to the device: {\n", Size);
    // Limit the number of printed entries with (DebugLevel * 5).
    uint64_t PrintEntriesNum =
        std::min<uint64_t>(Size, static_cast<uint64_t>(DebugLevel) * 5);
    for (uint64_t I = 0; I < PrintEntriesNum; ++I) {
      DP("\t{ " DPxMOD ", " DPxMOD " }\n",
         DPxPTR(FnPtrs[I].HostPtr), DPxPTR(FnPtrs[I].TargetPtr));
    }
    if (PrintEntriesNum < Size)
      DP("\t... increase LIBOMPTARGET_DEBUG to see more entries ...\n");
    DP("}\n");
  }

  auto RC = DeviceInfo->enqueueMemCopy(DeviceId, FnPtrMapMem, FnPtrs,
                                       FnPtrMapSizeInBytes);
  if (RC != OFFLOAD_SUCCESS)
    return OFFLOAD_FAIL;

  // Initialize __omp_offloading_fptr_map_p
  RC = Program.writeGlobalVariable("__omp_offloading_fptr_map_p",
                                   sizeof(void *), &FnPtrMapMem);
  if (RC != OFFLOAD_SUCCESS) {
    DP("Warning: cannot construct function pointer map on device\n");
    return OFFLOAD_SUCCESS; // proceed without map
  }

  // Initialize __omp_offloading_fptr_map_size with the table size.
  RC = Program.writeGlobalVariable("__omp_offloading_fptr_map_size",
                                   sizeof(uint64_t), &Size);
  if (RC != OFFLOAD_SUCCESS) {
    DP("Warning: cannot construct function pointer map on device\n");
  }
  return OFFLOAD_SUCCESS; // proceed without map
}
#endif // INTEL_CUSTOMIZATION

int32_t __tgt_rtl_get_device_info(int32_t DeviceId, int32_t InfoID,
                                  size_t InfoSize, void *InfoValue,
                                  size_t *InfoSizeRet) {
  auto &DeviceProp = DeviceInfo->DeviceProperties[DeviceId];
  auto &ComputeProp = DeviceInfo->ComputeProperties[DeviceId];
  auto &MemProp = DeviceInfo->MemoryProperties[DeviceId];
  auto &CacheProp = DeviceInfo->CacheProperties[DeviceId];
  auto &IDStr = DeviceInfo->DeviceIdStr[DeviceId];
  const void *InfoSrc = nullptr;
  size_t SizeRet = 0;
  int32_t TileID = 0;
  int32_t CCSID = 0;
  uint32_t NumEUs = 0;
  const char *PlugInName = GETNAME(level_zero);

  auto IDStrToSubID = [&IDStr](uint32_t Level) {
    std::vector<int32_t> IDs;
    size_t Prev = 0, Curr = 0;
    do {
      Curr = IDStr.find('.', Prev);
      IDs.push_back(std::stoi(IDStr.substr(Prev, Curr)));
      Prev = Curr + 1;
    } while (Curr != std::string::npos);
    if (Level == 0 && IDs.size() > 1)
      return IDs[1];
    if (Level == 1 && IDs.size() > 2)
      return IDs[2];
    return -1; // Sub-device is not used
  };

  switch (InfoID) {
  case ompx_devinfo_name:
    InfoSrc = &DeviceProp.name[0];
    SizeRet = ZE_MAX_DEVICE_NAME;
    break;
  case ompx_devinfo_pci_id:
    InfoSrc = &DeviceProp.deviceId;
    SizeRet = sizeof(uint32_t);
    break;
  case ompx_devinfo_tile_id:
    TileID = IDStrToSubID(0);
    InfoSrc = &TileID;
    SizeRet = sizeof(int32_t);
    break;
  case ompx_devinfo_ccs_id:
    CCSID = IDStrToSubID(1);
    InfoSrc = &CCSID;
    SizeRet = sizeof(int32_t);
    break;
  case ompx_devinfo_num_eus:
    NumEUs = DeviceProp.numEUsPerSubslice * DeviceProp.numSubslicesPerSlice *
             DeviceProp.numSlices;
    InfoSrc = &NumEUs;
    SizeRet = sizeof(uint32_t);
    break;
  case ompx_devinfo_num_threads_per_eu:
    InfoSrc = &DeviceProp.numThreadsPerEU;
    SizeRet = sizeof(uint32_t);
    break;
  case ompx_devinfo_eu_simd_width:
    InfoSrc = &DeviceProp.physicalEUSimdWidth;
    SizeRet = sizeof(uint32_t);
    break;
  case ompx_devinfo_num_eus_per_subslice:
    InfoSrc = &DeviceProp.numEUsPerSubslice;
    SizeRet = sizeof(uint32_t);
    break;
  case ompx_devinfo_num_subslices_per_slice:
    InfoSrc = &DeviceProp.numSubslicesPerSlice;
    SizeRet = sizeof(uint32_t);
    break;
  case ompx_devinfo_num_slices:
    InfoSrc = &DeviceProp.numSlices;
    SizeRet = sizeof(uint32_t);
    break;
  case ompx_devinfo_local_mem_size:
    InfoSrc = &ComputeProp.maxSharedLocalMemory;
    SizeRet = sizeof(uint32_t);
    break;
  case ompx_devinfo_global_mem_size:
    InfoSrc = &MemProp.totalSize;
    SizeRet = sizeof(uint64_t);
    break;
  case ompx_devinfo_global_mem_cache_size:
    InfoSrc = &CacheProp.cacheSize;
    SizeRet = sizeof(uint64_t);
    break;
  case ompx_devinfo_max_clock_frequency:
    InfoSrc = &DeviceProp.coreClockRate;
    SizeRet = sizeof(uint32_t);
    break;
  case ompx_devinfo_plugin_name:
    InfoSrc = PlugInName;
    SizeRet = strlen(PlugInName) + 1;
    break;
  default:
    DP("Unknown device info requested\n");
    return OFFLOAD_FAIL;
  }

  if (InfoSize == 0 && !InfoValue && InfoSizeRet) {
    *InfoSizeRet = SizeRet;
  } else if (InfoSize > 0 && InfoValue) {
    if (InfoSize < SizeRet) {
      DP("Cannot copy device info due to insufficient output buffer\n");
      return OFFLOAD_FAIL;
    }
    std::copy_n(static_cast<const char *>(InfoSrc), SizeRet,
                static_cast<char *>(InfoValue));
  } else {
    return OFFLOAD_FAIL;
  }

  return OFFLOAD_SUCCESS;
}

void *__tgt_rtl_data_aligned_alloc_shared(int32_t DeviceId, size_t Align,
                                          size_t Size, int32_t AccessHint) {
  if (Align != 0 && (Align & (Align - 1)) != 0) {
    DP("Error: Alignment %zu is not power of two.\n", Align);
    return nullptr;
  }

  uint32_t MemAdvice = static_cast<uint32_t>(AccessHint);
  // Ignore hints that are unknown or not effective. This is allocation-time
  // hint, so L0 hint with "CLEAR" action does not have any effect.
  // Host runtime is responsible for defining meaningful enum constants for the
  // "effective" access hints listed below.
  switch (MemAdvice) {
  case ZE_MEMORY_ADVICE_SET_READ_MOSTLY:
  case ZE_MEMORY_ADVICE_SET_PREFERRED_LOCATION:
  case ZE_MEMORY_ADVICE_SET_NON_ATOMIC_MOSTLY:
  case ZE_MEMORY_ADVICE_BIAS_CACHED:
  case ZE_MEMORY_ADVICE_BIAS_UNCACHED:
    break;
  default:
    DP("Ignoring unknown/ineffective access hints %" PRId32 "\n", AccessHint);
    MemAdvice = UINT32_MAX;
  }

  void *Mem = DeviceInfo->dataAlloc(DeviceId, Size, Align, TARGET_ALLOC_SHARED,
                                    0/*Offset*/, true/*UserAlloc*/,
                                    false/*Owned*/, MemAdvice/*MemAdvice*/);
  if (!Mem) {
    DP("Error: Cannot allocate shared memory with size %zu, align %zu\n", Size,
       Align);
    return nullptr;
  }

  if (MemAdvice == UINT32_MAX)
    return Mem;

  auto Device = DeviceInfo->Devices[DeviceId];
  if (DeviceInfo->useImmForCopy(DeviceId)) {
    auto CmdList = DeviceInfo->getImmCopyCmdList(DeviceId);
    CALL_ZE_RET_NULL(zeCommandListAppendMemAdvise, CmdList, Device, Mem, Size,
                     static_cast<ze_memory_advice_t>(MemAdvice));
  } else {
    auto CmdList = DeviceInfo->getLinkCopyCmdList(DeviceId);
    auto CmdQueue = DeviceInfo->getLinkCopyCmdQueue(DeviceId);
    CALL_ZE_RET_NULL(zeCommandListAppendMemAdvise, CmdList, Device, Mem, Size,
                     static_cast<ze_memory_advice_t>(MemAdvice));
    CALL_ZE_RET_NULL(zeCommandListClose, CmdList);
    CALL_ZE_RET_NULL(zeCommandQueueExecuteCommandLists, CmdQueue, 1, &CmdList,
                     nullptr);
    CALL_ZE_RET_NULL(zeCommandQueueSynchronize, CmdQueue, UINT64_MAX);
    CALL_ZE_RET_NULL(zeCommandListReset, CmdList);
  }

  return Mem;
}

int32_t __tgt_rtl_prefetch_shared_mem(int32_t DeviceId, size_t NumPtrs,
                                      void **Ptrs, size_t *Sizes) {
  if (NumPtrs == 0)
    return OFFLOAD_SUCCESS;

  if (!Ptrs || !Sizes) {
    DP("Error: Invalid input while attempting shared memory prefetch\n");
    return OFFLOAD_FAIL;
  }

  bool UseImm = DeviceInfo->useImmForCopy(DeviceId);
  auto CmdList = UseImm ? DeviceInfo->getImmCopyCmdList(DeviceId)
                        : DeviceInfo->getLinkCopyCmdList(DeviceId);
  for (size_t I = 0; I < NumPtrs; I++) {
    CALL_ZE_RET_FAIL(zeCommandListAppendMemoryPrefetch, CmdList, Ptrs[I],
                     Sizes[I]);
  }
  if (!UseImm) {
    auto CmdQueue = DeviceInfo->getLinkCopyCmdQueue(DeviceId);
    CALL_ZE_RET_FAIL(zeCommandListClose, CmdList);
    CALL_ZE_RET_FAIL(zeCommandQueueExecuteCommandLists, CmdQueue, 1, &CmdList,
                     nullptr);
    CALL_ZE_RET_FAIL(zeCommandQueueSynchronize, CmdQueue, UINT64_MAX);
    CALL_ZE_RET_FAIL(zeCommandListReset, CmdList);
  }

  return OFFLOAD_SUCCESS;
}

int32_t __tgt_rtl_flush_queue(__tgt_interop *Interop) {
  if (!Interop) {
    DP("Invalid/inconsistent OpenMP interop " DPxMOD "\n", DPxPTR(Interop));
    return OFFLOAD_FAIL;
  }

  // We only need to flush SYCL objects
  // and only if immediate command list are not being used
  // and the user didn't disable SYCL flushes
  if (!DeviceInfo->useImmForCompute(Interop->DeviceNum) &&
      !DeviceInfo->Option.Flags.NoSYCLFlush && Interop->FrId == 4 &&
      Interop->TargetSync) {
    return L0Interop::SyclWrapper.flush_queue_sycl(Interop);
  }

  return OFFLOAD_SUCCESS;
}

int32_t __tgt_rtl_sync_barrier(__tgt_interop *Interop) {
  if (!Interop) {
    DP("Invalid/inconsistent OpenMP interop " DPxMOD "\n", DPxPTR(Interop));
    return OFFLOAD_FAIL;
  }
  if (!Interop->TargetSync)
    return OFFLOAD_SUCCESS;

  auto L0 = static_cast<L0Interop::Property *>(Interop->RTLProperty);

  // We can synchronize both L0 & SYCL objects with the same ze command
  if (DeviceInfo->useImmForCompute(Interop->DeviceNum)) {
    DP("__tgt_rtl_sync_barrier: Synchronizing " DPxMOD
       " with ImmCmdList barrier\n",
       DPxPTR(Interop));
    auto ImmCmdList = L0->ImmCmdList;
    auto Event = DeviceInfo->EventPool.getEvent();

    CALL_ZE_RET_FAIL(zeCommandListAppendBarrier, ImmCmdList, Event, 0, nullptr);
    CALL_ZE_RET_FAIL(zeEventHostSynchronize, Event, UINT64_MAX);
    DeviceInfo->EventPool.releaseEvent(Event);
  } else {
    DP("__tgt_rtl_sync_barrier: Synchronizing " DPxMOD
       " with queue synchronize\n",
       DPxPTR(Interop));
    auto CmdQueue = L0->CommandQueue;
    CALL_ZE_RET_FAIL(zeCommandQueueSynchronize, CmdQueue, UINT64_MAX);
  }

  return OFFLOAD_SUCCESS;
}

int32_t __tgt_rtl_async_barrier(__tgt_interop *Interop) {
  if (!Interop) {
    DP("Invalid/inconsistent OpenMP interop " DPxMOD "\n", DPxPTR(Interop));
    return OFFLOAD_FAIL;
  }
  if (!Interop->TargetSync)
    return OFFLOAD_SUCCESS;

  // use a SYCL barrier for SYCL objects unless immediate command lists
  // are being used
  if (!DeviceInfo->useImmForCompute(Interop->DeviceNum) && Interop->FrId == 4) {
    DP("__tgt_rtl_async_barrier: Appending SYCL barrier to " DPxMOD "\n",
       DPxPTR(Interop));
    return L0Interop::SyclWrapper.append_barrier_sycl(Interop);
  } else {
    auto L0 = static_cast<L0Interop::Property *>(Interop->RTLProperty);
    if (DeviceInfo->useImmForCompute(Interop->DeviceNum)) {
      DP("__tgt_rtl_async_barrier: Appending ImmCmdList barrier to " DPxMOD
         "\n",
         DPxPTR(Interop));
      auto ImmCmdList = L0->ImmCmdList;
      CALL_ZE_RET_FAIL(zeCommandListAppendBarrier, ImmCmdList, nullptr, 0,
                       nullptr);
    } else {
      DP("__tgt_rtl_async_barrier: Appending CmdList barrier to " DPxMOD "\n",
         DPxPTR(Interop));
      auto CmdQueue = L0->CommandQueue;
      ze_command_list_handle_t CmdList =
          DeviceInfo->getCmdList(Interop->DeviceNum);
      CALL_ZE_RET_FAIL(zeCommandListAppendBarrier, CmdList, nullptr, 0,
                       nullptr);
      CALL_ZE_RET_FAIL(zeCommandListClose, CmdList);
      CALL_ZE_RET_FAIL(zeCommandQueueExecuteCommandLists, CmdQueue, 1, &CmdList,
                       nullptr);
      CALL_ZE_RET_FAIL(zeCommandListReset, CmdList);
    }
  }
  return OFFLOAD_FAIL;
}

int32_t __tgt_rtl_get_device_from_ptr(const void *Ptr) {
  auto MemType = DeviceInfo->getMemAllocType(Ptr);
  if (MemType != ZE_MEMORY_TYPE_DEVICE && MemType != ZE_MEMORY_TYPE_SHARED)
    return -1;

  for (uint32_t ID = 0; ID < DeviceInfo->NumRootDevices; ID++) {
    auto Device = DeviceInfo->Devices[ID];
    if (DeviceInfo->MemAllocator.at(Device).contains(Ptr, 1))
      return ID;
  }

  return -1;
}

#if INTEL_CUSTOMIZATION
/// Invokes L0 3D copy command with the given source and destination shape
int32_t __tgt_rtl_memcpy_rect_3d(int32_t DeviceId, void *Dst, const void *Src,
                                 size_t ElementSize, int32_t NumDims,
                                 const size_t *Volume, const size_t *DstOffsets,
                                 const size_t *SrcOffsets,
                                 const size_t *DstDims, const size_t *SrcDims) {
  // NumDims must be either 2 or 3
  if (NumDims != 2 && NumDims != 3)
    return OFFLOAD_FAIL;

  // Performance on iGPU is already good enough, so just return OFFLOAD_FAIL to
  // keep the old behavior.
  if (!DeviceInfo->isDiscreteDevice(DeviceId))
    return OFFLOAD_FAIL;

  uint32_t DstType = DeviceInfo->getMemAllocType(Dst);
  uint32_t SrcType = DeviceInfo->getMemAllocType(Src);
  if (DstType == ZE_MEMORY_TYPE_UNKNOWN && SrcType == ZE_MEMORY_TYPE_UNKNOWN) {
    DP("M2M 3d memory copy is not supported\n");
    return OFFLOAD_FAIL;
  }

  // L0 API parameters are all in bytes, so we need to convert 1D copying unit
  // to bytes using the given ElementSize input. This adjustment needs to be
  // done for ze_copy_region_t.originX, ze_copy_region_t.width, and the *pitch*
  // parameters in zeCommandListAppendMemoryCopyRegion.

  uint32_t CopyWidth = ElementSize * Volume[NumDims - 1]; // in Bytes
  uint32_t CopyHeight = Volume[NumDims - 2];
  uint32_t CopyDepth = (NumDims == 2) ? 0 : Volume[NumDims - 3];

  ze_copy_region_t DstRegion{0, 0, 0, CopyWidth, CopyHeight, CopyDepth};
  ze_copy_region_t SrcRegion{0, 0, 0, CopyWidth, CopyHeight, CopyDepth};

  DstRegion.originX = ElementSize * DstOffsets[NumDims - 1]; // in Bytes
  DstRegion.originY = DstOffsets[NumDims - 2];
  SrcRegion.originX = ElementSize * SrcOffsets[NumDims - 1]; // in Bytes
  SrcRegion.originY = SrcOffsets[NumDims - 2];
  if (NumDims == 3) {
    DstRegion.originZ = DstOffsets[NumDims - 3];
    SrcRegion.originZ = SrcOffsets[NumDims - 3];
  }
  uint32_t DstPitch = ElementSize * DstDims[NumDims - 1]; // in Bytes
  uint32_t SrcPitch = ElementSize * SrcDims[NumDims - 1]; // in Bytes
  uint32_t DstSlicePitch = 0;
  uint32_t SrcSlicePitch = 0;
  if (NumDims == 3) {
    DstSlicePitch = ElementSize * DstDims[NumDims - 2] * DstDims[NumDims - 1];
    SrcSlicePitch = ElementSize * SrcDims[NumDims - 2] * SrcDims[NumDims - 1];
  }

#if 0
  // It seems that 3D copy over IMM copy list is still unstable, so use regular
  // copy list/queue for now.
  if (DeviceInfo->useImmForCopy(DeviceId)) {
    auto Event = DeviceInfo->EventPool.getEvent();
    auto CmdList = DeviceInfo->getImmCopyCmdList(DeviceId);
    CALL_ZE_RET_FAIL(zeCommandListAppendMemoryCopyRegion, CmdList, Dst,
                     &DstRegion, DstPitch, DstSlicePitch, Src, &SrcRegion,
                     SrcPitch, SrcSlicePitch, Event, 0, nullptr);
    CALL_ZE_RET_FAIL(zeEventHostSynchronize, Event, UINT64_MAX);
    DeviceInfo->EventPool.releaseEvent(Event);
  } else
#endif
  {
    auto CmdList = DeviceInfo->getCopyCmdList(DeviceId);
    auto CmdQueue = DeviceInfo->getCopyCmdQueue(DeviceId);
    CALL_ZE_RET_FAIL(zeCommandListAppendMemoryCopyRegion, CmdList, Dst,
                     &DstRegion, DstPitch, DstSlicePitch, Src, &SrcRegion,
                     SrcPitch, SrcSlicePitch, nullptr, 0, nullptr);
    CALL_ZE_RET_FAIL(zeCommandListClose, CmdList);
    CALL_ZE_RET_FAIL(zeCommandQueueExecuteCommandLists, CmdQueue, 1, &CmdList,
                     nullptr);
    CALL_ZE_RET_FAIL(zeCommandQueueSynchronize, CmdQueue, UINT64_MAX);
    CALL_ZE_RET_FAIL(zeCommandListReset, CmdList);
  }

  return OFFLOAD_SUCCESS;
}
#endif // INTEL_CUSTOMIZATION
#endif // INTEL_COLLAB<|MERGE_RESOLUTION|>--- conflicted
+++ resolved
@@ -3432,11 +3432,7 @@
 
   /// Enqueue asynchronous copy command
   int32_t enqueueMemCopyAsync(int32_t DeviceId, void *Dst, const void *Src,
-<<<<<<< HEAD
-                              size_t Size);
-=======
                               size_t Size, bool CopyTo = true);
->>>>>>> ec3077b5
 
   /// Return memory allocation type
   uint32_t getMemAllocType(const void *Ptr);
@@ -3491,8 +3487,6 @@
     bool Enable = Option.ForceImm || (DeviceArchs[DeviceId] == DeviceArch_XeHP);
     return Enable && Option.UseImmCmdList >= 2;
   }
-<<<<<<< HEAD
-=======
 
   /// Post-process memory allocated from L0.
   int32_t postMemAlloc(void *Mem, size_t Size, int32_t Kind,
@@ -3544,7 +3538,6 @@
     }
     return OFFLOAD_SUCCESS;
   }
->>>>>>> ec3077b5
 };
 
 static RTLDeviceInfoTy *DeviceInfo = nullptr;
@@ -5375,12 +5368,8 @@
 /// Enqueue non-blocking memory copy. This function is invoked only when IMM is
 /// fully enabled and async mode is requested.
 int32_t RTLDeviceInfoTy::enqueueMemCopyAsync(int32_t DeviceId, void *Dst,
-<<<<<<< HEAD
-                                             const void *Src, size_t Size) {
-=======
                                              const void *Src, size_t Size,
                                              bool CopyTo) {
->>>>>>> ec3077b5
   bool Ordered = (Option.CommandMode == CommandModeTy::AsyncOrdered);
   auto &AsyncQueue = getTLS()->getAsyncQueue();
   ze_event_handle_t SignalEvent = EventPool.getEvent();
