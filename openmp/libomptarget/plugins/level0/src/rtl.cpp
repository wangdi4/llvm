#if INTEL_CUSTOMIZATION
//===--- Target RTLs Implementation ---------------------------------------===//
//
// Part of the LLVM Project, under the Apache License v2.0 with LLVM Exceptions.
// See https://llvm.org/LICENSE.txt for license information.
// SPDX-License-Identifier: Apache-2.0 WITH LLVM-exception
//
//===----------------------------------------------------------------------===//
//
// RTL for SPIR-V/Xe machine
//
//===----------------------------------------------------------------------===//

#include <algorithm>
#include <cassert>
#include <cstring>
#include <fstream>
#include <limits>
#include <list>
#include <mutex>
#include <set>
#include <string>
#include <sstream>
#include <thread>
#include <unordered_map>
#include <vector>
#include <ze_api.h>
#ifdef _WIN32
#include <fcntl.h>
#include <io.h>
#include <windows.h>
#else
#include <unistd.h>
#include <dlfcn.h>
#endif // !_WIN32

#include "elf_light.h"
#include "omptargetplugin.h"
#include "omptarget-tools.h"
#include "rtl-trace.h"

/// Host runtime routines being used
extern "C" {
#ifdef _WIN32
int __cdecl omp_get_max_teams(void);
int __cdecl omp_get_thread_limit(void);
double __cdecl omp_get_wtime(void);
int __cdecl omp_get_max_threads(void);
int __cdecl __kmpc_global_thread_num(void *);
#else
int omp_get_max_teams(void) __attribute__((weak));
int omp_get_thread_limit(void) __attribute__((weak));
double omp_get_wtime(void) __attribute__((weak));
int omp_get_max_threads(void) __attribute__((weak));
int __kmpc_global_thread_num(void *) __attribute__((weak));
#endif
} // extern "C"

#define MIN(x, y) (((x) < (y)) ? (x) : (y))
#define ABS(x) ((x) < 0 ? -(x) : (x))

/// Default alignmnet for allocation
#define LEVEL0_ALIGNMENT 0
/// Staging buffer size for host to device copy
#define LEVEL0_STAGING_BUFFER_SIZE (1 << 12)

// Subdevice utilities
// Device encoding (MSB=63, LSB=0)
// 63..63: Has subdevice
// 62..58: Reserved
// 57..56: Subdevice level
// 55..48: Subdevice ID start
// 47..40: Subdevice ID count
// 39..32: Subdevice ID stride
// 31..00: Device ID
#define SUBDEVICE_GET_LEVEL(ID) ((uint32_t)EXTRACT_BITS(ID, 57, 56))
#define SUBDEVICE_GET_START(ID) ((uint32_t)EXTRACT_BITS(ID, 55, 48))
#define SUBDEVICE_GET_COUNT(ID) ((uint32_t)EXTRACT_BITS(ID, 47, 40))
#define SUBDEVICE_GET_STRIDE(ID) ((uint32_t)EXTRACT_BITS(ID, 39, 32))
#define SUBDEVICE_GET_ROOT(ID) ((uint32_t)EXTRACT_BITS(ID, 31, 0))

// Subdevice options
#ifndef SUBDEVICE_USE_ROOT_KERNELS
#define SUBDEVICE_USE_ROOT_KERNELS 1
#endif
#ifndef SUBDEVICE_USE_ROOT_MEMORY
#define SUBDEVICE_USE_ROOT_MEMORY 0
#endif

/// Misc. macros
#define LOG_MEM_USAGE(Device, Requested, Ptr)                                  \
do {                                                                           \
  if (DebugLevel > 0)                                                          \
    logMemUsage(Device, Requested, Ptr);                                       \
} while (0)

#define LOG_MEM_USAGE_POOL(Device, Requested, Ptr, Size)                       \
do {                                                                           \
  if (DebugLevel > 0)                                                          \
    logMemUsage(Device, Requested, Ptr, Size);                                 \
} while (0)

#define ALLOC_KIND_TO_STR(Kind)                                                \
  (Kind == TARGET_ALLOC_HOST ? "host memory"                                   \
      : (Kind == TARGET_ALLOC_SHARED ? "shared memory"                         \
      : (Kind == TARGET_ALLOC_DEVICE ? "device memory" : "unknown memory")))

/// Device type enumeration common to compiler and runtime
enum DeviceArch : uint64_t {
  DeviceArch_None   = 0,
  DeviceArch_Gen9   = 0x0001,
  DeviceArch_XeLP   = 0x0002,
  DeviceArch_XeHP   = 0x0004,
  DeviceArch_x86_64 = 0x0100
};

/// Mapping from device arch to GPU runtime's device identifiers
std::map<uint64_t, std::vector<uint32_t>> DeviceArchMap {
  {
    DeviceArch_Gen9, {
      0x1900, // SKL
      0x5900, // KBL
      0x3E00, 0x9B00, // CFL
    }
  },
  {
    DeviceArch_XeLP, {
      0xFF20, 0x9A00, // TGL
      0x4900, // DG1
      0x4C00, // RKL
      0x4600, // ADLS
    }
  },
  {
    DeviceArch_XeHP, {
      0x0200, // ATS
    }
  }
};

/// Interop support
namespace L0Interop {
  // ID and names from openmp.org
  const int32_t Vendor = 8;
  const char *VendorName = GETNAME(intel);
  const int32_t FrId = 6;
  const char *FrName = GETNAME(level_zero);

  // targetsync = -9, device_context = -8, ...,  fr_id = -1
  std::vector<const char *> IprNames {
    "targetsync",
    "device_context",
    "device",
    "platform",
    "device_num",
    "vendor_name",
    "vendor",
    "fr_name",
    "fr_id",
    "device_num_eus",
    "device_num_threads_per_eu",
    "device_eu_simd_width",
    "device_num_eus_per_subslice",
    "device_num_subslices_per_slice",
    "device_num_slices"
  };

  std::vector<const char *> IprTypeDescs {
    "ze_command_queue_handle_t, level_zero command queue handle",
    "ze_context_handle_t, level_zero context handle",
    "ze_device_handle_t, level_zero device handle",
    "ze_driver_handle_t, level_zero driver handle",
    "intptr_t, OpenMP device ID",
    "const char *, vendor name",
    "intptr_t, vendor ID",
    "const char *, foreign runtime name",
    "intptr_t, foreign runtime ID",
    "intptr_t, total number of EUs",
    "intptr_t, number of threads per EU",
    "intptr_t, physical EU simd width",
    "intptr_t, number of EUs per sub-slice",
    "intptr_t, number of sub-slices per slice",
    "intptr_t, number of slices"
  };

  // Level Zero property ID
  enum IprIDTy : int32_t {
    device_num_eus = 0,
    device_num_threads_per_eu,
    device_eu_simd_width,
    device_num_eus_per_subslice,
    device_num_subslices_per_slice,
    device_num_slices
  };

  /// Level Zero interop property
  struct Property {
    // TODO: define implementation-defined properties
  };

  /// Dump implementation-defined properties
  static void printInteropProperties(void) {
<<<<<<< HEAD
    IDP("Interop property IDs, Names, Descriptions\n");
    for (int I = -omp_ipr_first; I < (int)IprNames.size(); I++)
      IDP("-- %" PRId32 ", %s, %s\n", I + omp_ipr_first, IprNames[I],
          IprTypeDescs[I]);
=======
    DP("Interop property IDs, Names, Descriptions\n");
    for (int I = -omp_ipr_first; I < (int)IprNames.size(); I++)
      DP("-- %" PRId32 ", %s, %s\n", I + omp_ipr_first, IprNames[I],
         IprTypeDescs[I]);
>>>>>>> 130e135d
  }
}

class RTLProfileTy;

/// All thread-local data used by RTL
class TLSTy {
  /// For memory release
  ze_context_handle_t Context = nullptr;

  /// Command list for each device
  std::map<int32_t, ze_command_list_handle_t> CmdLists;

  /// Copy command list for each device
  std::map<int32_t, ze_command_list_handle_t> CopyCmdLists;

  /// Command queue for each device
  std::map<int32_t, ze_command_queue_handle_t> CmdQueues;

  /// Copy command queue for each device
  std::map<int32_t, ze_command_queue_handle_t> CopyCmdQueues;

  /// Run profile for each device
  std::map<int32_t, RTLProfileTy *> Profiles;

  /// Subdevice encoding
  int64_t SubDeviceCode = 0;

  /// Staging buffer
  void *StagingBuffer = nullptr;

public:
  TLSTy(ze_context_handle_t Context) : Context(Context) {}

  ~TLSTy();

  ze_command_list_handle_t getCmdList(int32_t ID) {
    return (CmdLists.count(ID) > 0) ? CmdLists.at(ID) : nullptr;
  }

  ze_command_list_handle_t getCopyCmdList(int32_t ID) {
    return (CopyCmdLists.count(ID) > 0) ? CopyCmdLists.at(ID) : nullptr;
  }

  ze_command_queue_handle_t getCmdQueue(int32_t ID) {
    return (CmdQueues.count(ID) > 0) ? CmdQueues.at(ID) : nullptr;
  }

  ze_command_queue_handle_t getCopyCmdQueue(int32_t ID) {
    return (CopyCmdQueues.count(ID) > 0) ? CopyCmdQueues.at(ID) : nullptr;
  }

  RTLProfileTy *getProfile(int32_t ID) {
    return (Profiles.count(ID) > 0) ? Profiles.at(ID) : nullptr;
  }

  int64_t getSubDeviceCode() { return SubDeviceCode; }

  void *getStagingBuffer() { return StagingBuffer; }

  void setCmdList(int32_t ID, ze_command_list_handle_t CmdList) {
    CmdLists[ID] = CmdList;
  }

  void setCopyCmdList(int32_t ID, ze_command_list_handle_t CmdList) {
    CopyCmdLists[ID] = CmdList;
  }

  void setCmdQueue(int32_t ID, ze_command_queue_handle_t CmdQueue) {
    CmdQueues[ID] = CmdQueue;
  }

  void setCopyCmdQueue(int32_t ID, ze_command_queue_handle_t CmdQueue) {
    CopyCmdQueues[ID] = CmdQueue;
  }

  void setProfile(int32_t ID, RTLProfileTy *Profile) {
    Profiles[ID] = Profile;
  }

  void setSubDeviceCode(int64_t Code) { SubDeviceCode = Code; }

  void setStagingBuffer(void *Buffer) { StagingBuffer = Buffer; }
};

/// Global list for clean-up
std::list<TLSTy *> TLSList;

/// Returns thread-local storage while adding a new instance to the global list.
static TLSTy *getTLS(ze_context_handle_t Context) {
  static thread_local TLSTy *TLS = nullptr;
  static std::mutex Mtx;
  if (TLS)
    return TLS;
  TLS = new TLSTy(Context);
  std::lock_guard<std::mutex> Lock(Mtx);
  TLSList.push_back(TLS);
  return TLS;
}

/// Get initialized ZE structure
template <typename T, ze_structure_type_t SType>
static T getZEStructure() {
  T Ret;
  Ret.stype = SType;
  Ret.pNext = nullptr;
  return Ret;
}
const auto CommandQueueGroupPropertiesInit =
    getZEStructure<ze_command_queue_group_properties_t,
                   ZE_STRUCTURE_TYPE_COMMAND_QUEUE_GROUP_PROPERTIES>();
const auto DevicePropertiesInit =
    getZEStructure<ze_device_properties_t,
                   ZE_STRUCTURE_TYPE_DEVICE_PROPERTIES>();
const auto DeviceComputePropertiesInit =
    getZEStructure<ze_device_compute_properties_t,
                   ZE_STRUCTURE_TYPE_DEVICE_COMPUTE_PROPERTIES>();
const auto KernelPropertiesInit =
    getZEStructure<ze_kernel_properties_t,
                   ZE_STRUCTURE_TYPE_KERNEL_PROPERTIES>();

int DebugLevel = getDebugLevel();

/// Forward declarations
static void *allocDataExplicit(ze_device_handle_t Device, int64_t Size,
                               int32_t Kind, bool LargeMem = false,
                               bool LogMemAlloc = true);
static void logMemUsage(ze_device_handle_t Device, size_t Requested, void *Ptr,
                        size_t MemSize = 0);
class RTLDeviceInfoTy;

/// Memory pool which enables reuse of already allocated blocks
/// -- Pool maintains a list of buckets each of which can allocate fixed-size
///    memory.
/// -- Each bucket maintains a list of memory blocks allocated by GPU RT.
/// -- Each memory block can allocate multiple fixed-size memory requested by
///    offload RT or user.
/// -- Memory allocation falls back to GPU RT allocation when the pool size
///    (total memory used by pool) reaches a threshold.
class MemoryPoolTy {

  /// Memory block maintained in each bucket
  struct BlockTy {
    /// Base adddress of this block
    uintptr_t Base = 0;

    /// Size of the block
    uint32_t Size = 0;

    /// Supported allocation size by this block
    uint32_t ChunkSize = 0;

    /// Number of slots in use
    uint32_t NumUsedSlots = 0;

    /// Free slot returned by the last dealloc() call
    uint32_t FreeSlot = UINT32_MAX;

    /// Marker for the currently used slots
    std::vector<bool> UsedSlots;

    BlockTy(void *base, uint32_t size, uint32_t chunkSize) {
      Base = reinterpret_cast<uintptr_t>(base);
      Size = size;
      ChunkSize = chunkSize;
      NumUsedSlots = 0;
      UsedSlots.resize(Size / ChunkSize, false);
    }

    bool isFull() { return NumUsedSlots == Size / ChunkSize; }

    bool contains(void *Mem) {
      auto mem = reinterpret_cast<uintptr_t>(Mem);
      return mem >= Base && mem < Base + Size;
    }

    /// Allocate memory from this block
    void *alloc() {
      if (isFull())
        return nullptr;

      if (FreeSlot != UINT32_MAX) {
        auto slot = FreeSlot;
        FreeSlot = UINT32_MAX;
        UsedSlots[slot] = true;
        NumUsedSlots++;
        return reinterpret_cast<void *>(Base + slot * ChunkSize);
      }

      auto numSlots = Size / ChunkSize;
      for (uint32_t i = 0; i < numSlots; i++) {
        if (UsedSlots[i])
          continue;
        UsedSlots[i] = true;
        NumUsedSlots++;
        return reinterpret_cast<void *>(Base + i * ChunkSize);
      }

      // Should not reach here.
      FATAL_ERROR("Inconsistent state while allocating memory from pool");
    }

    /// Return the memory to the block
    void dealloc(void *Mem) {
      if (!contains(Mem))
        FATAL_ERROR("Inconsistent state while returning memory to pool");
      uint32_t slot = (reinterpret_cast<uintptr_t>(Mem) - Base) / ChunkSize;
      UsedSlots[slot] = false;
      NumUsedSlots--;
      FreeSlot = slot;
    }
  }; /// BlockTy

  /// Initialized
  int32_t Initialized = 0;

  /// Allocation unit size decided by the GPU RT
  size_t AllocUnit = 0;

  /// Minimum supported memory allocation size from pool
  size_t AllocMin = 1 << 5; // 32B

  /// Maximum supported memory allocation size from pool
  size_t AllocMax = 0;

  /// Capacity of each block in the buckets which decides number of allocatable
  /// chunks from the block. Each block in the bucket can serve at least
  /// BlockCapacity chunks.
  /// If ChunkSize * BlockCapacity <= AllocUnit
  ///   BlockSize = AllocUnit
  /// Otherwise,
  ///   BlockSize = ChunkSize * BlockCapacity
  /// This simply means how much memory is over-allocated.
  uint32_t BlockCapacity = 0;

  /// Total memory in use from allocation by GPU RT
  size_t PoolSize = 0;

  /// Maximum memory the pool can manage
  size_t PoolSizeMax = 0;

  /// Memory buckets for each allocatable size
  std::vector<std::vector<BlockTy *>> Buckets;

  /// Bucket paramters
  std::vector<std::pair<size_t, size_t>> BucketParams;

  /// Memory allocated from pool
  std::unordered_map<intptr_t, BlockTy *> PtrToBlock;

  /// Associated L0 device ID
  ze_device_handle_t Device = nullptr;

  /// Associated context
  ze_context_handle_t Context = nullptr;

  /// Associated allocation kind
  int32_t AllocKind = TARGET_ALLOC_DEFAULT;

  /// Pool lock
  std::mutex PoolMtx;

  uint32_t getBucketId(size_t Size) {
    uint32_t count = 0;
    for (size_t sz = AllocMin; sz < Size; count++)
      sz <<= 1;
    return count;
  }

public:
  MemoryPoolTy() = default;

  /// Construct with device
  MemoryPoolTy(ze_device_handle_t device) : Device(device) {}

  /// Initialize the pool with parameters
  void init(int32_t AllocKind, RTLDeviceInfoTy *RTL);

  /// Allocate memory from the pool with Size and Offset
  void *alloc(size_t Size, intptr_t Offset = 0) {
    if (!Initialized)
      return nullptr;

    std::unique_lock<std::mutex> lock(PoolMtx);

    if (Size == 0 || Size > AllocMax)
      return nullptr;

    uint32_t bucketId = getBucketId(Size);
    void *mem = nullptr;
    auto &blocks = Buckets[bucketId];

    for (auto block : blocks) {
      if (block->isFull())
        continue;

      mem = block->alloc();

      if (mem == nullptr)
        FATAL_ERROR("Inconsistent state while allocating memory from pool");

      PtrToBlock.emplace(reinterpret_cast<intptr_t>(mem) + Offset, block);
    }

    if (mem == nullptr) {
      // Check if current pool size exceeded max pool size
      if (PoolSize > PoolSizeMax)
        return nullptr;
      // Bucket is empty or all blocks in the bucket are full
      auto chunkSize = BucketParams[bucketId].first;
      auto blockSize = BucketParams[bucketId].second;
      void *base = allocDataExplicit(Device, blockSize, AllocKind);

      BlockTy *block = new BlockTy(base, blockSize, chunkSize);
      blocks.push_back(block);
      mem = block->alloc();
      PtrToBlock.emplace(reinterpret_cast<intptr_t>(mem) + Offset, block);
      PoolSize += blockSize;
      DP("New block allocation for %s pool: base = " DPxMOD
         ", size = %zu, pool size = %zu\n", ALLOC_KIND_TO_STR(AllocKind),
         DPxPTR(base), blockSize, PoolSize);
    }

    LOG_MEM_USAGE_POOL(Device, Size, mem, AllocMin << bucketId);

    return mem;
  }

  /// Return the memory to the pool
  bool dealloc(void *Mem) {
    if (!Initialized)
      return false;

    std::unique_lock<std::mutex> lock(PoolMtx);

    auto key = reinterpret_cast<intptr_t>(Mem);
    if (PtrToBlock.count(key) == 0)
      return false;

    PtrToBlock[key]->dealloc(Mem);
    LOG_MEM_USAGE_POOL(Device, 0, Mem, PtrToBlock[key]->ChunkSize);

    PtrToBlock.erase(key);

    return true;
  }

  /// Release all memory in the pool
  void deinit() {
    for (auto &bucket : Buckets) {
      for (auto block : bucket) {
        LOG_MEM_USAGE(Device, 0, (void *)block->Base);
        CALL_ZE_EXIT_FAIL(zeMemFree, Context, (void *)block->Base);
        delete block;
      }
    }
  }
}; /// MemoryPoolTy

/// Per-device global entry table
struct FuncOrGblEntryTy {
  __tgt_target_table Table;
  std::vector<__tgt_offload_entry> Entries;
  std::vector<ze_kernel_handle_t> Kernels;
  std::vector<ze_module_handle_t> Modules;
};

/// Module data to be initialized by plugin
struct ModuleDataTy {
  int Initialized = 0;
  int NumDevices = 0;
  int DeviceNum = -1;
  uint32_t TotalEUs = 0;
  uint32_t HWThreadsPerEU = 0;
  uintptr_t DynamicMemoryLB = 0;
  uintptr_t DynamicMemoryUB = 0;
  int DeviceType = 0;
};

/// RTL profile -- only host timer for now
class RTLProfileTy {
  struct TimeTy {
    double HostTime = 0.0;
    double DeviceTime = 0.0; // Not used for now
  };
  int ThreadId;
  std::string DeviceIdStr;
  std::string DeviceName;
  std::map<std::string, TimeTy> Data;
  // L0 RT will keep UseCyclesPerSecondTimer=1 to enable new timer resolution
  // during transition period (until 20210504).
  uint64_t TimestampNsec = 0; // For version < ZE_API_VERSION_1_1
  uint64_t TimestampCyclePerSec = 0; // For version >= ZE_API_VERSION_1_1
  uint64_t TimestampMax = 0;
public:
  static const int64_t MSEC_PER_SEC = 1000;
  static const int64_t USEC_PER_SEC = 1000000;
  static const int64_t NSEC_PER_SEC = 1000000000;
  static int64_t Multiplier;

  RTLProfileTy(const ze_device_properties_t &DeviceProperties,
               const std::string &DeviceId, bool UseCyclePerSec) {
    ThreadId = __kmpc_global_thread_num(nullptr);
    DeviceIdStr = DeviceId;
    DeviceName = DeviceProperties.name;

    // TODO: this is an extra check to be on safe side for all driver versions.
    // Remove this heuristic when it is not necessary any more.
    if (DeviceProperties.timerResolution < 1000)
      UseCyclePerSec = false;

    if (UseCyclePerSec)
      TimestampCyclePerSec = DeviceProperties.timerResolution;
    else
      TimestampNsec = DeviceProperties.timerResolution;
    auto validBits = DeviceProperties.kernelTimestampValidBits;
    if (validBits > 0 && validBits < 64)
      TimestampMax = ~(-1ULL << validBits);
    else
      WARNING("Invalid kernel timestamp bit width (%" PRIu32 "). "
              "Long-running kernels may report incorrect device time.\n",
              validBits);
  }

  ~RTLProfileTy() {
    printData();
  }

  std::string alignLeft(size_t Width, std::string Str) {
    if (Str.size() < Width)
      return Str + std::string(Width - Str.size(), ' ');
    return Str;
  }

  void printData() {
    std::string profileSep(80, '=');
    std::string lineSep(80, '-');

    fprintf(stderr, "%s\n", profileSep.c_str());

    fprintf(stderr, "LIBOMPTARGET_PLUGIN_PROFILE(%s) for OMP DEVICE(%s) %s"
            ", Thread %" PRId32 "\n", GETNAME(TARGET_NAME), DeviceIdStr.c_str(),
            DeviceName.c_str(), ThreadId);
    const char *unit = (Multiplier == MSEC_PER_SEC) ? "msec" : "usec";

    fprintf(stderr, "%s\n", lineSep.c_str());

    std::string kernelPrefix("Kernel ");
    size_t maxKeyLength = kernelPrefix.size() + 3;
    for (const auto &d : Data)
      if (d.first.substr(0, kernelPrefix.size()) != kernelPrefix &&
          maxKeyLength < d.first.size())
        maxKeyLength = d.first.size();

    // Print kernel key and name
    int kernelId = 0;
    for (const auto &d: Data) {
      if (d.first.substr(0, kernelPrefix.size()) == kernelPrefix)
        fprintf(stderr, "-- %s: %s\n",
                alignLeft(maxKeyLength, kernelPrefix +
                          std::to_string(kernelId++)).c_str(),
                d.first.substr(kernelPrefix.size()).c_str());
    }

    fprintf(stderr, "%s\n", lineSep.c_str());

    fprintf(stderr, "-- %s:     Host Time (%s)   Device Time (%s)\n",
            alignLeft(maxKeyLength, "Name").c_str(), unit, unit);

    double hostTotal = 0.0;
    double deviceTotal = 0.0;
    kernelId = 0;
    for (const auto &d : Data) {
      double hostTime = d.second.HostTime * Multiplier;
      double deviceTime = hostTime;
      std::string key(d.first);
      if (d.first.substr(0, kernelPrefix.size()) == kernelPrefix) {
        deviceTime = d.second.DeviceTime * Multiplier;
        key = kernelPrefix + std::to_string(kernelId++);
      }
      fprintf(stderr, "-- %s: %20.3f %20.3f\n",
              alignLeft(maxKeyLength, key).c_str(), hostTime, deviceTime);
      hostTotal += hostTime;
      deviceTotal += deviceTime;
    }
    fprintf(stderr, "-- %s: %20.3f %20.3f\n",
            alignLeft(maxKeyLength, "Total").c_str(), hostTotal, deviceTotal);
    fprintf(stderr, "%s\n", profileSep.c_str());
  }

  void update(const char *Name, double Elapsed) {
    std::string key(Name);
    TimeTy &time = Data[key];
    time.HostTime += Elapsed;
  }

  void update(std::string &Name, double Elapsed) {
    TimeTy &time = Data[Name];
    time.HostTime += Elapsed;
  }

  void update(std::string &Name, ze_event_handle_t Event) {
    TimeTy &time = Data[Name];
    ze_kernel_timestamp_result_t ts;
    CALL_ZE_EXIT_FAIL(zeEventQueryKernelTimestamp, Event, &ts);
    double wallTime = 0;

    if (ts.global.kernelEnd >= ts.global.kernelStart)
      wallTime = ts.global.kernelEnd - ts.global.kernelStart;
    else if (TimestampMax > 0)
      wallTime = TimestampMax - ts.global.kernelStart + ts.global.kernelEnd + 1;
    else
      WARNING("Timestamp overflow cannot be handled for this device.\n");

    if (TimestampNsec > 0)
      time.DeviceTime += wallTime * (double)TimestampNsec / NSEC_PER_SEC;
    else
      time.DeviceTime += wallTime / (double)TimestampCyclePerSec;

    CALL_ZE_EXIT_FAIL(zeEventHostReset, Event);
  }
};
int64_t RTLProfileTy::Multiplier;

/// Get default command queue group ordinal
static uint32_t getCmdQueueGroupOrdinal(ze_device_handle_t Device) {
  uint32_t groupCount = 0;
  CALL_ZE_RET(UINT32_MAX, zeDeviceGetCommandQueueGroupProperties, Device,
              &groupCount, nullptr);
  std::vector<ze_command_queue_group_properties_t> groupProperties(
      groupCount, CommandQueueGroupPropertiesInit);
  CALL_ZE_RET(UINT32_MAX, zeDeviceGetCommandQueueGroupProperties, Device,
              &groupCount, groupProperties.data());
  uint32_t groupOrdinal = UINT32_MAX;
  for (uint32_t i = 0; i < groupCount; i++) {
    auto &flags = groupProperties[i].flags;
    if (flags & ZE_COMMAND_QUEUE_GROUP_PROPERTY_FLAG_COMPUTE) {
      groupOrdinal = i;
      break;
    }
  }

  if (groupOrdinal == UINT32_MAX)
    DP("Error: no command queues are found\n");

  return groupOrdinal;
}

/// Get multi-context command queue group ordinal and number of queues
static uint32_t getCmdQueueGroupOrdinalCCS(ze_device_handle_t Device,
                                           uint32_t &NumQueues) {
  uint32_t groupCount = 0;
  CALL_ZE_RET(UINT32_MAX, zeDeviceGetCommandQueueGroupProperties, Device,
              &groupCount, nullptr);
  std::vector<ze_command_queue_group_properties_t> groupProperties(
      groupCount, CommandQueueGroupPropertiesInit);
  CALL_ZE_RET(UINT32_MAX, zeDeviceGetCommandQueueGroupProperties, Device,
              &groupCount, groupProperties.data());
  uint32_t groupOrdinal = UINT32_MAX;
  for (uint32_t i = 0; i < groupCount; i++) {
    auto &flags = groupProperties[i].flags;
    if (flags & ZE_COMMAND_QUEUE_GROUP_PROPERTY_FLAG_COMPUTE &&
        groupProperties[i].numQueues > 1) {
      groupOrdinal = i;
      NumQueues = groupProperties[i].numQueues;
      DP("Found multi-context command queue group for deivce " DPxMOD
         ", ordinal = %" PRIu32 ", number of queues = %" PRIu32 "\n",
         DPxPTR(Device), groupOrdinal, NumQueues);
      break;
    }
  }
  if (groupOrdinal == UINT32_MAX)
    DP("Could not find multi-context command queue group for device " DPxMOD
       "\n", DPxPTR(Device));
  return groupOrdinal;
}

/// Get copy command queue group ordinal
static uint32_t getCmdQueueGroupOrdinalCopy(ze_device_handle_t Device) {
  uint32_t groupCount = 0;
  CALL_ZE_RET(UINT32_MAX, zeDeviceGetCommandQueueGroupProperties, Device,
              &groupCount, nullptr);
  std::vector<ze_command_queue_group_properties_t> groupProperties(
      groupCount, CommandQueueGroupPropertiesInit);
  CALL_ZE_RET(UINT32_MAX, zeDeviceGetCommandQueueGroupProperties, Device,
              &groupCount, groupProperties.data());
  uint32_t groupOrdinal = UINT32_MAX;
  for (uint32_t i = 0; i < groupCount; i++) {
    auto &flags = groupProperties[i].flags;
    if ((flags & ZE_COMMAND_QUEUE_GROUP_PROPERTY_FLAG_COPY) &&
        (flags & ZE_COMMAND_QUEUE_GROUP_PROPERTY_FLAG_COMPUTE) == 0) {
      groupOrdinal = i;
      DP("Found copy command queue for device " DPxMOD ", ordinal = %" PRIu32
         "\n", DPxPTR(Device), groupOrdinal);
      break;
    }
  }

  return groupOrdinal;
}

/// Create a command list with given ordinal and flags
static ze_command_list_handle_t createCmdList(
    ze_context_handle_t Context,
    ze_device_handle_t Device,
    uint32_t Ordinal,
    ze_command_list_flags_t Flags,
    std::string &DeviceIdStr) {
  ze_command_list_desc_t cmdListDesc = {
    ZE_STRUCTURE_TYPE_COMMAND_LIST_DESC,
    nullptr, // extension
    Ordinal,
    Flags
  };
  ze_command_list_handle_t cmdList;
  CALL_ZE_RET_NULL(zeCommandListCreate, Context, Device, &cmdListDesc,
                   &cmdList);
  DP("Created a command list " DPxMOD " for device %s.\n", DPxPTR(cmdList),
     DeviceIdStr.c_str());
  return cmdList;
}

/// Create a command list with default flags
static ze_command_list_handle_t createCmdList(
    ze_context_handle_t Context, ze_device_handle_t Device, uint32_t Ordinal,
    std::string &DeviceIdStr) {
  return (Ordinal == UINT32_MAX)
      ? nullptr
      : createCmdList(Context, Device, Ordinal, 0, DeviceIdStr);
}

/// Create a command queue with given ordinal and flags
static ze_command_queue_handle_t createCmdQueue(
    ze_context_handle_t Context,
    ze_device_handle_t Device,
    uint32_t Ordinal,
    uint32_t Index,
    ze_command_queue_flags_t Flags,
    std::string &DeviceIdStr) {
  ze_command_queue_desc_t cmdQueueDesc = {
    ZE_STRUCTURE_TYPE_COMMAND_QUEUE_DESC,
    nullptr, // extension
    Ordinal,
    Index,
    Flags, // flags
    ZE_COMMAND_QUEUE_MODE_ASYNCHRONOUS,
    ZE_COMMAND_QUEUE_PRIORITY_NORMAL
  };
  ze_command_queue_handle_t cmdQueue;
  CALL_ZE_RET_NULL(zeCommandQueueCreate, Context, Device, &cmdQueueDesc,
                   &cmdQueue);
  DP("Created a command queue " DPxMOD " for device %s.\n", DPxPTR(cmdQueue),
     DeviceIdStr.c_str());
  return cmdQueue;
}

/// Create a command queue with default flags
static ze_command_queue_handle_t createCmdQueue(
    ze_context_handle_t Context, ze_device_handle_t Device,
    uint32_t Ordinal, uint32_t Index, std::string &DeviceIdStr) {
  return (Ordinal == UINT32_MAX)
      ? nullptr
      : createCmdQueue(Context, Device, Ordinal, Index, 0, DeviceIdStr);
}

/// Create a context
static ze_context_handle_t createContext(ze_driver_handle_t Driver) {
  ze_context_desc_t contextDesc = {
    ZE_STRUCTURE_TYPE_CONTEXT_DESC,
    nullptr, // extension
    0 // flags
  };
  ze_context_handle_t context;
  CALL_ZE_RET_NULL(zeContextCreate, Driver, &contextDesc, &context);
  return context;
}

/// Create a fence
static ze_fence_handle_t createFence(ze_command_queue_handle_t cmdQueue) {
  ze_fence_desc_t fenceDesc = {
    ZE_STRUCTURE_TYPE_FENCE_DESC,
    nullptr, // extension
    0 // flags
  };
  ze_fence_handle_t fence;
  CALL_ZE_RET(0, zeFenceCreate, cmdQueue, &fenceDesc, &fence);
  return fence;
}

/// RTL flags
struct RTLFlagsTy {
  uint64_t DumpTargetImage : 1;
  uint64_t EnableProfile : 1;
  uint64_t EnableTargetGlobals : 1;
  uint64_t LinkLibDevice : 1;
  uint64_t UseHostMemForUSM : 1;
  uint64_t UseMemoryPool : 1;
  uint64_t UseDriverGroupSizes : 1;
  uint64_t UseCopyEngine : 1;
  uint64_t UseImageOptions : 1;
  uint64_t Reserved : 55;
  RTLFlagsTy() :
      DumpTargetImage(0),
      EnableProfile(0),
      EnableTargetGlobals(0),
      LinkLibDevice(0), // TODO: change it to 1 when L0 issue is resolved
      UseHostMemForUSM(0),
      UseMemoryPool(1),
      UseDriverGroupSizes(0),
      UseCopyEngine(1),
      UseImageOptions(1),
      Reserved(0) {}
};

/// Kernel properties.
struct KernelPropertiesTy {
  const char *Name = nullptr;
  uint32_t Width = 0;
  uint32_t SIMDWidth = 0;
  uint32_t MaxThreadGroupSize = 0;
  ze_kernel_indirect_access_flags_t IndirectAccessFlags = 0;
};

/// Events for kernel profiling
struct KernelProfileEventsTy {
  std::vector<ze_event_pool_handle_t> Pools;
  size_t Size = 0;
  std::map<int32_t, ze_event_handle_t> Events;  // Per-thread events
  std::mutex *EventLock = nullptr;
  ze_context_handle_t Context = nullptr;

  void init(ze_context_handle_t ContextHandle) {
    Size = omp_get_max_threads();
    EventLock = new std::mutex();
    Context = ContextHandle;
  }

  void deinit() {
    for (auto event : Events)
      CALL_ZE_EXIT_FAIL(zeEventDestroy, event.second);
    for (auto pool : Pools)
      CALL_ZE_EXIT_FAIL(zeEventPoolDestroy, pool);
    delete EventLock;
  }

  ze_event_handle_t getEvent() {
    int32_t gtid = __kmpc_global_thread_num(nullptr);
    std::unique_lock<std::mutex> lock(*EventLock);
    if (Events.count(gtid) == 0) {
      size_t eventId = Events.size() % Size;
      if (eventId == 0) {
        // This is the first event, or the pools are fully used.
        DP("Creating a new profiling event pool.\n");
        ze_event_pool_desc_t poolDesc = {
          ZE_STRUCTURE_TYPE_EVENT_POOL_DESC,
          nullptr,
          ZE_EVENT_POOL_FLAG_HOST_VISIBLE | ZE_EVENT_POOL_FLAG_KERNEL_TIMESTAMP,
          (uint32_t)Size
        };
        ze_event_pool_handle_t pool = nullptr;
        CALL_ZE_RET_NULL(
            zeEventPoolCreate, Context, &poolDesc, 0, nullptr, &pool);
        Pools.push_back(pool);
      }
      auto pool = Pools.back();
      ze_event_desc_t eventDesc = {
        ZE_STRUCTURE_TYPE_EVENT_DESC,
        nullptr,
        (uint32_t)eventId,
        0,
        0
      };
      ze_event_handle_t event;
      CALL_ZE_RET_NULL(zeEventCreate, pool, &eventDesc, &event);
      Events[gtid] = event;
    }
    return Events[gtid];
  }
};

/// Subdevice events
struct SubDeviceEventTy {
  ze_event_pool_handle_t Pool = nullptr;
  std::vector<ze_event_handle_t> Events;
};

typedef std::vector<std::vector<ze_device_handle_t>> SubDeviceListsTy;
typedef std::vector<std::vector<int32_t>> SubDeviceIdsTy;

/// Device modes for multi-tile devices
enum DeviceMode {
  DEVICE_MODE_TOP = 0,  // Use only top-level devices with subdevice clause
  DEVICE_MODE_SUB,      // Use only tiles
  DEVICE_MODE_SUBSUB,   // Use only c-slices
  DEVICE_MODE_ALL       // Use all
};

/// Specialization constants used for a module compilation.
class SpecConstantsTy {
  std::vector<uint32_t> ConstantIds;
  std::vector<const void *> ConstantValues;

public:
  SpecConstantsTy() = default;
  SpecConstantsTy(const SpecConstantsTy &) = delete;
  SpecConstantsTy(const SpecConstantsTy &&Other)
    : ConstantIds(std::move(Other.ConstantIds)),
      ConstantValues(std::move(Other.ConstantValues)) {}

  ~SpecConstantsTy() {
    for (auto I : ConstantValues) {
      const char *ValuePtr = reinterpret_cast<const char *>(I);
      delete[] ValuePtr;
    }
  }

  template <typename T>
  void addConstant(uint32_t Id, T Val) {
    const size_t ValSize = sizeof(Val);
    char *ValuePtr = new char[ValSize];
    *reinterpret_cast<T *>(ValuePtr) = Val;

    ConstantIds.push_back(Id);
    ConstantValues.push_back(reinterpret_cast<void *>(ValuePtr));
  }

  ze_module_constants_t getModuleConstants() const {
    ze_module_constants_t Tmp{static_cast<uint32_t>(ConstantValues.size()),
                              ConstantIds.data(),
                              // Unfortunately we have to const_cast it.
                              // L0 data type should probably be fixed.
                              const_cast<const void **>(ConstantValues.data())};
    return Tmp;
  }
};

/// Memory ranges for tracking allocated memory region
class MemRangeTy {
  std::multimap<void *, size_t> Ranges;
  std::mutex Mtx;

public:
  void add(void *Ptr, size_t Size) {
    std::lock_guard<std::mutex> Lock(Mtx);
    Ranges.insert({Ptr, Size});
  }

  void remove(void *Ptr) {
    std::lock_guard<std::mutex> Lock(Mtx);
    Ranges.erase(Ptr);
  }

  bool contains(const void *Ptr, size_t Size) {
    std::lock_guard<std::mutex> Lock(Mtx);
    auto I = Ranges.insert({const_cast<void *>(Ptr), 0});
    auto J = I--;
    bool Ret = (uintptr_t)I->first <= (uintptr_t)Ptr &&
        (uintptr_t)Ptr + (uintptr_t)Size <=
        (uintptr_t)I->first + (uintptr_t)I->second;
    Ranges.erase(J);
    return Ret;
  }
};

/// Device information
class RTLDeviceInfoTy {
  /// Type of the device version of the offload table.
  /// The type may not match the host offload table's type
  /// due to extensions.
  struct DeviceOffloadEntryTy {
    /// Common part with the host offload table.
    __tgt_offload_entry Base;
    /// Length of the Base.name string in bytes including
    /// the null terminator.
    size_t NameSize;
  };

  /// Memory stats
  struct MemStatTy {
    size_t Requested[2] = {0, 0};   // Requested bytes
    size_t Allocated[2] = {0, 0};   // Allocated bytes
    size_t Freed[2] = {0, 0};       // Freed bytes
    size_t InUse[2] = {0, 0};       // Current memory in use
    size_t PeakUse[2] = {0, 0};     // Peak bytes used
    size_t NumAllocs[2] = {0, 0};   // Number of allocations

    int32_t DeviceId = 0;
    int32_t AllocKind = TARGET_ALLOC_DEFAULT;
    std::mutex *Mtx = nullptr;

    MemStatTy() = default;

    MemStatTy(int32_t deviceId, int32_t allocKind) {
      DeviceId = deviceId;
      AllocKind = allocKind;
      Mtx = new std::mutex();
    }

    void update(size_t requested, size_t size, bool Pool = false) {
      std::unique_lock<std::mutex> lock(*Mtx);

      int32_t I = Pool ? 1 : 0;

      if (requested > 0) {
        Requested[I] += requested;
        Allocated[I] += size;
        InUse[I] += size;
        NumAllocs[I]++;
      } else {
        Freed[I] += size;
        InUse[I] -= size;
      }

      if (InUse[I] > PeakUse[I])
        PeakUse[I] = InUse[I];
    }

    void print() {
      DP("Memory usage for %s, device %" PRId32 ":\n",
         ALLOC_KIND_TO_STR(AllocKind), DeviceId);
      DP("-- Allocator: %12s, %12s\n", "Native", "Pool");
      DP("-- Requested: %12zu, %12zu\n", Requested[0], Requested[1]);
      DP("-- Allocated: %12zu, %12zu\n", Allocated[0], Allocated[1]);
      DP("-- Freed    : %12zu, %12zu\n", Freed[0], Freed[1]);
      DP("-- InUse    : %12zu, %12zu\n", InUse[0], InUse[1]);
      DP("-- PeakUse  : %12zu, %12zu\n", PeakUse[0], PeakUse[1]);
      DP("-- NumAllocs: %12zu, %12zu\n", NumAllocs[0], NumAllocs[1]);
    }
  }; // MemStatTy

  /// Looks up an external global variable with the given \p Name
  /// and \p Size in the device environment for device \p DeviceId.
  void *getVarDeviceAddr(int32_t DeviceId, const char *Name, size_t Size);

public:
  uint32_t NumDevices = 0;
  uint32_t SubDeviceLevels = 1; // L0 API does not support recursive queries
  uint32_t NumRootDevices = 0;
  ze_driver_handle_t Driver = nullptr;
  ze_context_handle_t Context = nullptr;
  ze_api_version_t DriverAPIVersion = ZE_API_VERSION_CURRENT;

  // Events for kernel profiling
  KernelProfileEventsTy ProfileEvents;

  std::vector<ze_device_properties_t> DeviceProperties;
  std::vector<ze_device_compute_properties_t> ComputeProperties;

  // Internal device type ID
  std::vector<uint64_t> DeviceArchs;

  // Devices' default target allocation kinds for internal allocation
  std::vector<int32_t> AllocKinds;

  std::vector<ze_device_handle_t> Devices;

  // Subdevice IDs. It maps users' subdevice IDs to internal subdevice IDs
  std::vector<SubDeviceIdsTy> SubDeviceIds;

  // Events for synchronization between subdevices.
  std::vector<SubDeviceEventTy> SubDeviceEvents;

  // User-friendly form of device ID string
  std::vector<std::string> DeviceIdStr;

  // Use per-thread command list/queue
  std::vector<std::vector<ze_command_list_handle_t>> CmdLists;
  std::vector<std::vector<ze_command_queue_handle_t>> CmdQueues;
  std::vector<std::vector<ze_command_list_handle_t>> CopyCmdLists;
  std::vector<std::vector<ze_command_queue_handle_t>> CopyCmdQueues;

  // Command queue group ordinals for each device
  std::vector<uint32_t> CmdQueueGroupOrdinals;

  // Command queue group ordinals for copying
  std::vector<uint32_t> CopyCmdQueueGroupOrdinals;

  // Command queue index for each device
  std::vector<uint32_t> CmdQueueIndices;

  std::vector<FuncOrGblEntryTy> FuncGblEntries;
  std::vector<std::map<ze_kernel_handle_t, KernelPropertiesTy>>
      KernelProperties;

  // Memory owned by the plugin
  std::vector<std::vector<void *>> OwnedMemory;

  std::vector<std::set<void *>> ImplicitArgsDevice;
  std::vector<std::set<void *>> ImplicitArgsHost;
  std::vector<std::set<void *>> ImplicitArgsShared;
  std::vector<bool> Initialized;
  std::mutex *Mutexes;
  std::mutex *DataMutexes; // For internal data
  std::mutex *RTLMutex;
  std::vector<std::vector<DeviceOffloadEntryTy>> OffloadTables;
  std::vector<std::vector<RTLProfileTy *>> Profiles;

  /// Host memory pool for all devices
  MemoryPoolTy MemPoolHost;
  /// Shared memory pools per L0 device
  std::map<ze_device_handle_t, MemoryPoolTy> MemPoolShared;
  /// Device memory pools per L0 device
  std::map<ze_device_handle_t, MemoryPoolTy> MemPoolDevice;

  /// Memory stats for each memory type
  MemStatTy MemStatHost;
  std::map<ze_device_handle_t, MemStatTy> MemStatShared;
  std::map<ze_device_handle_t, MemStatTy> MemStatDevice;

  /// Allocated USM host/shared memory range
  /// We need to track the valid address ranges known to libomptarget and users.
  std::map<ze_device_handle_t, std::unique_ptr<MemRangeTy>> MemHostAccessible;

  /// Flags, parameters, options
  RTLFlagsTy Flags;
  int64_t RequiresFlags = OMP_REQ_UNDEFINED;
  uint32_t DataTransferLatency; // Emulated data transfer latency in us
  int32_t DeviceType;
  uint32_t ThreadLimit = 0; // Global thread limit
  uint32_t NumTeams = 0; // Global max number of teams

  /// Dynamic kernel memory size
  size_t KernelDynamicMemorySize = 0; // Turned off by default

  /// Staging buffer size
  size_t StagingBufferSize = LEVEL0_STAGING_BUFFER_SIZE;

  /// Memory pool parameters
  /// MemPoolInfo[MemType] = {AllocMax(MB), Capacity, PoolSize(MB)}
  std::map<int32_t, std::vector<int32_t>> MemPoolInfo = {
      {TARGET_ALLOC_DEVICE, {1, 4, 256}},
      {TARGET_ALLOC_HOST, {1, 4, 256}},
      {TARGET_ALLOC_SHARED, {1, 4, 256}}
  };

  /// User-directed allocation kind
  int32_t TargetAllocKind = TARGET_ALLOC_DEFAULT;

  uint32_t SubscriptionRate = 4;
  uint32_t ForcedKernelWidth = 0;
  int32_t DeviceMode = DEVICE_MODE_TOP;
#if INTEL_INTERNAL_BUILD
  uint32_t ForcedLocalSizes[3] = {0, 0, 0};
  uint32_t ForcedGlobalSizes[3] = {0, 0, 0};
#endif // INTEL_INTERNAL_BUILD

  // Compilation options for IGC
  // OpenCL 2.0 builtins (like atomic_load_explicit and etc.) are used by
  // runtime, so we have to explicitly specify the "-cl-std=CL2.0" compilation
  // option. With it, the SPIR-V will be converted to LLVM IR with OpenCL 2.0
  // builtins. Otherwise, SPIR-V will be converted to LLVM IR with OpenCL 1.2
  // builtins.
  std::string CompilationOptions = "-cl-std=CL2.0 ";
  std::string InternalCompilationOptions;
  std::string UserCompilationOptions;

  // Spec constants used for all modules.
  SpecConstantsTy CommonSpecConstants;

  RTLDeviceInfoTy() {
    NumDevices = 0;
    Mutexes = nullptr;
    DataMutexes = nullptr;
    DataTransferLatency = 0;
    DeviceType = ZE_DEVICE_TYPE_GPU;
    readEnvironmentVars();
  }

  /// Read environment variable value with optional deprecated name
  char *readEnvVar(const char *Name, const char *OldName = nullptr) {
    if (!Name)
      return nullptr;
    char *value = std::getenv(Name);
    if (value || !OldName) {
      if (value)
        DP("ENV: %s=%s\n", Name, value);
      return value;
    }
    value = std::getenv(OldName);
    if (value) {
      DP("ENV: %s=%s\n", OldName, value);
      WARNING("%s is being deprecated. Use %s instead.\n", OldName, Name);
    }
    return value;
  }

#if INTEL_INTERNAL_BUILD
  void parseGroupSizes(const char *Name, const char *Value, uint32_t *Sizes) {
    std::string str(Value);
    if (str.front() != '{' || str.back() != '}') {
      WARNING("Ignoring invalid %s=%s\n", Name, Value);
      return;
    }
    std::istringstream strm(str.substr(1, str.size() - 2));
    uint32_t i = 0;
    for (std::string token; std::getline(strm, token, ','); i++)
      if (i < 3)
        Sizes[i] = std::stoi(token);
  }
#endif // INTEL_INTERNAL_BUILD

  void readEnvironmentVars() {
    // Data transfer latency
    if (char *env = readEnvVar("LIBOMPTARGET_DATA_TRANSFER_LATENCY")) {
      std::string value(env);
      if (value.substr(0, 2) == "T,") {
        int32_t usec = std::stoi(value.substr(2).c_str());
        DataTransferLatency = (usec > 0) ? usec : 0;
      }
    }

    // Target device type
    if (char *env = readEnvVar("LIBOMPTARGET_DEVICETYPE")) {
      std::string value(env);
      if (value == "GPU" || value == "gpu" || value == "") {
        DeviceType = ZE_DEVICE_TYPE_GPU;
      } else if (value == "CPU" || value == "cpu") {
        DeviceType = ZE_DEVICE_TYPE_CPU;
        DP("Warning: CPU device is not supported\n");
      } else {
        DP("Warning: Invalid LIBOMPTARGET_DEVICETYPE=%s\n", env);
      }
    }

    // Global thread limit
    int threadLimit = omp_get_thread_limit();
    DP("omp_get_thread_limit() returned %" PRId32 "\n", threadLimit);
    // omp_get_thread_limit() would return INT_MAX by default.
    // NOTE: Windows.h defines max() macro, so we have to guard
    //       the call with parentheses.
    ThreadLimit = (threadLimit > 0 &&
        threadLimit != (std::numeric_limits<int32_t>::max)()) ?
        threadLimit : 0;

    // Global max number of teams.
    int numTeams = omp_get_max_teams();
    DP("omp_get_max_teams() returned %" PRId32 "\n", numTeams);
    // omp_get_max_teams() would return INT_MAX by default.
    // NOTE: Windows.h defines max() macro, so we have to guard
    //       the call with parentheses.
    NumTeams = (numTeams > 0 &&
        numTeams != (std::numeric_limits<int32_t>::max)()) ?
        numTeams : 0;

    // Compilation options for IGC
    if (char *env = readEnvVar("LIBOMPTARGET_LEVEL0_COMPILATION_OPTIONS"))
      UserCompilationOptions += std::string(" ") + env;

    if (DeviceType == ZE_DEVICE_TYPE_GPU) {
      // Intel Graphics compilers that do not support that option
      // silently ignore it. Other OpenCL compilers may fail.
      const char *env = readEnvVar("LIBOMPTARGET_LEVEL0_TARGET_GLOBALS");
      if (!env || (env[0] != 'F' && env[0] != 'f' && env[0] != '0')) {
        InternalCompilationOptions += " -cl-take-global-address ";
        Flags.EnableTargetGlobals = 1;
      }
      env = readEnvVar("LIBOMPTARGET_LEVEL0_MATCH_SINCOSPI");
      if (!env || (env[0] != 'F' && env[0] != 'f' && env[0] != '0')) {
        InternalCompilationOptions += " -cl-match-sincospi ";
      }
      env = readEnvVar("LIBOMPTARGET_LEVEL0_USE_DRIVER_GROUP_SIZES");
      if (env && (env[0] == 'T' || env[0] == 't' || env[0] == '1')) {
        Flags.UseDriverGroupSizes = 1;
      }
    }

    // Device mode
    if (char *env = readEnvVar("LIBOMPTARGET_DEVICES")) {
      std::string value(env);
      if (value == "DEVICE" || value == "device") {
        DP("Device mode is %s -- using top-level devices with subdevice "
           "clause support\n", value.c_str());
        DeviceMode = DEVICE_MODE_TOP;
      } else if (value == "SUBDEVICE" || value == "subdevice") {
        DP("Device mode is %s -- using 1st-level sub-devices\n", value.c_str());
        DeviceMode = DEVICE_MODE_SUB;
      } else if (value == "SUBSUBDEVICE" || value == "subsubdevice") {
        DP("Device mode is %s -- using 2nd-level sub-devices\n", value.c_str());
        DeviceMode = DEVICE_MODE_SUBSUB;
      } else if (value == "ALL" || value == "all") {
        DP("Device mode is %s -- using all sub-devices\n", value.c_str());
        DeviceMode = DEVICE_MODE_ALL;
      } else {
        DP("Unknown device mode %s\n", value.c_str());
      }
    }

    // Profile
    if (char *env = readEnvVar("LIBOMPTARGET_PLUGIN_PROFILE")) {
      if ((env[0] == 'T' || env[0] == '1') &&
          (env[1] == ',' || env[1] == '\0')) {
        Flags.EnableProfile = 1;
        RTLProfileTy::Multiplier = RTLProfileTy::MSEC_PER_SEC;
        if (env[1] == ',') {
          std::string unit(&env[2]);
          if (unit == "usec" || unit == "unit_usec")
            RTLProfileTy::Multiplier = RTLProfileTy::USEC_PER_SEC;
        }
      }
    }

    // Managed memory allocator
    if (char *env = readEnvVar("LIBOMPTARGET_USM_HOST_MEM")) {
      if (env[0] == 'T' || env[0] == 't' || env[0] == '1')
        Flags.UseHostMemForUSM = 1;
    }

    // Memory pool
    // LIBOMPTARGET_LEVEL0_MEMORY_POOL=<Option>
    //  <Option>       := 0 | <PoolInfoList>
    //  <PoolInfoList> := <PoolInfo>[,<PoolInfoList>]
    //  <PoolInfo>     := <MemType>[,<AllocMax>[,<Capacity>[,<PoolSize>]]]
    //  <MemType>      := all | device | host | shared
    //  <AllocMax>     := positive integer or empty, max allocation size in MB
    //                    (default: 1)
    //  <Capacity>     := positive integer or empty, number of allocations from
    //                    a single block (default: 4)
    //  <PoolSize>     := positive integer or empty, max pool size in MB
    //                    (default: 256)
    if (char *env = readEnvVar("LIBOMPTARGET_LEVEL0_MEMORY_POOL")) {
      if (env[0] == '0' && env[1] == '\0') {
        Flags.UseMemoryPool = 0;
      } else {
        std::istringstream str(env);
        int32_t memType = -1;
        int32_t offset = 0;
        int32_t valid = 1;
        const std::vector<int32_t> defaultValue{1, 4, 256};
        const int32_t allMemType = INT32_MAX;
        std::vector<int32_t> allInfo{1, 4, 256};
        std::map<int32_t, std::vector<int32_t>> poolInfo;
        for (std::string token; std::getline(str, token, ',') && valid > 0;) {
          if (token == "device") {
            memType = TARGET_ALLOC_DEVICE;
            poolInfo.emplace(memType, defaultValue);
            offset = 0;
          } else if (token == "host") {
            memType = TARGET_ALLOC_HOST;
            poolInfo.emplace(memType, defaultValue);
            offset = 0;
          } else if (token == "shared") {
            memType = TARGET_ALLOC_SHARED;
            poolInfo.emplace(memType, defaultValue);
            offset = 0;
          } else if (token == "all") {
            memType = allMemType;
            offset = 0;
            valid = 2;
          } else if (offset < 3 && memType >= 0) {
            int32_t num = std::atoi(token.c_str());
            if (num > 0 && memType == allMemType)
              allInfo[offset++] = num;
            else if (num > 0)
              poolInfo[memType][offset++] = num;
            else if (token.size() == 0)
              offset++;
            else
              valid = 0;
          } else {
            valid = 0;
          }
        }
        if (valid > 0) {
          MemPoolInfo.clear();
          if (valid == 2) {
            // "all" is specified -- ignore other inputs
            MemPoolInfo.emplace(TARGET_ALLOC_DEVICE, allInfo);
            MemPoolInfo.emplace(TARGET_ALLOC_HOST, allInfo);
            MemPoolInfo.emplace(TARGET_ALLOC_SHARED, allInfo);
          } else {
            // Only enable what user specified
            for (auto &I : poolInfo)
              MemPoolInfo.emplace(I.first, I.second);
          }
          // Set total pool size large enough (2 * AllocMax * Capacity)
          for (auto &I : MemPoolInfo) {
            int32_t poolSize = 2 * I.second[0] * I.second[1];
            if (poolSize > I.second[2]) {
              I.second[2] = poolSize;
              DP("Adjusted memory pool size to %" PRId32 "MB\n", poolSize);
            }
          }
        } else {
          DP("Ignoring incorrect memory pool configuration "
             "LIBOMPTARGET_LEVEL0_MEMORY_POOL=%s\n", env);
          DP("LIBOMPTARGET_LEVEL0_MEMORY_POOL=<Option>\n");
          DP("  <Option>       := 0 | <PoolInfoList>\n");
          DP("  <PoolInfoList> := <PoolInfo>[,<PoolInfoList>]\n");
          DP("  <PoolInfo>     := "
             "<MemType>[,<AllocMax>[,<Capacity>[,<PoolSize>]]]\n");
          DP("  <MemType>      := all | device | host | shared\n");
          DP("  <AllocMax>     := positive integer or empty, "
             "max allocation size in MB (default: 1)\n");
          DP("  <Capacity>     := positive integer or empty, "
             "number of allocations from a single block (default: 4)\n");
          DP("  <PoolSize>     := positive integer or empty, "
             "max pool size in MB (default: 256)\n");
        }
      }
    }

    // Use copy engine if available
    if (char *env = readEnvVar("LIBOMPTARGET_LEVEL0_USE_COPY_ENGINE")) {
      if (env[0] == 'F' || env[0] == 'f' || env[0] == '0') {
        Flags.UseCopyEngine = 0;
      } else {
        DP("Ignoring incorrect definition, "
           "LIBOMPTARGET_LEVEL0_USE_COPY_ENGINE=%s\n", env);
        DP("LIBOMPTARGET_LEVEL0_USE_COPY_ENGINE=<Value>\n");
        DP("  <Value> := 0 | F | f\n");
      }
    }

    // Target image dump
    if (char *env = readEnvVar("LIBOMPTARGET_DUMP_TARGET_IMAGE",
                               "LIBOMPTARGET_SAVE_TEMPS")) {
      if (env[0] == 'T' || env[0] == 't' || env[0] == '1')
        Flags.DumpTargetImage = 1;
    }

    // Global default target memory that overrides device-specific default
    if (char *env = readEnvVar("LIBOMPTARGET_LEVEL0_DEFAULT_TARGET_MEM")) {
      std::string mem(env);
      if (mem == "host" || mem == "HOST")
        TargetAllocKind = TARGET_ALLOC_HOST;
      else if (mem == "shared" || mem == "SHARED")
        TargetAllocKind = TARGET_ALLOC_SHARED;
      else if (mem == "device" || mem == "DEVICE")
        TargetAllocKind = TARGET_ALLOC_DEVICE;
      else
        DP("Warning: Ignoring unknown target memory kind %s.\n", env);
    }

    // Target allocation kind
    if (char *env = readEnvVar("LIBOMPTARGET_LEVEL0_USE_DEVICE_MEM")) {
      if (env[0] == 'T' || env[0] == 't' || env[0] == '1')
        TargetAllocKind = TARGET_ALLOC_DEVICE;
    }

    // Subscription rate
    if (char *env = readEnvVar("LIBOMPTARGET_LEVEL0_SUBSCRIPTION_RATE")) {
      int32_t value = std::stoi(env);
      if (value > 0 && value <= 0xFFFF)
        SubscriptionRate = value;
    }

    // Forced kernel width
    if (char *env = readEnvVar("LIBOMPTARGET_LEVEL0_KERNEL_WIDTH")) {
      int32_t value = std::stoi(env);
      if (value == 8 || value == 16 || value == 32)
        ForcedKernelWidth = value;
    }

    // Dynamic memory size
    // LIBOMPTARGET_DYNAMIC_MEMORY_SIZE=<SizeInMB>
    if (char *env = readEnvVar("LIBOMPTARGET_DYNAMIC_MEMORY_SIZE")) {
      size_t value = std::stoi(env);
      const size_t maxValue = 2048;
      if (value > maxValue) {
        DP("Adjusted dynamic memory size to %zu MB\n", maxValue);
        value = maxValue;
      }
      KernelDynamicMemorySize = value << 20;
    }

#if INTEL_INTERNAL_BUILD
    // Force work group sizes -- for internal experiments
    if (char *env = readEnvVar("LIBOMPTARGET_LOCAL_WG_SIZE")) {
      parseGroupSizes("LIBOMPTARGET_LOCAL_WG_SIZE", env, ForcedLocalSizes);
    }
    if (char *env = readEnvVar("LIBOMPTARGET_GLOBAL_WG_SIZE")) {
      parseGroupSizes("LIBOMPTARGET_GLOBAL_WG_SIZE", env, ForcedGlobalSizes);
    }
#endif // INTEL_INTERNAL_BUILD
#if ENABLE_LIBDEVICE_LINKING
    // Link libdevice
    if (char *env = readEnvVar("LIBOMPTARGET_LEVEL0_LINK_LIBDEVICE")) {
      // TODO: turn this on by default when L0 issue is resolved.
      if (env[0] == 'T' || env[0] == 't' || env[0] == '1')
        Flags.LinkLibDevice = 1;
    }
#endif // ENABLE_LIBDEVICE_LINKING
    if (char *env = readEnvVar("INTEL_LIBITTNOTIFY64")) {
      // INTEL_LIBITTNOTIFY64 points to ittnotify_collector library.
      // Ignore empty path, but, otherwise, do not analyze it.
      if (env[0] != '\0') {
        CommonSpecConstants.addConstant<char>(0xFF747469, 1);
      }
    }
    if (char *env = readEnvVar("LIBOMPTARGET_ONEAPI_USE_IMAGE_OPTIONS")) {
      if (env[0] == 'T' || env[0] == 't' || env[0] == '1')
        Flags.UseImageOptions = 1;
      else if (env[0] == 'F' || env[0] == 'f' || env[0] == '0')
        Flags.UseImageOptions = 0;
    }
    // LIBOMPTARGET_LEVEL0_STAGING_BUFFER_SIZE=<SizeInKB>
    if (char *env = readEnvVar("LIBOMPTARGET_LEVEL0_STAGING_BUFFER_SIZE")) {
      size_t SizeInKB = std::stoi(env);
      StagingBufferSize = SizeInKB << 10;
    }
  }

  ze_command_list_handle_t getCmdList(int32_t DeviceId) {
    auto TLS = getTLS(Context);
    auto CmdList = TLS->getCmdList(DeviceId);
    if (!CmdList) {
      CmdList = createCmdList(Context, Devices[DeviceId],
          CmdQueueGroupOrdinals[DeviceId], DeviceIdStr[DeviceId]);
      TLS->setCmdList(DeviceId, CmdList);
    }
    return CmdList;
  }

  ze_command_queue_handle_t getCmdQueue(int32_t DeviceId) {
    auto TLS = getTLS(Context);
    auto CmdQueue = TLS->getCmdQueue(DeviceId);
    if (!CmdQueue) {
      CmdQueue = createCommandQueue(DeviceId);
      TLS->setCmdQueue(DeviceId, CmdQueue);
    }
    return CmdQueue;
  }

  ze_command_list_handle_t getCopyCmdList(int32_t DeviceId) {
    if (!Flags.UseCopyEngine ||
        CopyCmdQueueGroupOrdinals[DeviceId] == UINT32_MAX)
      return getCmdList(DeviceId);
    // Use copy engine
    auto TLS = getTLS(Context);
    auto CmdList = TLS->getCopyCmdList(DeviceId);
    if (!CmdList) {
      CmdList = createCmdList(Context, Devices[DeviceId],
          CopyCmdQueueGroupOrdinals[DeviceId], DeviceIdStr[DeviceId]);
      TLS->setCopyCmdList(DeviceId, CmdList);
    }
    return CmdList;
  }

  bool usingCopyCmdQueue(int32_t DeviceId) {
    if (!Flags.UseCopyEngine ||
        CopyCmdQueueGroupOrdinals[DeviceId] == UINT32_MAX)
       return  false;
    return true;
  }

  ze_command_queue_handle_t getCopyCmdQueue(int32_t DeviceId) {
    if (!Flags.UseCopyEngine ||
        CopyCmdQueueGroupOrdinals[DeviceId] == UINT32_MAX)
      return getCmdQueue(DeviceId);
    // Use copy engine
    auto TLS = getTLS(Context);
    auto CmdQueue = TLS->getCopyCmdQueue(DeviceId);
    if (!CmdQueue) {
      CmdQueue = createCmdQueue(Context, Devices[DeviceId],
          CopyCmdQueueGroupOrdinals[DeviceId], 0, DeviceIdStr[DeviceId]);
      TLS->setCopyCmdQueue(DeviceId, CmdQueue);
    }
    return CmdQueue;
  }

  RTLProfileTy *getProfile(int32_t DeviceId) {
    if (!Flags.EnableProfile)
      return nullptr;
    auto TLS = getTLS(Context);
    auto Profile = TLS->getProfile(DeviceId);
    if (!Profile) {
      Profile = new RTLProfileTy(DeviceProperties[DeviceId],
                                 DeviceIdStr[DeviceId],
                                 DriverAPIVersion >= ZE_API_VERSION_1_1);
      TLS->setProfile(DeviceId, Profile);
    }
    return Profile;
  }

  int64_t getSubDeviceCode() { return getTLS(Context)->getSubDeviceCode(); }

  void setSubDeviceCode(int64_t Code) {
    getTLS(Context)->setSubDeviceCode(Code);
  }

  /// Loads the device version of the offload table for device \p DeviceId.
  /// The table is expected to have \p NumEntries entries.
  /// Returns true, if the load was successful, false - otherwise.
  bool loadOffloadTable(int32_t DeviceId, size_t NumEntries);

  /// Deallocates resources allocated for the device offload table
  /// of \p DeviceId device.
  void unloadOffloadTable(int32_t DeviceId);

  /// Looks up an OpenMP declare target global variable with the given
  /// \p Name and \p Size in the device environment for device \p DeviceId.
  /// The lookup is first done via the device offload table. If it fails,
  /// then the lookup falls back to non-OpenMP specific lookup on the device.
  void *getOffloadVarDeviceAddr(
      int32_t DeviceId, const char *Name, size_t Size);

  /// Initialize program data on device
  int32_t initProgramData(int32_t DeviceId);

  /// Add implicit arguments
  void addImplicitArgs(int32_t DeviceId, void *Ptr, int32_t Kind);

  /// Remove implicit argumnets
  void removeImplicitArgs(int32_t DeviceId, void *Ptr);

  /// Get kernel indirect access flags
  ze_kernel_indirect_access_flags_t getKernelIndirectAccessFlags(
      ze_kernel_handle_t Kernel, uint32_t DeviceId);

  /// Enqueue copy command
  int32_t enqueueMemCopy(int32_t DeviceId, void *Dst, void *Src, size_t Size);

  /// Allocate memory from pool
  void *poolAlloc(int32_t DeviceId, size_t Size, int32_t Kind,
                  intptr_t Offset = 0);

  /// Return memory to pool
  bool poolFree(int32_t DeviceId, void *Ptr);

  /// Initialize all memory pools
  void initMemoryPool();

  /// Initialize memory stats
  void initMemoryStat();

  /// Allocate data
  void *allocData(int32_t DeviceId, int64_t Size, void *HstPtr, void *HstBase,
                  bool *PoolAllocated = nullptr);

  /// Return memory allocation type
  uint32_t getMemAllocType(const void *Ptr);

  /// Create command queue with the given device ID
  ze_command_queue_handle_t createCommandQueue(int32_t DeviceId);

  /// Get thread-local staging buffer for copying
  void *getStagingBuffer();

  /// Add host-accessible memory range
  void addHostAccessible(int32_t DeviceId, void *Ptr, size_t Size,
                         int32_t Kind = TARGET_ALLOC_DEFAULT);

  /// Remove host-accessible memory range
  void removeHostAccessible(int32_t DeviceId, void *Ptr);
};

/// Libomptarget-defined handler and argument.
struct AsyncEventTy {
  void (*Handler)(void *);
  void *Arg;
};

/// Loop descriptor
typedef struct {
  int64_t Lb;     // The lower bound of the i-th loop
  int64_t Ub;     // The upper bound of the i-th loop
  int64_t Stride; // The stride of the i-th loop
} TgtLoopDescTy;

typedef struct {
  int32_t NumLoops;        // Number of loops/dimensions
  int32_t DistributeDim;   // Dimensions lower than this one
                           // must end up in one WG
  TgtLoopDescTy Levels[3]; // Up to 3 loops
} TgtNDRangeDescTy;

static RTLDeviceInfoTy *DeviceInfo = nullptr;

/// Create a module from SPIR-V
static ze_module_handle_t createModule(
    ze_context_handle_t Context, ze_device_handle_t Device, size_t Size,
    const uint8_t *Image, const char *Flags, ze_module_format_t Format) {
  ze_module_constants_t specConstants =
      DeviceInfo->CommonSpecConstants.getModuleConstants();
  ze_module_desc_t moduleDesc = {
    ZE_STRUCTURE_TYPE_MODULE_DESC,
    nullptr, // extension
    Format,
    Size,
    Image,
    Flags,
    &specConstants
  };
  ze_module_handle_t module;
  ze_module_build_log_handle_t buildLog;
  ze_result_t rc;
  CALL_ZE_RC(rc, zeModuleCreate, Context, Device, &moduleDesc, &module,
             &buildLog);
  if (rc != ZE_RESULT_SUCCESS) {
    DP("Warning: module creation failed "
       "(use DebugLevel > 1 to see details below).\n");
    if (DebugLevel > 1) {
      size_t logSize;
      CALL_ZE_RET_NULL(zeModuleBuildLogGetString, buildLog, &logSize, nullptr);
      std::vector<char> logString(logSize);
      CALL_ZE_RET_NULL(zeModuleBuildLogGetString, buildLog, &logSize,
                       logString.data());
      fprintf(stderr, "%s\n", logString.data());
    }
    CALL_ZE_RET_NULL(zeModuleBuildLogDestroy, buildLog);
    return nullptr;
  }
  CALL_ZE_RET_NULL(zeModuleBuildLogDestroy, buildLog);
  return module;
}

#if ENABLE_LIBDEVICE_LINKING
/// Create a module from a file name
static ze_module_handle_t createModule(
    ze_context_handle_t Context, ze_device_handle_t Device,
    const char *FileName, const char *Flags, ze_module_format_t Format) {
  // Resolve full path using the location of the plugin
  std::string fullPath;
#ifdef _WIN32
  char rtlPath[_MAX_PATH];
  HMODULE rtlModule = nullptr;
  if (!GetModuleHandleExA(GET_MODULE_HANDLE_EX_FLAG_FROM_ADDRESS |
                          GET_MODULE_HANDLE_EX_FLAG_UNCHANGED_REFCOUNT,
                          (LPCSTR) &DebugLevel, &rtlModule)) {
    DP("Error: module creation failed -- cannot resolve full path\n");
    return nullptr;
  }
  if (!GetModuleFileNameA(rtlModule, rtlPath, sizeof(rtlPath))) {
    DP("Error: module creation failed -- cannot resolve full path\n");
    return nullptr;
  }
  fullPath = rtlPath;
#else // !defined(_WIN32)
  Dl_info rtlInfo;
  if (!dladdr(&DebugLevel, &rtlInfo)) {
    DP("Error: module creation failed -- cannot resolve full path\n");
    return nullptr;
  }
  fullPath = rtlInfo.dli_fname;
#endif // !defined(_WIN32)
  size_t split = fullPath.find_last_of("/\\");
  fullPath.replace(split + 1, std::string::npos, FileName);

  // Now read from the full path
  std::ifstream ifs(fullPath.c_str(), std::ios::binary);
  // Ignore files that are not supported.
  if (!ifs.good())
    return nullptr;
  ifs.seekg(0, ifs.end);
  size_t size = static_cast<size_t>(ifs.tellg());
  ifs.seekg(0);
  std::vector<char> image(size);
  if (!ifs.read(image.data(), size)) {
    DP("Error: module creation failed -- cannot read %s\n", fullPath.c_str());
    return nullptr;
  }
  return createModule(Context, Device, size, (uint8_t *)image.data(), Flags,
                      Format);
}
#endif // ENABLE_LIBDEVICE_LINKING

/// Init/deinit DeviceInfo
#ifdef _WIN32
#define ATTRIBUTE(X)
#else
#define ATTRIBUTE(X) __attribute__((X))
#endif // _WIN32

ATTRIBUTE(constructor(101)) void init() {
  DP("Init Level0 plugin!\n");
  DeviceInfo = new RTLDeviceInfoTy();
}

ATTRIBUTE(destructor(101)) void deinit() {
  DP("Deinit Level0 plugin!\n");
  delete DeviceInfo;
  DeviceInfo = nullptr;
}

#ifdef _WIN32
extern "C" BOOL WINAPI
DllMain(HINSTANCE const instance, // handle to DLL module
        DWORD const reason,       // reason for calling function
        LPVOID const reserved)    // reserved
{
  // Perform actions based on the reason for calling.
  switch (reason) {
  case DLL_PROCESS_ATTACH:
    // Initialize once for each new process.
    // Return FALSE to fail DLL load.
    init();
    break;

  case DLL_THREAD_ATTACH:
    // Do thread-specific initialization.
    break;

  case DLL_THREAD_DETACH:
    // Do thread-specific cleanup.
    break;

  case DLL_PROCESS_DETACH:
    break;
  }
  return TRUE; // Successful DLL_PROCESS_ATTACH.
}
#endif // _WIN32

/// For scoped start/stop
class ScopedTimerTy {
  std::string Name;
  double TimeStamp = 0.0;
  bool Active = false;
  RTLProfileTy *Profile = nullptr;
public:
  ScopedTimerTy(int32_t DeviceId, const char *name) : Name(name) {
    if (!DeviceInfo->Flags.EnableProfile)
      return;
    Profile = DeviceInfo->getProfile(DeviceId);
    start();
  }
  ScopedTimerTy(int32_t DeviceId, std::string name) : Name(name) {
    if (!DeviceInfo->Flags.EnableProfile)
      return;
    Profile = DeviceInfo->getProfile(DeviceId);
    start();
  }
  ScopedTimerTy(int32_t DeviceId, const char *Prefix, const char *name) {
    if (!DeviceInfo->Flags.EnableProfile)
      return;
    Name = Prefix;
    Name += name;
    Profile = DeviceInfo->getProfile(DeviceId);
    start();
  }
  ~ScopedTimerTy() {
    if (!DeviceInfo->Flags.EnableProfile)
      return;
    if (Active)
      stop();
  }
  void start() {
    if (!DeviceInfo->Flags.EnableProfile)
      return;
    if (!Profile) {
      WARNING("Profile data are invalid.\n");
      return;
    }
    if (Active)
      WARNING("Timer restarted.\n");
    TimeStamp = omp_get_wtime();
    Active = true;
  }
  void stop() {
    if (!DeviceInfo->Flags.EnableProfile)
      return;
    if (!Profile) {
      WARNING("Profile data are invalid.\n");
      return;
    }
    if (!Active) {
      WARNING("Timer is invalid.\n");
      return;
    }
    double currStamp = omp_get_wtime();
    Profile->update(Name, currStamp - TimeStamp);
    Active = false;
  }
  void updateDeviceTime(ze_event_handle_t Event) {
    if (!DeviceInfo->Flags.EnableProfile)
      return;
    if (!Profile) {
      WARNING("Profile data are invalid.\n");
      return;
    }
    Profile->update(Name, Event);
  }
};

static uint64_t getDeviceArch(uint32_t L0DeviceId) {
  for (auto &arch : DeviceArchMap)
    for (auto id : arch.second)
      if (L0DeviceId == id || (L0DeviceId & 0xFF00) == id)
        return arch.first; // Exact match or prefix match

<<<<<<< HEAD
  IDP("Warning: Cannot decide device arch for %" PRIx32 ".\n", L0DeviceId);
=======
  DP("Warning: Cannot decide device arch for %" PRIx32 ".\n", L0DeviceId);
>>>>>>> 130e135d
  return DeviceArch_None;
}

static bool isDiscrete(uint32_t L0DeviceId) {
  uint32_t prefix = L0DeviceId & 0xFF00;
<<<<<<< HEAD
  return prefix == 0x4900 || prefix == 0x0200;
=======
  return prefix == 0x4900 || prefix == 0x0200 || prefix == 0x0b00;
>>>>>>> 130e135d
}

// Decide device's default memory kind for internal allocation (e.g., map)
static int32_t getAllocKinds(uint32_t L0DeviceId) {
  return isDiscrete(L0DeviceId) ? TARGET_ALLOC_DEVICE : TARGET_ALLOC_SHARED;
}

static void logMemUsage(ze_device_handle_t Device, size_t Requested,
                        void *Ptr, size_t MemSize) {
  size_t size = 0;
  bool pool = false;
  if (MemSize > 0) {
    /// Pool is being used
    size = MemSize;
    pool = true;
  } else {
    void *base = nullptr;
    CALL_ZE_EXIT_FAIL(zeMemGetAddressRange, DeviceInfo->Context, Ptr, &base,
                      &size);
  }
  auto memType = DeviceInfo->getMemAllocType(Ptr);
  if (memType == ZE_MEMORY_TYPE_HOST)
    DeviceInfo->MemStatHost.update(Requested, size, pool);
  else if (memType == ZE_MEMORY_TYPE_SHARED)
    DeviceInfo->MemStatShared[Device].update(Requested, size, pool);
  else // ZE_MEMORY_TYPE_DEVICE
    DeviceInfo->MemStatDevice[Device].update(Requested, size, pool);
}

static void addDataTransferLatency() {
  if (DeviceInfo->DataTransferLatency == 0)
    return;
  double goal = omp_get_wtime() + 1e-6 * DeviceInfo->DataTransferLatency;
  while (omp_get_wtime() < goal)
    ;
}

/// Clean-up routine to be registered by std::atexit().
static void closeRTL() {
  for (uint32_t i = 0; i < DeviceInfo->NumDevices; i++) {
    if (!DeviceInfo->Initialized[i])
      continue;
    if (OMPT_ENABLED) {
      OMPT_CALLBACK(ompt_callback_device_unload, i, 0 /* module ID */);
      OMPT_CALLBACK(ompt_callback_device_finalize, i);
    }
    DeviceInfo->Mutexes[i].lock();
    for (auto mem : DeviceInfo->OwnedMemory[i]) {
      LOG_MEM_USAGE(DeviceInfo->Devices[i], 0, mem);
      CALL_ZE_EXIT_FAIL(zeMemFree, DeviceInfo->Context, mem);
    }
    for (auto kernel : DeviceInfo->FuncGblEntries[i].Kernels) {
      if (kernel)
        CALL_ZE_EXIT_FAIL(zeKernelDestroy, kernel);
    }
    for (auto module : DeviceInfo->FuncGblEntries[i].Modules)
      CALL_ZE_EXIT_FAIL(zeModuleDestroy, module);
    if (DeviceInfo->DeviceMode == DEVICE_MODE_TOP &&
        DeviceInfo->NumDevices > DeviceInfo->NumRootDevices &&
        i < DeviceInfo->NumRootDevices) {
      auto &subDeviceEvent = DeviceInfo->SubDeviceEvents[i];
      for (auto event : subDeviceEvent.Events)
        CALL_ZE_EXIT_FAIL(zeEventDestroy, event);
      CALL_ZE_EXIT_FAIL(zeEventPoolDestroy, subDeviceEvent.Pool);
    }
    DeviceInfo->Mutexes[i].unlock();

    if (DeviceInfo->Flags.EnableTargetGlobals)
      DeviceInfo->unloadOffloadTable(i);
  }

  for (auto TLSPtr : TLSList)
    delete TLSPtr;

  if (DeviceInfo->Flags.UseMemoryPool) {
    DeviceInfo->MemPoolHost.deinit();
    for (auto &pool : DeviceInfo->MemPoolShared)
      pool.second.deinit();
    for (auto &pool : DeviceInfo->MemPoolDevice)
      pool.second.deinit();
  }

  if (DebugLevel > 0) {
    DeviceInfo->MemStatHost.print();
    for (auto &stat : DeviceInfo->MemStatShared)
      stat.second.print();
    for (auto &stat : DeviceInfo->MemStatDevice)
      stat.second.print();
  }

  if (DeviceInfo->Flags.EnableProfile)
    DeviceInfo->ProfileEvents.deinit();

  if (DeviceInfo->Context)
    CALL_ZE_EXIT_FAIL(zeContextDestroy, DeviceInfo->Context);

  delete[] DeviceInfo->Mutexes;
  delete[] DeviceInfo->DataMutexes;
  delete DeviceInfo->RTLMutex;
  DP("Closed RTL successfully\n");
}

static int32_t copyData(int32_t DeviceId, void *Dest, void *Src, size_t Size,
                        std::unique_lock<std::mutex> &copyLock) {
  auto destType = DeviceInfo->getMemAllocType(Dest);
  auto srcType = DeviceInfo->getMemAllocType(Src);

  // Global variable address is classified as unknown memory, and it should be
  // handled as device memory (i.e., use memcpy command).
  if (isDiscrete(DeviceInfo->DeviceProperties[DeviceId].deviceId) ||
      destType == ZE_MEMORY_TYPE_DEVICE || srcType == ZE_MEMORY_TYPE_DEVICE ||
      (destType == ZE_MEMORY_TYPE_UNKNOWN &&
          srcType == ZE_MEMORY_TYPE_UNKNOWN)) {
    auto cmdList = DeviceInfo->getCopyCmdList(DeviceId);
    auto cmdQueue = DeviceInfo->getCopyCmdQueue(DeviceId);
    bool ownsLock = false;
    if (!copyLock.owns_lock()) {
      copyLock.lock();
      ownsLock = true;
    }
    DP("Copy Engine is %s for data transfer\n",
       DeviceInfo->usingCopyCmdQueue(DeviceId) ? "used" : "not used");
    CALL_ZE_RET_FAIL(zeCommandListAppendMemoryCopy, cmdList, Dest, Src, Size,
                     nullptr, 0, nullptr);
    CALL_ZE_RET_FAIL(zeCommandListClose, cmdList);
    CALL_ZE_RET_FAIL(zeCommandQueueExecuteCommandLists, cmdQueue, 1, &cmdList,
                     nullptr);
    if (ownsLock)
      copyLock.unlock();
    CALL_ZE_RET_FAIL(zeCommandQueueSynchronize, cmdQueue, UINT64_MAX);
    CALL_ZE_RET_FAIL(zeCommandListReset, cmdList);
  } else {
    char *src = static_cast<char *>(Src);
    std::copy(src, src + Size, static_cast<char *>(Dest));
  }
  return OFFLOAD_SUCCESS;
}

/// Allocate data explicitly
static void *allocDataExplicit(ze_device_handle_t Device, int64_t Size,
                               int32_t Kind, bool LargeMem,
                               bool LogMemAlloc) {
  void *mem = nullptr;
  ze_device_mem_alloc_desc_t deviceDesc = {
    ZE_STRUCTURE_TYPE_DEVICE_MEM_ALLOC_DESC,
    nullptr, // extension
    0, // flags
    0 // ordinal, TODO: when do we use non-zero ordinal?
  };
  ze_host_mem_alloc_desc_t hostDesc = {
    ZE_STRUCTURE_TYPE_HOST_MEM_ALLOC_DESC,
    nullptr, // extension
    0 // flags
  };

  // Use relaxed allocation limit if driver supports
  ze_relaxed_allocation_limits_exp_desc_t relaxedAllocDesc = {
    ZE_STRUCTURE_TYPE_RELAXED_ALLOCATION_LIMITS_EXP_DESC,
    nullptr,
    ZE_RELAXED_ALLOCATION_LIMITS_EXP_FLAG_MAX_SIZE
  };
  if (LargeMem && DeviceInfo->DriverAPIVersion >= ZE_API_VERSION_1_1) {
    deviceDesc.pNext = &relaxedAllocDesc;
    hostDesc.pNext = &relaxedAllocDesc;
  }

  auto context = DeviceInfo->Context;

  switch (Kind) {
  case TARGET_ALLOC_DEVICE:
    CALL_ZE_RET_NULL(zeMemAllocDevice, context, &deviceDesc, Size,
                     LEVEL0_ALIGNMENT, Device, &mem);
    DP("Allocated a device memory object " DPxMOD "\n", DPxPTR(mem));
    break;
  case TARGET_ALLOC_HOST:
    CALL_ZE_RET_NULL(zeMemAllocHost, context, &hostDesc, Size,
                     LEVEL0_ALIGNMENT, &mem);
    DP("Allocated a host memory object " DPxMOD "\n", DPxPTR(mem));
    break;
  case TARGET_ALLOC_SHARED:
    CALL_ZE_RET_NULL(zeMemAllocShared, context, &deviceDesc, &hostDesc,
                     Size, LEVEL0_ALIGNMENT, Device, &mem);
    DP("Allocated a shared memory object " DPxMOD "\n", DPxPTR(mem));
    break;
  default:
    FATAL_ERROR("Invalid target data allocation kind");
  }

  if (LogMemAlloc)
    LOG_MEM_USAGE(Device, Size, mem);

  return mem;
}

static void *allocDataExplicit(int32_t DeviceId, int64_t Size, int32_t Kind) {
  auto device = DeviceInfo->Devices[DeviceId];
  auto DeviceMaxMem = DeviceInfo->DeviceProperties[DeviceId].maxMemAllocSize;
  return allocDataExplicit(device, Size, Kind, (uint64_t)Size > DeviceMaxMem);
}

<<<<<<< HEAD
=======
TLSTy::~TLSTy() {
  for (auto CmdList : CmdLists)
    CALL_ZE_EXIT_FAIL(zeCommandListDestroy, CmdList.second);
  for (auto CmdList : CopyCmdLists)
    CALL_ZE_EXIT_FAIL(zeCommandListDestroy, CmdList.second);
  for (auto CmdQueue : CmdQueues)
    CALL_ZE_EXIT_FAIL(zeCommandQueueDestroy, CmdQueue.second);
  for (auto CmdQueue : CopyCmdQueues)
    CALL_ZE_EXIT_FAIL(zeCommandQueueDestroy, CmdQueue.second);
  for (auto Profile : Profiles)
    delete Profile.second;
  if (StagingBuffer)
    CALL_ZE_EXIT_FAIL(zeMemFree, Context, StagingBuffer);
}

>>>>>>> 130e135d
/// Initialize memory pool with the parameters
void MemoryPoolTy::init(int32_t allocKind, RTLDeviceInfoTy *RTL) {
  if (Initialized)
    return;

  if (RTL->MemPoolInfo.count(allocKind) == 0) {
    DP("Memory pool is disabled for %s\n", ALLOC_KIND_TO_STR(allocKind));
    return;
  }

  // Use fixed parameters for shared memory pool on discrete device.
  ze_device_properties_t properties = DevicePropertiesInit;
  bool fixedParams = false;
  if (allocKind == TARGET_ALLOC_SHARED) {
    CALL_ZE_EXIT_FAIL(zeDeviceGetProperties, Device, &properties);
    fixedParams = isDiscrete(properties.deviceId);
  }

  size_t userAllocMax = RTL->MemPoolInfo[allocKind][0];
  size_t userCapacity = fixedParams ? 1 : RTL->MemPoolInfo[allocKind][1];
  size_t userPoolSize = RTL->MemPoolInfo[allocKind][2];

  Context = RTL->Context;
  AllocKind = allocKind;
  BlockCapacity = userCapacity;
  PoolSizeMax = userPoolSize << 20; // MB to B
  PoolSize = 0;

  // Decide AllocUnit. Do not log this allocation.
  void *mem = allocDataExplicit(Device, 8, AllocKind, false, false);
  CALL_ZE_EXIT_FAIL(zeMemGetAddressRange, Context, mem, nullptr,
                    &AllocUnit);
  CALL_ZE_EXIT_FAIL(zeMemFree, Context, mem);

  // Convert MB to B and round up to power of 2
  AllocMax = fixedParams ? AllocUnit / BlockCapacity
                         : AllocMin << getBucketId(userAllocMax * (1 << 20));
  auto minSize = getBucketId(AllocMin);
  auto maxSize = getBucketId(AllocMax);
  Buckets.resize(maxSize - minSize + 1);
  assert(AllocMin < AllocMax && AllocMax < PoolSizeMax &&
         "Invalid parameters while initializing memory pool");

  // Set bucket parameters
  for (size_t i = 0; i < Buckets.size(); i++) {
    size_t chunkSize = AllocMin << i;
    size_t blockSize = (chunkSize * BlockCapacity <= AllocUnit)
        ? AllocUnit
        : chunkSize * BlockCapacity;
    BucketParams.emplace_back(chunkSize, blockSize);
  }

  Initialized = 1;

  DP("Initialized %s pool for device " DPxMOD ": AllocMax = %zu, "
     "Capacity = %" PRIu32 ", PoolSizeMax = %zu\n",
     ALLOC_KIND_TO_STR(AllocKind), DPxPTR(Device), AllocMax, BlockCapacity,
     PoolSizeMax);
}

/// Initialize module data
int32_t RTLDeviceInfoTy::initProgramData(int32_t DeviceId) {
  // Prepare host data to copy
  auto &P = DeviceProperties[DeviceId];
  uint32_t totalEUs =
      P.numSlices * P.numSubslicesPerSlice * P.numEUsPerSubslice;

  // Allocate dynamic memory for in-kernel allocation
  void *memLB = 0;
  uintptr_t memUB = 0;
  if (KernelDynamicMemorySize > 0)
    memLB = allocDataExplicit(Devices[DeviceId], KernelDynamicMemorySize,
                              TARGET_ALLOC_DEVICE);
  if (memLB) {
    OwnedMemory[DeviceId].push_back(memLB);
    memUB = (uintptr_t)memLB + KernelDynamicMemorySize;
  }

  ModuleDataTy hostData = {
    1,                   // Initialized
    (int32_t)NumDevices, // Number of devices
    DeviceId,            // Device ID
    totalEUs,            // Total EUs
    P.numThreadsPerEU,   // HW threads per EU
    (uintptr_t)memLB,    // Dynamic memory LB
    memUB,               // Dynamic memory UB
    0                    // Device type (0 for GPU, 1 for CPU)
  };

  // Look up program data location on device
  void *dataPtr = getVarDeviceAddr(DeviceId, "__omp_spirv_program_data",
                  sizeof(hostData));
  if (!dataPtr) {
    DP("Warning: cannot find module data location on device.\n");
    return OFFLOAD_SUCCESS;
  }

  return enqueueMemCopy(DeviceId, dataPtr, &hostData, sizeof(hostData));
}

/// Add implicit arguments
void RTLDeviceInfoTy::addImplicitArgs(
    int32_t DeviceId, void *Ptr, int32_t Kind) {
  if (Kind == TARGET_ALLOC_DEVICE)
    ImplicitArgsDevice[DeviceId].insert(Ptr);
  else if (Kind == TARGET_ALLOC_HOST)
    ImplicitArgsHost[DeviceId].insert(Ptr);
  else
    ImplicitArgsShared[DeviceId].insert(Ptr);
}

/// Remove implicit arguments
void RTLDeviceInfoTy::removeImplicitArgs(int32_t DeviceId, void *Ptr) {
  if (ImplicitArgsDevice[DeviceId].erase(Ptr) > 0)
    return;
  if (ImplicitArgsHost[DeviceId].erase(Ptr) > 0)
    return;
  if (ImplicitArgsShared[DeviceId].erase(Ptr) > 0)
    return;
}

/// Get kernel indirect access flags
ze_kernel_indirect_access_flags_t RTLDeviceInfoTy::getKernelIndirectAccessFlags(
    ze_kernel_handle_t Kernel, uint32_t DeviceId) {
  // Kernel-dependent flags
  auto flags = KernelProperties[DeviceId][Kernel].IndirectAccessFlags;

  // Other flags due to users' memory allocation
  if (!ImplicitArgsDevice[DeviceId].empty())
    flags |= ZE_KERNEL_INDIRECT_ACCESS_FLAG_DEVICE;
  if (!ImplicitArgsHost[DeviceId].empty())
    flags |= ZE_KERNEL_INDIRECT_ACCESS_FLAG_HOST;
  if (!ImplicitArgsShared[DeviceId].empty())
    flags |= ZE_KERNEL_INDIRECT_ACCESS_FLAG_SHARED;

  return flags;
}

/// Enqueue memory copy
int32_t RTLDeviceInfoTy::enqueueMemCopy(
    int32_t DeviceId, void *Dst, void *Src, size_t Size) {
  auto cmdList = getCopyCmdList(DeviceId);
  auto cmdQueue = getCopyCmdQueue(DeviceId);

  CALL_ZE_RET_FAIL(zeCommandListAppendMemoryCopy, cmdList, Dst, Src, Size,
                   nullptr, 0, nullptr);
  CALL_ZE_RET_FAIL(zeCommandListClose, cmdList);
  CALL_ZE_RET_FAIL(zeCommandQueueExecuteCommandLists, cmdQueue, 1, &cmdList,
                   nullptr);
  CALL_ZE_RET_FAIL(zeCommandQueueSynchronize, cmdQueue, UINT64_MAX);
  CALL_ZE_RET_FAIL(zeCommandListReset, cmdList);

  return OFFLOAD_SUCCESS;
}

/// Return the memory allocation type for the specified memory location.
uint32_t RTLDeviceInfoTy::getMemAllocType(const void *Ptr) {
  ze_memory_allocation_properties_t properties = {
    ZE_STRUCTURE_TYPE_MEMORY_ALLOCATION_PROPERTIES,
    nullptr, // extension
    ZE_MEMORY_TYPE_UNKNOWN, // type
    0, // id
    0, // page size
  };

  ze_result_t rc;
  CALL_ZE(rc, zeMemGetAllocProperties, Context, Ptr, &properties, nullptr);

  if (rc == ZE_RESULT_ERROR_INVALID_ARGUMENT)
    return ZE_MEMORY_TYPE_UNKNOWN;
  else
    return properties.type;
}

/// Allocate memory from pool
void *RTLDeviceInfoTy::poolAlloc(int32_t DeviceId, size_t Size, int32_t Kind,
                                 intptr_t Offset) {
  auto device = Devices[DeviceId];
  void *mem = nullptr;

  switch (Kind) {
  case TARGET_ALLOC_HOST:
    mem = MemPoolHost.alloc(Size, Offset);
    break;
  case TARGET_ALLOC_SHARED:
    mem = MemPoolShared[device].alloc(Size, Offset);
    break;
  case TARGET_ALLOC_DEVICE:
    mem = MemPoolDevice[device].alloc(Size, Offset);
    break;
  default:
    DP("Invalid allocation kind while allocating memory from pool\n");
  }

  return mem;
}

/// Return memory to pool
bool RTLDeviceInfoTy::poolFree(int32_t DeviceId, void *Ptr) {
  auto memType = getMemAllocType(Ptr);
  auto device = Devices[DeviceId];
  bool ret = false;

  switch (memType) {
  case ZE_MEMORY_TYPE_HOST:
    ret = MemPoolHost.dealloc(Ptr);
    break;
  case ZE_MEMORY_TYPE_SHARED:
    ret = MemPoolShared[device].dealloc(Ptr);
    break;
  case ZE_MEMORY_TYPE_DEVICE:
    ret = MemPoolDevice[device].dealloc(Ptr);
    break;
  default:
    DP("Invalid memory type while freeing memory to pool\n");
  }

  return ret;
}

/// Initialize all memory pool
void RTLDeviceInfoTy::initMemoryPool() {
  MemPoolHost.init(TARGET_ALLOC_HOST, this);
  for (auto &pool : MemPoolShared)
    pool.second.init(TARGET_ALLOC_SHARED, this);
  for (auto &pool : MemPoolDevice)
    pool.second.init(TARGET_ALLOC_DEVICE, this);
}

/// Initialize memory stats
void RTLDeviceInfoTy::initMemoryStat() {
  MemStatHost = MemStatTy(0, TARGET_ALLOC_HOST);
  for (uint32_t I = 0; I < NumDevices; I++) {
    if (MemStatShared.count(Devices[I]) == 0)
      MemStatShared.emplace(Devices[I], MemStatTy(I, TARGET_ALLOC_SHARED));
    if (MemStatDevice.count(Devices[I]) == 0)
      MemStatDevice.emplace(Devices[I], MemStatTy(I, TARGET_ALLOC_DEVICE));
  }
}

/// Create a new command queue for the given OpenMP device ID
ze_command_queue_handle_t
RTLDeviceInfoTy::createCommandQueue(int32_t DeviceId) {
  auto cmdQueue = createCmdQueue(Context, Devices[DeviceId],
                                 CmdQueueGroupOrdinals[DeviceId],
                                 CmdQueueIndices[DeviceId],
                                 DeviceIdStr[DeviceId]);
  return cmdQueue;
}

/// Get thread-local staging buffer for copying
void *RTLDeviceInfoTy::getStagingBuffer() {
  if (StagingBufferSize == 0)
    return nullptr;

  auto TLS = getTLS(Context);
  auto Buffer = TLS->getStagingBuffer();
  if (!Buffer) {
    ze_host_mem_alloc_desc_t Desc = {
        ZE_STRUCTURE_TYPE_HOST_MEM_ALLOC_DESC, nullptr, 0};
    CALL_ZE_RET_NULL(zeMemAllocHost, Context, &Desc,
                     StagingBufferSize, LEVEL0_ALIGNMENT, &Buffer);
    TLS->setStagingBuffer(Buffer);
  }

  return Buffer;
}

void RTLDeviceInfoTy::addHostAccessible(
    int32_t DeviceId, void *Ptr, size_t Size, int32_t Kind) {
  uint32_t MemType = ZE_MEMORY_TYPE_UNKNOWN;
  if (Kind == TARGET_ALLOC_DEFAULT)
    MemType = getMemAllocType(Ptr);

  if (Kind == TARGET_ALLOC_HOST || MemType == ZE_MEMORY_TYPE_HOST)
    MemHostAccessible.at(nullptr)->add(Ptr, Size);
  else if (Kind == TARGET_ALLOC_SHARED || MemType == ZE_MEMORY_TYPE_SHARED)
    MemHostAccessible.at(Devices[DeviceId])->add(Ptr, Size);
}

void RTLDeviceInfoTy::removeHostAccessible(int32_t DeviceId, void *Ptr) {
  auto MemType = getMemAllocType(Ptr);

  if (MemType == ZE_MEMORY_TYPE_HOST)
    MemHostAccessible.at(nullptr)->remove(Ptr);
  else if (MemType == ZE_MEMORY_TYPE_SHARED)
    MemHostAccessible.at(Devices[DeviceId])->remove(Ptr);
}

static void dumpImageToFile(
    const void *Image, size_t ImageSize, const char *Type) {
#if INTEL_INTERNAL_BUILD
  if (DebugLevel <= 0)
    return;

  if (!DeviceInfo->Flags.DumpTargetImage)
    return;

  char TmpFileName[] = "omptarget_spir64_image_XXXXXX";
#if _WIN32
  errno_t CErr = _mktemp_s(TmpFileName, sizeof(TmpFileName));
  if (CErr) {
    DPI("Error creating temporary file template name.\n");
    return;
  }
  int TmpFileFd;
  _sopen_s(&TmpFileFd, TmpFileName, _O_RDWR | _O_CREAT | _O_BINARY,
           _SH_DENYNO, _S_IREAD | _S_IWRITE);
#else  // !_WIN32
  int TmpFileFd = mkstemp(TmpFileName);
#endif  // !_WIN32
  DPI("Dumping %s image of size %d from address " DPxMOD " to file %s\n",
      Type, static_cast<int32_t>(ImageSize), DPxPTR(Image), TmpFileName);

  if (TmpFileFd < 0) {
    DPI("Error creating temporary file: %s\n", strerror(errno));
    return;
  }

#if _WIN32
  int WErr = _write(TmpFileFd, Image, ImageSize);
#else  // !_WIN32
  int WErr = write(TmpFileFd, Image, ImageSize);
#endif  // !_WIN32
  if (WErr < 0) {
    DPI("Error writing temporary file %s: %s\n", TmpFileName, strerror(errno));
  }

#if _WIN32
  int CloseErr = _close(TmpFileFd);
#else  // !_WIN32
  int CloseErr = close(TmpFileFd);
#endif  // !_WIN32
  if (CloseErr < 0) {
    DPI("Error closing temporary file %s: %s\n", TmpFileName, strerror(errno));
  }
#endif  // INTEL_INTERNAL_BUILD
}

// FIXME: move this to llvm/BinaryFormat/ELF.h and elf.h:
#define NT_INTEL_ONEOMP_OFFLOAD_VERSION 1
#define NT_INTEL_ONEOMP_OFFLOAD_IMAGE_COUNT 2
#define NT_INTEL_ONEOMP_OFFLOAD_IMAGE_AUX 3

static bool isValidOneOmpImage(__tgt_device_image *Image,
                               uint64_t &MajorVer,
                               uint64_t &MinorVer) {
  char *ImgBegin = reinterpret_cast<char *>(Image->ImageStart);
  char *ImgEnd = reinterpret_cast<char *>(Image->ImageEnd);
  size_t ImgSize = ImgEnd - ImgBegin;
  ElfL E(ImgBegin, ImgSize);
  if (!E.isValidElf()) {
    DP("Warning: unable to get ELF handle: %s!\n", E.getErrmsg(-1));
    return false;
  }

  for (auto I = E.section_notes_begin(), IE = E.section_notes_end(); I != IE;
       ++I) {
    ElfLNote Note = *I;
    if (Note.getNameSize() == 0)
      continue;
    std::string NameStr(Note.getName(), Note.getNameSize());
    if (NameStr != "INTELONEOMPOFFLOAD")
      continue;
    uint64_t Type = Note.getType();
    if (Type != NT_INTEL_ONEOMP_OFFLOAD_VERSION)
      continue;
    std::string DescStr(reinterpret_cast<const char *>(Note.getDesc()),
                        Note.getDescSize());
    auto DelimPos = DescStr.find('.');
    if (DelimPos == std::string::npos) {
      // The version has to look like "Major#.Minor#".
      DP("Invalid NT_INTEL_ONEOMP_OFFLOAD_VERSION: '%s'\n", DescStr.c_str());
      return false;
    }
    std::string MajorVerStr = DescStr.substr(0, DelimPos);
    DescStr.erase(0, DelimPos + 1);
    MajorVer = std::stoull(MajorVerStr);
    MinorVer = std::stoull(DescStr);
    bool isSupported = (MajorVer == 1 && MinorVer == 0);
    return isSupported;
  }

  return false;
}

EXTERN
int32_t __tgt_rtl_is_valid_binary(__tgt_device_image *Image) {
  uint64_t MajorVer, MinorVer;
  if (isValidOneOmpImage(Image, MajorVer, MinorVer)) {
    DP("Target binary is a valid oneAPI OpenMP image.\n");
    return 1;
  }

  DP("Target binary is *not* a valid oneAPI OpenMP image.\n");

  // Fallback to legacy behavior, when the image is a plain
  // SPIR-V file.
  uint32_t MagicWord = *(uint32_t *)Image->ImageStart;
  // compare magic word in little endian and big endian:
  int32_t Ret = (MagicWord == 0x07230203 || MagicWord == 0x03022307);
  DP("Target binary is %s\n", Ret ? "VALID" : "INVALID");

  return Ret;
}

EXTERN int64_t __tgt_rtl_init_requires(int64_t RequiresFlags) {
  DP("Initialize requires flags to %" PRId64 "\n", RequiresFlags);
  DeviceInfo->RequiresFlags = RequiresFlags;
  return RequiresFlags;
}

/// Check if the subdevice IDs are valid
static bool isValidSubDevice(int64_t DeviceIds) {
  if (DeviceIds >= 0) {
    DP("Invalid non-negative subdevice encoding %" PRId64 "\n", DeviceIds);
    return false;
  }

  uint32_t rootId = SUBDEVICE_GET_ROOT(DeviceIds);

  if (rootId >= DeviceInfo->NumRootDevices) {
    DP("Invalid root device ID %" PRIu32 "\n", rootId);
  }

  uint32_t subLevel = SUBDEVICE_GET_LEVEL(DeviceIds);
  uint32_t subStart = SUBDEVICE_GET_START(DeviceIds);
  uint32_t subCount = SUBDEVICE_GET_COUNT(DeviceIds);
  uint32_t subStride = SUBDEVICE_GET_STRIDE(DeviceIds);

  auto &subDeviceIds = DeviceInfo->SubDeviceIds[rootId];
  if (subLevel >= subDeviceIds.size()) {
    DP("Invalid subdevice level %" PRIu32 "\n", subLevel);
    return false;
  }
  for (uint32_t i = 0; i < subCount; i++) {
    uint32_t subId = subStart + i * subStride;
    if (subId >= DeviceInfo->SubDeviceIds[rootId][subLevel].size()) {
      DP("Invalid subdevice ID %" PRIu32 " at level %" PRIu32 "\n",
         subId, subLevel);
      return false;
    }
  }
  return true;
}

/// Find subdevice handles
static int32_t getSubDevices(
    uint32_t Level, ze_device_handle_t Parent, SubDeviceListsTy &Lists) {
  if (Level >= DeviceInfo->SubDeviceLevels) {
    DP("Finished checking %" PRIu32 " levels of subdevices.\n", Level);
    return OFFLOAD_SUCCESS;
  }

  uint32_t numDevices = 0;
  CALL_ZE_RET_FAIL(zeDeviceGetSubDevices, Parent, &numDevices, nullptr);

  if (numDevices == 0) {
    DP("No subdevices are found for device " DPxMOD " at level %" PRIu32 "\n",
       DPxPTR(Parent), Level);
    return OFFLOAD_SUCCESS;
  }

  std::vector<ze_device_handle_t> devices(numDevices);
  CALL_ZE_RET_FAIL(zeDeviceGetSubDevices, Parent, &numDevices, devices.data());
  if (Lists.size() > Level)
    Lists[Level].insert(Lists[Level].end(), devices.begin(), devices.end());
  else
    Lists.push_back(devices);

  for (auto device : devices) {
    DP("Found subdevice " DPxMOD " for device " DPxMOD " at level %" PRIu32
       "\n", DPxPTR(device), DPxPTR(Parent), Level);
    if (getSubDevices(Level + 1, device, Lists) != OFFLOAD_SUCCESS)
      return OFFLOAD_FAIL;
  }

  return OFFLOAD_SUCCESS;
}

static int32_t appendDeviceProperties(ze_device_handle_t Device) {
  ze_device_properties_t properties = DevicePropertiesInit;
  ze_device_compute_properties_t computeProperties =
      DeviceComputePropertiesInit;

  DeviceInfo->Devices.push_back(Device);

  CALL_ZE_RET_FAIL(zeDeviceGetProperties, Device, &properties);
  DeviceInfo->DeviceProperties.push_back(properties);
  DeviceInfo->DeviceArchs.push_back(getDeviceArch(properties.deviceId));
  DeviceInfo->AllocKinds.push_back(getAllocKinds(properties.deviceId));

  CALL_ZE_RET_FAIL(zeDeviceGetComputeProperties, Device, &computeProperties);
  DeviceInfo->ComputeProperties.push_back(computeProperties);

  DP("Found a GPU device, Name = %s\n", properties.name);

  return OFFLOAD_SUCCESS;
}

EXTERN int32_t __tgt_rtl_number_of_devices() {
  DP("Looking for Level0 devices...\n");

  if (DeviceInfo->DeviceType != ZE_DEVICE_TYPE_GPU)
    return 0;

  CALL_ZE_RET_ZERO(zeInit, ZE_INIT_FLAG_GPU_ONLY);
  DP("Initialized L0, API %" PRIx32 "\n", ZE_API_VERSION_CURRENT);

  uint32_t numDrivers = 0;
  CALL_ZE_RET_ZERO(zeDriverGet, &numDrivers, nullptr);
  if (numDrivers == 0)
    return 0;

  std::vector<ze_driver_handle_t> driverHandles(numDrivers);
  CALL_ZE_RET_ZERO(zeDriverGet, &numDrivers, driverHandles.data());
  DP("Found %" PRIu32 " driver(s)!\n", numDrivers);

  auto deviceMode = DeviceInfo->DeviceMode;

  for (uint32_t i = 0; i < numDrivers; i++) {
    // Check available devices
    uint32_t numDevices = 0;
    CALL_ZE_RET_ZERO(zeDeviceGet, driverHandles[i], &numDevices, nullptr);
    if (numDevices == 0) {
      DP("Cannot find any devices for driver %" PRIu32 "!\n", i);
      continue;
    }

    // Get device handles and check device type
    std::vector<ze_device_handle_t> devices(numDevices);
    CALL_ZE_RET_ZERO(zeDeviceGet, driverHandles[i], &numDevices,
                     devices.data());

    for (uint32_t i = 0; i < numDevices; i++) {
      auto device = devices[i];

      if (deviceMode == DEVICE_MODE_TOP || deviceMode == DEVICE_MODE_ALL) {
        if (appendDeviceProperties(device) != OFFLOAD_SUCCESS)
          return 0;
        DeviceInfo->DeviceIdStr.push_back(std::to_string(i));
        DeviceInfo->CmdQueueGroupOrdinals.push_back(
            getCmdQueueGroupOrdinal(device));
        DeviceInfo->CmdQueueIndices.push_back(0);
        DeviceInfo->CopyCmdQueueGroupOrdinals.push_back(
            getCmdQueueGroupOrdinalCopy(device));
      }

      if (DeviceInfo->Flags.UseMemoryPool) {
        DeviceInfo->MemPoolShared.emplace(device, device);
        DeviceInfo->MemPoolDevice.emplace(device, device);
      }
    }

    for (uint32_t i = 0; i < numDevices; i++) {
      ze_device_handle_t device = devices[i];

      // Find subdevices, add them to the device list, mark where they are.
      // Collect lists of subdevice handles first.
      SubDeviceListsTy subDeviceLists;
      if (getSubDevices(0, device, subDeviceLists) != OFFLOAD_SUCCESS)
        return 0;

      // Memory pool for L0 sub-devices
      if (DeviceInfo->Flags.UseMemoryPool && !subDeviceLists.empty()) {
        for (auto subDevice : subDeviceLists[0]) {
          DeviceInfo->MemPoolShared.emplace(subDevice, subDevice);
          DeviceInfo->MemPoolDevice.emplace(subDevice, subDevice);
        }
      }

      DeviceInfo->SubDeviceIds.emplace_back();
      auto &subDeviceIds = DeviceInfo->SubDeviceIds.back();

      // Fill internal data using the list of subdevice handles.
      // Internally, all devices/subdevices are listed as follows for N devices
      // where Subdevices(i,j) is a list of subdevices for device i at level j.
      // [0..N-1][Subdevices(0,0),Subdevices(0,1)]..[Subdevices(N-1,0)..]
      // Recursive subdevice query is not supported, so use existing query only
      // for the first-level subdevice, and use multi-context queue/list for the
      // second-level subdevice.
      if (!subDeviceLists.empty()) {
        // Fill per-device data for subdevice
        if (deviceMode != DEVICE_MODE_SUBSUB) {
          subDeviceIds.emplace_back();
          for (size_t k = 0; k < subDeviceLists[0].size(); k++) {
            auto subDevice = subDeviceLists[0][k];
            subDeviceIds.back().push_back(DeviceInfo->Devices.size());
            if (appendDeviceProperties(subDevice) != OFFLOAD_SUCCESS)
              return 0;
            DeviceInfo->DeviceIdStr.push_back(
                std::to_string(i) + ".0." + std::to_string(k));
            DeviceInfo->CmdQueueGroupOrdinals.push_back(
                getCmdQueueGroupOrdinal(subDevice));
            DeviceInfo->CmdQueueIndices.push_back(0);
            DeviceInfo->CopyCmdQueueGroupOrdinals.push_back(
                getCmdQueueGroupOrdinalCopy(subDevice));
          }
        }
        // Fill per-device data for subsubdevice
        if (deviceMode != DEVICE_MODE_SUB) {
          subDeviceIds.emplace_back();
          for (size_t k = 0; k < subDeviceLists[0].size(); k++) {
            auto subDevice = subDeviceLists[0][k];
            uint32_t numQueues = 0;
            uint32_t ordinal = getCmdQueueGroupOrdinalCCS(subDevice, numQueues);
            for (uint32_t j = 0; j < numQueues; j++) {
              subDeviceIds.back().push_back(DeviceInfo->Devices.size());
              if (appendDeviceProperties(subDevice) != OFFLOAD_SUCCESS)
                return 0;
              DeviceInfo->DeviceIdStr.push_back(std::to_string(i) + ".1." +
                  std::to_string(k * numQueues + j));
              DeviceInfo->CmdQueueGroupOrdinals.push_back(ordinal);
              DeviceInfo->CmdQueueIndices.push_back(j);
              DeviceInfo->CopyCmdQueueGroupOrdinals.push_back(
                  getCmdQueueGroupOrdinalCopy(subDevice));
            }
          }
        }
      }
    }

    DeviceInfo->Driver = driverHandles[i];
    DeviceInfo->NumRootDevices = numDevices;
    DeviceInfo->NumDevices = DeviceInfo->Devices.size();
    DP("Found %" PRIu32 " root devices, %" PRIu32 " total devices.\n",
       DeviceInfo->NumRootDevices, DeviceInfo->NumDevices);
    DP("List of devices (DeviceID[.SubDeviceLevel.SubDeviceID])\n");
    for (auto &str : DeviceInfo->DeviceIdStr)
      DP("-- %s\n", str.c_str());
    break;
  }

  CALL_ZE_RET_ZERO(zeDriverGetApiVersion, DeviceInfo->Driver,
                   &DeviceInfo->DriverAPIVersion);
<<<<<<< HEAD
  IDP("Driver API version is %" PRIx32 "\n", DeviceInfo->DriverAPIVersion);
=======
  DP("Driver API version is %" PRIx32 "\n", DeviceInfo->DriverAPIVersion);
>>>>>>> 130e135d
  L0Interop::printInteropProperties();

  DeviceInfo->CmdLists.resize(DeviceInfo->NumDevices);
  DeviceInfo->CmdQueues.resize(DeviceInfo->NumDevices);
  DeviceInfo->CopyCmdLists.resize(DeviceInfo->NumDevices);
  DeviceInfo->CopyCmdQueues.resize(DeviceInfo->NumDevices);
  DeviceInfo->FuncGblEntries.resize(DeviceInfo->NumDevices);
  DeviceInfo->KernelProperties.resize(DeviceInfo->NumDevices);
  DeviceInfo->OwnedMemory.resize(DeviceInfo->NumDevices);
  DeviceInfo->ImplicitArgsDevice.resize(DeviceInfo->NumDevices);
  DeviceInfo->ImplicitArgsHost.resize(DeviceInfo->NumDevices);
  DeviceInfo->ImplicitArgsShared.resize(DeviceInfo->NumDevices);
  DeviceInfo->Initialized.resize(DeviceInfo->NumDevices);
  DeviceInfo->Mutexes = new std::mutex[DeviceInfo->NumDevices];
  DeviceInfo->DataMutexes = new std::mutex[DeviceInfo->NumDevices];
  DeviceInfo->OffloadTables.resize(DeviceInfo->NumDevices);
  DeviceInfo->Profiles.resize(DeviceInfo->NumDevices);
  DeviceInfo->Context = createContext(DeviceInfo->Driver);
  if (DeviceInfo->Flags.EnableProfile)
    DeviceInfo->ProfileEvents.init(DeviceInfo->Context);
  DeviceInfo->SubDeviceEvents.resize(DeviceInfo->NumRootDevices);
  DeviceInfo->RTLMutex = new std::mutex();

  // null-key for host memory type
  DeviceInfo->MemHostAccessible.emplace(nullptr,
                                        std::make_unique<MemRangeTy>());
  for (auto D : DeviceInfo->Devices)
    DeviceInfo->MemHostAccessible.emplace(D, std::make_unique<MemRangeTy>());

  if (DebugLevel > 0)
    DeviceInfo->initMemoryStat();

#ifndef _WIN32
  if (std::atexit(closeRTL)) {
    FATAL_ERROR("Registration of clean-up function");
  }
#endif // _WIN32

  if (deviceMode == DEVICE_MODE_TOP) {
    DP("Returning %" PRIu32 " top-level devices\n", DeviceInfo->NumRootDevices);
    return DeviceInfo->NumRootDevices;
  } else {
    // Just keep empty internal ID mapping in this case.
    DeviceInfo->SubDeviceIds.clear();
    DeviceInfo->SubDeviceIds.resize(DeviceInfo->NumDevices);
    DP("Returning %" PRIu32 " devices including sub-devices\n",
       DeviceInfo->NumDevices);
    return DeviceInfo->NumDevices;
  }
}

EXTERN int32_t __tgt_rtl_init_device(int32_t DeviceId) {
  if (DeviceId < 0 || DeviceId >= (int32_t)DeviceInfo->NumDevices ||
      (DeviceInfo->DeviceMode == DEVICE_MODE_TOP &&
       DeviceId >= (int32_t)DeviceInfo->NumRootDevices)) {
    DP("Bad device ID %" PRId32 "\n", DeviceId);
    return OFFLOAD_FAIL;
  }

  if (DeviceInfo->Flags.UseMemoryPool)
    DeviceInfo->initMemoryPool();

  uint32_t numSubDevices = 0;
  for (auto &subIds : DeviceInfo->SubDeviceIds[DeviceId]) {
    numSubDevices += subIds.size();
    for (auto subId : subIds)
      DeviceInfo->Initialized[subId] = true;
  }
  if (numSubDevices > 0) {
    // Create Events for subdevices commands
    auto &subDeviceEvent = DeviceInfo->SubDeviceEvents[DeviceId];
    ze_event_pool_desc_t eventPoolDesc = {
      ZE_STRUCTURE_TYPE_EVENT_POOL_DESC,
      nullptr,
      ZE_EVENT_POOL_FLAG_HOST_VISIBLE,
      numSubDevices
    };
    CALL_ZE_RET_FAIL(zeEventPoolCreate, DeviceInfo->Context, &eventPoolDesc,
                     0, nullptr, &subDeviceEvent.Pool);
    ze_event_desc_t eventDesc = {
      ZE_STRUCTURE_TYPE_EVENT_DESC,
      nullptr,
      0, // index
      0,
      0
    };
    for (uint32_t i = 0; i < numSubDevices; i++) {
      eventDesc.index = i;
      ze_event_handle_t event;
      CALL_ZE_RET_FAIL(zeEventCreate, subDeviceEvent.Pool, &eventDesc, &event);
      subDeviceEvent.Events.push_back(event);
    }
  }

  DeviceInfo->Initialized[DeviceId] = true;

  OMPT_CALLBACK(ompt_callback_device_initialize, DeviceId,
                DeviceInfo->DeviceProperties[DeviceId].name,
                DeviceInfo->Devices[DeviceId],
                omptLookupEntries, OmptDocument);

  DP("Initialized Level0 device %" PRId32 "\n", DeviceId);
  return OFFLOAD_SUCCESS;
}

static ze_module_handle_t getModuleForImage(ze_context_handle_t Context,
                                            ze_device_handle_t Device,
                                            __tgt_device_image *Image,
                                            std::string &CompilationOptions) {
  uint64_t MajorVer, MinorVer;
  if (!isValidOneOmpImage(Image, MajorVer, MinorVer)) {
    // Handle legacy plain SPIR-V image.
    uint8_t *ImgBegin = reinterpret_cast<uint8_t *>(Image->ImageStart);
    uint8_t *ImgEnd = reinterpret_cast<uint8_t *>(Image->ImageEnd);
    size_t ImgSize = ImgEnd - ImgBegin;
    dumpImageToFile(ImgBegin, ImgSize, "OpenMP");
    return createModule(Context, Device, ImgSize,
                        ImgBegin, CompilationOptions.c_str(),
                        ZE_MODULE_FORMAT_IL_SPIRV);
  }

  // Iterate over the images and pick the first one that fits.
  char *ImgBegin = reinterpret_cast<char *>(Image->ImageStart);
  char *ImgEnd = reinterpret_cast<char *>(Image->ImageEnd);
  size_t ImgSize = ImgEnd - ImgBegin;
  ElfL E(ImgBegin, ImgSize);
  assert(E.isValidElf() &&
         "isValidOneOmpImage() returns true for invalid ELF image.");
  assert(MajorVer == 1 && MinorVer == 0 &&
         "FIXME: update image processing for new oneAPI OpenMP version.");
  // Collect auxiliary information.
  uint64_t ImageCount = 0;
  uint64_t MaxImageIdx = 0;
  struct V1ImageInfo {
    // 0 - native, 1 - SPIR-V
    uint64_t Format =  (std::numeric_limits<uint64_t>::max)();
    std::string CompileOpts;
    std::string LinkOpts;
    const uint8_t *Begin;
    uint64_t Size;

    V1ImageInfo(uint64_t Format, std::string CompileOpts,
                std::string LinkOpts, const uint8_t *Begin, uint64_t Size)
      : Format(Format), CompileOpts(CompileOpts),
        LinkOpts(LinkOpts), Begin(Begin), Size(Size) {}
  };

  std::unordered_map<uint64_t, V1ImageInfo> AuxInfo;

  for (auto I = E.section_notes_begin(), IE = E.section_notes_end(); I != IE;
       ++I) {
    ElfLNote Note = *I;
    if (Note.getNameSize() == 0)
      continue;
    std::string NameStr(Note.getName(), Note.getNameSize());
    if (NameStr != "INTELONEOMPOFFLOAD")
      continue;
    uint64_t Type = Note.getType();
    std::string DescStr(reinterpret_cast<const char *>(Note.getDesc()),
                        Note.getDescSize());
    switch (Type) {
    default:
      DP("Warning: unrecognized INTELONEOMPOFFLOAD note.\n");
      break;
    case NT_INTEL_ONEOMP_OFFLOAD_VERSION:
      break;
    case NT_INTEL_ONEOMP_OFFLOAD_IMAGE_COUNT:
      ImageCount = std::stoull(DescStr);
      break;
    case NT_INTEL_ONEOMP_OFFLOAD_IMAGE_AUX: {
      std::vector<std::string> Parts;
      do {
        auto DelimPos = DescStr.find('\0');
        if (DelimPos == std::string::npos) {
          Parts.push_back(DescStr);
          break;
        }
        Parts.push_back(DescStr.substr(0, DelimPos));
        DescStr.erase(0, DelimPos + 1);
      } while (Parts.size() < 4);

      // Ignore records with less than 4 strings.
      if (Parts.size() != 4) {
        DP("Warning: short NT_INTEL_ONEOMP_OFFLOAD_IMAGE_AUX "
           "record is ignored.\n");
        continue;
      }

      uint64_t Idx = std::stoull(Parts[0]);
      MaxImageIdx = (std::max)(MaxImageIdx, Idx);
      if (AuxInfo.find(Idx) != AuxInfo.end()) {
        DP("Warning: duplicate auxiliary information for image %" PRIu64
           " is ignored.\n", Idx);
        continue;
      }
      AuxInfo.emplace(std::piecewise_construct,
                      std::forward_as_tuple(Idx),
                      std::forward_as_tuple(std::stoull(Parts[1]),
                                            Parts[2], Parts[3],
                                            // Image pointer and size
                                            // will be initialized later.
                                            nullptr, 0));
    }
    }
  }

  if (MaxImageIdx >= ImageCount)
    DP("Warning: invalid image index found in auxiliary information.\n");

  for (auto I = E.sections_begin(), IE = E.sections_end(); I != IE; ++I) {
    const char *Prefix = "__openmp_offload_spirv_";
    std::string SectionName((*I).getName() ? (*I).getName() : "");
    if (SectionName.find(Prefix) != 0)
      continue;
    SectionName.erase(0, std::strlen(Prefix));
    uint64_t Idx = std::stoull(SectionName);
    if (Idx >= ImageCount) {
      DP("Warning: ignoring image section (index %" PRIu64
         " is out of range).\n", Idx);
      continue;
    }

    auto AuxInfoIt = AuxInfo.find(Idx);
    if (AuxInfoIt == AuxInfo.end()) {
      DP("Warning: ignoring image section (no aux info).\n");
      continue;
    }

    AuxInfoIt->second.Begin = (*I).getContents();
    AuxInfoIt->second.Size = (*I).getSize();
  }

  for (uint64_t Idx = 0; Idx < ImageCount; ++Idx) {
    auto It = AuxInfo.find(Idx);
    if (It == AuxInfo.end()) {
      DP("Warning: image %" PRIu64
         " without auxiliary information is ingored.\n", Idx);
      continue;
    }

    const unsigned char *ImgBegin =
        reinterpret_cast<const unsigned char *>(It->second.Begin);
    size_t ImgSize = It->second.Size;
    dumpImageToFile(ImgBegin, ImgSize, "OpenMP");
    ze_module_handle_t Module = nullptr;
    bool IsBinary = false;
    std::string Options = CompilationOptions;
    if (DeviceInfo->Flags.UseImageOptions)
      Options += " " + It->second.CompileOpts + " " + It->second.LinkOpts;

    if (It->second.Format == 0) {
      // Native format.
      IsBinary = true;
      Module = createModule(Context, Device, ImgSize,
                            ImgBegin, Options.c_str(),
                            ZE_MODULE_FORMAT_NATIVE);
    } else if (It->second.Format == 1) {
      // SPIR-V format.
      Module = createModule(Context, Device, ImgSize,
                            ImgBegin, Options.c_str(),
                            ZE_MODULE_FORMAT_IL_SPIRV);
    } else {
      DP("Warning: image %" PRIu64 "is ignored due to unknown format.\n", Idx);
      continue;
    }

    if (!Module) {
      DP("Warning: failed to create program from %s (%" PRIu64 ").\n",
         IsBinary ? "binary" : "SPIR-V", Idx);
      continue;
    }

    DP("Created module from image #%" PRIu64 ".\n", Idx);
    CompilationOptions = Options;
    return Module;
  }

  return nullptr;
}

EXTERN
__tgt_target_table *__tgt_rtl_load_binary(int32_t DeviceId,
                                          __tgt_device_image *Image) {
  DP("Device %" PRId32 ": Loading binary from " DPxMOD "\n", DeviceId,
     DPxPTR(Image->ImageStart));

  size_t imageSize = (size_t)Image->ImageEnd - (size_t)Image->ImageStart;
  size_t numEntries = (size_t)(Image->EntriesEnd - Image->EntriesBegin);
  DP("Expecting to have %zu entries defined\n", numEntries);

  std::string compilationOptions(
      DeviceInfo->CompilationOptions + " " +
      DeviceInfo->UserCompilationOptions);
  DP("Base L0 module compilation options: %s\n", compilationOptions.c_str());
  compilationOptions += " " + DeviceInfo->InternalCompilationOptions;

  dumpImageToFile(Image->ImageStart, imageSize, "OpenMP");

  auto context = DeviceInfo->Context;
  auto device = DeviceInfo->Devices[DeviceId];

  ScopedTimerTy tmModuleCompile(DeviceId, "Compiling");

  auto &modules = DeviceInfo->FuncGblEntries[DeviceId].Modules;
  auto mainModule = getModuleForImage(context, device, Image,
                                      compilationOptions);
  if (!mainModule) {
    DP("Error: failed to create main module\n");
    return nullptr;
  }

  DPI("Final L0 module compilation options: %s\n", compilationOptions.c_str());
  modules.push_back(mainModule);

  tmModuleCompile.stop();

#if ENABLE_LIBDEVICE_LINKING
  std::vector<const char *> deviceLibNames {
    "libomp-fallback-cassert.spv",
    "libomp-fallback-cmath.spv",
    "libomp-fallback-cmath-fp64.spv",
    "libomp-fallback-complex.spv",
    "libomp-fallback-complex-fp64.spv"
  };

  for (auto name : deviceLibNames) {
    auto deviceLibModule = createModule(context, device, name,
                                        compilationOptions.c_str(),
                                        ZE_MODULE_FORMAT_IL_SPIRV);
    if (deviceLibModule) {
      DP("Created a module for %s\n", name);
      modules.push_back(deviceLibModule);
    }
  }

  ScopedTimerTy tmModuleLink(DeviceId, "Linking");

  if (DeviceInfo->Flags.LinkLibDevice) {
    int32_t rc;
    ze_module_build_log_handle_t linkLog;
    CALL_ZE_RC(rc, zeModuleDynamicLink, modules.size(), modules.data(), &linkLog);
    if (rc != ZE_RESULT_SUCCESS) {
      if (DebugLevel > 0) {
        size_t logSize;
        CALL_ZE_RET_NULL(zeModuleBuildLogGetString, linkLog, &logSize, nullptr);
        std::vector<char> logString(logSize);
        CALL_ZE_RET_NULL(zeModuleBuildLogGetString, linkLog, &logSize,
                         logString.data());
        DP("Error: module link failed -- see below for details.\n");
        fprintf(stderr, "%s\n", logString.data());
      }
      CALL_ZE_RET_NULL(zeModuleBuildLogDestroy, linkLog);
      return nullptr;
    }
    CALL_ZE_RET_NULL(zeModuleBuildLogDestroy, linkLog);
  }

  tmModuleLink.stop();
#endif // ENABLE_LIBDEVICE_LINKING

  auto &entries = DeviceInfo->FuncGblEntries[DeviceId].Entries;
  auto &kernels = DeviceInfo->FuncGblEntries[DeviceId].Kernels;
  entries.resize(numEntries);
  kernels.resize(numEntries);

  // FIXME: table loading does not work at all on XeLP.
  // Enable it after CMPLRLIBS-33285 is fixed.
  ScopedTimerTy tmOffloadEntriesInit(DeviceId, "OffloadEntriesInit");
  if (DeviceInfo->Flags.EnableTargetGlobals &&
      DeviceInfo->DeviceArchs[DeviceId] != DeviceArch_XeLP &&
      !DeviceInfo->loadOffloadTable(DeviceId, numEntries))
    DP("Warning: offload table loading failed.\n");
  tmOffloadEntriesInit.stop();

  for (uint32_t i = 0; i < numEntries; i++) {
    auto size = Image->EntriesBegin[i].size;

    if (size != 0) {
      // Entry is a global variable
      auto hstAddr = Image->EntriesBegin[i].addr;
      auto name = Image->EntriesBegin[i].name;
      void *tgtAddr = nullptr;
      if (DeviceInfo->Flags.EnableTargetGlobals)
        tgtAddr = DeviceInfo->getOffloadVarDeviceAddr(DeviceId, name, size);

      if (!tgtAddr) {
        bool poolAllocated = false;
        tgtAddr = DeviceInfo->allocData(DeviceId, size, hstAddr, hstAddr,
                                        &poolAllocated);
        __tgt_rtl_data_submit(DeviceId, tgtAddr, hstAddr, size);
        if (!poolAllocated) {
          std::unique_lock<std::mutex> lock(DeviceInfo->DataMutexes[DeviceId]);
          DeviceInfo->OwnedMemory[DeviceId].push_back(tgtAddr);
        }
        DP("Warning: global variable '%s' allocated. "
           "Direct references will not work properly.\n", name);
      }

      DP("Global variable mapped: Name = %s, Size = %zu, "
         "HostPtr = " DPxMOD ", TgtPtr = " DPxMOD "\n",
         name, size, DPxPTR(hstAddr), DPxPTR(tgtAddr));
      entries[i].addr = tgtAddr;
      entries[i].name = name;
      entries[i].size = size;
      kernels[i] = nullptr;
      continue;
    }

    // Entry is a kernel
    char *name = Image->EntriesBegin[i].name;
#if _WIN32
    // FIXME: temporary allow zero padding bytes in the entries table
    //        added by MSVC linker (e.g. for incremental linking).
    if (!name) {
      // Initialize the members to be on the safe side.
      DP("Warning: Entry with a nullptr name!!!\n");
      entries[i].addr = nullptr;
      entries[i].name = nullptr;
      continue;
    }
#endif
    ze_kernel_desc_t kernelDesc = {
      ZE_STRUCTURE_TYPE_KERNEL_DESC,
      nullptr, // extension
      0, // flags
      name,
    };
    ze_result_t rc = ZE_RESULT_ERROR_UNKNOWN;
    CALL_ZE_RC(rc, zeKernelCreate, mainModule, &kernelDesc, &kernels[i]);
    if (rc != ZE_RESULT_SUCCESS) {
      // If a kernel was deleted by optimizations (e.g. DCE), then
      // zeCreateKernel will fail. We expect that such a kernel
      // will never be actually invoked.
      DP("Warning: Failed to create kernel %s\n", name);
      kernels[i] = nullptr;
    }
    entries[i].addr = &kernels[i];
    entries[i].name = name;

    // Do not try to query information for deleted kernels.
    if (!kernels[i])
      continue;

    // Store kernel name in the property.
    auto &RTLKernelProperties =
        DeviceInfo->KernelProperties[DeviceId][kernels[i]];
    RTLKernelProperties.Name = name;

    // Retrieve kernel group size info.
    ze_kernel_properties_t kernelProperties = KernelPropertiesInit;
    CALL_ZE(rc, zeKernelGetProperties, kernels[i], &kernelProperties);
    if (DeviceInfo->ForcedKernelWidth > 0) {
      RTLKernelProperties.Width = DeviceInfo->ForcedKernelWidth;
    } else {
      RTLKernelProperties.Width = kernelProperties.maxSubgroupSize;
      RTLKernelProperties.SIMDWidth = kernelProperties.maxSubgroupSize;
      uint32_t HWId = DeviceInfo->DeviceProperties[DeviceId].deviceId;
      HWId &= 0xFF00;
      // Temporary workaround before ze_kernel_preferred_group_size_properties_t
      // becomes available with L0 1.2.
      // Here we try to match OpenCL kernel property
      // CL_KERNEL_PREFERRED_WORK_GROUP_SIZE_MULTIPLE.
      if (HWId == 0x200 || HWId == 0xb00 || HWId == 0x4900)
        RTLKernelProperties.Width *= 2;
    }
    if (DebugLevel > 0) {
      void *entryAddr = Image->EntriesBegin[i].addr;
      const char *entryName = Image->EntriesBegin[i].name;
      DP("Kernel %" PRIu32 ": Entry = " DPxMOD ", Name = %s, NumArgs = %"
         PRIu32 ", Handle = " DPxMOD "\n", i, DPxPTR(entryAddr), entryName,
         kernelProperties.numKernelArgs, DPxPTR(kernels[i]));
    }
#if 0
    // Enable this with 0.95.55 Level Zero.
    DeviceInfo->KernelProperties[DeviceId][kernels[i]].MaxThreadGroupSize =
        kernelProperties.maxSubgroupSize * kernelProperties.maxNumSubgroups;
#else
    DeviceInfo->KernelProperties[DeviceId][kernels[i]].MaxThreadGroupSize =
        (std::numeric_limits<uint32_t>::max)();
#endif
    // TODO: show kernel information
  }

  if (DeviceInfo->initProgramData(DeviceId) != OFFLOAD_SUCCESS)
    return nullptr;
  __tgt_target_table &table = DeviceInfo->FuncGblEntries[DeviceId].Table;
  table.EntriesBegin = &(entries.data()[0]);
  table.EntriesEnd = &(entries.data()[entries.size()]);

  if ((uint32_t)DeviceId < DeviceInfo->NumRootDevices) {
    for (auto &subIdList : DeviceInfo->SubDeviceIds[DeviceId])
      for (auto subId : subIdList)
#if SUBDEVICE_USE_ROOT_KERNELS
        // Use root module while copying kernel properties from root.
        DeviceInfo->KernelProperties[subId] =
            DeviceInfo->KernelProperties[DeviceId];
#else // !SUBDEVICE_USE_ROOT_KERNELS
        // Create modules for subdevices. We don't need to return the table
        // created for subdevices.
        if (__tgt_rtl_load_binary(subId, Image) == nullptr)
          return nullptr;
#endif // !SUBDEVICE_USE_ROOT_KERNELS
  }

  OMPT_CALLBACK(ompt_callback_device_load, DeviceId,
                "" /* filename */,
                -1 /* offset_in_file */,
                nullptr /* vma_in_file */,
                table.EntriesEnd - table.EntriesBegin /* bytes */,
                table.EntriesBegin /* host_addr */,
                nullptr /* device_addr */,
                0 /* module_id */);

  return &table;
}

void *RTLDeviceInfoTy::allocData(int32_t DeviceId, int64_t Size, void *HstPtr,
                                 void *HstBase, bool *PoolAllocated) {
#if !SUBDEVICE_USE_ROOT_MEMORY
  auto SubDeviceCode = getSubDeviceCode();
  if (SubDeviceCode < 0 && SUBDEVICE_GET_COUNT(SubDeviceCode) == 1) {
    auto subLevel = SUBDEVICE_GET_LEVEL(SubDeviceCode);
    auto subStart = SUBDEVICE_GET_START(SubDeviceCode);
    DeviceId = SubDeviceIds[DeviceId][subLevel][subStart];
  }
#endif

  // TODO: this seems necessary for now -- check with L0 driver team for details
  std::unique_lock<std::mutex> allocLock(Mutexes[DeviceId]);

  ScopedTimerTy tmDataAlloc(DeviceId, "DataAlloc");
  intptr_t offset = (intptr_t)HstPtr - (intptr_t)HstBase;
  size_t size = (offset < 0 && ABS(offset) >= Size) ? ABS(offset) + 1 : Size;

  offset = (offset >= 0) ? offset : 0;
  size += offset;

  void *base = nullptr;
  void *mem = nullptr;
  if (Flags.UseMemoryPool) {
    base = DeviceInfo->poolAlloc(DeviceId, size, AllocKinds[DeviceId], offset);
    if (base != nullptr) {
      mem = (void *)((intptr_t)base + offset);
      DP("Allocated target memory " DPxMOD " (Base: " DPxMOD ", Size: %zu) "
         "from memory pool for host ptr " DPxMOD "\n", DPxPTR(mem),
         DPxPTR(base), size, DPxPTR(HstPtr));
      if (PoolAllocated)
        *PoolAllocated = true;
      return mem;
    }
  }

  // Use device-specific allocation type
  base = allocDataExplicit(DeviceId, size, AllocKinds[DeviceId]);
  mem = (void *)((intptr_t)base + offset);

  if (DebugLevel > 0) {
    void *actualBase = nullptr;
    size_t actualSize = 0;
    CALL_ZE_RET_NULL(zeMemGetAddressRange, Context, mem, &actualBase,
                     &actualSize);
    assert(base == actualBase && "Invalid memory address range!");
    DP("Allocated target memory " DPxMOD " (Base: " DPxMOD
       ", Size: %zu) for host ptr " DPxMOD "\n", DPxPTR(mem),
       DPxPTR(actualBase), actualSize, DPxPTR(HstPtr));
  }

  return mem;
}

EXTERN void *__tgt_rtl_data_alloc(int32_t DeviceId, int64_t Size, void *HstPtr,
                                  int32_t Kind) {
  void *Mem = DeviceInfo->allocData(DeviceId, Size, HstPtr, HstPtr);
  DeviceInfo->addHostAccessible(DeviceId, Mem, Size);
  return Mem;
}

EXTERN void *__tgt_rtl_data_alloc_user(
    int32_t DeviceId, int64_t Size, void *HstPtr) {
  // Device memory by default respecting LIBOMPTARGET_LEVEL0_DEFAULT_TARGET_MEM
  int32_t allocKind = TARGET_ALLOC_DEVICE;

  if (DeviceInfo->TargetAllocKind != TARGET_ALLOC_DEFAULT)
    allocKind = DeviceInfo->TargetAllocKind;

  return __tgt_rtl_data_alloc_explicit(DeviceId, Size, allocKind);
}

EXTERN void *__tgt_rtl_data_alloc_base(int32_t DeviceId, int64_t Size,
                                       void *HstPtr, void *HstBase) {
  void *Mem = DeviceInfo->allocData(DeviceId, Size, HstPtr, HstBase);
  DeviceInfo->addHostAccessible(DeviceId, Mem, Size);
  return Mem;
}

EXTERN void *__tgt_rtl_data_alloc_managed(int32_t DeviceId, int64_t Size) {
  int32_t kind = DeviceInfo->Flags.UseHostMemForUSM ? TARGET_ALLOC_HOST
                                                    : TARGET_ALLOC_SHARED;
  return __tgt_rtl_data_alloc_explicit(DeviceId, Size, kind);
}

EXTERN int32_t __tgt_rtl_is_device_accessible_ptr(int32_t DeviceId, void *Ptr) {
  int32_t ret = DeviceInfo->getMemAllocType(Ptr) != ZE_MEMORY_TYPE_UNKNOWN;

  DP("Ptr " DPxMOD " is %sa device accessible memory pointer.\n", DPxPTR(Ptr),
     ret ? "" : "not ");
  return ret;
}

EXTERN void *__tgt_rtl_data_alloc_explicit(
    int32_t DeviceId, int64_t Size, int32_t Kind) {
  void *mem = nullptr;

  if (DeviceInfo->Flags.UseMemoryPool)
    mem = DeviceInfo->poolAlloc(DeviceId, Size, Kind);

  if (mem == nullptr)
    mem = allocDataExplicit(DeviceId, Size, Kind);

  if (mem) {
    DeviceInfo->addHostAccessible(DeviceId, mem, Size, Kind);
    std::unique_lock<std::mutex>(DeviceInfo->DataMutexes[DeviceId]);
    DeviceInfo->addImplicitArgs(DeviceId, mem, Kind);
  }

  return mem;
}

// Tasks to be done when completing an asynchronous command.
static void endAsyncCommand(AsyncEventTy *Event,
                            ze_command_list_handle_t CmdList,
                            ze_fence_handle_t Fence) {
  if (!Event || !Event->Handler || !Event->Arg) {
    FATAL_ERROR("Invalid asynchronous offloading event");
  }

  DP("Calling asynchronous offloading event handler " DPxMOD " with argument "
     DPxMOD "\n", DPxPTR(Event->Handler), DPxPTR(Event->Arg));

  Event->Handler(Event->Arg);

  // Clean up internal data
  CALL_ZE_EXIT_FAIL(zeFenceDestroy, Fence);
  CALL_ZE_EXIT_FAIL(zeCommandListDestroy, CmdList);
}

// Template for Asynchronous command execution.
// We use a dedicated command list and a fence to invoke an asynchronous task.
// A separate detached thread submits commands to the queue, waits until the
// attached fence is signaled, and then invokes the clean-up routine.
// Two threads **cannot** call this function simultaneously.
static int32_t beginAsyncCommand(ze_command_list_handle_t CmdList,
                                 ze_command_queue_handle_t CmdQueue,
                                 AsyncEventTy *Event, ze_fence_handle_t Fence) {
  if (!Event || !Event->Handler || !Event->Arg) {
    DP("Error: Failed to start asynchronous command -- invalid argument\n");
    return OFFLOAD_FAIL;
  }

  CALL_ZE_RET_FAIL(zeCommandListClose, CmdList);

  // Spawn waiting thread
  std::thread waiter([](AsyncEventTy *event, ze_command_list_handle_t cmdList,
                        ze_fence_handle_t fence) {
    // Wait until the fence is signaled.
    CALL_ZE_EXIT_FAIL(zeFenceHostSynchronize, fence, UINT64_MAX);
    // Invoke clean-up routine
    endAsyncCommand(event, cmdList, fence);
  }, Event, CmdList, Fence);

  waiter.detach();

  // Fence to be signaled on command-list completion.
  CALL_ZE_RET_FAIL(zeCommandQueueExecuteCommandLists, CmdQueue, 1, &CmdList,
                   Fence);

  return OFFLOAD_SUCCESS;
}

static int32_t submitData(int32_t DeviceId, void *TgtPtr, void *HstPtr,
                          int64_t Size, void *AsyncEvent) {
  if (Size == 0)
    return OFFLOAD_SUCCESS;

#if !SUBDEVICE_USE_ROOT_MEMORY
  auto SubDeviceCode = DeviceInfo->getSubDeviceCode();
  if (SubDeviceCode < 0 && SUBDEVICE_GET_COUNT(SubDeviceCode) == 1) {
    auto subLevel = SUBDEVICE_GET_LEVEL(SubDeviceCode);
    auto subStart = SUBDEVICE_GET_START(SubDeviceCode);
    DeviceId = DeviceInfo->SubDeviceIds[DeviceId][subLevel][subStart];
  }
#endif

  ScopedTimerTy tmDataWrite(DeviceId, "DataWrite (Host to Device)");

  // Add synthetic delay for experiments
  addDataTransferLatency();

  std::unique_lock<std::mutex> copyLock(DeviceInfo->Mutexes[DeviceId],
                                        std::defer_lock);

  if (AsyncEvent) {
    copyLock.lock();
    auto context = DeviceInfo->Context;
    auto cmdList = createCmdList(context, DeviceInfo->Devices[DeviceId],
                                 DeviceInfo->CmdQueueGroupOrdinals[DeviceId],
                                 DeviceInfo->DeviceIdStr[DeviceId]);
    auto cmdQueue = DeviceInfo->getCmdQueue(DeviceId);
    if (!cmdList) {
      DP("Error: Asynchronous data submit failed -- invalid command list\n");
      return OFFLOAD_FAIL;
    }
    auto fence = createFence(cmdQueue);
    if (!fence) {
      DP("Error: Asynchronous data submit failed -- invalid fence\n");
      return OFFLOAD_FAIL;
    }
    CALL_ZE_RET_FAIL(zeCommandListAppendMemoryCopy, cmdList, TgtPtr, HstPtr,
                     Size, nullptr, 0, nullptr);
    if (beginAsyncCommand(cmdList, cmdQueue,
        static_cast<AsyncEventTy *>(AsyncEvent), fence) == OFFLOAD_FAIL)
      return OFFLOAD_FAIL;
    DP("Asynchronous data submit started -- %" PRId64 " bytes (hst:"
       DPxMOD ") -> (tgt:" DPxMOD ")\n", Size, DPxPTR(HstPtr), DPxPTR(TgtPtr));
  } else {
    void *SrcPtr = HstPtr;
    if (static_cast<size_t>(Size) <= DeviceInfo->StagingBufferSize &&
        DeviceInfo->getMemAllocType(HstPtr) == ZE_MEMORY_TYPE_UNKNOWN &&
        isDiscrete(DeviceInfo->DeviceProperties[DeviceId].deviceId)) {
      SrcPtr = DeviceInfo->getStagingBuffer();
      std::copy_n(static_cast<char *>(HstPtr), Size,
                  static_cast<char *>(SrcPtr));
    }
    if (copyData(DeviceId, TgtPtr, SrcPtr, Size, copyLock) != OFFLOAD_SUCCESS)
      return OFFLOAD_FAIL;
    DP("Copied %" PRId64 " bytes (hst:" DPxMOD ") -> (tgt:" DPxMOD ")\n", Size,
       DPxPTR(HstPtr), DPxPTR(TgtPtr));
  }

  return OFFLOAD_SUCCESS;
}

EXTERN int32_t __tgt_rtl_data_submit(
    int32_t DeviceId, void *TgtPtr, void *HstPtr, int64_t Size) {
  return submitData(DeviceId, TgtPtr, HstPtr, Size, nullptr);
}

EXTERN int32_t __tgt_rtl_data_submit_async(
    int32_t DeviceId, void *TgtPtr, void *HstPtr, int64_t Size,
    __tgt_async_info *AsyncInfoPtr /*not used*/) {
  return submitData(DeviceId, TgtPtr, HstPtr, Size, nullptr);
}

EXTERN int32_t __tgt_rtl_data_submit_nowait(
    int32_t DeviceId, void *TgtPtr, void *HstPtr, int64_t Size,
    void *AsyncEvent) {
  return submitData(DeviceId, TgtPtr, HstPtr, Size, AsyncEvent);
}

static int32_t retrieveData(
    int32_t DeviceId, void *HstPtr, void *TgtPtr, int64_t Size,
    void *AsyncEvent) {
  if (Size == 0)
    return OFFLOAD_SUCCESS;

#if !SUBDEVICE_USE_ROOT_MEMORY
  auto SubDeviceCode = DeviceInfo->getSubDeviceCode();
  if (SubDeviceCode < 0 && SUBDEVICE_GET_COUNT(SubDeviceCode) == 1) {
    auto subLevel = SUBDEVICE_GET_LEVEL(SubDeviceCode);
    auto subStart = SUBDEVICE_GET_START(SubDeviceCode);
    DeviceId = DeviceInfo->SubDeviceIds[DeviceId][subLevel][subStart];
  }
#endif

  ScopedTimerTy tmDataRead(DeviceId, "DataRead (Device to Host)");

  // Add synthetic delay for experiments
  addDataTransferLatency();

  std::unique_lock<std::mutex> copyLock(DeviceInfo->Mutexes[DeviceId],
                                        std::defer_lock);

  if (AsyncEvent) {
    copyLock.lock();
    auto context = DeviceInfo->Context;
    auto cmdList = createCmdList(context, DeviceInfo->Devices[DeviceId],
                                 DeviceInfo->CmdQueueGroupOrdinals[DeviceId],
                                 DeviceInfo->DeviceIdStr[DeviceId]);
    auto cmdQueue = DeviceInfo->getCmdQueue(DeviceId);
    if (!cmdList) {
      DP("Error: Asynchronous data retrieve failed -- invalid command list\n");
      return OFFLOAD_FAIL;
    }
    auto fence = createFence(cmdQueue);
    if (!fence) {
      DP("Error: Asynchronous data retrieve failed -- invalid fence\n");
      return OFFLOAD_FAIL;
    }
    CALL_ZE_RET_FAIL(zeCommandListAppendMemoryCopy, cmdList, HstPtr, TgtPtr,
                     Size, nullptr, 0, nullptr);
    if (beginAsyncCommand(cmdList, cmdQueue,
        static_cast<AsyncEventTy *>(AsyncEvent), fence) == OFFLOAD_FAIL)
      return OFFLOAD_FAIL;
    DP("Asynchronous data retrieve started -- %" PRId64 " bytes (tgt:"
       DPxMOD ") -> (hst:" DPxMOD ")\n", Size, DPxPTR(TgtPtr), DPxPTR(HstPtr));
  } else {
    void *DstPtr = HstPtr;
    if (static_cast<size_t>(Size) <= DeviceInfo->StagingBufferSize &&
        DeviceInfo->getMemAllocType(HstPtr) == ZE_MEMORY_TYPE_UNKNOWN &&
        isDiscrete(DeviceInfo->DeviceProperties[DeviceId].deviceId))
      DstPtr = DeviceInfo->getStagingBuffer();
    if (copyData(DeviceId, DstPtr, TgtPtr, Size, copyLock) != OFFLOAD_SUCCESS)
      return OFFLOAD_FAIL;
    if (DstPtr != HstPtr)
      std::copy_n(static_cast<char *>(DstPtr), Size,
                  static_cast<char *>(HstPtr));
    DP("Copied %" PRId64 " bytes (tgt:" DPxMOD ") -> (hst:" DPxMOD ")\n", Size,
       DPxPTR(TgtPtr), DPxPTR(HstPtr));
  }

  return OFFLOAD_SUCCESS;
}

EXTERN int32_t __tgt_rtl_data_retrieve(
    int32_t DeviceId, void *HstPtr, void *TgtPtr, int64_t Size) {
  return retrieveData(DeviceId, HstPtr, TgtPtr, Size, nullptr);
}

EXTERN int32_t __tgt_rtl_data_retrieve_async(
    int32_t DeviceId, void *HstPtr, void *TgtPtr, int64_t Size,
    __tgt_async_info *AsyncInfoPtr /*not used*/) {
  return retrieveData(DeviceId, HstPtr, TgtPtr, Size, nullptr);
}

EXTERN int32_t __tgt_rtl_data_retrieve_nowait(
    int32_t DeviceId, void *HstPtr, void *TgtPtr, int64_t Size,
    void *AsyncEvent) {
  return retrieveData(DeviceId, HstPtr, TgtPtr, Size, AsyncEvent);
}

EXTERN int32_t __tgt_rtl_is_data_exchangable(int32_t SrcId, int32_t DstId) {
  ze_bool_t ret = false;
  ze_result_t rc;

  CALL_ZE(rc, zeDeviceCanAccessPeer, DeviceInfo->Devices[DstId],
          DeviceInfo->Devices[SrcId], &ret);
  if (rc == ZE_RESULT_SUCCESS && ret)
    return 1;

  return 0;
}

EXTERN int32_t __tgt_rtl_data_exchange(
    int32_t SrcId, void *SrcPtr, int32_t DstId, void *DstPtr, int64_t Size) {
  auto cmdList = DeviceInfo->getCopyCmdList(DstId);
  auto cmdQueue = DeviceInfo->getCopyCmdQueue(DstId);

  CALL_ZE_RET_FAIL(zeCommandListAppendMemoryCopy, cmdList, DstPtr, SrcPtr, Size,
                   nullptr, 0, nullptr);
  CALL_ZE_RET_FAIL(zeCommandListClose, cmdList);
  CALL_ZE_RET_FAIL(zeCommandQueueExecuteCommandLists, cmdQueue, 1, &cmdList,
                   nullptr);
  CALL_ZE_RET_FAIL(zeCommandQueueSynchronize, cmdQueue, UINT64_MAX);
  CALL_ZE_RET_FAIL(zeCommandListReset, cmdList);

  return OFFLOAD_SUCCESS;
}

EXTERN int32_t __tgt_rtl_data_delete(int32_t DeviceId, void *TgtPtr) {
#if !SUBDEVICE_USE_ROOT_MEMORY
  auto SubDeviceCode = DeviceInfo->getSubDeviceCode();
  if (SubDeviceCode < 0 && SUBDEVICE_GET_COUNT(SubDeviceCode) == 1) {
    auto subLevel = SUBDEVICE_GET_LEVEL(SubDeviceCode);
    auto subStart = SUBDEVICE_GET_START(SubDeviceCode);
    DeviceId = DeviceInfo->SubDeviceIds[DeviceId][subLevel][subStart];
  }
#endif

  void *base = nullptr;
  size_t size = 0;

  auto &mutex = DeviceInfo->Mutexes[DeviceId];
  auto context = DeviceInfo->Context;

  mutex.lock();
  DeviceInfo->removeImplicitArgs(DeviceId, TgtPtr);
  mutex.unlock();

  DeviceInfo->removeHostAccessible(DeviceId, TgtPtr);

  if (DeviceInfo->Flags.UseMemoryPool) {
    bool deallocated = DeviceInfo->poolFree(DeviceId, TgtPtr);
    if (deallocated) {
      DP("Returned device memory " DPxMOD " to memory pool\n", DPxPTR(TgtPtr));
      return OFFLOAD_SUCCESS;
    }
  }
  CALL_ZE_RET_FAIL(zeMemGetAddressRange, context, TgtPtr, &base, &size);
  LOG_MEM_USAGE(DeviceInfo->Devices[DeviceId], 0, base);
  CALL_ZE_RET_FAIL_MTX(zeMemFree, mutex, context, base);

  DP("Deleted device memory " DPxMOD " (Base: " DPxMOD ", Size: %zu)\n",
     DPxPTR(TgtPtr), DPxPTR(base), size);
  return OFFLOAD_SUCCESS;
}

static void decideLoopKernelGroupArguments(
    int32_t DeviceId, uint32_t ThreadLimit, TgtNDRangeDescTy *LoopLevels,
    ze_kernel_handle_t Kernel, uint32_t *GroupSizes,
    ze_group_count_t &GroupCounts) {

  auto &computeProperties = DeviceInfo->ComputeProperties[DeviceId];
  uint32_t maxGroupSize = computeProperties.maxTotalGroupSize;
  auto &KernelProperty = DeviceInfo->KernelProperties[DeviceId][Kernel];
  uint32_t kernelWidth = KernelProperty.Width;
  DP("Assumed kernel SIMD width is %" PRIu32 "\n", KernelProperty.SIMDWidth);
  DP("Preferred group size is multiple of %" PRIu32 "\n", kernelWidth);

  uint32_t kernelMaxThreadGroupSize = KernelProperty.MaxThreadGroupSize;
  if (kernelMaxThreadGroupSize < maxGroupSize) {
    maxGroupSize = kernelMaxThreadGroupSize;
    DP("Capping maximum thread group size to %" PRIu32
       " due to kernel constraints.\n", maxGroupSize);
  }

  bool maxGroupSizeForced = false;

  if (ThreadLimit > 0) {
    maxGroupSizeForced = true;

    if (ThreadLimit <= maxGroupSize) {
      maxGroupSize = ThreadLimit;
      DP("Max group size is set to %" PRIu32 " (thread_limit clause)\n",
         maxGroupSize);
    } else {
      DP("thread_limit(%" PRIu32 ") exceeds current maximum %" PRIu32 "\n",
         ThreadLimit, maxGroupSize);
    }
  }

  if (DeviceInfo->ThreadLimit > 0) {
    maxGroupSizeForced = true;

    if (DeviceInfo->ThreadLimit <= maxGroupSize) {
      maxGroupSize = DeviceInfo->ThreadLimit;
      DP("Max group size is set to %" PRIu32 " (OMP_THREAD_LIMIT)\n",
         maxGroupSize);
    } else {
      DP("OMP_THREAD_LIMIT(%" PRIu32 ") exceeds current maximum %" PRIu32 "\n",
         DeviceInfo->ThreadLimit, maxGroupSize);
    }
  }

  if (DeviceInfo->NumTeams > 0)
    DP("OMP_NUM_TEAMS(%" PRIu32 ") is ignored\n", DeviceInfo->NumTeams);

  uint32_t groupCounts[3] = {1, 1, 1};
  uint32_t groupSizes[3] = {maxGroupSize, 1, 1};
  TgtLoopDescTy *level = LoopLevels->Levels;
  int32_t distributeDim = LoopLevels->DistributeDim;
  assert(distributeDim >= 0 && distributeDim <= 2 &&
         "Invalid distribute dimension.");
  int32_t numLoopLevels = LoopLevels->NumLoops;
  assert((numLoopLevels > 0 && numLoopLevels <= 3) &&
         "Invalid loop nest description for ND partitioning");

  // Compute global widths for X/Y/Z dimensions.
  uint32_t tripCounts[3] = {1, 1, 1};

  for (int32_t i = 0; i < numLoopLevels; i++) {
    assert(level[i].Stride > 0 && "Invalid loop stride for ND partitioning");
    DP("Level %" PRIu32 ": Lb = %" PRId64 ", Ub = %" PRId64 ", Stride = %"
       PRId64 "\n", i, level[i].Lb, level[i].Ub, level[i].Stride);
    if (level[i].Ub < level[i].Lb) {
      GroupCounts.groupCountX = 1;
      GroupCounts.groupCountY = 1;
      GroupCounts.groupCountZ = 1;
      std::fill(GroupSizes, GroupSizes + 3, 1);
      return;
    }
    tripCounts[i] =
        (level[i].Ub - level[i].Lb + level[i].Stride) / level[i].Stride;
  }

  if (!maxGroupSizeForced) {
    // Use zeKernelSuggestGroupSize to compute group sizes,
    // or fallback to setting dimension 0 width to SIMDWidth.
    // Note that in case of user-specified LWS groupSizes[0]
    // is already set according to the specified value.
    uint32_t globalSizes[3] = { tripCounts[0], tripCounts[1], tripCounts[2] };
    if (distributeDim > 0) {
      // There is a distribute dimension.
      globalSizes[distributeDim - 1] *= globalSizes[distributeDim];
      globalSizes[distributeDim] = 1;
    }

    ze_result_t rc = ZE_RESULT_ERROR_UNKNOWN;
    uint32_t suggestedGroupSizes[3];
    if (DeviceInfo->Flags.UseDriverGroupSizes)
      CALL_ZE_RC(rc, zeKernelSuggestGroupSize,
                 Kernel, globalSizes[0], globalSizes[1], globalSizes[2],
                 &suggestedGroupSizes[0], &suggestedGroupSizes[1],
                 &suggestedGroupSizes[2]);

    if (rc == ZE_RESULT_SUCCESS) {
      groupSizes[0] = suggestedGroupSizes[0];
      groupSizes[1] = suggestedGroupSizes[1];
      groupSizes[2] = suggestedGroupSizes[2];
    } else if (maxGroupSize > kernelWidth) {
      groupSizes[0] = kernelWidth;
    }
  }

  for (int32_t i = 0; i < numLoopLevels; i++) {
    if (i < distributeDim) {
      groupCounts[i] = 1;
      continue;
    }
    uint32_t trip = tripCounts[i];
    if (groupSizes[i] >= trip)
      groupSizes[i] = trip;
    groupCounts[i] = (trip + groupSizes[i] - 1) / groupSizes[i];
  }

  GroupCounts.groupCountX = groupCounts[0];
  GroupCounts.groupCountY = groupCounts[1];
  GroupCounts.groupCountZ = groupCounts[2];
  std::copy(groupSizes, groupSizes + 3, GroupSizes);
}

static void decideKernelGroupArguments(
    int32_t DeviceId, uint32_t NumTeams, uint32_t ThreadLimit,
    ze_kernel_handle_t Kernel, uint32_t *GroupSizes,
    ze_group_count_t &GroupCounts) {

  auto &computeProperties = DeviceInfo->ComputeProperties[DeviceId];
  auto &deviceProperties = DeviceInfo->DeviceProperties[DeviceId];
  uint32_t maxGroupSize = computeProperties.maxTotalGroupSize;
  uint32_t numEUsPerSubslice = deviceProperties.numEUsPerSubslice;
  uint32_t numSubslices = deviceProperties.numSlices *
                          deviceProperties.numSubslicesPerSlice;
  uint32_t numThreadsPerEU = deviceProperties.numThreadsPerEU;
  bool maxGroupSizeForced = false;
  bool maxGroupCountForced = false;

  // Dump input data for the occupancy calculation to ease triaging.
  DPI("numEUsPerSubslice: %" PRIu32 "\n", numEUsPerSubslice);
  DPI("numSubslices: %" PRIu32 "\n", numSubslices);
  DPI("numThreadsPerEU: %" PRIu32 "\n", numThreadsPerEU);
  DPI("totalEUs: %" PRIu32 "\n", numEUsPerSubslice * numSubslices);
  auto &KernelProperty = DeviceInfo->KernelProperties[DeviceId][Kernel];
  uint32_t kernelWidth = KernelProperty.Width;
  DP("Assumed kernel SIMD width is %" PRIu32 "\n", KernelProperty.SIMDWidth);
  DP("Preferred group size is multiple of %" PRIu32 "\n", kernelWidth);

  uint32_t kernelMaxThreadGroupSize = KernelProperty.MaxThreadGroupSize;
  if (kernelMaxThreadGroupSize < maxGroupSize) {
    maxGroupSize = kernelMaxThreadGroupSize;
    DP("Capping maximum thread group size to %" PRIu32
       " due to kernel constraints.\n", maxGroupSize);
  }

  if (ThreadLimit > 0) {
    maxGroupSizeForced = true;

    if (ThreadLimit <= maxGroupSize) {
      maxGroupSize = ThreadLimit;
      DP("Max group size is set to %" PRIu32 " (thread_limit clause)\n",
         maxGroupSize);
    } else {
      DP("thread_limit(%" PRIu32 ") exceeds current maximum %" PRIu32 "\n",
         ThreadLimit, maxGroupSize);
    }
  }

  if (DeviceInfo->ThreadLimit > 0) {
    maxGroupSizeForced = true;

    if (DeviceInfo->ThreadLimit <= maxGroupSize) {
      maxGroupSize = DeviceInfo->ThreadLimit;
      DP("Max group size is set to %" PRIu32 " (OMP_THREAD_LIMIT)\n",
         maxGroupSize);
    } else {
      DP("OMP_THREAD_LIMIT(%" PRIu32 ") exceeds current maximum %" PRIu32 "\n",
         DeviceInfo->ThreadLimit, maxGroupSize);
    }
  }

  uint32_t maxGroupCount = 0;

  if (NumTeams > 0) {
    maxGroupCount = NumTeams;
    maxGroupCountForced = true;
    DP("Max group count is set to %" PRIu32
       " (num_teams clause or no teams construct)\n", maxGroupCount);
  } else if (DeviceInfo->NumTeams > 0) {
    // OMP_NUM_TEAMS only matters, if num_teams() clause is absent.
    maxGroupCount = DeviceInfo->NumTeams;
    maxGroupCountForced = true;
    DP("Max group count is set to %" PRIu32 " (OMP_NUM_TEAMS)\n",
       maxGroupCount);
  }

  if (maxGroupCountForced) {
    // If number of teams is specified by the user, then use kernelWidth
    // WIs per WG by default, so that it matches
    // decideLoopKernelGroupArguments() behavior.
    if (!maxGroupSizeForced) {
      maxGroupSize = kernelWidth;
    }
  } else {
    uint32_t numThreadsPerSubslice = numEUsPerSubslice * numThreadsPerEU;
    maxGroupCount = numSubslices * numThreadsPerSubslice;
    if (maxGroupSizeForced) {
      // Set group size for the HW capacity
      uint32_t numThreadsPerGroup =
          (maxGroupSize + kernelWidth - 1) / kernelWidth;
      uint32_t numGroupsPerSubslice =
          (numThreadsPerSubslice + numThreadsPerGroup - 1) / numThreadsPerGroup;
      maxGroupCount = numGroupsPerSubslice * numSubslices;
    } else {
      assert(!maxGroupSizeForced && !maxGroupCountForced);
      assert((maxGroupSize <= kernelWidth ||
             maxGroupSize % kernelWidth == 0) && "Invalid maxGroupSize");
      // Maximize group size
      while (maxGroupSize > kernelWidth) {
        uint32_t numThreadsPerGroup = maxGroupSize / kernelWidth;
        if (numThreadsPerSubslice % numThreadsPerGroup == 0) {
          uint32_t numGroupsPerSubslice =
              numThreadsPerSubslice / numThreadsPerGroup;
          maxGroupCount = numGroupsPerSubslice * numSubslices;
          break;
        }
        maxGroupSize -= kernelWidth;
      }
    }
  }

  uint32_t groupCounts[3] = {maxGroupCount, 1, 1};
  uint32_t groupSizes[3] = {maxGroupSize, 1, 1};
  if (!maxGroupCountForced)
    groupCounts[0] *= DeviceInfo->SubscriptionRate;

  GroupCounts.groupCountX = groupCounts[0];
  GroupCounts.groupCountY = groupCounts[1];
  GroupCounts.groupCountZ = groupCounts[2];
  std::copy(groupSizes, groupSizes + 3, GroupSizes);
}

static void forceGroupSizes(
    uint32_t *GroupSizes, ze_group_count_t &GroupCounts) {
#if INTEL_INTERNAL_BUILD
  // Use forced group sizes. This is only for internal experiments, and we
  // don't want to plug these numbers into the decision logic.
  auto userLWS = DeviceInfo->ForcedLocalSizes;
  auto userGWS = DeviceInfo->ForcedGlobalSizes;
  if (userLWS[0] > 0) {
    std::copy(userLWS, userLWS + 3, GroupSizes);
    DP("Forced LWS = {%" PRIu32 ", %" PRIu32 ", %" PRIu32 "}\n", userLWS[0],
       userLWS[1], userLWS[2]);
  }
  if (userGWS[0] > 0) {
    GroupCounts.groupCountX = (userGWS[0] + GroupSizes[0] - 1) / GroupSizes[0];
    GroupCounts.groupCountY = (userGWS[1] + GroupSizes[1] - 1) / GroupSizes[1];
    GroupCounts.groupCountZ = (userGWS[2] + GroupSizes[2] - 1) / GroupSizes[2];
    DP("Forced GWS = {%" PRIu32 ", %" PRIu32 ", %" PRIu32 "}\n", userGWS[0],
       userGWS[1], userGWS[2]);
  }
#endif // INTEL_INTERNAL_BUILD
}

static int32_t runTargetTeamRegionSub(
    int64_t DeviceIds, void *TgtEntryPtr, void **TgtArgs, ptrdiff_t *TgtOffsets,
    int32_t NumArgs, int32_t NumTeams, int32_t ThreadLimit, void *LoopDesc,
    void *AsyncEvent) {

  // NOTE: We expect one sub device now (user data partitioning)
  //       We haven't discussed anything about partitioning by compiler
  //       We always get the same kernel for all sub devices

  uint32_t subLevel = SUBDEVICE_GET_LEVEL(DeviceIds);
  uint32_t subStart = SUBDEVICE_GET_START(DeviceIds);
  uint32_t subCount = SUBDEVICE_GET_COUNT(DeviceIds);
  uint32_t subStride = SUBDEVICE_GET_STRIDE(DeviceIds);
  uint32_t rootId = SUBDEVICE_GET_ROOT(DeviceIds);

  auto &subDeviceIds = DeviceInfo->SubDeviceIds[rootId];
  auto subIdBase = subDeviceIds[0][0]; // internal ID of the first subdevice

  std::vector<ze_event_handle_t> usedEvents;
  std::vector<ze_command_list_handle_t> usedCmdLists;

  ze_kernel_handle_t rootKernel = *(ze_kernel_handle_t *)TgtEntryPtr;
  uint32_t kernelId = 0;
  auto &rootEntries = DeviceInfo->FuncGblEntries[rootId].Entries;

  // Find kernel ID
  while (rootEntries[kernelId].addr != TgtEntryPtr &&
         kernelId < rootEntries.size())
    kernelId++;
  if (kernelId == rootEntries.size()) {
    DP("Could not find a kernel for entry " DPxMOD " in the table\n",
       DPxPTR(TgtEntryPtr));
    return OFFLOAD_FAIL;
  }

  ze_event_handle_t profileEvent = nullptr;
  std::string tmName("Kernel ");
  tmName = tmName + rootEntries[kernelId].name;
  std::vector<ScopedTimerTy> tmKernels;

  if (DeviceInfo->Flags.EnableProfile) {
    for (uint32_t i = 0; i < subCount; i++) {
      auto subId = subDeviceIds[subLevel][subStart + i * subStride];
      tmKernels.emplace_back(ScopedTimerTy(subId, tmName));
    }
  }

  for (uint32_t i = 0; i < subCount; i++) {
    auto userId = subStart + i * subStride;
    auto subId = subDeviceIds[subLevel][userId];

#if SUBDEVICE_USE_ROOT_KERNELS
    std::unique_lock<std::mutex> kernelLock(DeviceInfo->Mutexes[rootId]);
    auto kernel = rootKernel;
#else // !SUBDEVICE_USE_ROOT_KERNELS
    std::unique_lock<std::mutex> kernelLock(DeviceInfo->Mutexes[subId]);
    auto kernel = DeviceInfo->FuncGblEntries[subId].Kernels[kernelId];
#endif // !SUBDEVICE_USE_ROOT_KERNELS

    for (int32_t argId = 0; argId < NumArgs; argId++) {
      void *arg;
      if (TgtOffsets[argId] == (std::numeric_limits<ptrdiff_t>::max)())
        arg = TgtArgs[argId];
      else
        arg = (void *)((intptr_t)TgtArgs[argId] + TgtOffsets[argId]);
      CALL_ZE_RET_FAIL(zeKernelSetArgumentValue, kernel, argId, sizeof(void *),
                       arg == nullptr ? nullptr : &arg);
      DP("Kernel argument %" PRId32 " (value: " DPxMOD
         ") was set successfully for device %s.\n",
         argId, DPxPTR(arg), DeviceInfo->DeviceIdStr[subId].c_str());
    }

    auto flags = DeviceInfo->getKernelIndirectAccessFlags(rootKernel, rootId);
    CALL_ZE_RET_FAIL(zeKernelSetIndirectAccess, kernel, flags);
    DP("Setting indirect access flags " DPxMOD "\n", DPxPTR(flags));

    // Decide group sizes and counts
    uint32_t groupSizes[3];
    ze_group_count_t groupCounts;
    if (LoopDesc) {
      decideLoopKernelGroupArguments(subId, (uint32_t)ThreadLimit,
          (TgtNDRangeDescTy *)LoopDesc, kernel, groupSizes, groupCounts);
    } else {
      decideKernelGroupArguments(subId, (uint32_t )NumTeams,
          (uint32_t)ThreadLimit, kernel, groupSizes, groupCounts);
    }

    forceGroupSizes(groupSizes, groupCounts);

    DP("Group sizes = {%" PRIu32 ", %" PRIu32 ", %" PRIu32 "}\n",
       groupSizes[0], groupSizes[1], groupSizes[2]);
    DP("Group counts = {%" PRIu32 ", %" PRIu32 ", %" PRIu32 "}\n",
       groupCounts.groupCountX, groupCounts.groupCountY,
       groupCounts.groupCountZ);

    CALL_ZE_RET_FAIL(zeKernelSetGroupSize, kernel, groupSizes[0], groupSizes[1],
                     groupSizes[2]);

    CALL_ZE_RET_FAIL(zeKernelSetGroupSize, kernel, groupSizes[0], groupSizes[1],
                     groupSizes[2]);

    auto cmdList = DeviceInfo->getCmdList(subId);
    auto cmdQueue = DeviceInfo->getCmdQueue(subId);

    // Only get device time for the last subdevice for now.
    if (DeviceInfo->Flags.EnableProfile && i == subCount - 1)
      profileEvent = DeviceInfo->ProfileEvents.getEvent();

    CALL_ZE_RET_FAIL(zeCommandListAppendLaunchKernel, cmdList, kernel,
                     &groupCounts, profileEvent, 0, nullptr);

    // Last event waits for other events
    auto event = DeviceInfo->SubDeviceEvents[rootId].Events[subId - subIdBase];
    if (i == subCount - 1)
      CALL_ZE_RET_FAIL(zeCommandListAppendBarrier, cmdList, event,
                       usedEvents.size(), usedEvents.data());
    else
      CALL_ZE_RET_FAIL(zeCommandListAppendBarrier, cmdList, event, 0, nullptr);

    CALL_ZE_RET_FAIL(zeCommandListClose, cmdList);
    CALL_ZE_RET_FAIL(zeCommandQueueExecuteCommandLists, cmdQueue, 1, &cmdList,
                     nullptr);

    DP("Submitted kernel " DPxMOD " to subdevice %s\n", DPxPTR(kernel),
       DeviceInfo->DeviceIdStr[subId].c_str());

    kernelLock.unlock();

    usedCmdLists.push_back(cmdList);
    usedEvents.push_back(event);
  }

  CALL_ZE_RET_FAIL(zeEventHostSynchronize, usedEvents.back(), UINT64_MAX);

  if (DeviceInfo->Flags.EnableProfile && profileEvent)
    tmKernels.back().updateDeviceTime(profileEvent);

  for (uint32_t i = 0; i < subCount; i++) {
    CALL_ZE_RET_FAIL(zeCommandListReset, usedCmdLists[i]);
    CALL_ZE_RET_FAIL(zeEventHostReset, usedEvents[i]);
  }

  DP("Executed kernel entry " DPxMOD " on subdevices\n", DPxPTR(TgtEntryPtr));
  return OFFLOAD_SUCCESS;
}

static int32_t runTargetTeamRegion(
    int32_t DeviceId, void *TgtEntryPtr, void **TgtArgs, ptrdiff_t *TgtOffsets,
    int32_t NumArgs, int32_t NumTeams, int32_t ThreadLimit, void *LoopDesc,
    void *AsyncEvent) {
  assert(TgtEntryPtr && "Invalid kernel");
  assert((NumTeams >= 0 && ThreadLimit >= 0) && "Invalid kernel work size");
  DP("Executing a kernel " DPxMOD "...\n", DPxPTR(TgtEntryPtr));

  auto SubDeviceCode = DeviceInfo->getSubDeviceCode();
  if (SubDeviceCode < 0 && isValidSubDevice(SubDeviceCode))
    return runTargetTeamRegionSub(SubDeviceCode, TgtEntryPtr, TgtArgs,
                                  TgtOffsets, NumArgs, NumTeams, ThreadLimit,
                                  LoopDesc, AsyncEvent);

  // Protect from kernel preparation to submission as kernels are shared
  std::unique_lock<std::mutex> kernelLock(DeviceInfo->Mutexes[DeviceId]);

  ze_kernel_handle_t kernel = *((ze_kernel_handle_t *)TgtEntryPtr);
  if (!kernel) {
    REPORT("Failed to invoke deleted kernel.\n");
    return OFFLOAD_FAIL;
  }
  ScopedTimerTy tmKernel(DeviceId, "Kernel ",
                         DeviceInfo->KernelProperties[DeviceId][kernel].Name);

  // Set arguments
  std::vector<void *> args(NumArgs);
  for (int32_t i = 0; i < NumArgs; i++) {
    ptrdiff_t offset = TgtOffsets[i];
    // Offset equal to MAX(ptrdiff_t) means that the argument
    // must be passed as literal, and the offset should be ignored.
    if (offset == (std::numeric_limits<ptrdiff_t>::max)())
      args[i] = TgtArgs[i];
    else
      args[i] = (void *)((intptr_t)TgtArgs[i] + offset);
    CALL_ZE_RET_FAIL(zeKernelSetArgumentValue, kernel, i, sizeof(void *),
                     args[i] == nullptr ? nullptr : &args[i]);
    DP("Kernel argument %" PRId32 " (value: " DPxMOD ") was set successfully\n",
       i, DPxPTR(args[i]));
  }

  auto flags = DeviceInfo->getKernelIndirectAccessFlags(kernel, DeviceId);
  CALL_ZE_RET_FAIL(zeKernelSetIndirectAccess, kernel, flags);
  DP("Setting indirect access flags " DPxMOD "\n", DPxPTR(flags));

  // Decide group sizes and counts
  uint32_t groupSizes[3];
  ze_group_count_t groupCounts;
  if (LoopDesc) {
    decideLoopKernelGroupArguments(DeviceId, (uint32_t)ThreadLimit,
        (TgtNDRangeDescTy *)LoopDesc, kernel, groupSizes, groupCounts);
  } else {
    decideKernelGroupArguments(DeviceId, (uint32_t )NumTeams,
        (uint32_t)ThreadLimit, kernel, groupSizes, groupCounts);
  }

  forceGroupSizes(groupSizes, groupCounts);

  DP("Group sizes = {%" PRIu32 ", %" PRIu32 ", %" PRIu32 "}\n",
     groupSizes[0], groupSizes[1], groupSizes[2]);
  DP("Group counts = {%" PRIu32 ", %" PRIu32 ", %" PRIu32 "}\n",
     groupCounts.groupCountX, groupCounts.groupCountY, groupCounts.groupCountZ);

  if (OMPT_ENABLED) {
    // Push current work size
    size_t finalNumTeams = groupCounts.groupCountX * groupCounts.groupCountY *
        groupCounts.groupCountZ;
    size_t finalThreadLimit = groupSizes[0] * groupSizes[1] * groupSizes[2];
    OmptGlobal->getTrace().pushWorkSize(finalNumTeams, finalThreadLimit);
  }

  CALL_ZE_RET_FAIL(zeKernelSetGroupSize, kernel, groupSizes[0], groupSizes[1],
                   groupSizes[2]);
  auto context = DeviceInfo->Context;
  auto cmdList = DeviceInfo->getCmdList(DeviceId);
  auto cmdQueue = DeviceInfo->getCmdQueue(DeviceId);

  if (AsyncEvent) {
    cmdList = createCmdList(context, DeviceInfo->Devices[DeviceId],
                            DeviceInfo->CmdQueueGroupOrdinals[DeviceId],
                            DeviceInfo->DeviceIdStr[DeviceId]);
    if (!cmdList) {
      DP("Error: Asynchronous execution failed -- invalid command list\n");
      return OFFLOAD_FAIL;
    }
    CALL_ZE_RET_FAIL(zeCommandListAppendLaunchKernel, cmdList, kernel,
                     &groupCounts, nullptr, 0, nullptr);
    auto fence = createFence(cmdQueue);
    if (!fence) {
      DP("Error: Asynchronous execution failed -- invalid fence\n");
      return OFFLOAD_FAIL;
    }
    if (beginAsyncCommand(cmdList, cmdQueue,
        static_cast<AsyncEventTy *>(AsyncEvent), fence) == OFFLOAD_FAIL)
      return OFFLOAD_FAIL;
    DP("Asynchronous execution started for kernel " DPxMOD "\n",
       DPxPTR(TgtEntryPtr));
  } else {
    ze_event_handle_t event = nullptr;
    if (DeviceInfo->Flags.EnableProfile)
      event = DeviceInfo->ProfileEvents.getEvent();
    CALL_ZE_RET_FAIL(zeCommandListAppendLaunchKernel, cmdList, kernel,
                     &groupCounts, event, 0, nullptr);
    CALL_ZE_RET_FAIL(zeCommandListClose, cmdList);
    CALL_ZE_RET_FAIL(zeCommandQueueExecuteCommandLists, cmdQueue, 1, &cmdList,
                     nullptr);
    kernelLock.unlock();
    CALL_ZE_RET_FAIL(zeCommandQueueSynchronize, cmdQueue, UINT64_MAX);
    tmKernel.updateDeviceTime(event);
    // Make sure the command list is ready to accept next command
    CALL_ZE_RET_FAIL(zeCommandListReset, cmdList);
  }

  DP("Executed a kernel " DPxMOD "\n", DPxPTR(TgtEntryPtr));
  return OFFLOAD_SUCCESS;
}

EXTERN int32_t __tgt_rtl_run_target_team_nd_region(
    int32_t DeviceId, void *TgtEntryPtr, void **TgtArgs, ptrdiff_t *TgtOffsets,
    int32_t NumArgs, int32_t NumTeams, int32_t ThreadLimit, void *LoopDesc) {
  return runTargetTeamRegion(DeviceId, TgtEntryPtr, TgtArgs, TgtOffsets,
                             NumArgs, NumTeams, ThreadLimit, LoopDesc, nullptr);
}

EXTERN int32_t __tgt_rtl_run_target_team_nd_region_nowait(
    int32_t DeviceId, void *TgtEntryPtr, void **TgtArgs, ptrdiff_t *TgtOffsets,
    int32_t NumArgs, int32_t NumTeams, int32_t ThreadLimit, void *LoopDesc,
    void *AsyncEvent) {
  return runTargetTeamRegion(DeviceId, TgtEntryPtr, TgtArgs, TgtOffsets,
                             NumArgs, NumTeams, ThreadLimit, LoopDesc,
                             AsyncEvent);
}

EXTERN int32_t __tgt_rtl_run_target_team_region(
    int32_t DeviceId, void *TgtEntryPtr, void **TgtArgs, ptrdiff_t *TgtOffsets,
    int32_t NumArgs, int32_t NumTeams, int32_t ThreadLimit,
    uint64_t LoopTripCount) {
  return runTargetTeamRegion(DeviceId, TgtEntryPtr, TgtArgs, TgtOffsets,
                             NumArgs, NumTeams, ThreadLimit, nullptr, nullptr);
}

EXTERN int32_t __tgt_rtl_run_target_team_region_async(
    int32_t DeviceId, void *TgtEntryPtr, void **TgtArgs, ptrdiff_t *TgtOffsets,
    int32_t NumArgs, int32_t NumTeams, int32_t ThreadLimit,
    uint64_t LoopTripCount, __tgt_async_info *AsyncInfoPtr /*not used*/) {
  return runTargetTeamRegion(DeviceId, TgtEntryPtr, TgtArgs, TgtOffsets,
                             NumArgs, NumTeams, ThreadLimit, nullptr, nullptr);
}

EXTERN int32_t __tgt_rtl_run_target_team_region_nowait(
    int32_t DeviceId, void *TgtEntryPtr, void **TgtArgs, ptrdiff_t *TgtOffsets,
    int32_t NumArgs, int32_t NumTeams, int32_t ThreadLimit,
    uint64_t LoopTripCount, void *AsyncEvent) {
  return runTargetTeamRegion(DeviceId, TgtEntryPtr, TgtArgs, TgtOffsets,
                             NumArgs, NumTeams, ThreadLimit, nullptr,
                             AsyncEvent);
}

EXTERN int32_t __tgt_rtl_run_target_region(
    int32_t DeviceId, void *TgtEntryPtr, void **TgtArgs, ptrdiff_t *TgtOffsets,
    int32_t NumArgs) {
  return runTargetTeamRegion(DeviceId, TgtEntryPtr, TgtArgs, TgtOffsets,
                             NumArgs, 1, 0, nullptr, nullptr);
}

EXTERN int32_t __tgt_rtl_run_target_region_async(
    int32_t DeviceId, void *TgtEntryPtr, void **TgtArgs, ptrdiff_t *TgtOffsets,
    int32_t NumArgs, __tgt_async_info *AsyncInfoPtr /*not used*/) {
  return runTargetTeamRegion(DeviceId, TgtEntryPtr, TgtArgs, TgtOffsets,
                             NumArgs, 1, 0, nullptr, nullptr);
}

EXTERN int32_t __tgt_rtl_run_target_region_nowait(
    int32_t DeviceId, void *TgtEntryPtr, void **TgtArgs, ptrdiff_t *TgtOffsets,
    int32_t NumArgs, void *AsyncEvent) {
  return runTargetTeamRegion(DeviceId, TgtEntryPtr, TgtArgs, TgtOffsets,
                             NumArgs, 1, 0, nullptr, AsyncEvent);
}

EXTERN int32_t __tgt_rtl_manifest_data_for_region(
    int32_t DeviceId, void *TgtEntryPtr, void **TgtPtrs, size_t NumPtrs) {
  if (NumPtrs == 0)
    return OFFLOAD_SUCCESS;
  ze_kernel_handle_t kernel = *static_cast<ze_kernel_handle_t *>(TgtEntryPtr);
  std::unique_lock<std::mutex> dataLock(DeviceInfo->Mutexes[DeviceId]);

  auto &flags =
      DeviceInfo->KernelProperties[DeviceId][kernel].IndirectAccessFlags;

  ScopedTimerTy tmManifestData(DeviceId, "DataManifest");

  uint32_t flagsAll = ZE_KERNEL_INDIRECT_ACCESS_FLAG_HOST |
                      ZE_KERNEL_INDIRECT_ACCESS_FLAG_SHARED |
                      ZE_KERNEL_INDIRECT_ACCESS_FLAG_DEVICE;

  for (size_t i = 0; i < NumPtrs && flags != flagsAll; i++) {
    auto memType = DeviceInfo->getMemAllocType(TgtPtrs[i]);
    if (memType == ZE_MEMORY_TYPE_HOST)
      flags |= ZE_KERNEL_INDIRECT_ACCESS_FLAG_HOST;
    else if (memType == ZE_MEMORY_TYPE_SHARED)
      flags |= ZE_KERNEL_INDIRECT_ACCESS_FLAG_SHARED;
    else if (memType == ZE_MEMORY_TYPE_DEVICE)
      flags |= ZE_KERNEL_INDIRECT_ACCESS_FLAG_DEVICE;
  }
  return OFFLOAD_SUCCESS;
}

EXTERN void __tgt_rtl_create_offload_queue(int32_t DeviceId, void *Interop) {
  if (Interop == nullptr) {
    DP("Invalid interop object in %s\n", __func__);
    return;
  }

  __tgt_interop_obj *obj = static_cast<__tgt_interop_obj *>(Interop);

  int32_t deviceId = DeviceId;
  int64_t deviceCode = obj->device_code;
  if (deviceCode < 0) {
    if (isValidSubDevice(deviceCode)) {
      uint32_t subId = SUBDEVICE_GET_START(deviceCode);
      uint32_t subLevel = SUBDEVICE_GET_LEVEL(deviceCode);
      deviceId = DeviceInfo->SubDeviceIds[DeviceId][subLevel][subId];
    } else {
      DP("Ignoring invalid sub-device encoding " DPxMOD "\n",
         DPxPTR(deviceCode));
    }
  }

  // Create and return a new command queue for interop
  // TODO: check with MKL team and decide what to do with IsAsync
  auto cmdQueue = DeviceInfo->createCommandQueue(deviceId);
  obj->queue = cmdQueue;
  DP("%s returns a new asynchronous command queue " DPxMOD "\n", __func__,
     DPxPTR(obj->queue));
}

EXTERN int32_t __tgt_rtl_release_offload_queue(int32_t DeviceId, void *Queue) {
  CALL_ZE_RET_FAIL(zeCommandQueueDestroy, (ze_command_queue_handle_t)Queue);
  return OFFLOAD_SUCCESS;
}

EXTERN void *__tgt_rtl_get_platform_handle(int32_t DeviceId) {
  auto driver = DeviceInfo->Driver;
  return (void *)driver;
}

EXTERN void __tgt_rtl_set_device_handle(int32_t DeviceId, void *Interop) {
  if (Interop == nullptr) {
    DP("Invalid interop object in %s\n", __func__);
    return;
  }

  __tgt_interop_obj *obj = static_cast<__tgt_interop_obj *>(Interop);

  obj->device_handle = DeviceInfo->Devices[DeviceId];

  int64_t deviceCode = obj->device_code;
  if (deviceCode < 0) {
    if (isValidSubDevice(deviceCode)) {
      auto &subDeviceIds = DeviceInfo->SubDeviceIds[DeviceId];
      uint32_t subId = SUBDEVICE_GET_START(deviceCode);
      uint32_t subLevel = SUBDEVICE_GET_LEVEL(deviceCode);
      obj->device_handle = DeviceInfo->Devices[subDeviceIds[subLevel][subId]];
    } else {
      DP("Ignoring invalid sub-device encoding " DPxMOD "\n",
         DPxPTR(deviceCode));
    }
  }

  DP("Returns device handle " DPxMOD "\n", DPxPTR(obj->device_handle));
}

EXTERN void *__tgt_rtl_get_context_handle(int32_t DeviceId) {
  auto context = DeviceInfo->Context;
  return (void *)context;
}

EXTERN int32_t __tgt_rtl_synchronize(
    int32_t DeviceId, __tgt_async_info *async_info_ptr) {
  return OFFLOAD_SUCCESS;
}

EXTERN int32_t __tgt_rtl_push_subdevice(int64_t DeviceIds) {
  // Unsupported subdevice request is ignored
  if (!isValidSubDevice(DeviceIds))
    DP("Warning: Invalid subdevice encoding " DPxMOD " is ignored\n",
       DPxPTR(DeviceIds));
  else
    DeviceInfo->setSubDeviceCode(DeviceIds);
  return OFFLOAD_SUCCESS;
}

EXTERN int32_t __tgt_rtl_pop_subdevice() {
  DeviceInfo->setSubDeviceCode(0);
  return OFFLOAD_SUCCESS;
}

EXTERN void __tgt_rtl_add_build_options(
    const char *CompileOptions, const char *LinkOptions) {
  auto &options = DeviceInfo->UserCompilationOptions;
  if (!options.empty()) {
    DP("Respecting LIBOMPTARGET_LEVEL0_COMPILATION_OPTIONS=%s\n",
       options.c_str());
    return;
  }
  if (CompileOptions)
    options = std::string(CompileOptions) + " ";
  if (LinkOptions)
    options += std::string(LinkOptions) + " ";
}

EXTERN int32_t __tgt_rtl_is_supported_device(int32_t DeviceId,
                                             void *DeviceType) {
  if (!DeviceType)
    return true;

  uint64_t deviceArch = DeviceInfo->DeviceArchs[DeviceId];
  int32_t ret = (uint64_t)(deviceArch & (uint64_t)DeviceType) == deviceArch;
  DP("Device %" PRIu32 " does%s match the requested device types " DPxMOD "\n",
     DeviceId, ret ? "" : " not", DPxPTR(DeviceType));
  return ret;
}

EXTERN void __tgt_rtl_deinit(void) {
  // No-op on Linux
#ifdef _WIN32
  if (DeviceInfo) {
    closeRTL();
    deinit();
  }
#endif // _WIN32
}

EXTERN __tgt_interop *__tgt_rtl_create_interop(
    int32_t DeviceId, int32_t InteropContext, int32_t NumPrefers,
    intptr_t *PreferIDs) {
  // Preference-list is ignored since we cannot have multiple runtimes.
  auto ret = new __tgt_interop();
  ret->FrId = L0Interop::FrId;
  ret->FrName = L0Interop::FrName;
  ret->Vendor = L0Interop::Vendor;
  ret->VendorName = L0Interop::VendorName;
  ret->DeviceNum = DeviceId;

  if (InteropContext == OMP_INTEROP_CONTEXT_TARGET ||
      InteropContext == OMP_INTEROP_CONTEXT_TARGETSYNC) {
    ret->Platform = DeviceInfo->Driver;
    ret->Device = DeviceInfo->Devices[DeviceId];
    ret->DeviceContext = DeviceInfo->Context;
  }
  if (InteropContext == OMP_INTEROP_CONTEXT_TARGETSYNC) {
    ret->TargetSync = DeviceInfo->createCommandQueue(DeviceId);
  }

  // TODO: define implementation-defined interop properties
  ret->RTLProperty = new L0Interop::Property();

  return ret;
}

EXTERN int32_t __tgt_rtl_release_interop(
    int32_t DeviceId, __tgt_interop *Interop) {
  if (!Interop || Interop->DeviceNum != (intptr_t)DeviceId ||
      Interop->FrId != L0Interop::FrId) {
    DP("Invalid/inconsistent OpenMP interop " DPxMOD "\n", DPxPTR(Interop));
    return OFFLOAD_FAIL;
  }

  if (Interop->TargetSync) {
    auto cmdQueue = static_cast<ze_command_queue_handle_t>(Interop->TargetSync);
    CALL_ZE_RET_FAIL(zeCommandQueueSynchronize, cmdQueue, UINT64_MAX);
    CALL_ZE_RET_FAIL(zeCommandQueueDestroy, cmdQueue);
  }

  auto L0 = static_cast<L0Interop::Property *>(Interop->RTLProperty);
  delete L0;
  delete Interop;

  return OFFLOAD_SUCCESS;
}

EXTERN int32_t __tgt_rtl_use_interop(int32_t DeviceId, __tgt_interop *Interop) {
  if (!Interop || Interop->DeviceNum != (intptr_t)DeviceId ||
      Interop->FrId != L0Interop::FrId) {
    DP("Invalid/inconsistent OpenMP interop " DPxMOD "\n", DPxPTR(Interop));
    return OFFLOAD_FAIL;
  }

  if (Interop->TargetSync) {
    auto cmdQueue = static_cast<ze_command_queue_handle_t>(Interop->TargetSync);
    CALL_ZE_RET_FAIL(zeCommandQueueSynchronize, cmdQueue, UINT64_MAX);
  }

  return OFFLOAD_SUCCESS;
}

EXTERN int32_t __tgt_rtl_get_num_interop_properties(int32_t DeviceId) {
  // omp_ipr_first == -9
  return (int32_t)L0Interop::IprNames.size() + omp_ipr_first;
}

/// Return the value of the requested property
EXTERN int32_t __tgt_rtl_get_interop_property_value(
    int32_t DeviceId, __tgt_interop *Interop, int32_t Ipr, int32_t ValueType,
    size_t Size, void *Value) {

  int32_t retCode = omp_irc_success;
  auto &deviceProperties = DeviceInfo->DeviceProperties[DeviceId];

  switch (Ipr) {
  case L0Interop::device_num_eus:
    if (ValueType == OMP_IPR_VALUE_INT)
      *static_cast<intptr_t *>(Value) = deviceProperties.numEUsPerSubslice *
          deviceProperties.numSubslicesPerSlice *
          deviceProperties.numSlices;
    else
      retCode = omp_irc_type_int;
    break;
  case L0Interop::device_num_threads_per_eu:
    if (ValueType == OMP_IPR_VALUE_INT)
      *static_cast<intptr_t *>(Value) = deviceProperties.numThreadsPerEU;
    else
      retCode = omp_irc_type_int;
    break;
  case L0Interop::device_eu_simd_width:
    if (ValueType == OMP_IPR_VALUE_INT)
      *static_cast<intptr_t *>(Value) = deviceProperties.physicalEUSimdWidth;
    else
      retCode = omp_irc_type_int;
    break;
  case L0Interop::device_num_eus_per_subslice:
    if (ValueType == OMP_IPR_VALUE_INT)
      *static_cast<intptr_t *>(Value) = deviceProperties.numEUsPerSubslice;
    else
      retCode = omp_irc_type_int;
    break;
  case L0Interop::device_num_subslices_per_slice:
    if (ValueType == OMP_IPR_VALUE_INT)
      *static_cast<intptr_t *>(Value) = deviceProperties.numSubslicesPerSlice;
    else
      retCode = omp_irc_type_int;
    break;
  case L0Interop::device_num_slices:
    if (ValueType == OMP_IPR_VALUE_INT)
      *static_cast<intptr_t *>(Value) = deviceProperties.numSlices;
    else
      retCode = omp_irc_type_int;
    break;
  default:
    retCode = omp_irc_out_of_range;
    break;
  }

  return retCode;
}

EXTERN const char *__tgt_rtl_get_interop_property_info(
    int32_t DeviceId, int32_t Ipr, int32_t InfoType) {
  int32_t offset = Ipr - omp_ipr_first;
  if (offset < 0 || (size_t)offset >= L0Interop::IprNames.size())
    return nullptr;

  if (InfoType == OMP_IPR_INFO_NAME)
    return L0Interop::IprNames[offset];
  else if (InfoType == OMP_IPR_INFO_TYPE_DESC)
    return L0Interop::IprTypeDescs[offset];

  return nullptr;
}

EXTERN const char *__tgt_rtl_get_interop_rc_desc(int32_t DeviceId,
                                                 int32_t RetCode) {
  // TODO: decide implementation-defined return code.
  return nullptr;
}

EXTERN int32_t __tgt_rtl_get_num_sub_devices(int32_t DeviceId, int32_t Level) {
  int32_t ret = 0;
  if (Level >= 0 && DeviceInfo->SubDeviceIds[DeviceId].size() > (size_t)Level)
    ret = DeviceInfo->SubDeviceIds[DeviceId][Level].size();

  DP("%s returns %" PRId32 " sub-devices at level %" PRId32 "\n", __func__,
     ret, Level);
  return ret;
}

EXTERN int32_t __tgt_rtl_is_accessible_addr_range(
    int32_t DeviceId, const void *Ptr, size_t Size) {
  if (!Ptr || Size == 0)
    return 0;

  auto MemType = DeviceInfo->getMemAllocType(Ptr);
  auto Device = DeviceInfo->Devices[DeviceId];
  if (MemType == ZE_MEMORY_TYPE_HOST)
    Device = nullptr;
  else if (MemType != ZE_MEMORY_TYPE_SHARED)
    return 0;

  if (DeviceInfo->MemHostAccessible.at(Device)->contains(Ptr, Size))
    return 1;
  else
    return 0;
}

void *RTLDeviceInfoTy::getOffloadVarDeviceAddr(
    int32_t DeviceId, const char *Name, size_t Size) {
  DP("Looking up OpenMP global variable '%s' of size %zu bytes on device %d.\n",
     Name, Size, DeviceId);

  std::vector<DeviceOffloadEntryTy> &OffloadTable = OffloadTables[DeviceId];
  if (!OffloadTable.empty()) {
    size_t NameSize = strlen(Name) + 1;
    auto I = std::lower_bound(
        OffloadTable.begin(), OffloadTable.end(), Name,
        [NameSize](const DeviceOffloadEntryTy &E, const char *Name) {
          return strncmp(E.Base.name, Name, NameSize) < 0;
        });

    if (I != OffloadTable.end() &&
        strncmp(I->Base.name, Name, NameSize) == 0) {
      DP("Global variable '%s' found in the offload table at position %zu.\n",
         Name, std::distance(OffloadTable.begin(), I));
      return I->Base.addr;
    }

    DP("Warning: global variable '%s' was not found in the offload table.\n",
       Name);
  } else
    DP("Warning: offload table is not loaded for device %d.\n", DeviceId);

  // Fallback to the lookup by name.
  return getVarDeviceAddr(DeviceId, Name, Size);
}

void *RTLDeviceInfoTy::getVarDeviceAddr(
    int32_t DeviceId, const char *Name, size_t Size) {
  void *TgtAddr = nullptr;
  size_t TgtSize = 0;
  DP("Looking up device global variable '%s' of size %zu bytes on device %d.\n",
     Name, Size, DeviceId);
  CALL_ZE_RET_NULL(zeModuleGetGlobalPointer,
                   FuncGblEntries[DeviceId].Modules[0], Name, &TgtSize,
                   &TgtAddr);
  if (Size != TgtSize) {
    DP("Warning: requested size %zu does not match %zu\n", Size, TgtSize);
#if 0
    // FIXME: when L0 reports correct size.
    return nullptr;
#endif
  }
  DP("Global variable lookup succeeded.\n");
  return TgtAddr;
}

bool RTLDeviceInfoTy::loadOffloadTable(int32_t DeviceId, size_t NumEntries) {
  const char *OffloadTableSizeVarName = "__omp_offloading_entries_table_size";
  void *OffloadTableSizeVarAddr =
      getVarDeviceAddr(DeviceId, OffloadTableSizeVarName, sizeof(int64_t));

  if (!OffloadTableSizeVarAddr) {
    DP("Warning: cannot get device value for global variable '%s'.\n",
       OffloadTableSizeVarName);
    return false;
  }

  int64_t TableSizeVal = 0;
  auto rc = enqueueMemCopy(DeviceId, &TableSizeVal, OffloadTableSizeVarAddr,
                           sizeof(int64_t));
  if (rc != OFFLOAD_SUCCESS)
    return false;
  size_t TableSize = (size_t)TableSizeVal;

  if ((TableSize % sizeof(DeviceOffloadEntryTy)) != 0) {
    DP("Warning: offload table size (%zu) is not a multiple of %zu.\n",
       TableSize, sizeof(DeviceOffloadEntryTy));
    return false;
  }

  size_t DeviceNumEntries = TableSize / sizeof(DeviceOffloadEntryTy);

  if (NumEntries != DeviceNumEntries) {
    DP("Warning: number of entries in host and device "
       "offload tables mismatch (%zu != %zu).\n", NumEntries, DeviceNumEntries);
  }

  const char *OffloadTableVarName = "__omp_offloading_entries_table";
  void *OffloadTableVarAddr =
      getVarDeviceAddr(DeviceId, OffloadTableVarName, TableSize);
  if (!OffloadTableVarAddr) {
    DP("Warning: cannot get device value for global variable '%s'.\n",
       OffloadTableVarName);
    return false;
  }

  OffloadTables[DeviceId].resize(DeviceNumEntries);
  rc = enqueueMemCopy(DeviceId, OffloadTables[DeviceId].data(),
                      OffloadTableVarAddr, TableSize);
  if (rc != OFFLOAD_SUCCESS)
    return false;

  std::vector<DeviceOffloadEntryTy> &DeviceTable = OffloadTables[DeviceId];

  size_t I = 0;
  const char *PreviousName = "";
  bool PreviousIsVar = false;

  for (; I < DeviceNumEntries; ++I) {
    DeviceOffloadEntryTy &Entry = DeviceTable[I];
    size_t NameSize = Entry.NameSize;
    void *NameTgtAddr = Entry.Base.name;
    Entry.Base.name = nullptr;

    if (NameSize == 0) {
      DP("Warning: offload entry (%zu) with 0 size.\n", I);
      break;
    }
    if (NameTgtAddr == nullptr) {
      DP("Warning: offload entry (%zu) with invalid name.\n", I);
      break;
    }

    Entry.Base.name = new char[NameSize];
    rc = enqueueMemCopy(DeviceId, Entry.Base.name, NameTgtAddr, NameSize);
    if (rc != OFFLOAD_SUCCESS)
      break;

    if (strnlen(Entry.Base.name, NameSize) != NameSize - 1) {
      DP("Warning: offload entry's name has wrong size.\n");
      break;
    }

    int Cmp = strncmp(PreviousName, Entry.Base.name, NameSize);
    if (Cmp > 0) {
      DP("Warning: offload table is not sorted.\n"
         "Warning: previous name is '%s'.\n"
         "Warning:  current name is '%s'.\n",
         PreviousName, Entry.Base.name);
      break;
    } else if (Cmp == 0 && (PreviousIsVar || Entry.Base.addr)) {
      // The names are equal. This should never happen for
      // offload variables, but we allow this for offload functions.
      DP("Warning: duplicate names (%s) in offload table.\n", PreviousName);
      break;
    }
    PreviousName = Entry.Base.name;
    PreviousIsVar = (Entry.Base.addr != nullptr);
  }

  if (I != DeviceNumEntries) {
    // Errors during the table processing.
    // Deallocate all memory allocated in the loop.
    for (size_t J = 0; J <= I; ++J) {
      DeviceOffloadEntryTy &Entry = DeviceTable[J];
      if (Entry.Base.name)
        delete[] Entry.Base.name;
    }

    OffloadTables[DeviceId].clear();
    return false;
  }

  if (DebugLevel > 0) {
    DP("Device offload table loaded:\n");
    for (size_t I = 0; I < DeviceNumEntries; ++I)
      DP("\t%zu:\t%s\n", I, DeviceTable[I].Base.name);
  }

  return true;
}

void RTLDeviceInfoTy::unloadOffloadTable(int32_t DeviceId) {
  for (auto &E : OffloadTables[DeviceId])
    delete[] E.Base.name;

  OffloadTables[DeviceId].clear();
}
#endif // INTEL_CUSTOMIZATION<|MERGE_RESOLUTION|>--- conflicted
+++ resolved
@@ -200,17 +200,10 @@
 
   /// Dump implementation-defined properties
   static void printInteropProperties(void) {
-<<<<<<< HEAD
-    IDP("Interop property IDs, Names, Descriptions\n");
-    for (int I = -omp_ipr_first; I < (int)IprNames.size(); I++)
-      IDP("-- %" PRId32 ", %s, %s\n", I + omp_ipr_first, IprNames[I],
-          IprTypeDescs[I]);
-=======
     DP("Interop property IDs, Names, Descriptions\n");
     for (int I = -omp_ipr_first; I < (int)IprNames.size(); I++)
       DP("-- %" PRId32 ", %s, %s\n", I + omp_ipr_first, IprNames[I],
          IprTypeDescs[I]);
->>>>>>> 130e135d
   }
 }
 
@@ -1991,21 +1984,13 @@
       if (L0DeviceId == id || (L0DeviceId & 0xFF00) == id)
         return arch.first; // Exact match or prefix match
 
-<<<<<<< HEAD
-  IDP("Warning: Cannot decide device arch for %" PRIx32 ".\n", L0DeviceId);
-=======
   DP("Warning: Cannot decide device arch for %" PRIx32 ".\n", L0DeviceId);
->>>>>>> 130e135d
   return DeviceArch_None;
 }
 
 static bool isDiscrete(uint32_t L0DeviceId) {
   uint32_t prefix = L0DeviceId & 0xFF00;
-<<<<<<< HEAD
-  return prefix == 0x4900 || prefix == 0x0200;
-=======
   return prefix == 0x4900 || prefix == 0x0200 || prefix == 0x0b00;
->>>>>>> 130e135d
 }
 
 // Decide device's default memory kind for internal allocation (e.g., map)
@@ -2206,8 +2191,6 @@
   return allocDataExplicit(device, Size, Kind, (uint64_t)Size > DeviceMaxMem);
 }
 
-<<<<<<< HEAD
-=======
 TLSTy::~TLSTy() {
   for (auto CmdList : CmdLists)
     CALL_ZE_EXIT_FAIL(zeCommandListDestroy, CmdList.second);
@@ -2223,7 +2206,6 @@
     CALL_ZE_EXIT_FAIL(zeMemFree, Context, StagingBuffer);
 }
 
->>>>>>> 130e135d
 /// Initialize memory pool with the parameters
 void MemoryPoolTy::init(int32_t allocKind, RTLDeviceInfoTy *RTL) {
   if (Initialized)
@@ -2859,11 +2841,7 @@
 
   CALL_ZE_RET_ZERO(zeDriverGetApiVersion, DeviceInfo->Driver,
                    &DeviceInfo->DriverAPIVersion);
-<<<<<<< HEAD
-  IDP("Driver API version is %" PRIx32 "\n", DeviceInfo->DriverAPIVersion);
-=======
   DP("Driver API version is %" PRIx32 "\n", DeviceInfo->DriverAPIVersion);
->>>>>>> 130e135d
   L0Interop::printInteropProperties();
 
   DeviceInfo->CmdLists.resize(DeviceInfo->NumDevices);
@@ -4129,9 +4107,6 @@
     DP("Group counts = {%" PRIu32 ", %" PRIu32 ", %" PRIu32 "}\n",
        groupCounts.groupCountX, groupCounts.groupCountY,
        groupCounts.groupCountZ);
-
-    CALL_ZE_RET_FAIL(zeKernelSetGroupSize, kernel, groupSizes[0], groupSizes[1],
-                     groupSizes[2]);
 
     CALL_ZE_RET_FAIL(zeKernelSetGroupSize, kernel, groupSizes[0], groupSizes[1],
                      groupSizes[2]);
