#if INTEL_CUSTOMIZATION
//===--- Target RTLs Implementation ---------------------------------------===//
//
// Part of the LLVM Project, under the Apache License v2.0 with LLVM Exceptions.
// See https://llvm.org/LICENSE.txt for license information.
// SPDX-License-Identifier: Apache-2.0 WITH LLVM-exception
//
//===----------------------------------------------------------------------===//
//
// RTL for SPIR-V/Xe machine
//
//===----------------------------------------------------------------------===//

#include <algorithm>
#include <cassert>
#include <cstring>
#include <fstream>
#include <limits>
#include <mutex>
#include <set>
#include <string>
#include <sstream>
#include <thread>
#include <unordered_map>
#include <vector>
#include <ze_api.h>
#ifdef _WIN32
#include <fcntl.h>
#include <io.h>
#include <windows.h>
#else
#include <unistd.h>
#include <dlfcn.h>
#endif // !_WIN32

#include "elf_light.h"
#include "omptargetplugin.h"
#include "omptarget-tools.h"
#include "rtl-trace.h"

#define TARGET_NAME LEVEL0
#define DEBUG_PREFIX "Target " GETNAME(TARGET_NAME) " RTL"

/// Host runtime routines being used
extern "C" {
#ifdef _WIN32
int __cdecl omp_get_max_teams(void);
int __cdecl omp_get_thread_limit(void);
double __cdecl omp_get_wtime(void);
int __cdecl omp_get_max_threads(void);
int __cdecl __kmpc_global_thread_num(void *);
#else
int omp_get_max_teams(void) __attribute__((weak));
int omp_get_thread_limit(void) __attribute__((weak));
double omp_get_wtime(void) __attribute__((weak));
int omp_get_max_threads(void) __attribute__((weak));
int __kmpc_global_thread_num(void *) __attribute__((weak));
#endif
} // extern "C"

#define MIN(x, y) (((x) < (y)) ? (x) : (y))
#define ABS(x) ((x) < 0 ? -(x) : (x))

// Parameters
#define LEVEL0_ALIGNMENT 0 // Default alignmnet for allocation
#define LEVEL0_ND_GROUP_SIZE 16 // Default group size for ND partitioning
#define LEVEL0_MAX_GROUP_COUNT 64 // TODO: get it from HW
#define LEVEL0_PAGE_SIZE (1 << 16) // L0 memory allocation unit

// Subdevice utilities
// Device encoding (MSB=63, LSB=0)
// 63..63: Has subdevice
// 62..58: Reserved
// 57..56: Subdevice level
// 55..48: Subdevice ID start
// 47..40: Subdevice ID count
// 39..32: Subdevice ID stride
// 31..00: Device ID
#define SUBDEVICE_GET_LEVEL(ID) ((uint32_t)EXTRACT_BITS(ID, 57, 56))
#define SUBDEVICE_GET_START(ID) ((uint32_t)EXTRACT_BITS(ID, 55, 48))
#define SUBDEVICE_GET_COUNT(ID) ((uint32_t)EXTRACT_BITS(ID, 47, 40))
#define SUBDEVICE_GET_STRIDE(ID) ((uint32_t)EXTRACT_BITS(ID, 39, 32))
#define SUBDEVICE_GET_ROOT(ID) ((uint32_t)EXTRACT_BITS(ID, 31, 0))

// Subdevice options
#ifndef SUBDEVICE_USE_ROOT_KERNELS
#define SUBDEVICE_USE_ROOT_KERNELS 1
#endif
#ifndef SUBDEVICE_USE_ROOT_MEMORY
#define SUBDEVICE_USE_ROOT_MEMORY 0
#endif

/// Misc. macros
#define LOG_MEM_USAGE(Device, Requested, Ptr)                                  \
do {                                                                           \
  if (DebugLevel > 0)                                                          \
    logMemUsage(Device, Requested, Ptr);                                       \
} while (0)

#define LOG_MEM_USAGE_POOL(Device, Requested, Ptr, Size)                       \
do {                                                                           \
  if (DebugLevel > 0)                                                          \
    logMemUsage(Device, Requested, Ptr, Size);                                 \
} while (0)

#define ALLOC_KIND_TO_STR(Kind)                                                \
  (Kind == TARGET_ALLOC_HOST ? "host memory"                                   \
      : (Kind == TARGET_ALLOC_SHARED ? "shared memory"                         \
      : (Kind == TARGET_ALLOC_DEVICE ? "device memory" : "unknown memory")))

/// Device type enumeration common to compiler and runtime
enum DeviceArch : uint64_t {
  DeviceArch_None   = 0,
  DeviceArch_Gen9   = 0x0001,
  DeviceArch_XeLP   = 0x0002,
  DeviceArch_XeHP   = 0x0004,
  DeviceArch_x86_64 = 0x0100
};

/// Mapping from device arch to GPU runtime's device identifiers
std::map<uint64_t, std::vector<uint32_t>> DeviceArchMap {
  {
    DeviceArch_Gen9, {
      0x0901, 0x0902, 0x0903, 0x0904, 0x1900, // SKL
      0x5900, // KBL
      0x3E00, 0x9B00, // CFL
    }
  },
  {
    DeviceArch_XeLP, {
      0xFF20, 0x9A00, // TGL
      0x4900, // DG1
      0x4C00, // RKL
      0x4600, // ADLS
    }
  },
  {
    DeviceArch_XeHP, {
      0x0200, // ATS
    }
  }
};

/// Interop support
namespace L0Interop {
  // ID and names from openmp.org
  const int32_t Vendor = 8;
  const char *VendorName = GETNAME(intel);
  const int32_t FrId = 6;
  const char *FrName = GETNAME(level_zero);

  // targetsync = -9, device_context = -8, ...,  fr_id = -1
  std::vector<const char *> IprNames {
    "targetsync",
    "device_context",
    "device",
    "platform",
    "device_num",
    "vendor_name",
    "vendor",
    "fr_name"
  };

  std::vector<const char *> IprTypeDescs {
    "ze_command_queue_handle_t, level_zero command queue handle",
    "ze_context_handle_t, level_zero context handle",
    "ze_device_handle_t, level_zero device handle",
    "ze_driver_handle_t, level_zero driver handle",
    "intptr_t, OpenMP device ID",
    "const char *, vendor name",
    "intptr_t, vendor ID",
    "const char *, foreign runtime name",
    "intptr_t, foreign runtime ID"
  };

  /// Level Zero interop property
  struct Property {
    // TODO: define implementation-defined properties
  };
}

int DebugLevel = 0;

/// Forward declarations
static void *allocDataExplicit(ze_device_handle_t Device, int64_t Size,
                               int32_t Kind, bool LogMemAlloc = true);
static void logMemUsage(ze_device_handle_t Device, size_t Requested, void *Ptr,
                        size_t MemSize = 0);
class RTLDeviceInfoTy;

/// Memory pool which enables reuse of already allocated blocks
/// -- Pool maintains a list of buckets each of which can allocate fixed-size
///    memory.
/// -- Each bucket maintains a list of memory blocks allocated by GPU RT.
/// -- Each memory block can allocate multiple fixed-size memory requested by
///    offload RT or user.
/// -- Memory allocation falls back to GPU RT allocation when the pool size
///    (total memory used by pool) reaches a threshold.
class MemoryPoolTy {

  /// Memory block maintained in each bucket
  struct BlockTy {
    /// Base adddress of this block
    uintptr_t Base = 0;

    /// Size of the block
    uint32_t Size = 0;

    /// Supported allocation size by this block
    uint32_t ChunkSize = 0;

    /// Number of slots in use
    uint32_t NumUsedSlots = 0;

    /// Free slot returned by the last dealloc() call
    uint32_t FreeSlot = UINT32_MAX;

    /// Marker for the currently used slots
    std::vector<bool> UsedSlots;

    BlockTy(void *base, uint32_t size, uint32_t chunkSize) {
      Base = reinterpret_cast<uintptr_t>(base);
      Size = size;
      ChunkSize = chunkSize;
      NumUsedSlots = 0;
      UsedSlots.resize(Size / ChunkSize, false);
    }

    bool isFull() { return NumUsedSlots == Size / ChunkSize; }

    bool contains(void *Mem) {
      auto mem = reinterpret_cast<uintptr_t>(Mem);
      return mem >= Base && mem < Base + Size;
    }

    /// Allocate memory from this block
    void *alloc() {
      if (isFull())
        return nullptr;

      if (FreeSlot != UINT32_MAX) {
        auto slot = FreeSlot;
        FreeSlot = UINT32_MAX;
        UsedSlots[slot] = true;
        NumUsedSlots++;
        return reinterpret_cast<void *>(Base + slot * ChunkSize);
      }

      auto numSlots = Size / ChunkSize;
      for (uint32_t i = 0; i < numSlots; i++) {
        if (UsedSlots[i])
          continue;
        UsedSlots[i] = true;
        NumUsedSlots++;
        return reinterpret_cast<void *>(Base + i * ChunkSize);
      }

      // Should not reach here.
      FATAL_ERROR("Inconsistent state while allocating memory from pool");
    }

    /// Return the memory to the block
    void dealloc(void *Mem) {
      if (!contains(Mem))
        FATAL_ERROR("Inconsistent state while returning memory to pool");
      uint32_t slot = (reinterpret_cast<uintptr_t>(Mem) - Base) / ChunkSize;
      UsedSlots[slot] = false;
      NumUsedSlots--;
      FreeSlot = slot;
    }
  }; /// BlockTy

  /// Initialized
  int32_t Initialized = 0;

  /// Allocation unit size decided by the GPU RT
  size_t AllocUnit = 0;

  /// Minimum supported memory allocation size from pool
  size_t AllocMin = 1 << 5; // 32B

  /// Maximum supported memory allocation size from pool
  size_t AllocMax = 0;

  /// Capacity of each block in the buckets which decides number of allocatable
  /// chunks from the block. Each block in the bucket can serve at least
  /// BlockCapacity chunks.
  /// If ChunkSize * BlockCapacity <= AllocUnit
  ///   BlockSize = AllocUnit
  /// Otherwise,
  ///   BlockSize = ChunkSize * BlockCapacity
  /// This simply means how much memory is over-allocated.
  uint32_t BlockCapacity = 0;

  /// Total memory in use from allocation by GPU RT
  size_t PoolSize = 0;

  /// Maximum memory the pool can manage
  size_t PoolSizeMax = 0;

  /// Memory buckets for each allocatable size
  std::vector<std::vector<BlockTy *>> Buckets;

  /// Bucket paramters
  std::vector<std::pair<size_t, size_t>> BucketParams;

  /// Memory allocated from pool
  std::unordered_map<intptr_t, BlockTy *> PtrToBlock;

  /// Associated L0 device ID
  ze_device_handle_t Device = nullptr;

  /// Associated context
  ze_context_handle_t Context = nullptr;

  /// Associated allocation kind
  int32_t AllocKind = TARGET_ALLOC_DEFAULT;

  /// Pool lock
  std::mutex PoolMtx;

  uint32_t getBucketId(size_t Size) {
    uint32_t count = 0;
    for (size_t sz = AllocMin; sz < Size; count++)
      sz <<= 1;
    return count;
  }

public:
  MemoryPoolTy() = default;

  /// Construct with device
  MemoryPoolTy(ze_device_handle_t device) : Device(device) {}

  /// Initialize the pool with parameters
  void init(int32_t AllocKind, RTLDeviceInfoTy *RTL);

  /// Allocate memory from the pool with Size and Offset
  void *alloc(size_t Size, intptr_t Offset = 0) {
    if (!Initialized)
      return nullptr;

    std::unique_lock<std::mutex> lock(PoolMtx);

    if (Size == 0 || Size > AllocMax)
      return nullptr;

    uint32_t bucketId = getBucketId(Size);
    void *mem = nullptr;
    auto &blocks = Buckets[bucketId];

    for (auto block : blocks) {
      if (block->isFull())
        continue;

      mem = block->alloc();

      if (mem == nullptr)
        FATAL_ERROR("Inconsistent state while allocating memory from pool");

      PtrToBlock.emplace(reinterpret_cast<intptr_t>(mem) + Offset, block);
    }

    if (mem == nullptr) {
      // Check if current pool size exceeded max pool size
      if (PoolSize > PoolSizeMax)
        return nullptr;
      // Bucket is empty or all blocks in the bucket are full
      auto chunkSize = BucketParams[bucketId].first;
      auto blockSize = BucketParams[bucketId].second;
      void *base = allocDataExplicit(Device, blockSize, AllocKind);

      BlockTy *block = new BlockTy(base, blockSize, chunkSize);
      blocks.push_back(block);
      mem = block->alloc();
      PtrToBlock.emplace(reinterpret_cast<intptr_t>(mem) + Offset, block);
      PoolSize += blockSize;
      IDP("New block allocation for %s pool: base = " DPxMOD
          ", size = %zu, pool size = %zu\n", ALLOC_KIND_TO_STR(AllocKind),
          DPxPTR(base), blockSize, PoolSize);
    }

    LOG_MEM_USAGE_POOL(Device, Size, mem, AllocMin << bucketId);

    return mem;
  }

  /// Return the memory to the pool
  bool dealloc(void *Mem) {
    if (!Initialized)
      return false;

    std::unique_lock<std::mutex> lock(PoolMtx);

    auto key = reinterpret_cast<intptr_t>(Mem);
    if (PtrToBlock.count(key) == 0)
      return false;

    PtrToBlock[key]->dealloc(Mem);
    LOG_MEM_USAGE_POOL(Device, 0, Mem, PtrToBlock[key]->ChunkSize);

    PtrToBlock.erase(key);

    return true;
  }

  /// Release all memory in the pool
  void deinit() {
    for (auto &bucket : Buckets) {
      for (auto block : bucket) {
        LOG_MEM_USAGE(Device, 0, (void *)block->Base);
        CALL_ZE_EXIT_FAIL(zeMemFree, Context, (void *)block->Base);
        delete block;
      }
    }
  }
}; /// MemoryPoolTy

/// Per-device global entry table
struct FuncOrGblEntryTy {
  __tgt_target_table Table;
  std::vector<__tgt_offload_entry> Entries;
  std::vector<ze_kernel_handle_t> Kernels;
  std::vector<ze_module_handle_t> Modules;
};

/// Module data to be initialized by plugin
struct ModuleDataTy {
  int Initialized = 0;
  int NumDevices = 0;
  int DeviceNum = -1;
  uint32_t TotalEUs = 0;
  uint32_t HWThreadsPerEU = 0;
<<<<<<< HEAD
=======
  uintptr_t DynamicMemoryLB = 0;
  uintptr_t DynamicMemoryUB = 0;
>>>>>>> 37c1c249
};

/// RTL profile -- only host timer for now
class RTLProfileTy {
  struct TimeTy {
    double HostTime = 0.0;
    double DeviceTime = 0.0; // Not used for now
  };
  int ThreadId;
  std::map<std::string, TimeTy> Data;
  // L0 RT will keep UseCyclesPerSecondTimer=1 to enable new timer resolution
  // during transition period (until 20210504).
  uint64_t TimestampNsec = 0; // For version < ZE_API_VERSION_1_1
  uint64_t TimestampCyclePerSec = 0; // For version >= ZE_API_VERSION_1_1
  uint64_t TimestampMax = 0;
public:
  static const int64_t MSEC_PER_SEC = 1000;
  static const int64_t USEC_PER_SEC = 1000000;
  static const int64_t NSEC_PER_SEC = 1000000000;
  static int64_t Multiplier;

  RTLProfileTy(const ze_device_properties_t &DeviceProperties,
               bool UseCyclePerSec) {
    ThreadId = __kmpc_global_thread_num(nullptr);

    // TODO: this is an extra check to be on safe side for all driver versions.
    // Remove this heuristic when it is not necessary any more.
    if (DeviceProperties.timerResolution < 1000)
      UseCyclePerSec = false;

    if (UseCyclePerSec)
      TimestampCyclePerSec = DeviceProperties.timerResolution;
    else
      TimestampNsec = DeviceProperties.timerResolution;
    auto validBits = DeviceProperties.kernelTimestampValidBits;
    if (validBits > 0 && validBits < 64)
      TimestampMax = ~(-1ULL << validBits);
    else
      WARNING("Invalid kernel timestamp bit width (%" PRIu32 "). "
              "Long-running kernels may report incorrect device time.\n",
              validBits);
  }

  std::string alignLeft(size_t Width, std::string Str) {
    if (Str.size() < Width)
      return Str + std::string(Width - Str.size(), ' ');
    return Str;
  }

  void printData(const char *DeviceId, const char *DeviceName) {
    std::string profileSep(80, '=');
    std::string lineSep(80, '-');

    fprintf(stderr, "%s\n", profileSep.c_str());

    fprintf(stderr, "LIBOMPTARGET_PLUGIN_PROFILE(%s) for OMP DEVICE(%s) %s"
            ", Thread %" PRId32 "\n", GETNAME(TARGET_NAME), DeviceId,
            DeviceName, ThreadId);
    const char *unit = (Multiplier == MSEC_PER_SEC) ? "msec" : "usec";

    fprintf(stderr, "%s\n", lineSep.c_str());

    std::string kernelPrefix("Kernel ");
    size_t maxKeyLength = kernelPrefix.size() + 3;
    for (const auto &d : Data)
      if (d.first.substr(0, kernelPrefix.size()) != kernelPrefix &&
          maxKeyLength < d.first.size())
        maxKeyLength = d.first.size();

    // Print kernel key and name
    int kernelId = 0;
    for (const auto &d: Data) {
      if (d.first.substr(0, kernelPrefix.size()) == kernelPrefix)
        fprintf(stderr, "-- %s: %s\n",
                alignLeft(maxKeyLength, kernelPrefix +
                          std::to_string(kernelId++)).c_str(),
                d.first.substr(kernelPrefix.size()).c_str());
    }

    fprintf(stderr, "%s\n", lineSep.c_str());

    fprintf(stderr, "-- %s:     Host Time (%s)   Device Time (%s)\n",
            alignLeft(maxKeyLength, "Name").c_str(), unit, unit);

    double hostTotal = 0.0;
    double deviceTotal = 0.0;
    kernelId = 0;
    for (const auto &d : Data) {
      double hostTime = d.second.HostTime * Multiplier;
      double deviceTime = hostTime;
      std::string key(d.first);
      if (d.first.substr(0, kernelPrefix.size()) == kernelPrefix) {
        deviceTime = d.second.DeviceTime * Multiplier;
        key = kernelPrefix + std::to_string(kernelId++);
      }
      fprintf(stderr, "-- %s: %20.3f %20.3f\n",
              alignLeft(maxKeyLength, key).c_str(), hostTime, deviceTime);
      hostTotal += hostTime;
      deviceTotal += deviceTime;
    }
    fprintf(stderr, "-- %s: %20.3f %20.3f\n",
            alignLeft(maxKeyLength, "Total").c_str(), hostTotal, deviceTotal);
    fprintf(stderr, "%s\n", profileSep.c_str());
  }

  void update(const char *Name, double Elapsed) {
    std::string key(Name);
    TimeTy &time = Data[key];
    time.HostTime += Elapsed;
  }

  void update(std::string &Name, double Elapsed) {
    TimeTy &time = Data[Name];
    time.HostTime += Elapsed;
  }

  void update(std::string &Name, ze_event_handle_t Event) {
    TimeTy &time = Data[Name];
    ze_kernel_timestamp_result_t ts;
    CALL_ZE_EXIT_FAIL(zeEventQueryKernelTimestamp, Event, &ts);
    double wallTime = 0;

    if (ts.global.kernelEnd >= ts.global.kernelStart)
      wallTime = ts.global.kernelEnd - ts.global.kernelStart;
    else if (TimestampMax > 0)
      wallTime = TimestampMax - ts.global.kernelStart + ts.global.kernelEnd + 1;
    else
      WARNING("Timestamp overflow cannot be handled for this device.\n");

    if (TimestampNsec > 0)
      time.DeviceTime += wallTime * (double)TimestampNsec / NSEC_PER_SEC;
    else
      time.DeviceTime += wallTime / (double)TimestampCyclePerSec;

    CALL_ZE_EXIT_FAIL(zeEventHostReset, Event);
  }
};
int64_t RTLProfileTy::Multiplier;

/// Handles/data to be created for each threads
struct PrivateHandlesTy {
  ze_command_list_handle_t CmdList = nullptr;
  ze_command_queue_handle_t CmdQueue = nullptr;
  ze_command_list_handle_t CopyCmdList = nullptr;
  ze_command_queue_handle_t CopyCmdQueue = nullptr;
  RTLProfileTy *Profile = nullptr;
};

/// Each thread should be able to handle multiple devices
thread_local std::map<int32_t, PrivateHandlesTy> ThreadLocalHandles;

/// Per-thread subdeivce encoding
thread_local int64_t SubDeviceCode = 0;

/// Get default command queue group ordinal
static uint32_t getCmdQueueGroupOrdinal(ze_device_handle_t Device) {
  uint32_t groupCount = 0;
  CALL_ZE_RET(UINT32_MAX, zeDeviceGetCommandQueueGroupProperties, Device,
              &groupCount, nullptr);
  std::vector<ze_command_queue_group_properties_t> groupProperties(groupCount);
  CALL_ZE_RET(UINT32_MAX, zeDeviceGetCommandQueueGroupProperties, Device,
              &groupCount, groupProperties.data());
  uint32_t groupOrdinal = UINT32_MAX;
  for (uint32_t i = 0; i < groupCount; i++) {
    auto &flags = groupProperties[i].flags;
    if (flags & ZE_COMMAND_QUEUE_GROUP_PROPERTY_FLAG_COMPUTE) {
      groupOrdinal = i;
      break;
    }
  }

  if (groupOrdinal == UINT32_MAX)
    IDP("Error: no command queues are found\n");

  return groupOrdinal;
}

/// Get multi-context command queue group ordinal and number of queues
static uint32_t getCmdQueueGroupOrdinalCCS(ze_device_handle_t Device,
                                           uint32_t &NumQueues) {
  uint32_t groupCount = 0;
  CALL_ZE_RET(UINT32_MAX, zeDeviceGetCommandQueueGroupProperties, Device,
              &groupCount, nullptr);
  std::vector<ze_command_queue_group_properties_t> groupProperties(groupCount);
  CALL_ZE_RET(UINT32_MAX, zeDeviceGetCommandQueueGroupProperties, Device,
              &groupCount, groupProperties.data());
  uint32_t groupOrdinal = UINT32_MAX;
  for (uint32_t i = 0; i < groupCount; i++) {
    auto &flags = groupProperties[i].flags;
    if (flags & ZE_COMMAND_QUEUE_GROUP_PROPERTY_FLAG_COMPUTE &&
        groupProperties[i].numQueues > 1) {
      groupOrdinal = i;
      NumQueues = groupProperties[i].numQueues;
      IDP("Found multi-context command queue group for deivce " DPxMOD
          ", ordinal = %" PRIu32 ", number of queues = %" PRIu32 "\n",
          DPxPTR(Device), groupOrdinal, NumQueues);
      break;
    }
  }
  if (groupOrdinal == UINT32_MAX)
    IDP("Could not find multi-context command queue group for device " DPxMOD
        "\n", DPxPTR(Device));
  return groupOrdinal;
}

/// Get copy command queue group ordinal
static uint32_t getCmdQueueGroupOrdinalCopy(ze_device_handle_t Device) {
  uint32_t groupCount = 0;
  CALL_ZE_RET(UINT32_MAX, zeDeviceGetCommandQueueGroupProperties, Device,
              &groupCount, nullptr);
  std::vector<ze_command_queue_group_properties_t> groupProperties(groupCount);
  CALL_ZE_RET(UINT32_MAX, zeDeviceGetCommandQueueGroupProperties, Device,
              &groupCount, groupProperties.data());
  uint32_t groupOrdinal = UINT32_MAX;
  for (uint32_t i = 0; i < groupCount; i++) {
    auto &flags = groupProperties[i].flags;
    if ((flags & ZE_COMMAND_QUEUE_GROUP_PROPERTY_FLAG_COPY) &&
        (flags & ZE_COMMAND_QUEUE_GROUP_PROPERTY_FLAG_COMPUTE) == 0) {
      groupOrdinal = i;
      IDP("Found copy command queue for device " DPxMOD ", ordinal = %" PRIu32
          "\n", DPxPTR(Device), groupOrdinal);
      break;
    }
  }

  return groupOrdinal;
}

/// Create a command list with given ordinal and flags
static ze_command_list_handle_t createCmdList(
    ze_context_handle_t Context,
    ze_device_handle_t Device,
    uint32_t Ordinal,
    ze_command_list_flags_t Flags,
    std::string &DeviceIdStr) {
  ze_command_list_desc_t cmdListDesc = {
    ZE_STRUCTURE_TYPE_COMMAND_LIST_DESC,
    nullptr, // extension
    Ordinal,
    Flags
  };
  ze_command_list_handle_t cmdList;
  CALL_ZE_RET_NULL(zeCommandListCreate, Context, Device, &cmdListDesc,
                   &cmdList);
  IDP("Created a command list " DPxMOD " for device %s.\n", DPxPTR(cmdList),
      DeviceIdStr.c_str());
  return cmdList;
}

/// Create a command list with default flags
static ze_command_list_handle_t createCmdList(
    ze_context_handle_t Context, ze_device_handle_t Device, uint32_t Ordinal,
    std::string &DeviceIdStr) {
  return (Ordinal == UINT32_MAX)
      ? nullptr
      : createCmdList(Context, Device, Ordinal, 0, DeviceIdStr);
}

/// Create a command queue with given ordinal and flags
static ze_command_queue_handle_t createCmdQueue(
    ze_context_handle_t Context,
    ze_device_handle_t Device,
    uint32_t Ordinal,
    uint32_t Index,
    ze_command_queue_flags_t Flags,
    std::string &DeviceIdStr) {
  ze_command_queue_desc_t cmdQueueDesc = {
    ZE_STRUCTURE_TYPE_COMMAND_QUEUE_DESC,
    nullptr, // extension
    Ordinal,
    Index,
    Flags, // flags
    ZE_COMMAND_QUEUE_MODE_ASYNCHRONOUS,
    ZE_COMMAND_QUEUE_PRIORITY_NORMAL
  };
  ze_command_queue_handle_t cmdQueue;
  CALL_ZE_RET_NULL(zeCommandQueueCreate, Context, Device, &cmdQueueDesc,
                   &cmdQueue);
  IDP("Created a command queue " DPxMOD " for device %s.\n", DPxPTR(cmdQueue),
      DeviceIdStr.c_str());
  return cmdQueue;
}

/// Create a command queue with default flags
static ze_command_queue_handle_t createCmdQueue(
    ze_context_handle_t Context, ze_device_handle_t Device,
    uint32_t Ordinal, uint32_t Index, std::string &DeviceIdStr) {
  return (Ordinal == UINT32_MAX)
      ? nullptr
      : createCmdQueue(Context, Device, Ordinal, Index, 0, DeviceIdStr);
}

/// Create a context
static ze_context_handle_t createContext(ze_driver_handle_t Driver) {
  ze_context_desc_t contextDesc = {
    ZE_STRUCTURE_TYPE_CONTEXT_DESC,
    nullptr, // extension
    0 // flags
  };
  ze_context_handle_t context;
  CALL_ZE_RET_NULL(zeContextCreate, Driver, &contextDesc, &context);
  return context;
}

/// Create a fence
static ze_fence_handle_t createFence(ze_command_queue_handle_t cmdQueue) {
  ze_fence_desc_t fenceDesc = {
    ZE_STRUCTURE_TYPE_FENCE_DESC,
    nullptr, // extension
    0 // flags
  };
  ze_fence_handle_t fence;
  CALL_ZE_RET(0, zeFenceCreate, cmdQueue, &fenceDesc, &fence);
  return fence;
}

/// RTL flags
struct RTLFlagsTy {
  uint64_t DumpTargetImage : 1;
  uint64_t EnableProfile : 1;
  uint64_t EnableTargetGlobals : 1;
  uint64_t LinkLibDevice : 1;
  uint64_t UseHostMemForUSM : 1;
  uint64_t UseMemoryPool : 1;
  uint64_t UseDriverGroupSizes : 1;
  uint64_t UseCopyEngine : 1;
  uint64_t UseImageOptions : 1;
  uint64_t Reserved : 55;
  RTLFlagsTy() :
      DumpTargetImage(0),
      EnableProfile(0),
      EnableTargetGlobals(0),
      LinkLibDevice(0), // TODO: change it to 1 when L0 issue is resolved
      UseHostMemForUSM(0),
      UseMemoryPool(1),
      UseDriverGroupSizes(0),
      UseCopyEngine(1),
      UseImageOptions(1),
      Reserved(0) {}
};

/// Kernel properties.
struct KernelPropertiesTy {
  uint32_t Width = 0;
  uint32_t MaxThreadGroupSize = 0;
  ze_kernel_indirect_access_flags_t IndirectAccessFlags = 0;
};

/// Events for kernel profiling
struct KernelProfileEventsTy {
  std::vector<ze_event_pool_handle_t> Pools;
  size_t Size = 0;
  std::map<int32_t, ze_event_handle_t> Events;  // Per-thread events
  std::mutex *EventLock = nullptr;
  ze_context_handle_t Context = nullptr;

  void init(ze_context_handle_t ContextHandle) {
    Size = omp_get_max_threads();
    EventLock = new std::mutex();
    Context = ContextHandle;
  }

  void deinit() {
    for (auto event : Events)
      CALL_ZE_EXIT_FAIL(zeEventDestroy, event.second);
    for (auto pool : Pools)
      CALL_ZE_EXIT_FAIL(zeEventPoolDestroy, pool);
    delete EventLock;
  }

  ze_event_handle_t getEvent() {
    int32_t gtid = __kmpc_global_thread_num(nullptr);
    std::unique_lock<std::mutex> lock(*EventLock);
    if (Events.count(gtid) == 0) {
      size_t eventId = Events.size() % Size;
      if (eventId == 0) {
        // This is the first event, or the pools are fully used.
        IDP("Creating a new profiling event pool.\n");
        ze_event_pool_desc_t poolDesc = {
          ZE_STRUCTURE_TYPE_EVENT_POOL_DESC,
          nullptr,
          ZE_EVENT_POOL_FLAG_HOST_VISIBLE | ZE_EVENT_POOL_FLAG_KERNEL_TIMESTAMP,
          (uint32_t)Size
        };
        ze_event_pool_handle_t pool = nullptr;
        CALL_ZE_RET_NULL(
            zeEventPoolCreate, Context, &poolDesc, 0, nullptr, &pool);
        Pools.push_back(pool);
      }
      auto pool = Pools.back();
      ze_event_desc_t eventDesc = {
        ZE_STRUCTURE_TYPE_EVENT_DESC,
        nullptr,
        (uint32_t)eventId,
        0,
        0
      };
      ze_event_handle_t event;
      CALL_ZE_RET_NULL(zeEventCreate, pool, &eventDesc, &event);
      Events[gtid] = event;
    }
    return Events[gtid];
  }
};

/// Subdevice events
struct SubDeviceEventTy {
  ze_event_pool_handle_t Pool = nullptr;
  std::vector<ze_event_handle_t> Events;
};

typedef std::vector<std::vector<ze_device_handle_t>> SubDeviceListsTy;
typedef std::vector<std::vector<int32_t>> SubDeviceIdsTy;

/// Device modes for multi-tile devices
enum DeviceMode {
  DEVICE_MODE_TOP = 0,  // Use only top-level devices with subdevice clause
  DEVICE_MODE_SUB,      // Use only tiles
  DEVICE_MODE_SUBSUB,   // Use only c-slices
  DEVICE_MODE_ALL       // Use all
};

/// Specialization constants used for a module compilation.
class SpecConstantsTy {
  std::vector<uint32_t> ConstantIds;
  std::vector<const void *> ConstantValues;

public:
  SpecConstantsTy() = default;
  SpecConstantsTy(const SpecConstantsTy &) = delete;
  SpecConstantsTy(const SpecConstantsTy &&Other)
    : ConstantIds(std::move(Other.ConstantIds)),
      ConstantValues(std::move(Other.ConstantValues)) {}

  ~SpecConstantsTy() {
    for (auto I : ConstantValues) {
      const char *ValuePtr = reinterpret_cast<const char *>(I);
      delete[] ValuePtr;
    }
  }

  template <typename T>
  void addConstant(uint32_t Id, T Val) {
    const size_t ValSize = sizeof(Val);
    char *ValuePtr = new char[ValSize];
    *reinterpret_cast<T *>(ValuePtr) = Val;

    ConstantIds.push_back(Id);
    ConstantValues.push_back(reinterpret_cast<void *>(ValuePtr));
  }

  ze_module_constants_t getModuleConstants() const {
    ze_module_constants_t Tmp{static_cast<uint32_t>(ConstantValues.size()),
                              ConstantIds.data(),
                              // Unfortunately we have to const_cast it.
                              // L0 data type should probably be fixed.
                              const_cast<const void **>(ConstantValues.data())};
    return Tmp;
  }
};

/// Device information
class RTLDeviceInfoTy {
  /// Type of the device version of the offload table.
  /// The type may not match the host offload table's type
  /// due to extensions.
  struct DeviceOffloadEntryTy {
    /// Common part with the host offload table.
    __tgt_offload_entry Base;
    /// Length of the Base.name string in bytes including
    /// the null terminator.
    size_t NameSize;
  };

  /// Memory stats
  struct MemStatTy {
    size_t Requested[2] = {0, 0};   // Requested bytes
    size_t Allocated[2] = {0, 0};   // Allocated bytes
    size_t Freed[2] = {0, 0};       // Freed bytes
    size_t InUse[2] = {0, 0};       // Current memory in use
    size_t PeakUse[2] = {0, 0};     // Peak bytes used
    size_t NumAllocs[2] = {0, 0};   // Number of allocations

    int32_t DeviceId = 0;
    int32_t AllocKind = TARGET_ALLOC_DEFAULT;
    std::mutex *Mtx = nullptr;

    MemStatTy() = default;

    MemStatTy(int32_t deviceId, int32_t allocKind) {
      DeviceId = deviceId;
      AllocKind = allocKind;
      Mtx = new std::mutex();
    }

    void update(size_t requested, size_t size, bool Pool = false) {
      std::unique_lock<std::mutex> lock(*Mtx);

      int32_t I = Pool ? 1 : 0;

      if (requested > 0) {
        Requested[I] += requested;
        Allocated[I] += size;
        InUse[I] += size;
        NumAllocs[I]++;
      } else {
        Freed[I] += size;
        InUse[I] -= size;
      }

      if (InUse[I] > PeakUse[I])
        PeakUse[I] = InUse[I];
    }

    void print() {
      IDP("Memory usage for %s, device %" PRId32 ":\n",
          ALLOC_KIND_TO_STR(AllocKind), DeviceId);
      IDP("-- Allocator: %12s, %12s\n", "Native", "Pool");
      IDP("-- Requested: %12zu, %12zu\n", Requested[0], Requested[1]);
      IDP("-- Allocated: %12zu, %12zu\n", Allocated[0], Allocated[1]);
      IDP("-- Freed    : %12zu, %12zu\n", Freed[0], Freed[1]);
      IDP("-- InUse    : %12zu, %12zu\n", InUse[0], InUse[1]);
      IDP("-- PeakUse  : %12zu, %12zu\n", PeakUse[0], PeakUse[1]);
      IDP("-- NumAllocs: %12zu, %12zu\n", NumAllocs[0], NumAllocs[1]);
    }
  }; // MemStatTy

  /// Looks up an external global variable with the given \p Name
  /// and \p Size in the device environment for device \p DeviceId.
  void *getVarDeviceAddr(int32_t DeviceId, const char *Name, size_t Size);

public:
  uint32_t NumDevices = 0;
  uint32_t SubDeviceLevels = 1; // L0 API does not support recursive queries
  uint32_t NumRootDevices = 0;
  ze_driver_handle_t Driver = nullptr;
  ze_context_handle_t Context = nullptr;
  ze_api_version_t DriverAPIVersion = ZE_API_VERSION_CURRENT;

  // Events for kernel profiling
  KernelProfileEventsTy ProfileEvents;

  std::vector<ze_device_properties_t> DeviceProperties;
  std::vector<ze_device_compute_properties_t> ComputeProperties;

  // Internal device type ID
  std::vector<uint64_t> DeviceArchs;

  // Devices' default target allocation kinds for internal allocation
  std::vector<int32_t> AllocKinds;

  std::vector<ze_device_handle_t> Devices;

  // Subdevice IDs. It maps users' subdevice IDs to internal subdevice IDs
  std::vector<SubDeviceIdsTy> SubDeviceIds;

  // Events for synchronization between subdevices.
  std::vector<SubDeviceEventTy> SubDeviceEvents;

  // User-friendly form of device ID string
  std::vector<std::string> DeviceIdStr;

  // Use per-thread command list/queue
  std::vector<std::vector<ze_command_list_handle_t>> CmdLists;
  std::vector<std::vector<ze_command_queue_handle_t>> CmdQueues;
  std::vector<std::vector<ze_command_list_handle_t>> CopyCmdLists;
  std::vector<std::vector<ze_command_queue_handle_t>> CopyCmdQueues;

  // Command queue group ordinals for each device
  std::vector<uint32_t> CmdQueueGroupOrdinals;

  // Command queue group ordinals for copying
  std::vector<uint32_t> CopyCmdQueueGroupOrdinals;

  // Command queue index for each device
  std::vector<uint32_t> CmdQueueIndices;

  std::vector<FuncOrGblEntryTy> FuncGblEntries;
  std::vector<std::map<ze_kernel_handle_t, KernelPropertiesTy>>
      KernelProperties;

  // Memory owned by the plugin
  std::vector<std::vector<void *>> OwnedMemory;

  std::vector<std::set<void *>> ImplicitArgsDevice;
  std::vector<std::set<void *>> ImplicitArgsHost;
  std::vector<std::set<void *>> ImplicitArgsShared;
  std::vector<bool> Initialized;
  std::mutex *Mutexes;
  std::mutex *DataMutexes; // For internal data
  std::vector<std::vector<DeviceOffloadEntryTy>> OffloadTables;
  std::vector<std::vector<RTLProfileTy *>> Profiles;

  /// Host memory pool for all devices
  MemoryPoolTy MemPoolHost;
  /// Shared memory pools per L0 device
  std::map<ze_device_handle_t, MemoryPoolTy> MemPoolShared;
  /// Device memory pools per L0 device
  std::map<ze_device_handle_t, MemoryPoolTy> MemPoolDevice;

  /// Memory stats for each memory type
  MemStatTy MemStatHost;
  std::map<ze_device_handle_t, MemStatTy> MemStatShared;
  std::map<ze_device_handle_t, MemStatTy> MemStatDevice;

  /// Flags, parameters, options
  RTLFlagsTy Flags;
  int64_t RequiresFlags = OMP_REQ_UNDEFINED;
  uint32_t DataTransferLatency; // Emulated data transfer latency in us
  int32_t DeviceType;
  uint32_t ThreadLimit = 0; // Global thread limit
  uint32_t NumTeams = 0; // Global max number of teams

  /// Dynamic kernel memory size
  size_t KernelDynamicMemorySize = 0; // Turned off by default

  /// Memory pool parameters
  /// MemPoolInfo[MemType] = {AllocMax(MB), Capacity, PoolSize(MB)}
  std::map<int32_t, std::vector<int32_t>> MemPoolInfo = {
      {TARGET_ALLOC_DEVICE, {1, 4, 256}},
      {TARGET_ALLOC_HOST, {1, 4, 256}},
      {TARGET_ALLOC_SHARED, {1, 4, 256}}
  };

  /// User-directed allocation kind
  int32_t TargetAllocKind = TARGET_ALLOC_DEFAULT;

  uint32_t SubscriptionRate = 4;
  uint32_t ForcedKernelWidth = 0;
  int32_t DeviceMode = DEVICE_MODE_TOP;
#if INTEL_INTERNAL_BUILD
  uint32_t ForcedLocalSizes[3] = {0, 0, 0};
  uint32_t ForcedGlobalSizes[3] = {0, 0, 0};
#endif // INTEL_INTERNAL_BUILD

  // Compilation options for IGC
  // OpenCL 2.0 builtins (like atomic_load_explicit and etc.) are used by
  // runtime, so we have to explicitly specify the "-cl-std=CL2.0" compilation
  // option. With it, the SPIR-V will be converted to LLVM IR with OpenCL 2.0
  // builtins. Otherwise, SPIR-V will be converted to LLVM IR with OpenCL 1.2
  // builtins.
  std::string CompilationOptions = "-cl-std=CL2.0 ";
  std::string InternalCompilationOptions;
  std::string UserCompilationOptions;

  // Spec constants used for all modules.
  SpecConstantsTy CommonSpecConstants;

  RTLDeviceInfoTy() {
    NumDevices = 0;
    Mutexes = nullptr;
    DataMutexes = nullptr;
    DataTransferLatency = 0;
    DeviceType = ZE_DEVICE_TYPE_GPU;
    readEnvironmentVars();
  }

  /// Read environment variable value with optional deprecated name
  char *readEnvVar(const char *Name, const char *OldName = nullptr) {
    if (!Name)
      return nullptr;
    char *value = std::getenv(Name);
    if (value || !OldName) {
      if (value)
        IDP("ENV: %s=%s\n", Name, value);
      return value;
    }
    value = std::getenv(OldName);
    if (value) {
      IDP("ENV: %s=%s\n", OldName, value);
      WARNING("%s is being deprecated. Use %s instead.\n", OldName, Name);
    }
    return value;
  }

#if INTEL_INTERNAL_BUILD
  void parseGroupSizes(const char *Name, const char *Value, uint32_t *Sizes) {
    std::string str(Value);
    if (str.front() != '{' || str.back() != '}') {
      WARNING("Ignoring invalid %s=%s\n", Name, Value);
      return;
    }
    std::istringstream strm(str.substr(1, str.size() - 2));
    uint32_t i = 0;
    for (std::string token; std::getline(strm, token, ','); i++)
      if (i < 3)
        Sizes[i] = std::stoi(token);
  }
#endif // INTEL_INTERNAL_BUILD

  void readEnvironmentVars() {
    // Debug level
    if (char *env = readEnvVar("LIBOMPTARGET_DEBUG"))
      DebugLevel = std::stoi(env);

    // Data transfer latency
    if (char *env = readEnvVar("LIBOMPTARGET_DATA_TRANSFER_LATENCY")) {
      std::string value(env);
      if (value.substr(0, 2) == "T,") {
        int32_t usec = std::stoi(value.substr(2).c_str());
        DataTransferLatency = (usec > 0) ? usec : 0;
      }
    }

    // Target device type
    if (char *env = readEnvVar("LIBOMPTARGET_DEVICETYPE")) {
      std::string value(env);
      if (value == "GPU" || value == "gpu" || value == "")
        DeviceType = ZE_DEVICE_TYPE_GPU;
      else
        WARNING("Invalid LIBOMPTARGET_DEVICETYPE=%s\n", env);
    }
    IDP("Target device type is set to GPU\n");

    // Global thread limit
    int threadLimit = omp_get_thread_limit();
    IDP("omp_get_thread_limit() returned %" PRId32 "\n", threadLimit);
    // omp_get_thread_limit() would return INT_MAX by default.
    // NOTE: Windows.h defines max() macro, so we have to guard
    //       the call with parentheses.
    ThreadLimit = (threadLimit > 0 &&
        threadLimit != (std::numeric_limits<int32_t>::max)()) ?
        threadLimit : 0;

    // Global max number of teams.
    int numTeams = omp_get_max_teams();
    IDP("omp_get_max_teams() returned %" PRId32 "\n", numTeams);
    // omp_get_max_teams() would return INT_MAX by default.
    // NOTE: Windows.h defines max() macro, so we have to guard
    //       the call with parentheses.
    NumTeams = (numTeams > 0 &&
        numTeams != (std::numeric_limits<int32_t>::max)()) ?
        numTeams : 0;

    // Compilation options for IGC
    if (char *env = readEnvVar("LIBOMPTARGET_LEVEL0_COMPILATION_OPTIONS"))
      UserCompilationOptions += std::string(" ") + env;

    if (DeviceType == ZE_DEVICE_TYPE_GPU) {
      // Intel Graphics compilers that do not support that option
      // silently ignore it. Other OpenCL compilers may fail.
      const char *env = readEnvVar("LIBOMPTARGET_LEVEL0_TARGET_GLOBALS");
      if (!env || (env[0] != 'F' && env[0] != 'f' && env[0] != '0')) {
        InternalCompilationOptions += " -cl-take-global-address ";
        Flags.EnableTargetGlobals = 1;
      }
      env = readEnvVar("LIBOMPTARGET_LEVEL0_MATCH_SINCOSPI");
      if (!env || (env[0] != 'F' && env[0] != 'f' && env[0] != '0')) {
        InternalCompilationOptions += " -cl-match-sincospi ";
      }
      env = readEnvVar("LIBOMPTARGET_LEVEL0_USE_DRIVER_GROUP_SIZES");
      if (env && (env[0] == 'T' || env[0] == 't' || env[0] == '1')) {
        Flags.UseDriverGroupSizes = 1;
      }
    }

    // Device mode
    if (char *env = readEnvVar("LIBOMPTARGET_DEVICES")) {
      std::string value(env);
      if (value == "DEVICE" || value == "device") {
        IDP("Device mode is %s -- using top-level devices with subdevice "
            "clause support\n", value.c_str());
        DeviceMode = DEVICE_MODE_TOP;
      } else if (value == "SUBDEVICE" || value == "subdevice") {
        IDP("Device mode is %s -- using 1st-level sub-devices\n",
            value.c_str());
        DeviceMode = DEVICE_MODE_SUB;
      } else if (value == "SUBSUBDEVICE" || value == "subsubdevice") {
        IDP("Device mode is %s -- using 2nd-level sub-devices\n",
            value.c_str());
        DeviceMode = DEVICE_MODE_SUBSUB;
      } else if (value == "ALL" || value == "all") {
        IDP("Device mode is %s -- using all sub-devices\n", value.c_str());
        DeviceMode = DEVICE_MODE_ALL;
      } else {
        IDP("Unknown device mode %s\n", value.c_str());
      }
    }

    // Profile
    if (char *env = readEnvVar("LIBOMPTARGET_PLUGIN_PROFILE")) {
      if ((env[0] == 'T' || env[0] == '1') &&
          (env[1] == ',' || env[1] == '\0')) {
        Flags.EnableProfile = 1;
        RTLProfileTy::Multiplier = RTLProfileTy::MSEC_PER_SEC;
        if (env[1] == ',') {
          std::string unit(&env[2]);
          if (unit == "usec" || unit == "unit_usec")
            RTLProfileTy::Multiplier = RTLProfileTy::USEC_PER_SEC;
        }
      }
    }

    // Managed memory allocator
    if (char *env = readEnvVar("LIBOMPTARGET_USM_HOST_MEM")) {
      if (env[0] == 'T' || env[0] == 't' || env[0] == '1')
        Flags.UseHostMemForUSM = 1;
    }

    // Memory pool
    // LIBOMPTARGET_LEVEL0_MEMORY_POOL=<Option>
    //  <Option>       := 0 | <PoolInfoList>
    //  <PoolInfoList> := <PoolInfo>[,<PoolInfoList>]
    //  <PoolInfo>     := <MemType>[,<AllocMax>[,<Capacity>[,<PoolSize>]]]
    //  <MemType>      := all | device | host | shared
    //  <AllocMax>     := positive integer or empty, max allocation size in MB
    //                    (default: 1)
    //  <Capacity>     := positive integer or empty, number of allocations from
    //                    a single block (default: 4)
    //  <PoolSize>     := positive integer or empty, max pool size in MB
    //                    (default: 256)
    if (char *env = readEnvVar("LIBOMPTARGET_LEVEL0_MEMORY_POOL")) {
      if (env[0] == '0' && env[1] == '\0') {
        Flags.UseMemoryPool = 0;
      } else {
        std::istringstream str(env);
        int32_t memType = -1;
        int32_t offset = 0;
        int32_t valid = 1;
        const std::vector<int32_t> defaultValue{1, 4, 256};
        const int32_t allMemType = INT32_MAX;
        std::vector<int32_t> allInfo{1, 4, 256};
        std::map<int32_t, std::vector<int32_t>> poolInfo;
        for (std::string token; std::getline(str, token, ',') && valid > 0;) {
          if (token == "device") {
            memType = TARGET_ALLOC_DEVICE;
            poolInfo.emplace(memType, defaultValue);
            offset = 0;
          } else if (token == "host") {
            memType = TARGET_ALLOC_HOST;
            poolInfo.emplace(memType, defaultValue);
            offset = 0;
          } else if (token == "shared") {
            memType = TARGET_ALLOC_SHARED;
            poolInfo.emplace(memType, defaultValue);
            offset = 0;
          } else if (token == "all") {
            memType = allMemType;
            offset = 0;
            valid = 2;
          } else if (offset < 3 && memType >= 0) {
            int32_t num = std::atoi(token.c_str());
            if (num > 0 && memType == allMemType)
              allInfo[offset++] = num;
            else if (num > 0)
              poolInfo[memType][offset++] = num;
            else if (token.size() == 0)
              offset++;
            else
              valid = 0;
          } else {
            valid = 0;
          }
        }
        if (valid > 0) {
          MemPoolInfo.clear();
          if (valid == 2) {
            // "all" is specified -- ignore other inputs
            MemPoolInfo.emplace(TARGET_ALLOC_DEVICE, allInfo);
            MemPoolInfo.emplace(TARGET_ALLOC_HOST, allInfo);
            MemPoolInfo.emplace(TARGET_ALLOC_SHARED, allInfo);
          } else {
            // Only enable what user specified
            for (auto &I : poolInfo)
              MemPoolInfo.emplace(I.first, I.second);
          }
          // Set total pool size large enough (2 * AllocMax * Capacity)
          for (auto &I : MemPoolInfo) {
            int32_t poolSize = 2 * I.second[0] * I.second[1];
            if (poolSize > I.second[2]) {
              I.second[2] = poolSize;
              IDP("Adjusted memory pool size to %" PRId32 "MB\n", poolSize);
            }
          }
        } else {
          IDP("Ignoring incorrect memory pool configuration "
              "LIBOMPTARGET_LEVEL0_MEMORY_POOL=%s\n", env);
          IDP("LIBOMPTARGET_LEVEL0_MEMORY_POOL=<Option>\n");
          IDP("  <Option>       := 0 | <PoolInfoList>\n");
          IDP("  <PoolInfoList> := <PoolInfo>[,<PoolInfoList>]\n");
          IDP("  <PoolInfo>     := "
              "<MemType>[,<AllocMax>[,<Capacity>[,<PoolSize>]]]\n");
          IDP("  <MemType>      := all | device | host | shared\n");
          IDP("  <AllocMax>     := positive integer or empty, "
              "max allocation size in MB (default: 1)\n");
          IDP("  <Capacity>     := positive integer or empty, "
              "number of allocations from a single block (default: 4)\n");
          IDP("  <PoolSize>     := positive integer or empty, "
              "max pool size in MB (default: 256)\n");
        }
      }
    }

    // Use copy engine if available
    if (char *env = readEnvVar("LIBOMPTARGET_LEVEL0_USE_COPY_ENGINE")) {
      if (env[0] == 'F' || env[0] == 'f' || env[0] == '0') {
        Flags.UseCopyEngine = 0;
      } else {
        IDP("Ignoring incorrect definition, "
            "LIBOMPTARGET_LEVEL0_USE_COPY_ENGINE=%s\n", env);
        IDP("LIBOMPTARGET_LEVEL0_USE_COPY_ENGINE=<Value>\n");
        IDP("  <Value> := 0 | F | f\n");
      }
    }

    // Target image dump
    if (char *env = readEnvVar("LIBOMPTARGET_DUMP_TARGET_IMAGE",
                               "LIBOMPTARGET_SAVE_TEMPS")) {
      if (env[0] == 'T' || env[0] == 't' || env[0] == '1')
        Flags.DumpTargetImage = 1;
    }

    // Global default target memory that overrides device-specific default
    if (char *env = readEnvVar("LIBOMPTARGET_LEVEL0_DEFAULT_TARGET_MEM")) {
      std::string mem(env);
      if (mem == "host" || mem == "HOST")
        TargetAllocKind = TARGET_ALLOC_HOST;
      else if (mem == "shared" || mem == "SHARED")
        TargetAllocKind = TARGET_ALLOC_SHARED;
      else if (mem == "device" || mem == "DEVICE")
        TargetAllocKind = TARGET_ALLOC_DEVICE;
      else
        IDP("Warning: Ignoring unknown target memory kind %s.\n", env);
    }

    // Target allocation kind
    if (char *env = readEnvVar("LIBOMPTARGET_LEVEL0_USE_DEVICE_MEM")) {
      if (env[0] == 'T' || env[0] == 't' || env[0] == '1')
        TargetAllocKind = TARGET_ALLOC_DEVICE;
    }

    // Subscription rate
    if (char *env = readEnvVar("LIBOMPTARGET_LEVEL0_SUBSCRIPTION_RATE")) {
      int32_t value = std::stoi(env);
      if (value > 0 && value <= 0xFFFF)
        SubscriptionRate = value;
    }

    // Forced kernel width
    if (char *env = readEnvVar("LIBOMPTARGET_LEVEL0_KERNEL_WIDTH")) {
      int32_t value = std::stoi(env);
      if (value == 8 || value == 16 || value == 32)
        ForcedKernelWidth = value;
    }

    // Dynamic memory size
    // LIBOMPTARGET_DYNAMIC_MEMORY_SIZE=<SizeInMB>
    if (char *env = readEnvVar("LIBOMPTARGET_DYNAMIC_MEMORY_SIZE")) {
      size_t value = std::stoi(env);
      const size_t maxValue = 2048;
      if (value > maxValue) {
        IDP("Adjusted dynamic memory size to %zu MB\n", maxValue);
        value = maxValue;
      }
      KernelDynamicMemorySize = value << 20;
    }

#if INTEL_INTERNAL_BUILD
    // Force work group sizes -- for internal experiments
    if (char *env = readEnvVar("LIBOMPTARGET_LOCAL_WG_SIZE")) {
      parseGroupSizes("LIBOMPTARGET_LOCAL_WG_SIZE", env, ForcedLocalSizes);
    }
    if (char *env = readEnvVar("LIBOMPTARGET_GLOBAL_WG_SIZE")) {
      parseGroupSizes("LIBOMPTARGET_GLOBAL_WG_SIZE", env, ForcedGlobalSizes);
    }
#endif // INTEL_INTERNAL_BUILD
#if ENABLE_LIBDEVICE_LINKING
    // Link libdevice
    if (char *env = readEnvVar("LIBOMPTARGET_LEVEL0_LINK_LIBDEVICE")) {
      // TODO: turn this on by default when L0 issue is resolved.
      if (env[0] == 'T' || env[0] == 't' || env[0] == '1')
        Flags.LinkLibDevice = 1;
    }
#endif // ENABLE_LIBDEVICE_LINKING
    if (char *env = readEnvVar("INTEL_LIBITTNOTIFY64")) {
      // INTEL_LIBITTNOTIFY64 points to ittnotify_collector library.
      // Ignore empty path, but, otherwise, do not analyze it.
      if (env[0] != '\0') {
        CommonSpecConstants.addConstant<char>(0xFF747469, 1);
      }
    }
    if (char *env = readEnvVar("LIBOMPTARGET_ONEAPI_USE_IMAGE_OPTIONS")) {
      if (env[0] == 'T' || env[0] == 't' || env[0] == '1')
        Flags.UseImageOptions = 1;
      else if (env[0] == 'F' || env[0] == 'f' || env[0] == '0')
        Flags.UseImageOptions = 0;
    }
  }

  ze_command_list_handle_t getCmdList(int32_t DeviceId) {
    if (ThreadLocalHandles.count(DeviceId) == 0) {
      ThreadLocalHandles.emplace(DeviceId, PrivateHandlesTy());
    }
    if (!ThreadLocalHandles[DeviceId].CmdList) {
      auto cmdList = createCmdList(Context, Devices[DeviceId],
          CmdQueueGroupOrdinals[DeviceId], DeviceIdStr[DeviceId]);
      // Store it in the global list for clean up
      DataMutexes[DeviceId].lock();
      CmdLists[DeviceId].push_back(cmdList);
      DataMutexes[DeviceId].unlock();
      ThreadLocalHandles[DeviceId].CmdList = cmdList;
    }
    return ThreadLocalHandles[DeviceId].CmdList;
  }

  ze_command_queue_handle_t getCmdQueue(int32_t DeviceId) {
    if (ThreadLocalHandles.count(DeviceId) == 0) {
      ThreadLocalHandles.emplace(DeviceId, PrivateHandlesTy());
    }
    if (!ThreadLocalHandles[DeviceId].CmdQueue) {
      auto cmdQueue = createCommandQueue(DeviceId);
      // Store it in the global list for clean up
      DataMutexes[DeviceId].lock();
      CmdQueues[DeviceId].push_back(cmdQueue);
      DataMutexes[DeviceId].unlock();
      ThreadLocalHandles[DeviceId].CmdQueue = cmdQueue;
    }
    return ThreadLocalHandles[DeviceId].CmdQueue;
  }

  ze_command_list_handle_t getCopyCmdList(int32_t DeviceId) {
    if (!Flags.UseCopyEngine ||
        CopyCmdQueueGroupOrdinals[DeviceId] == UINT32_MAX)
      return getCmdList(DeviceId);

    // Copy engine is available
    if (ThreadLocalHandles.count(DeviceId) == 0) {
      ThreadLocalHandles.emplace(DeviceId, PrivateHandlesTy());
    }
    if (!ThreadLocalHandles[DeviceId].CopyCmdList) {
      auto cmdList = createCmdList(Context, Devices[DeviceId],
          CopyCmdQueueGroupOrdinals[DeviceId], DeviceIdStr[DeviceId]);
      DataMutexes[DeviceId].lock();
      CopyCmdLists[DeviceId].push_back(cmdList);
      DataMutexes[DeviceId].unlock();
      ThreadLocalHandles[DeviceId].CopyCmdList = cmdList;
    }

    return ThreadLocalHandles[DeviceId].CopyCmdList;
  }

  ze_command_queue_handle_t getCopyCmdQueue(int32_t DeviceId) {
    if (!Flags.UseCopyEngine ||
        CopyCmdQueueGroupOrdinals[DeviceId] == UINT32_MAX)
      return getCmdQueue(DeviceId);

    // Copy engine is available
    if (ThreadLocalHandles.count(DeviceId) == 0) {
      ThreadLocalHandles.emplace(DeviceId, PrivateHandlesTy());
    }
    if (!ThreadLocalHandles[DeviceId].CopyCmdQueue) {
      auto cmdQueue = createCmdQueue(Context, Devices[DeviceId],
          CopyCmdQueueGroupOrdinals[DeviceId], 0, DeviceIdStr[DeviceId]);
      DataMutexes[DeviceId].lock();
      CopyCmdQueues[DeviceId].push_back(cmdQueue);
      DataMutexes[DeviceId].unlock();
      ThreadLocalHandles[DeviceId].CopyCmdQueue = cmdQueue;
    }
    return ThreadLocalHandles[DeviceId].CopyCmdQueue;
  }

  RTLProfileTy *getProfile(int32_t DeviceId) {
    if (ThreadLocalHandles.count(DeviceId) == 0) {
      ThreadLocalHandles.emplace(DeviceId, PrivateHandlesTy());
    }
    if (!ThreadLocalHandles[DeviceId].Profile && Flags.EnableProfile) {
      auto &deviceProperties = DeviceProperties[DeviceId];
      bool useCyclePerSec = DriverAPIVersion >= ZE_API_VERSION_1_1;
      ThreadLocalHandles[DeviceId].Profile =
          new RTLProfileTy(deviceProperties, useCyclePerSec);
      DataMutexes[DeviceId].lock();
      Profiles[DeviceId].push_back(ThreadLocalHandles[DeviceId].Profile);
      DataMutexes[DeviceId].unlock();
    }
    return ThreadLocalHandles[DeviceId].Profile;
  }

  /// Loads the device version of the offload table for device \p DeviceId.
  /// The table is expected to have \p NumEntries entries.
  /// Returns true, if the load was successful, false - otherwise.
  bool loadOffloadTable(int32_t DeviceId, size_t NumEntries);

  /// Deallocates resources allocated for the device offload table
  /// of \p DeviceId device.
  void unloadOffloadTable(int32_t DeviceId);

  /// Looks up an OpenMP declare target global variable with the given
  /// \p Name and \p Size in the device environment for device \p DeviceId.
  /// The lookup is first done via the device offload table. If it fails,
  /// then the lookup falls back to non-OpenMP specific lookup on the device.
  void *getOffloadVarDeviceAddr(
      int32_t DeviceId, const char *Name, size_t Size);

  /// Initialize program data on device
  int32_t initProgramData(int32_t DeviceId);

  /// Add implicit arguments
  void addImplicitArgs(int32_t DeviceId, void *Ptr, int32_t Kind);

  /// Remove implicit argumnets
  void removeImplicitArgs(int32_t DeviceId, void *Ptr);

  /// Get kernel indirect access flags
  ze_kernel_indirect_access_flags_t getKernelIndirectAccessFlags(
      ze_kernel_handle_t Kernel, uint32_t DeviceId);

  /// Enqueue copy command
  int32_t enqueueMemCopy(int32_t DeviceId, void *Dst, void *Src, size_t Size);

  /// Allocate memory from pool
  void *poolAlloc(int32_t DeviceId, size_t Size, int32_t Kind,
                  intptr_t Offset = 0);

  /// Return memory to pool
  bool poolFree(int32_t DeviceId, void *Ptr);

  /// Initialize all memory pools
  void initMemoryPool();

  /// Initialize memory stats
  void initMemoryStat();

  /// Allocate data
  void *allocData(int32_t DeviceId, int64_t Size, void *HstPtr, void *HstBase,
                  bool *PoolAllocated = nullptr);

  /// Return memory allocation type
  uint32_t getMemAllocType(void *Ptr);

  /// Create command queue with the given device ID
  ze_command_queue_handle_t createCommandQueue(int32_t DeviceId);
};


/// Libomptarget-defined handler and argument.
struct AsyncEventTy {
  void (*Handler)(void *);
  void *Arg;
};

/// Loop descriptor
typedef struct {
  int64_t Lb;     // The lower bound of the i-th loop
  int64_t Ub;     // The upper bound of the i-th loop
  int64_t Stride; // The stride of the i-th loop
} TgtLoopDescTy;

typedef struct {
  int32_t NumLoops;        // Number of loops/dimensions
  int32_t DistributeDim;   // Dimensions lower than this one
                           // must end up in one WG
  TgtLoopDescTy Levels[3]; // Up to 3 loops
} TgtNDRangeDescTy;

static RTLDeviceInfoTy *DeviceInfo = nullptr;

/// Create a module from SPIR-V
static ze_module_handle_t createModule(
    ze_context_handle_t Context, ze_device_handle_t Device, size_t Size,
    const uint8_t *Image, const char *Flags, ze_module_format_t Format) {
  ze_module_constants_t specConstants =
      DeviceInfo->CommonSpecConstants.getModuleConstants();
  ze_module_desc_t moduleDesc = {
    ZE_STRUCTURE_TYPE_MODULE_DESC,
    nullptr, // extension
    Format,
    Size,
    Image,
    Flags,
    &specConstants
  };
  ze_module_handle_t module;
  ze_module_build_log_handle_t buildLog;
  ze_result_t rc;
  CALL_ZE_RC(rc, zeModuleCreate, Context, Device, &moduleDesc, &module,
             &buildLog);
  if (rc != ZE_RESULT_SUCCESS) {
    IDP("Warning: module creation failed "
        "(use DebugLevel > 1 to see details below).\n");
    if (DebugLevel > 1) {
      size_t logSize;
      CALL_ZE_RET_NULL(zeModuleBuildLogGetString, buildLog, &logSize, nullptr);
      std::vector<char> logString(logSize);
      CALL_ZE_RET_NULL(zeModuleBuildLogGetString, buildLog, &logSize,
                       logString.data());
      fprintf(stderr, "%s\n", logString.data());
    }
    CALL_ZE_RET_NULL(zeModuleBuildLogDestroy, buildLog);
    return nullptr;
  }
  CALL_ZE_RET_NULL(zeModuleBuildLogDestroy, buildLog);
  return module;
}

#if ENABLE_LIBDEVICE_LINKING
/// Create a module from a file name
static ze_module_handle_t createModule(
    ze_context_handle_t Context, ze_device_handle_t Device,
    const char *FileName, const char *Flags, ze_module_format_t Format) {
  // Resolve full path using the location of the plugin
  std::string fullPath;
#ifdef _WIN32
  char rtlPath[_MAX_PATH];
  HMODULE rtlModule = nullptr;
  if (!GetModuleHandleExA(GET_MODULE_HANDLE_EX_FLAG_FROM_ADDRESS |
                          GET_MODULE_HANDLE_EX_FLAG_UNCHANGED_REFCOUNT,
                          (LPCSTR) &DebugLevel, &rtlModule)) {
    IDP("Error: module creation failed -- cannot resolve full path\n");
    return nullptr;
  }
  if (!GetModuleFileNameA(rtlModule, rtlPath, sizeof(rtlPath))) {
    IDP("Error: module creation failed -- cannot resolve full path\n");
    return nullptr;
  }
  fullPath = rtlPath;
#else // !defined(_WIN32)
  Dl_info rtlInfo;
  if (!dladdr(&DebugLevel, &rtlInfo)) {
    IDP("Error: module creation failed -- cannot resolve full path\n");
    return nullptr;
  }
  fullPath = rtlInfo.dli_fname;
#endif // !defined(_WIN32)
  size_t split = fullPath.find_last_of("/\\");
  fullPath.replace(split + 1, std::string::npos, FileName);

  // Now read from the full path
  std::ifstream ifs(fullPath.c_str(), std::ios::binary);
  // Ignore files that are not supported.
  if (!ifs.good())
    return nullptr;
  ifs.seekg(0, ifs.end);
  size_t size = static_cast<size_t>(ifs.tellg());
  ifs.seekg(0);
  std::vector<char> image(size);
  if (!ifs.read(image.data(), size)) {
    IDP("Error: module creation failed -- cannot read %s\n", fullPath.c_str());
    return nullptr;
  }
  return createModule(Context, Device, size, (uint8_t *)image.data(), Flags,
                      Format);
}
#endif // ENABLE_LIBDEVICE_LINKING

/// Init/deinit DeviceInfo
#ifdef _WIN32
#define ATTRIBUTE(X)
#else
#define ATTRIBUTE(X) __attribute__((X))
#endif // _WIN32

ATTRIBUTE(constructor(101)) void init() {
  IDP("Init Level0 plugin!\n");
  DeviceInfo = new RTLDeviceInfoTy();
}

ATTRIBUTE(destructor(101)) void deinit() {
  IDP("Deinit Level0 plugin!\n");
  delete DeviceInfo;
  DeviceInfo = nullptr;
}

#ifdef _WIN32
extern "C" BOOL WINAPI
DllMain(HINSTANCE const instance, // handle to DLL module
        DWORD const reason,       // reason for calling function
        LPVOID const reserved)    // reserved
{
  // Perform actions based on the reason for calling.
  switch (reason) {
  case DLL_PROCESS_ATTACH:
    // Initialize once for each new process.
    // Return FALSE to fail DLL load.
    init();
    break;

  case DLL_THREAD_ATTACH:
    // Do thread-specific initialization.
    break;

  case DLL_THREAD_DETACH:
    // Do thread-specific cleanup.
    break;

  case DLL_PROCESS_DETACH:
    break;
  }
  return TRUE; // Successful DLL_PROCESS_ATTACH.
}
#endif // _WIN32

/// For scoped start/stop
class ScopedTimerTy {
  std::string Name;
  double TimeStamp = 0.0;
  bool Active = false;
  RTLProfileTy *Profile = nullptr;
public:
  ScopedTimerTy(int32_t DeviceId, const char *name) : Name(name) {
    Profile = DeviceInfo->getProfile(DeviceId);
    start();
  }
  ScopedTimerTy(int32_t DeviceId, std::string name) : Name(name) {
    Profile = DeviceInfo->getProfile(DeviceId);
    start();
  }
  ~ScopedTimerTy() {
    if (Active)
      stop();
  }
  void start() {
    if (!DeviceInfo->Flags.EnableProfile)
      return;
    if (!Profile) {
      WARNING("Profile data are invalid.\n");
      return;
    }
    if (Active)
      WARNING("Timer restarted.\n");
    TimeStamp = omp_get_wtime();
    Active = true;
  }
  void stop() {
    if (!DeviceInfo->Flags.EnableProfile)
      return;
    if (!Profile) {
      WARNING("Profile data are invalid.\n");
      return;
    }
    if (!Active) {
      WARNING("Timer is invalid.\n");
      return;
    }
    double currStamp = omp_get_wtime();
    Profile->update(Name, currStamp - TimeStamp);
    Active = false;
  }
  void updateDeviceTime(ze_event_handle_t Event) {
    if (!DeviceInfo->Flags.EnableProfile)
      return;
    if (!Profile) {
      WARNING("Profile data are invalid.\n");
      return;
    }
    Profile->update(Name, Event);
  }
};

static void logMemUsage(ze_device_handle_t Device, size_t Requested,
                        void *Ptr, size_t MemSize) {
  size_t size = 0;
  bool pool = false;
  if (MemSize > 0) {
    /// Pool is being used
    size = MemSize;
    pool = true;
  } else {
    void *base = nullptr;
    CALL_ZE_EXIT_FAIL(zeMemGetAddressRange, DeviceInfo->Context, Ptr, &base,
                      &size);
  }
  auto memType = DeviceInfo->getMemAllocType(Ptr);
  if (memType == ZE_MEMORY_TYPE_HOST)
    DeviceInfo->MemStatHost.update(Requested, size, pool);
  else if (memType == ZE_MEMORY_TYPE_SHARED)
    DeviceInfo->MemStatShared[Device].update(Requested, size, pool);
  else // ZE_MEMORY_TYPE_DEVICE
    DeviceInfo->MemStatDevice[Device].update(Requested, size, pool);
}

static void addDataTransferLatency() {
  if (DeviceInfo->DataTransferLatency == 0)
    return;
  double goal = omp_get_wtime() + 1e-6 * DeviceInfo->DataTransferLatency;
  while (omp_get_wtime() < goal)
    ;
}

/// Clean-up routine to be registered by std::atexit().
static void closeRTL() {
  for (uint32_t i = 0; i < DeviceInfo->NumDevices; i++) {
    if (!DeviceInfo->Initialized[i])
      continue;
    if (DeviceInfo->Flags.EnableProfile) {
      for (auto profile : DeviceInfo->Profiles[i]) {
        profile->printData(DeviceInfo->DeviceIdStr[i].c_str(),
                           DeviceInfo->DeviceProperties[i].name);
        delete profile;
      }
    }
    if (OMPT_ENABLED) {
      OMPT_CALLBACK(ompt_callback_device_unload, i, 0 /* module ID */);
      OMPT_CALLBACK(ompt_callback_device_finalize, i);
    }
    DeviceInfo->Mutexes[i].lock();
    for (auto mem : DeviceInfo->OwnedMemory[i]) {
      LOG_MEM_USAGE(DeviceInfo->Devices[i], 0, mem);
      CALL_ZE_EXIT_FAIL(zeMemFree, DeviceInfo->Context, mem);
    }
    for (auto cmdQueue : DeviceInfo->CmdQueues[i])
      CALL_ZE_EXIT_FAIL(zeCommandQueueDestroy, cmdQueue);
    for (auto cmdList : DeviceInfo->CmdLists[i])
      CALL_ZE_EXIT_FAIL(zeCommandListDestroy, cmdList);
    for (auto cmdQueue : DeviceInfo->CopyCmdQueues[i])
      CALL_ZE_EXIT_FAIL(zeCommandQueueDestroy, cmdQueue);
    for (auto cmdList : DeviceInfo->CopyCmdLists[i])
      CALL_ZE_EXIT_FAIL(zeCommandListDestroy, cmdList);
    for (auto kernel : DeviceInfo->FuncGblEntries[i].Kernels) {
      if (kernel)
        CALL_ZE_EXIT_FAIL(zeKernelDestroy, kernel);
    }
    for (auto module : DeviceInfo->FuncGblEntries[i].Modules)
      CALL_ZE_EXIT_FAIL(zeModuleDestroy, module);
    if (DeviceInfo->DeviceMode == DEVICE_MODE_TOP &&
        DeviceInfo->NumDevices > DeviceInfo->NumRootDevices &&
        i < DeviceInfo->NumRootDevices) {
      auto &subDeviceEvent = DeviceInfo->SubDeviceEvents[i];
      for (auto event : subDeviceEvent.Events)
        CALL_ZE_EXIT_FAIL(zeEventDestroy, event);
      CALL_ZE_EXIT_FAIL(zeEventPoolDestroy, subDeviceEvent.Pool);
    }
    DeviceInfo->Mutexes[i].unlock();

    if (DeviceInfo->Flags.EnableTargetGlobals)
      DeviceInfo->unloadOffloadTable(i);
  }

  if (DeviceInfo->Flags.UseMemoryPool) {
    DeviceInfo->MemPoolHost.deinit();
    for (auto &pool : DeviceInfo->MemPoolShared)
      pool.second.deinit();
    for (auto &pool : DeviceInfo->MemPoolDevice)
      pool.second.deinit();
  }

  if (DebugLevel > 0) {
    DeviceInfo->MemStatHost.print();
    for (auto &stat : DeviceInfo->MemStatShared)
      stat.second.print();
    for (auto &stat : DeviceInfo->MemStatDevice)
      stat.second.print();
  }

  if (DeviceInfo->Flags.EnableProfile)
    DeviceInfo->ProfileEvents.deinit();

  if (DeviceInfo->Context)
    CALL_ZE_EXIT_FAIL(zeContextDestroy, DeviceInfo->Context);

  delete[] DeviceInfo->Mutexes;
  delete[] DeviceInfo->DataMutexes;
  IDP("Closed RTL successfully\n");
}

static int32_t copyData(int32_t DeviceId, void *Dest, void *Src, size_t Size,
                        std::unique_lock<std::mutex> &copyLock) {
  auto destType = DeviceInfo->getMemAllocType(Dest);
  auto srcType = DeviceInfo->getMemAllocType(Src);

  if (destType != ZE_MEMORY_TYPE_DEVICE && srcType != ZE_MEMORY_TYPE_DEVICE) {
    char *src = static_cast<char *>(Src);
    std::copy(src, src + Size, static_cast<char *>(Dest));
  } else {
    auto cmdList = DeviceInfo->getCopyCmdList(DeviceId);
    auto cmdQueue = DeviceInfo->getCopyCmdQueue(DeviceId);
    bool ownsLock = false;
    if (!copyLock.owns_lock()) {
      copyLock.lock();
      ownsLock = true;
    }
    CALL_ZE_RET_FAIL(zeCommandListAppendMemoryCopy, cmdList, Dest, Src, Size,
                     nullptr, 0, nullptr);
    CALL_ZE_RET_FAIL(zeCommandListClose, cmdList);
    CALL_ZE_RET_FAIL(zeCommandQueueExecuteCommandLists, cmdQueue, 1, &cmdList,
                     nullptr);
    if (ownsLock)
      copyLock.unlock();
    CALL_ZE_RET_FAIL(zeCommandQueueSynchronize, cmdQueue, UINT64_MAX);
    CALL_ZE_RET_FAIL(zeCommandListReset, cmdList);
  }
  return OFFLOAD_SUCCESS;
}

/// Allocate data explicitly
static void *allocDataExplicit(ze_device_handle_t Device, int64_t Size,
                               int32_t Kind, bool LogMemAlloc) {
  void *mem = nullptr;
  ze_device_mem_alloc_desc_t deviceDesc = {
    ZE_STRUCTURE_TYPE_DEVICE_MEM_ALLOC_DESC,
    nullptr, // extension
    0, // flags
    0 // ordinal, TODO: when do we use non-zero ordinal?
  };
  ze_host_mem_alloc_desc_t hostDesc = {
    ZE_STRUCTURE_TYPE_HOST_MEM_ALLOC_DESC,
    nullptr, // extension
    0 // flags
  };
  auto context = DeviceInfo->Context;

  switch (Kind) {
  case TARGET_ALLOC_DEVICE:
    CALL_ZE_RET_NULL(zeMemAllocDevice, context, &deviceDesc, Size,
                     LEVEL0_ALIGNMENT, Device, &mem);
    IDP("Allocated a device memory object " DPxMOD "\n", DPxPTR(mem));
    break;
  case TARGET_ALLOC_HOST:
    CALL_ZE_RET_NULL(zeMemAllocHost, context, &hostDesc, Size,
                     LEVEL0_ALIGNMENT, &mem);
    IDP("Allocated a host memory object " DPxMOD "\n", DPxPTR(mem));
    break;
  case TARGET_ALLOC_SHARED:
    CALL_ZE_RET_NULL(zeMemAllocShared, context, &deviceDesc, &hostDesc,
                     Size, LEVEL0_ALIGNMENT, Device, &mem);
    IDP("Allocated a shared memory object " DPxMOD "\n", DPxPTR(mem));
    break;
  default:
    FATAL_ERROR("Invalid target data allocation kind");
  }

  if (LogMemAlloc)
    LOG_MEM_USAGE(Device, Size, mem);

  return mem;
}

static void *allocDataExplicit(int32_t DeviceId, int64_t Size, int32_t Kind) {
  auto device = DeviceInfo->Devices[DeviceId];
  return allocDataExplicit(device, Size, Kind);
}

static uint64_t getDeviceArch(uint32_t L0DeviceId) {
  for (auto &arch : DeviceArchMap)
    for (auto id : arch.second)
      if (L0DeviceId == id || (L0DeviceId & 0xFF00) == id)
        return arch.first; // Exact match or prefix match

  IDP("Warning: Cannot decide device arch for %" PRIx32 ".\n", L0DeviceId);
  return DeviceArch_None;
}

static bool isDiscrete(uint32_t L0DeviceId) {
  uint32_t prefix = L0DeviceId & 0xFF00;
  return prefix == 0x4900 || prefix == 0x0200;
}

// Decide device's default memory kind for internal allocation (e.g., map)
static int32_t getAllocKinds(uint32_t L0DeviceId) {
  return isDiscrete(L0DeviceId) ? TARGET_ALLOC_DEVICE : TARGET_ALLOC_SHARED;
}

/// Initialize memory pool with the parameters
void MemoryPoolTy::init(int32_t allocKind, RTLDeviceInfoTy *RTL) {
  if (Initialized)
    return;

  if (RTL->MemPoolInfo.count(allocKind) == 0) {
    IDP("Memory pool is disabled for %s\n", ALLOC_KIND_TO_STR(allocKind));
    return;
  }

  // Use fixed parameters for shared memory pool on discrete device.
  ze_device_properties_t properties;
  bool fixedParams = false;
  if (allocKind == TARGET_ALLOC_SHARED) {
    CALL_ZE_EXIT_FAIL(zeDeviceGetProperties, Device, &properties);
    fixedParams = isDiscrete(properties.deviceId);
  }

  size_t userAllocMax = RTL->MemPoolInfo[allocKind][0];
  size_t userCapacity = fixedParams ? 1 : RTL->MemPoolInfo[allocKind][1];
  size_t userPoolSize = RTL->MemPoolInfo[allocKind][2];

  Context = RTL->Context;
  AllocKind = allocKind;
  BlockCapacity = userCapacity;
  PoolSizeMax = userPoolSize << 20; // MB to B
  PoolSize = 0;

  // Decide AllocUnit. Do not log this allocation.
  void *mem = allocDataExplicit(Device, 8, AllocKind, false);
  CALL_ZE_EXIT_FAIL(zeMemGetAddressRange, Context, mem, nullptr,
                    &AllocUnit);
  CALL_ZE_EXIT_FAIL(zeMemFree, Context, mem);

  // Convert MB to B and round up to power of 2
  AllocMax = fixedParams ? AllocUnit / BlockCapacity
                         : AllocMin << getBucketId(userAllocMax * (1 << 20));
  auto minSize = getBucketId(AllocMin);
  auto maxSize = getBucketId(AllocMax);
  Buckets.resize(maxSize - minSize + 1);
  assert(AllocMin < AllocMax && AllocMax < PoolSizeMax &&
         "Invalid parameters while initializing memory pool");

  // Set bucket parameters
  for (size_t i = 0; i < Buckets.size(); i++) {
    size_t chunkSize = AllocMin << i;
    size_t blockSize = (chunkSize * BlockCapacity <= AllocUnit)
        ? AllocUnit
        : chunkSize * BlockCapacity;
    BucketParams.emplace_back(chunkSize, blockSize);
  }

  Initialized = 1;

  IDP("Initialized %s pool for device " DPxMOD ": AllocMax = %zu, "
      "Capacity = %" PRIu32 ", PoolSizeMax = %zu\n",
      ALLOC_KIND_TO_STR(AllocKind), DPxPTR(Device), AllocMax, BlockCapacity,
      PoolSizeMax);
}

/// Initialize module data
int32_t RTLDeviceInfoTy::initProgramData(int32_t DeviceId) {
  // Prepare host data to copy
  auto &P = DeviceProperties[DeviceId];
  uint32_t totalEUs =
      P.numSlices * P.numSubslicesPerSlice * P.numEUsPerSubslice;
<<<<<<< HEAD
=======

  // Allocate dynamic memory for in-kernel allocation
  void *memLB = 0;
  uintptr_t memUB = 0;
  if (KernelDynamicMemorySize > 0)
    memLB = allocDataExplicit(Devices[DeviceId], KernelDynamicMemorySize,
                              TARGET_ALLOC_DEVICE);
  if (memLB) {
    OwnedMemory[DeviceId].push_back(memLB);
    memUB = (uintptr_t)memLB + KernelDynamicMemorySize;
  }

>>>>>>> 37c1c249
  ModuleDataTy hostData = {
    1,                   // Initialized
    (int32_t)NumDevices, // Number of devices
    DeviceId,            // Device ID
    totalEUs,            // Total EUs
<<<<<<< HEAD
    P.numThreadsPerEU    // HW threads per EU
=======
    P.numThreadsPerEU,   // HW threads per EU
    (uintptr_t)memLB,    // Dynamic memory LB
    memUB                // Dynamic memory UB
>>>>>>> 37c1c249
  };

  // Look up program data location on device
  void *dataPtr = getVarDeviceAddr(DeviceId, "__omp_spirv_program_data",
                  sizeof(hostData));
  if (!dataPtr) {
    IDP("Warning: cannot find module data location on device.\n");
    return OFFLOAD_SUCCESS;
  }

  return enqueueMemCopy(DeviceId, dataPtr, &hostData, sizeof(hostData));
}

/// Add implicit arguments
void RTLDeviceInfoTy::addImplicitArgs(
    int32_t DeviceId, void *Ptr, int32_t Kind) {
  if (Kind == TARGET_ALLOC_DEVICE)
    ImplicitArgsDevice[DeviceId].insert(Ptr);
  else if (Kind == TARGET_ALLOC_HOST)
    ImplicitArgsHost[DeviceId].insert(Ptr);
  else
    ImplicitArgsShared[DeviceId].insert(Ptr);
}

/// Remove implicit arguments
void RTLDeviceInfoTy::removeImplicitArgs(int32_t DeviceId, void *Ptr) {
  if (ImplicitArgsDevice[DeviceId].erase(Ptr) > 0)
    return;
  if (ImplicitArgsHost[DeviceId].erase(Ptr) > 0)
    return;
  if (ImplicitArgsShared[DeviceId].erase(Ptr) > 0)
    return;
}

/// Get kernel indirect access flags
ze_kernel_indirect_access_flags_t RTLDeviceInfoTy::getKernelIndirectAccessFlags(
    ze_kernel_handle_t Kernel, uint32_t DeviceId) {
  // Kernel-dependent flags
  auto flags = KernelProperties[DeviceId][Kernel].IndirectAccessFlags;

  // Other flags due to users' memory allocation
  if (!ImplicitArgsDevice[DeviceId].empty())
    flags |= ZE_KERNEL_INDIRECT_ACCESS_FLAG_DEVICE;
  if (!ImplicitArgsHost[DeviceId].empty())
    flags |= ZE_KERNEL_INDIRECT_ACCESS_FLAG_HOST;
  if (!ImplicitArgsShared[DeviceId].empty())
    flags |= ZE_KERNEL_INDIRECT_ACCESS_FLAG_SHARED;

  return flags;
}

/// Enqueue memory copy
int32_t RTLDeviceInfoTy::enqueueMemCopy(
    int32_t DeviceId, void *Dst, void *Src, size_t Size) {
  auto cmdList = getCopyCmdList(DeviceId);
  auto cmdQueue = getCopyCmdQueue(DeviceId);

  CALL_ZE_RET_FAIL(zeCommandListAppendMemoryCopy, cmdList, Dst, Src, Size,
                   nullptr, 0, nullptr);
  CALL_ZE_RET_FAIL(zeCommandListClose, cmdList);
  CALL_ZE_RET_FAIL(zeCommandQueueExecuteCommandLists, cmdQueue, 1, &cmdList,
                   nullptr);
  CALL_ZE_RET_FAIL(zeCommandQueueSynchronize, cmdQueue, UINT64_MAX);
  CALL_ZE_RET_FAIL(zeCommandListReset, cmdList);

  return OFFLOAD_SUCCESS;
}

/// Return the memory allocation type for the specified memory location.
uint32_t RTLDeviceInfoTy::getMemAllocType(void *Ptr) {
  ze_memory_allocation_properties_t properties = {
    ZE_STRUCTURE_TYPE_MEMORY_ALLOCATION_PROPERTIES,
    nullptr, // extension
    ZE_MEMORY_TYPE_UNKNOWN, // type
    0, // id
    0, // page size
  };

  ze_result_t rc;
  CALL_ZE(rc, zeMemGetAllocProperties, Context, Ptr, &properties, nullptr);

  if (rc == ZE_RESULT_ERROR_INVALID_ARGUMENT)
    return ZE_MEMORY_TYPE_UNKNOWN;
  else
    return properties.type;
}

/// Allocate memory from pool
void *RTLDeviceInfoTy::poolAlloc(int32_t DeviceId, size_t Size, int32_t Kind,
                                 intptr_t Offset) {
  auto device = Devices[DeviceId];
  void *mem = nullptr;

  switch (Kind) {
  case TARGET_ALLOC_HOST:
    mem = MemPoolHost.alloc(Size, Offset);
    break;
  case TARGET_ALLOC_SHARED:
    mem = MemPoolShared[device].alloc(Size, Offset);
    break;
  case TARGET_ALLOC_DEVICE:
    mem = MemPoolDevice[device].alloc(Size, Offset);
    break;
  default:
    IDP("Invalid allocation kind while allocating memory from pool\n");
  }

  return mem;
}

/// Return memory to pool
bool RTLDeviceInfoTy::poolFree(int32_t DeviceId, void *Ptr) {
  auto memType = getMemAllocType(Ptr);
  auto device = Devices[DeviceId];
  bool ret = false;

  switch (memType) {
  case ZE_MEMORY_TYPE_HOST:
    ret = MemPoolHost.dealloc(Ptr);
    break;
  case ZE_MEMORY_TYPE_SHARED:
    ret = MemPoolShared[device].dealloc(Ptr);
    break;
  case ZE_MEMORY_TYPE_DEVICE:
    ret = MemPoolDevice[device].dealloc(Ptr);
    break;
  default:
    IDP("Invalid memory type while freeing memory to pool\n");
  }

  return ret;
}

/// Initialize all memory pool
void RTLDeviceInfoTy::initMemoryPool() {
  MemPoolHost.init(TARGET_ALLOC_HOST, this);
  for (auto &pool : MemPoolShared)
    pool.second.init(TARGET_ALLOC_SHARED, this);
  for (auto &pool : MemPoolDevice)
    pool.second.init(TARGET_ALLOC_DEVICE, this);
}

/// Initialize memory stats
void RTLDeviceInfoTy::initMemoryStat() {
  MemStatHost = MemStatTy(0, TARGET_ALLOC_HOST);
  for (uint32_t I = 0; I < NumDevices; I++) {
    if (MemStatShared.count(Devices[I]) == 0)
      MemStatShared.emplace(Devices[I], MemStatTy(I, TARGET_ALLOC_SHARED));
    if (MemStatDevice.count(Devices[I]) == 0)
      MemStatDevice.emplace(Devices[I], MemStatTy(I, TARGET_ALLOC_DEVICE));
  }
}

/// Create a new command queue for the given OpenMP device ID
ze_command_queue_handle_t
RTLDeviceInfoTy::createCommandQueue(int32_t DeviceId) {
  auto cmdQueue = createCmdQueue(Context, Devices[DeviceId],
                                 CmdQueueGroupOrdinals[DeviceId],
                                 CmdQueueIndices[DeviceId],
                                 DeviceIdStr[DeviceId]);
  return cmdQueue;
}

static void dumpImageToFile(
    const void *Image, size_t ImageSize, const char *Type) {
#if INTEL_INTERNAL_BUILD
  if (DebugLevel <= 0)
    return;

  if (!DeviceInfo->Flags.DumpTargetImage)
    return;

  char TmpFileName[] = "omptarget_spir64_image_XXXXXX";
#if _WIN32
  errno_t CErr = _mktemp_s(TmpFileName, sizeof(TmpFileName));
  if (CErr) {
    IDPI("Error creating temporary file template name.\n");
    return;
  }
  int TmpFileFd;
  _sopen_s(&TmpFileFd, TmpFileName, _O_RDWR | _O_CREAT | _O_BINARY,
           _SH_DENYNO, _S_IREAD | _S_IWRITE);
#else  // !_WIN32
  int TmpFileFd = mkstemp(TmpFileName);
#endif  // !_WIN32
  IDPI("Dumping %s image of size %d from address " DPxMOD " to file %s\n",
      Type, static_cast<int32_t>(ImageSize), DPxPTR(Image), TmpFileName);

  if (TmpFileFd < 0) {
    IDPI("Error creating temporary file: %s\n", strerror(errno));
    return;
  }

#if _WIN32
  int WErr = _write(TmpFileFd, Image, ImageSize);
#else  // !_WIN32
  int WErr = write(TmpFileFd, Image, ImageSize);
#endif  // !_WIN32
  if (WErr < 0) {
    IDPI("Error writing temporary file %s: %s\n", TmpFileName, strerror(errno));
  }

#if _WIN32
  int CloseErr = _close(TmpFileFd);
#else  // !_WIN32
  int CloseErr = close(TmpFileFd);
#endif  // !_WIN32
  if (CloseErr < 0) {
    IDPI("Error closing temporary file %s: %s\n", TmpFileName, strerror(errno));
  }
#endif  // INTEL_INTERNAL_BUILD
}

// FIXME: move this to llvm/BinaryFormat/ELF.h and elf.h:
#define NT_INTEL_ONEOMP_OFFLOAD_VERSION 1
#define NT_INTEL_ONEOMP_OFFLOAD_IMAGE_COUNT 2
#define NT_INTEL_ONEOMP_OFFLOAD_IMAGE_AUX 3

static bool isValidOneOmpImage(__tgt_device_image *Image,
                               uint64_t &MajorVer,
                               uint64_t &MinorVer) {
  char *ImgBegin = reinterpret_cast<char *>(Image->ImageStart);
  char *ImgEnd = reinterpret_cast<char *>(Image->ImageEnd);
  size_t ImgSize = ImgEnd - ImgBegin;
  ElfL E(ImgBegin, ImgSize);
  if (!E.isValidElf()) {
    DP("Warning: unable to get ELF handle: %s!\n", E.getErrmsg(-1));
    return false;
  }

  for (auto I = E.section_notes_begin(), IE = E.section_notes_end(); I != IE;
       ++I) {
    ElfLNote Note = *I;
    if (Note.getNameSize() == 0)
      continue;
    std::string NameStr(Note.getName(), Note.getNameSize());
    if (NameStr != "INTELONEOMPOFFLOAD")
      continue;
    uint64_t Type = Note.getType();
    if (Type != NT_INTEL_ONEOMP_OFFLOAD_VERSION)
      continue;
    std::string DescStr(reinterpret_cast<const char *>(Note.getDesc()),
                        Note.getDescSize());
    auto DelimPos = DescStr.find('.');
    if (DelimPos == std::string::npos) {
      // The version has to look like "Major#.Minor#".
      DP("Invalid NT_INTEL_ONEOMP_OFFLOAD_VERSION: '%s'\n", DescStr.c_str());
      return false;
    }
    std::string MajorVerStr = DescStr.substr(0, DelimPos);
    DescStr.erase(0, DelimPos + 1);
    MajorVer = std::stoull(MajorVerStr);
    MinorVer = std::stoull(DescStr);
    bool isSupported = (MajorVer == 1 && MinorVer == 0);
    return isSupported;
  }

  return false;
}

EXTERN
int32_t __tgt_rtl_is_valid_binary(__tgt_device_image *Image) {
  uint64_t MajorVer, MinorVer;
  if (isValidOneOmpImage(Image, MajorVer, MinorVer)) {
    DP("Target binary is a valid oneAPI OpenMP image.\n");
    return 1;
  }

  DP("Target binary is *not* a valid oneAPI OpenMP image.\n");

  // Fallback to legacy behavior, when the image is a plain
  // SPIR-V file.
  uint32_t MagicWord = *(uint32_t *)Image->ImageStart;
  // compare magic word in little endian and big endian:
  int32_t Ret = (MagicWord == 0x07230203 || MagicWord == 0x03022307);
  IDP("Target binary is %s\n", Ret ? "VALID" : "INVALID");

  return Ret;
}

EXTERN int64_t __tgt_rtl_init_requires(int64_t RequiresFlags) {
  IDP("Initialize requires flags to %" PRId64 "\n", RequiresFlags);
  DeviceInfo->RequiresFlags = RequiresFlags;
  return RequiresFlags;
}

/// Check if the subdevice IDs are valid
static bool isValidSubDevice(int64_t DeviceIds) {
  if (DeviceIds >= 0) {
    IDP("Invalid non-negative subdevice encoding %" PRId64 "\n", DeviceIds);
    return false;
  }

  uint32_t rootId = SUBDEVICE_GET_ROOT(DeviceIds);

  if (rootId >= DeviceInfo->NumRootDevices) {
    IDP("Invalid root device ID %" PRIu32 "\n", rootId);
  }

  uint32_t subLevel = SUBDEVICE_GET_LEVEL(DeviceIds);
  uint32_t subStart = SUBDEVICE_GET_START(DeviceIds);
  uint32_t subCount = SUBDEVICE_GET_COUNT(DeviceIds);
  uint32_t subStride = SUBDEVICE_GET_STRIDE(DeviceIds);

  auto &subDeviceIds = DeviceInfo->SubDeviceIds[rootId];
  if (subLevel >= subDeviceIds.size()) {
    IDP("Invalid subdevice level %" PRIu32 "\n", subLevel);
    return false;
  }
  for (uint32_t i = 0; i < subCount; i++) {
    uint32_t subId = subStart + i * subStride;
    if (subId >= DeviceInfo->SubDeviceIds[rootId][subLevel].size()) {
      IDP("Invalid subdevice ID %" PRIu32 " at level %" PRIu32 "\n",
         subId, subLevel);
      return false;
    }
  }
  return true;
}

/// Find subdevice handles
static int32_t getSubDevices(
    uint32_t Level, ze_device_handle_t Parent, SubDeviceListsTy &Lists) {
  if (Level >= DeviceInfo->SubDeviceLevels) {
    IDP("Finished checking %" PRIu32 " levels of subdevices.\n", Level);
    return OFFLOAD_SUCCESS;
  }

  uint32_t numDevices = 0;
  CALL_ZE_RET_FAIL(zeDeviceGetSubDevices, Parent, &numDevices, nullptr);

  if (numDevices == 0) {
    IDP("No subdevices are found for device " DPxMOD " at level %" PRIu32 "\n",
        DPxPTR(Parent), Level);
    return OFFLOAD_SUCCESS;
  }

  std::vector<ze_device_handle_t> devices(numDevices);
  CALL_ZE_RET_FAIL(zeDeviceGetSubDevices, Parent, &numDevices, devices.data());
  if (Lists.size() > Level)
    Lists[Level].insert(Lists[Level].end(), devices.begin(), devices.end());
  else
    Lists.push_back(devices);

  for (auto device : devices) {
    IDP("Found subdevice " DPxMOD " for device " DPxMOD " at level %" PRIu32
        "\n", DPxPTR(device), DPxPTR(Parent), Level);
    if (getSubDevices(Level + 1, device, Lists) != OFFLOAD_SUCCESS)
      return OFFLOAD_FAIL;
  }

  return OFFLOAD_SUCCESS;
}

static int32_t appendDeviceProperties(ze_device_handle_t Device) {
  ze_device_properties_t properties;
  ze_device_compute_properties_t computeProperties;

  DeviceInfo->Devices.push_back(Device);

  CALL_ZE_RET_FAIL(zeDeviceGetProperties, Device, &properties);
  DeviceInfo->DeviceProperties.push_back(properties);
  DeviceInfo->DeviceArchs.push_back(getDeviceArch(properties.deviceId));
  DeviceInfo->AllocKinds.push_back(getAllocKinds(properties.deviceId));

  CALL_ZE_RET_FAIL(zeDeviceGetComputeProperties, Device, &computeProperties);
  DeviceInfo->ComputeProperties.push_back(computeProperties);

  return OFFLOAD_SUCCESS;
}

EXTERN int32_t __tgt_rtl_number_of_devices() {
  IDP("Looking for Level0 devices...\n");

  CALL_ZE_RET_ZERO(zeInit, ZE_INIT_FLAG_GPU_ONLY);
  IDP("Initialized L0, API %" PRIx32 "\n", ZE_API_VERSION_CURRENT);

  uint32_t numDrivers = 0;
  CALL_ZE_RET_ZERO(zeDriverGet, &numDrivers, nullptr);
  if (numDrivers == 0)
    return 0;

  std::vector<ze_driver_handle_t> driverHandles(numDrivers);
  CALL_ZE_RET_ZERO(zeDriverGet, &numDrivers, driverHandles.data());
  IDP("Found %" PRIu32 " driver(s)!\n", numDrivers);

  auto deviceMode = DeviceInfo->DeviceMode;

  for (uint32_t i = 0; i < numDrivers; i++) {
    // Check available devices
    uint32_t numDevices = 0;
    CALL_ZE_RET_ZERO(zeDeviceGet, driverHandles[i], &numDevices, nullptr);
    if (numDevices == 0) {
      IDP("Cannot find any devices for driver %" PRIu32 "!\n", i);
      continue;
    }

    // Get device handles and check device type
    std::vector<ze_device_handle_t> devices(numDevices);
    CALL_ZE_RET_ZERO(zeDeviceGet, driverHandles[i], &numDevices,
                     devices.data());

    for (uint32_t i = 0; i < numDevices; i++) {
      auto device = devices[i];
      ze_device_properties_t properties = {};
      CALL_ZE_RET_ZERO(zeDeviceGetProperties, device, &properties);
      IDP("Found a GPU device, Name = %s\n", properties.name);

      if (deviceMode == DEVICE_MODE_TOP || deviceMode == DEVICE_MODE_ALL) {
        if (appendDeviceProperties(device) != OFFLOAD_SUCCESS)
          return 0;
        DeviceInfo->DeviceIdStr.push_back(std::to_string(i));
        DeviceInfo->CmdQueueGroupOrdinals.push_back(
            getCmdQueueGroupOrdinal(device));
        DeviceInfo->CmdQueueIndices.push_back(0);
        DeviceInfo->CopyCmdQueueGroupOrdinals.push_back(
            getCmdQueueGroupOrdinalCopy(device));
      }

      if (DeviceInfo->Flags.UseMemoryPool) {
        DeviceInfo->MemPoolShared.emplace(device, device);
        DeviceInfo->MemPoolDevice.emplace(device, device);
      }

      // Find subdevices, add them to the device list, mark where they are.
      // Collect lists of subdevice handles first.
      SubDeviceListsTy subDeviceLists;
      if (getSubDevices(0, device, subDeviceLists) != OFFLOAD_SUCCESS)
        return 0;

      // Memory pool for L0 sub-devices
      if (DeviceInfo->Flags.UseMemoryPool && !subDeviceLists.empty()) {
        for (auto subDevice : subDeviceLists[0]) {
          DeviceInfo->MemPoolShared.emplace(subDevice, subDevice);
          DeviceInfo->MemPoolDevice.emplace(subDevice, subDevice);
        }
      }

      DeviceInfo->SubDeviceIds.emplace_back();
      auto &subDeviceIds = DeviceInfo->SubDeviceIds.back();

      // Fill internal data using the list of subdevice handles.
      // Internally, all devices/subdevices are listed as follows for N devices
      // where Subdevices(i,j) is a list of subdevices for device i at level j.
      // [0..N-1][Subdevices(0,0),Subdevices(0,1)]..[Subdevices(N-1,0)..]
      // Recursive subdevice query is not supported, so use existing query only
      // for the first-level subdevice, and use multi-context queue/list for the
      // second-level subdevice.
      if (!subDeviceLists.empty()) {
        // Fill per-device data for subdevice
        if (deviceMode != DEVICE_MODE_SUBSUB) {
          subDeviceIds.emplace_back();
          for (size_t k = 0; k < subDeviceLists[0].size(); k++) {
            auto subDevice = subDeviceLists[0][k];
            subDeviceIds.back().push_back(DeviceInfo->Devices.size());
            if (appendDeviceProperties(subDevice) != OFFLOAD_SUCCESS)
              return 0;
            DeviceInfo->DeviceIdStr.push_back(
                std::to_string(i) + ".0." + std::to_string(k));
            DeviceInfo->CmdQueueGroupOrdinals.push_back(
                getCmdQueueGroupOrdinal(subDevice));
            DeviceInfo->CmdQueueIndices.push_back(0);
            DeviceInfo->CopyCmdQueueGroupOrdinals.push_back(
                getCmdQueueGroupOrdinalCopy(subDevice));
          }
        }
        // Fill per-device data for subsubdevice
        if (deviceMode != DEVICE_MODE_SUB) {
          subDeviceIds.emplace_back();
          for (size_t k = 0; k < subDeviceLists[0].size(); k++) {
            auto subDevice = subDeviceLists[0][k];
            uint32_t numQueues = 0;
            uint32_t ordinal = getCmdQueueGroupOrdinalCCS(subDevice, numQueues);
            for (uint32_t j = 0; j < numQueues; j++) {
              subDeviceIds.back().push_back(DeviceInfo->Devices.size());
              if (appendDeviceProperties(subDevice) != OFFLOAD_SUCCESS)
                return 0;
              DeviceInfo->DeviceIdStr.push_back(std::to_string(i) + ".1." +
                  std::to_string(k * numQueues + j));
              DeviceInfo->CmdQueueGroupOrdinals.push_back(ordinal);
              DeviceInfo->CmdQueueIndices.push_back(j);
            }
          }
        }
      }
    }

    DeviceInfo->Driver = driverHandles[i];
    DeviceInfo->NumRootDevices = numDevices;
    DeviceInfo->NumDevices = DeviceInfo->Devices.size();
    IDP("Found %" PRIu32 " root devices, %" PRIu32 " total devices.\n",
        DeviceInfo->NumRootDevices, DeviceInfo->NumDevices);
    IDP("List of devices (DeviceID[.SubDeviceLevel.SubDeviceID])\n");
    for (auto &str : DeviceInfo->DeviceIdStr)
      IDP("-- %s\n", str.c_str());
    break;
  }

  CALL_ZE_RET_ZERO(zeDriverGetApiVersion, DeviceInfo->Driver,
                   &DeviceInfo->DriverAPIVersion);
  IDP("Driver API version is %" PRIx32 "\n", DeviceInfo->DriverAPIVersion);

  DeviceInfo->CmdLists.resize(DeviceInfo->NumDevices);
  DeviceInfo->CmdQueues.resize(DeviceInfo->NumDevices);
  DeviceInfo->CopyCmdLists.resize(DeviceInfo->NumDevices);
  DeviceInfo->CopyCmdQueues.resize(DeviceInfo->NumDevices);
  DeviceInfo->FuncGblEntries.resize(DeviceInfo->NumDevices);
  DeviceInfo->KernelProperties.resize(DeviceInfo->NumDevices);
  DeviceInfo->OwnedMemory.resize(DeviceInfo->NumDevices);
  DeviceInfo->ImplicitArgsDevice.resize(DeviceInfo->NumDevices);
  DeviceInfo->ImplicitArgsHost.resize(DeviceInfo->NumDevices);
  DeviceInfo->ImplicitArgsShared.resize(DeviceInfo->NumDevices);
  DeviceInfo->Initialized.resize(DeviceInfo->NumDevices);
  DeviceInfo->Mutexes = new std::mutex[DeviceInfo->NumDevices];
  DeviceInfo->DataMutexes = new std::mutex[DeviceInfo->NumDevices];
  DeviceInfo->OffloadTables.resize(DeviceInfo->NumDevices);
  DeviceInfo->Profiles.resize(DeviceInfo->NumDevices);
  DeviceInfo->Context = createContext(DeviceInfo->Driver);
  if (DeviceInfo->Flags.EnableProfile)
    DeviceInfo->ProfileEvents.init(DeviceInfo->Context);
  DeviceInfo->SubDeviceEvents.resize(DeviceInfo->NumRootDevices);

  if (DebugLevel > 0)
    DeviceInfo->initMemoryStat();

#ifndef _WIN32
  if (std::atexit(closeRTL)) {
    FATAL_ERROR("Registration of clean-up function");
  }
#endif // _WIN32

  if (deviceMode == DEVICE_MODE_TOP) {
    IDP("Returning %" PRIu32 " top-level devices\n",
        DeviceInfo->NumRootDevices);
    return DeviceInfo->NumRootDevices;
  } else {
    // Just keep empty internal ID mapping in this case.
    DeviceInfo->SubDeviceIds.clear();
    DeviceInfo->SubDeviceIds.resize(DeviceInfo->NumDevices);
    IDP("Returning %" PRIu32 " devices including sub-devices\n",
        DeviceInfo->NumDevices);
    return DeviceInfo->NumDevices;
  }
}

EXTERN int32_t __tgt_rtl_init_device(int32_t DeviceId) {
  if (DeviceId < 0 || DeviceId >= (int32_t)DeviceInfo->NumDevices ||
      (DeviceInfo->DeviceMode == DEVICE_MODE_TOP &&
       DeviceId >= (int32_t)DeviceInfo->NumRootDevices)) {
    IDP("Bad device ID %" PRId32 "\n", DeviceId);
    return OFFLOAD_FAIL;
  }

  if (DeviceInfo->Flags.UseMemoryPool)
    DeviceInfo->initMemoryPool();

  uint32_t numSubDevices = 0;
  for (auto &subIds : DeviceInfo->SubDeviceIds[DeviceId]) {
    numSubDevices += subIds.size();
    for (auto subId : subIds)
      DeviceInfo->Initialized[subId] = true;
  }
  if (numSubDevices > 0) {
    // Create Events for subdevices commands
    auto &subDeviceEvent = DeviceInfo->SubDeviceEvents[DeviceId];
    ze_event_pool_desc_t eventPoolDesc = {
      ZE_STRUCTURE_TYPE_EVENT_POOL_DESC,
      nullptr,
      ZE_EVENT_POOL_FLAG_HOST_VISIBLE,
      numSubDevices
    };
    CALL_ZE_RET_FAIL(zeEventPoolCreate, DeviceInfo->Context, &eventPoolDesc,
                     0, nullptr, &subDeviceEvent.Pool);
    ze_event_desc_t eventDesc = {
      ZE_STRUCTURE_TYPE_EVENT_DESC,
      nullptr,
      0, // index
      0,
      0
    };
    for (uint32_t i = 0; i < numSubDevices; i++) {
      eventDesc.index = i;
      ze_event_handle_t event;
      CALL_ZE_RET_FAIL(zeEventCreate, subDeviceEvent.Pool, &eventDesc, &event);
      subDeviceEvent.Events.push_back(event);
    }
  }

  DeviceInfo->Initialized[DeviceId] = true;

  OMPT_CALLBACK(ompt_callback_device_initialize, DeviceId,
                DeviceInfo->DeviceProperties[DeviceId].name,
                DeviceInfo->Devices[DeviceId],
                omptLookupEntries, OmptDocument);

  IDP("Initialized Level0 device %" PRId32 "\n", DeviceId);
  return OFFLOAD_SUCCESS;
}

static ze_module_handle_t getModuleForImage(ze_context_handle_t Context,
                                            ze_device_handle_t Device,
                                            __tgt_device_image *Image,
                                            std::string &CompilationOptions) {
  uint64_t MajorVer, MinorVer;
  if (!isValidOneOmpImage(Image, MajorVer, MinorVer)) {
    // Handle legacy plain SPIR-V image.
    uint8_t *ImgBegin = reinterpret_cast<uint8_t *>(Image->ImageStart);
    uint8_t *ImgEnd = reinterpret_cast<uint8_t *>(Image->ImageEnd);
    size_t ImgSize = ImgEnd - ImgBegin;
    dumpImageToFile(ImgBegin, ImgSize, "OpenMP");
    return createModule(Context, Device, ImgSize,
                        ImgBegin, CompilationOptions.c_str(),
                        ZE_MODULE_FORMAT_IL_SPIRV);
  }

  // Iterate over the images and pick the first one that fits.
  char *ImgBegin = reinterpret_cast<char *>(Image->ImageStart);
  char *ImgEnd = reinterpret_cast<char *>(Image->ImageEnd);
  size_t ImgSize = ImgEnd - ImgBegin;
  ElfL E(ImgBegin, ImgSize);
  assert(E.isValidElf() &&
         "isValidOneOmpImage() returns true for invalid ELF image.");
  assert(MajorVer == 1 && MinorVer == 0 &&
         "FIXME: update image processing for new oneAPI OpenMP version.");
  // Collect auxiliary information.
  uint64_t ImageCount = 0;
  uint64_t MaxImageIdx = 0;
  struct V1ImageInfo {
    // 0 - native, 1 - SPIR-V
    uint64_t Format =  (std::numeric_limits<uint64_t>::max)();
    std::string CompileOpts;
    std::string LinkOpts;
    const uint8_t *Begin;
    uint64_t Size;

    V1ImageInfo(uint64_t Format, std::string CompileOpts,
                std::string LinkOpts, const uint8_t *Begin, uint64_t Size)
      : Format(Format), CompileOpts(CompileOpts),
        LinkOpts(LinkOpts), Begin(Begin), Size(Size) {}
  };

  std::unordered_map<uint64_t, V1ImageInfo> AuxInfo;

  for (auto I = E.section_notes_begin(), IE = E.section_notes_end(); I != IE;
       ++I) {
    ElfLNote Note = *I;
    if (Note.getNameSize() == 0)
      continue;
    std::string NameStr(Note.getName(), Note.getNameSize());
    if (NameStr != "INTELONEOMPOFFLOAD")
      continue;
    uint64_t Type = Note.getType();
    std::string DescStr(reinterpret_cast<const char *>(Note.getDesc()),
                        Note.getDescSize());
    switch (Type) {
    default:
      DP("Warning: unrecognized INTELONEOMPOFFLOAD note.\n");
      break;
    case NT_INTEL_ONEOMP_OFFLOAD_VERSION:
      break;
    case NT_INTEL_ONEOMP_OFFLOAD_IMAGE_COUNT:
      ImageCount = std::stoull(DescStr);
      break;
    case NT_INTEL_ONEOMP_OFFLOAD_IMAGE_AUX: {
      std::vector<std::string> Parts;
      do {
        auto DelimPos = DescStr.find('\0');
        if (DelimPos == std::string::npos) {
          Parts.push_back(DescStr);
          break;
        }
        Parts.push_back(DescStr.substr(0, DelimPos));
        DescStr.erase(0, DelimPos + 1);
      } while (Parts.size() < 4);

      // Ignore records with less than 4 strings.
      if (Parts.size() != 4) {
        DP("Warning: short NT_INTEL_ONEOMP_OFFLOAD_IMAGE_AUX "
           "record is ignored.\n");
        continue;
      }

      uint64_t Idx = std::stoull(Parts[0]);
      MaxImageIdx = (std::max)(MaxImageIdx, Idx);
      if (AuxInfo.find(Idx) != AuxInfo.end()) {
        DP("Warning: duplicate auxiliary information for image %" PRIu64
           " is ignored.\n", Idx);
        continue;
      }
      AuxInfo.emplace(std::piecewise_construct,
                      std::forward_as_tuple(Idx),
                      std::forward_as_tuple(std::stoull(Parts[1]),
                                            Parts[2], Parts[3],
                                            // Image pointer and size
                                            // will be initialized later.
                                            nullptr, 0));
    }
    }
  }

  if (MaxImageIdx >= ImageCount)
    DP("Warning: invalid image index found in auxiliary information.\n");

  for (auto I = E.sections_begin(), IE = E.sections_end(); I != IE; ++I) {
    const char *Prefix = "__openmp_offload_spirv_";
    std::string SectionName((*I).getName() ? (*I).getName() : "");
    if (SectionName.find(Prefix) != 0)
      continue;
    SectionName.erase(0, std::strlen(Prefix));
    uint64_t Idx = std::stoull(SectionName);
    if (Idx >= ImageCount) {
      DP("Warning: ignoring image section (index %" PRIu64
         " is out of range).\n", Idx);
      continue;
    }

    auto AuxInfoIt = AuxInfo.find(Idx);
    if (AuxInfoIt == AuxInfo.end()) {
      DP("Warning: ignoring image section (no aux info).\n");
      continue;
    }

    AuxInfoIt->second.Begin = (*I).getContents();
    AuxInfoIt->second.Size = (*I).getSize();
  }

  for (uint64_t Idx = 0; Idx < ImageCount; ++Idx) {
    auto It = AuxInfo.find(Idx);
    if (It == AuxInfo.end()) {
      DP("Warning: image %" PRIu64
         " without auxiliary information is ingored.\n", Idx);
      continue;
    }

    const unsigned char *ImgBegin =
        reinterpret_cast<const unsigned char *>(It->second.Begin);
    size_t ImgSize = It->second.Size;
    dumpImageToFile(ImgBegin, ImgSize, "OpenMP");
    ze_module_handle_t Module = nullptr;
    bool IsBinary = false;
    std::string Options = CompilationOptions;
    if (DeviceInfo->Flags.UseImageOptions)
      Options += " " + It->second.CompileOpts + " " + It->second.LinkOpts;

    if (It->second.Format == 0) {
      // Native format.
      IsBinary = true;
      Module = createModule(Context, Device, ImgSize,
                            ImgBegin, Options.c_str(),
                            ZE_MODULE_FORMAT_NATIVE);
    } else if (It->second.Format == 1) {
      // SPIR-V format.
      Module = createModule(Context, Device, ImgSize,
                            ImgBegin, Options.c_str(),
                            ZE_MODULE_FORMAT_IL_SPIRV);
    } else {
      DP("Warning: image %" PRIu64 "is ignored due to unknown format.\n", Idx);
      continue;
    }

    if (!Module) {
      DP("Warning: failed to create program from %s (%" PRIu64 ").\n",
         IsBinary ? "binary" : "SPIR-V", Idx);
      continue;
    }

    DP("Created module from image #%" PRIu64 ".\n", Idx);
    CompilationOptions = Options;
    return Module;
  }

  return nullptr;
}

EXTERN
__tgt_target_table *__tgt_rtl_load_binary(int32_t DeviceId,
                                          __tgt_device_image *Image) {
  IDP("Device %" PRId32 ": Loading binary from " DPxMOD "\n", DeviceId,
     DPxPTR(Image->ImageStart));

  size_t imageSize = (size_t)Image->ImageEnd - (size_t)Image->ImageStart;
  size_t numEntries = (size_t)(Image->EntriesEnd - Image->EntriesBegin);
  IDP("Expecting to have %zu entries defined\n", numEntries);

  std::string compilationOptions(
      DeviceInfo->CompilationOptions + " " +
      DeviceInfo->UserCompilationOptions);
  IDP("Base L0 module compilation options: %s\n", compilationOptions.c_str());
  compilationOptions += " " + DeviceInfo->InternalCompilationOptions;

  dumpImageToFile(Image->ImageStart, imageSize, "OpenMP");

  auto context = DeviceInfo->Context;
  auto device = DeviceInfo->Devices[DeviceId];

  ScopedTimerTy tmModuleCompile(DeviceId, "Compiling");

  auto &modules = DeviceInfo->FuncGblEntries[DeviceId].Modules;
  auto mainModule = getModuleForImage(context, device, Image,
                                      compilationOptions);
  if (!mainModule) {
    IDP("Error: failed to create main module\n");
    return nullptr;
  }

  IDPI("Final L0 module compilation options: %s\n", compilationOptions.c_str());
  modules.push_back(mainModule);

  tmModuleCompile.stop();

#if ENABLE_LIBDEVICE_LINKING
  std::vector<const char *> deviceLibNames {
    "libomp-fallback-cassert.spv",
    "libomp-fallback-cmath.spv",
    "libomp-fallback-cmath-fp64.spv",
    "libomp-fallback-complex.spv",
    "libomp-fallback-complex-fp64.spv"
  };

  for (auto name : deviceLibNames) {
    auto deviceLibModule = createModule(context, device, name,
                                        compilationOptions.c_str(),
                                        ZE_MODULE_FORMAT_IL_SPIRV);
    if (deviceLibModule) {
      IDP("Created a module for %s\n", name);
      modules.push_back(deviceLibModule);
    }
  }

  ScopedTimerTy tmModuleLink(DeviceId, "Linking");

  if (DeviceInfo->Flags.LinkLibDevice) {
    int32_t rc;
    ze_module_build_log_handle_t linkLog;
    CALL_ZE_RC(rc, zeModuleDynamicLink, modules.size(), modules.data(), &linkLog);
    if (rc != ZE_RESULT_SUCCESS) {
      if (DebugLevel > 0) {
        size_t logSize;
        CALL_ZE_RET_NULL(zeModuleBuildLogGetString, linkLog, &logSize, nullptr);
        std::vector<char> logString(logSize);
        CALL_ZE_RET_NULL(zeModuleBuildLogGetString, linkLog, &logSize,
                         logString.data());
        IDP("Error: module link failed -- see below for details.\n");
        fprintf(stderr, "%s\n", logString.data());
      }
      CALL_ZE_RET_NULL(zeModuleBuildLogDestroy, linkLog);
      return nullptr;
    }
    CALL_ZE_RET_NULL(zeModuleBuildLogDestroy, linkLog);
  }

  tmModuleLink.stop();
#endif // ENABLE_LIBDEVICE_LINKING

  auto &entries = DeviceInfo->FuncGblEntries[DeviceId].Entries;
  auto &kernels = DeviceInfo->FuncGblEntries[DeviceId].Kernels;
  entries.resize(numEntries);
  kernels.resize(numEntries);

  // FIXME: table loading does not work at all on XeLP.
  // Enable it after CMPLRLIBS-33285 is fixed.
  ScopedTimerTy tmOffloadEntriesInit(DeviceId, "OffloadEntriesInit");
  if (DeviceInfo->Flags.EnableTargetGlobals &&
      DeviceInfo->DeviceArchs[DeviceId] != DeviceArch_XeLP &&
      !DeviceInfo->loadOffloadTable(DeviceId, numEntries))
    IDP("Warning: offload table loading failed.\n");
  tmOffloadEntriesInit.stop();

  for (uint32_t i = 0; i < numEntries; i++) {
    auto size = Image->EntriesBegin[i].size;

    if (size != 0) {
      // Entry is a global variable
      auto hstAddr = Image->EntriesBegin[i].addr;
      auto name = Image->EntriesBegin[i].name;
      void *tgtAddr = nullptr;
      if (DeviceInfo->Flags.EnableTargetGlobals)
        tgtAddr = DeviceInfo->getOffloadVarDeviceAddr(DeviceId, name, size);

      if (!tgtAddr) {
        bool poolAllocated = false;
        tgtAddr = DeviceInfo->allocData(DeviceId, size, hstAddr, hstAddr,
                                        &poolAllocated);
        __tgt_rtl_data_submit(DeviceId, tgtAddr, hstAddr, size);
        if (!poolAllocated) {
          std::unique_lock<std::mutex> lock(DeviceInfo->DataMutexes[DeviceId]);
          DeviceInfo->OwnedMemory[DeviceId].push_back(tgtAddr);
        }
        IDP("Warning: global variable '%s' allocated. "
          "Direct references will not work properly.\n", name);
      }

      IDP("Global variable mapped: Name = %s, Size = %zu, "
         "HostPtr = " DPxMOD ", TgtPtr = " DPxMOD "\n",
         name, size, DPxPTR(hstAddr), DPxPTR(tgtAddr));
      entries[i].addr = tgtAddr;
      entries[i].name = name;
      entries[i].size = size;
      kernels[i] = nullptr;
      continue;
    }

    // Entry is a kernel
    char *name = Image->EntriesBegin[i].name;
#if _WIN32
    // FIXME: temporary allow zero padding bytes in the entries table
    //        added by MSVC linker (e.g. for incremental linking).
    if (!name) {
      // Initialize the members to be on the safe side.
      IDP("Warning: Entry with a nullptr name!!!\n");
      entries[i].addr = nullptr;
      entries[i].name = nullptr;
      continue;
    }
#endif
    ze_kernel_desc_t kernelDesc = {
      ZE_STRUCTURE_TYPE_KERNEL_DESC,
      nullptr, // extension
      0, // flags
      name,
    };
    ze_result_t rc = ZE_RESULT_ERROR_UNKNOWN;
    CALL_ZE_RC(rc, zeKernelCreate, mainModule, &kernelDesc, &kernels[i]);
    if (rc != ZE_RESULT_SUCCESS) {
      // If a kernel was deleted by optimizations (e.g. DCE), then
      // zeCreateKernel will fail. We expect that such a kernel
      // will never be actually invoked.
      IDP("Warning: Failed to create kernel %s\n", name);
      kernels[i] = nullptr;
    }
    entries[i].addr = &kernels[i];
    entries[i].name = name;

    // Do not try to query information for deleted kernels.
    if (!kernels[i])
      continue;

    // Retrieve kernel group size info.
    ze_kernel_properties_t kernelProperties;
    CALL_ZE(rc, zeKernelGetProperties, kernels[i], &kernelProperties);
    if (DeviceInfo->ForcedKernelWidth > 0) {
      DeviceInfo->KernelProperties[DeviceId][kernels[i]].Width =
          DeviceInfo->ForcedKernelWidth;
    } else {
      DeviceInfo->KernelProperties[DeviceId][kernels[i]].Width =
          kernelProperties.maxSubgroupSize;
    }
    if (DebugLevel > 0) {
      void *entryAddr = Image->EntriesBegin[i].addr;
      const char *entryName = Image->EntriesBegin[i].name;
      IDP("Kernel %" PRIu32 ": Entry = " DPxMOD ", Name = %s, NumArgs = %"
         PRIu32 ", Handle = " DPxMOD "\n", i, DPxPTR(entryAddr), entryName,
         kernelProperties.numKernelArgs, DPxPTR(kernels[i]));
    }
#if 0
    // Enable this with 0.95.55 Level Zero.
    DeviceInfo->KernelProperties[DeviceId][kernels[i]].MaxThreadGroupSize =
        kernelProperties.maxSubgroupSize * kernelProperties.maxNumSubgroups;
#else
    DeviceInfo->KernelProperties[DeviceId][kernels[i]].MaxThreadGroupSize =
        (std::numeric_limits<uint32_t>::max)();
#endif
    // TODO: show kernel information
  }

  if (DeviceInfo->initProgramData(DeviceId) != OFFLOAD_SUCCESS)
    return nullptr;
  __tgt_target_table &table = DeviceInfo->FuncGblEntries[DeviceId].Table;
  table.EntriesBegin = &(entries.data()[0]);
  table.EntriesEnd = &(entries.data()[entries.size()]);

  if ((uint32_t)DeviceId < DeviceInfo->NumRootDevices) {
    for (auto &subIdList : DeviceInfo->SubDeviceIds[DeviceId])
      for (auto subId : subIdList)
#if SUBDEVICE_USE_ROOT_KERNELS
        // Use root module while copying kernel properties from root.
        DeviceInfo->KernelProperties[subId] =
            DeviceInfo->KernelProperties[DeviceId];
#else // !SUBDEVICE_USE_ROOT_KERNELS
        // Create modules for subdevices. We don't need to return the table
        // created for subdevices.
        if (__tgt_rtl_load_binary(subId, Image) == nullptr)
          return nullptr;
#endif // !SUBDEVICE_USE_ROOT_KERNELS
  }

  OMPT_CALLBACK(ompt_callback_device_load, DeviceId,
                "" /* filename */,
                -1 /* offset_in_file */,
                nullptr /* vma_in_file */,
                table.EntriesEnd - table.EntriesBegin /* bytes */,
                table.EntriesBegin /* host_addr */,
                nullptr /* device_addr */,
                0 /* module_id */);

  return &table;
}

void *RTLDeviceInfoTy::allocData(int32_t DeviceId, int64_t Size, void *HstPtr,
                                 void *HstBase, bool *PoolAllocated) {
#if !SUBDEVICE_USE_ROOT_MEMORY
  if (SubDeviceCode < 0 && SUBDEVICE_GET_COUNT(SubDeviceCode) == 1) {
    auto subLevel = SUBDEVICE_GET_LEVEL(SubDeviceCode);
    auto subStart = SUBDEVICE_GET_START(SubDeviceCode);
    DeviceId = SubDeviceIds[DeviceId][subLevel][subStart];
  }
#endif

  // TODO: this seems necessary for now -- check with L0 driver team for details
  std::unique_lock<std::mutex> allocLock(Mutexes[DeviceId]);

  ScopedTimerTy tmDataAlloc(DeviceId, "DataAlloc");
  intptr_t offset = (intptr_t)HstPtr - (intptr_t)HstBase;
  size_t size = (offset < 0 && ABS(offset) >= Size) ? ABS(offset) + 1 : Size;

  offset = (offset >= 0) ? offset : 0;
  size += offset;

  void *base = nullptr;
  void *mem = nullptr;
  if (Flags.UseMemoryPool) {
    base = DeviceInfo->poolAlloc(DeviceId, size, AllocKinds[DeviceId], offset);
    if (base != nullptr) {
      mem = (void *)((intptr_t)base + offset);
      IDP("Allocated target memory " DPxMOD " (Base: " DPxMOD ", Size: %zu) "
          "from memory pool for host ptr " DPxMOD "\n", DPxPTR(mem),
          DPxPTR(base), size, DPxPTR(HstPtr));
      if (PoolAllocated)
        *PoolAllocated = true;
      return mem;
    }
  }

  // Use device-specific allocation type
  base = allocDataExplicit(DeviceId, size, AllocKinds[DeviceId]);
  mem = (void *)((intptr_t)base + offset);

  if (DebugLevel > 0) {
    void *actualBase = nullptr;
    size_t actualSize = 0;
    CALL_ZE_RET_NULL(zeMemGetAddressRange, Context, mem, &actualBase,
                     &actualSize);
    assert(base == actualBase && "Invalid memory address range!");
    IDP("Allocated target memory " DPxMOD " (Base: " DPxMOD
        ", Size: %zu) for host ptr " DPxMOD "\n", DPxPTR(mem),
        DPxPTR(actualBase), actualSize, DPxPTR(HstPtr));
  }

  return mem;
}

EXTERN void *__tgt_rtl_data_alloc(int32_t DeviceId, int64_t Size, void *HstPtr,
                                  int32_t Kind) {
  return DeviceInfo->allocData(DeviceId, Size, HstPtr, HstPtr);
}

EXTERN void *__tgt_rtl_data_alloc_user(
    int32_t DeviceId, int64_t Size, void *HstPtr) {
  // Device memory by default respecting LIBOMPTARGET_LEVEL0_DEFAULT_TARGET_MEM
  int32_t allocKind = TARGET_ALLOC_DEVICE;

  if (DeviceInfo->TargetAllocKind != TARGET_ALLOC_DEFAULT)
    allocKind = DeviceInfo->TargetAllocKind;

  return __tgt_rtl_data_alloc_explicit(DeviceId, Size, allocKind);
}

EXTERN void *__tgt_rtl_data_alloc_base(int32_t DeviceId, int64_t Size,
                                       void *HstPtr, void *HstBase) {
  return DeviceInfo->allocData(DeviceId, Size, HstPtr, HstBase);
}

EXTERN void *__tgt_rtl_data_alloc_managed(int32_t DeviceId, int64_t Size) {
  int32_t kind = DeviceInfo->Flags.UseHostMemForUSM ? TARGET_ALLOC_HOST
                                                    : TARGET_ALLOC_SHARED;
  return __tgt_rtl_data_alloc_explicit(DeviceId, Size, kind);
}

EXTERN int32_t __tgt_rtl_is_device_accessible_ptr(int32_t DeviceId, void *Ptr) {
  int32_t ret = DeviceInfo->getMemAllocType(Ptr) != ZE_MEMORY_TYPE_UNKNOWN;

  IDP("Ptr " DPxMOD " is %sa device accessible memory pointer.\n", DPxPTR(Ptr),
     ret ? "" : "not ");
  return ret;
}

EXTERN void *__tgt_rtl_data_alloc_explicit(
    int32_t DeviceId, int64_t Size, int32_t Kind) {
  void *mem = nullptr;

  if (DeviceInfo->Flags.UseMemoryPool)
    mem = DeviceInfo->poolAlloc(DeviceId, Size, Kind);

  if (mem == nullptr)
    mem = allocDataExplicit(DeviceId, Size, Kind);

  if (mem) {
    std::unique_lock<std::mutex>(DeviceInfo->DataMutexes[DeviceId]);
    DeviceInfo->addImplicitArgs(DeviceId, mem, Kind);
  }

  return mem;
}

// Tasks to be done when completing an asynchronous command.
static void endAsyncCommand(AsyncEventTy *Event,
                            ze_command_list_handle_t CmdList,
                            ze_fence_handle_t Fence) {
  if (!Event || !Event->Handler || !Event->Arg) {
    FATAL_ERROR("Invalid asynchronous offloading event");
  }

  IDP("Calling asynchronous offloading event handler " DPxMOD " with argument "
     DPxMOD "\n", DPxPTR(Event->Handler), DPxPTR(Event->Arg));

  Event->Handler(Event->Arg);

  // Clean up internal data
  CALL_ZE_EXIT_FAIL(zeFenceDestroy, Fence);
  CALL_ZE_EXIT_FAIL(zeCommandListDestroy, CmdList);
}

// Template for Asynchronous command execution.
// We use a dedicated command list and a fence to invoke an asynchronous task.
// A separate detached thread submits commands to the queue, waits until the
// attached fence is signaled, and then invokes the clean-up routine.
// Two threads **cannot** call this function simultaneously.
static int32_t beginAsyncCommand(ze_command_list_handle_t CmdList,
                                 ze_command_queue_handle_t CmdQueue,
                                 AsyncEventTy *Event, ze_fence_handle_t Fence) {
  if (!Event || !Event->Handler || !Event->Arg) {
    IDP("Error: Failed to start asynchronous command -- invalid argument\n");
    return OFFLOAD_FAIL;
  }

  CALL_ZE_RET_FAIL(zeCommandListClose, CmdList);

  // Spawn waiting thread
  std::thread waiter([](AsyncEventTy *event, ze_command_list_handle_t cmdList,
                        ze_fence_handle_t fence) {
    // Wait until the fence is signaled.
    CALL_ZE_EXIT_FAIL(zeFenceHostSynchronize, fence, UINT64_MAX);
    // Invoke clean-up routine
    endAsyncCommand(event, cmdList, fence);
  }, Event, CmdList, Fence);

  waiter.detach();

  // Fence to be signaled on command-list completion.
  CALL_ZE_RET_FAIL(zeCommandQueueExecuteCommandLists, CmdQueue, 1, &CmdList,
                   Fence);

  return OFFLOAD_SUCCESS;
}

static int32_t submitData(int32_t DeviceId, void *TgtPtr, void *HstPtr,
                          int64_t Size, void *AsyncEvent) {
  if (Size == 0)
    return OFFLOAD_SUCCESS;

#if !SUBDEVICE_USE_ROOT_MEMORY
  if (SubDeviceCode < 0 && SUBDEVICE_GET_COUNT(SubDeviceCode) == 1) {
    auto subLevel = SUBDEVICE_GET_LEVEL(SubDeviceCode);
    auto subStart = SUBDEVICE_GET_START(SubDeviceCode);
    DeviceId = DeviceInfo->SubDeviceIds[DeviceId][subLevel][subStart];
  }
#endif

  ScopedTimerTy tmDataWrite(DeviceId, "DataWrite");

  // Add synthetic delay for experiments
  addDataTransferLatency();

  std::unique_lock<std::mutex> copyLock(DeviceInfo->Mutexes[DeviceId],
                                        std::defer_lock);

  if (AsyncEvent) {
    copyLock.lock();
    auto context = DeviceInfo->Context;
    auto cmdList = createCmdList(context, DeviceInfo->Devices[DeviceId],
                                 DeviceInfo->CmdQueueGroupOrdinals[DeviceId],
                                 DeviceInfo->DeviceIdStr[DeviceId]);
    auto cmdQueue = DeviceInfo->getCmdQueue(DeviceId);
    if (!cmdList) {
      IDP("Error: Asynchronous data submit failed -- invalid command list\n");
      return OFFLOAD_FAIL;
    }
    auto fence = createFence(cmdQueue);
    if (!fence) {
      IDP("Error: Asynchronous data submit failed -- invalid fence\n");
      return OFFLOAD_FAIL;
    }
    CALL_ZE_RET_FAIL(zeCommandListAppendMemoryCopy, cmdList, TgtPtr, HstPtr,
                     Size, nullptr, 0, nullptr);
    if (beginAsyncCommand(cmdList, cmdQueue,
        static_cast<AsyncEventTy *>(AsyncEvent), fence) == OFFLOAD_FAIL)
      return OFFLOAD_FAIL;
    IDP("Asynchronous data submit started -- %" PRId64 " bytes (hst:"
       DPxMOD ") -> (tgt:" DPxMOD ")\n", Size, DPxPTR(HstPtr), DPxPTR(TgtPtr));
  } else {
    if (copyData(DeviceId, TgtPtr, HstPtr, Size, copyLock) != OFFLOAD_SUCCESS)
      return OFFLOAD_FAIL;
    IDP("Copied %" PRId64 " bytes (hst:" DPxMOD ") -> (tgt:" DPxMOD ")\n", Size,
       DPxPTR(HstPtr), DPxPTR(TgtPtr));
  }

  return OFFLOAD_SUCCESS;
}

EXTERN int32_t __tgt_rtl_data_submit(
    int32_t DeviceId, void *TgtPtr, void *HstPtr, int64_t Size) {
  return submitData(DeviceId, TgtPtr, HstPtr, Size, nullptr);
}

EXTERN int32_t __tgt_rtl_data_submit_async(
    int32_t DeviceId, void *TgtPtr, void *HstPtr, int64_t Size,
    __tgt_async_info *AsyncInfoPtr /*not used*/) {
  return submitData(DeviceId, TgtPtr, HstPtr, Size, nullptr);
}

EXTERN int32_t __tgt_rtl_data_submit_nowait(
    int32_t DeviceId, void *TgtPtr, void *HstPtr, int64_t Size,
    void *AsyncEvent) {
  return submitData(DeviceId, TgtPtr, HstPtr, Size, AsyncEvent);
}

static int32_t retrieveData(
    int32_t DeviceId, void *HstPtr, void *TgtPtr, int64_t Size,
    void *AsyncEvent) {
  if (Size == 0)
    return OFFLOAD_SUCCESS;

#if !SUBDEVICE_USE_ROOT_MEMORY
  if (SubDeviceCode < 0 && SUBDEVICE_GET_COUNT(SubDeviceCode) == 1) {
    auto subLevel = SUBDEVICE_GET_LEVEL(SubDeviceCode);
    auto subStart = SUBDEVICE_GET_START(SubDeviceCode);
    DeviceId = DeviceInfo->SubDeviceIds[DeviceId][subLevel][subStart];
  }
#endif

  ScopedTimerTy tmDataRead(DeviceId, "DataRead");

  // Add synthetic delay for experiments
  addDataTransferLatency();

  std::unique_lock<std::mutex> copyLock(DeviceInfo->Mutexes[DeviceId],
                                        std::defer_lock);

  if (AsyncEvent) {
    copyLock.lock();
    auto context = DeviceInfo->Context;
    auto cmdList = createCmdList(context, DeviceInfo->Devices[DeviceId],
                                 DeviceInfo->CmdQueueGroupOrdinals[DeviceId],
                                 DeviceInfo->DeviceIdStr[DeviceId]);
    auto cmdQueue = DeviceInfo->getCmdQueue(DeviceId);
    if (!cmdList) {
      IDP("Error: Asynchronous data retrieve failed -- invalid command list\n");
      return OFFLOAD_FAIL;
    }
    auto fence = createFence(cmdQueue);
    if (!fence) {
      IDP("Error: Asynchronous data retrieve failed -- invalid fence\n");
      return OFFLOAD_FAIL;
    }
    CALL_ZE_RET_FAIL(zeCommandListAppendMemoryCopy, cmdList, HstPtr, TgtPtr,
                     Size, nullptr, 0, nullptr);
    if (beginAsyncCommand(cmdList, cmdQueue,
        static_cast<AsyncEventTy *>(AsyncEvent), fence) == OFFLOAD_FAIL)
      return OFFLOAD_FAIL;
    IDP("Asynchronous data retrieve started -- %" PRId64 " bytes (tgt:"
       DPxMOD ") -> (hst:" DPxMOD ")\n", Size, DPxPTR(TgtPtr), DPxPTR(HstPtr));
  } else {
    if (copyData(DeviceId, HstPtr, TgtPtr, Size, copyLock) != OFFLOAD_SUCCESS)
      return OFFLOAD_FAIL;
    IDP("Copied %" PRId64 " bytes (tgt:" DPxMOD ") -> (hst:" DPxMOD ")\n", Size,
       DPxPTR(TgtPtr), DPxPTR(HstPtr));
  }

  return OFFLOAD_SUCCESS;
}

EXTERN int32_t __tgt_rtl_data_retrieve(
    int32_t DeviceId, void *HstPtr, void *TgtPtr, int64_t Size) {
  return retrieveData(DeviceId, HstPtr, TgtPtr, Size, nullptr);
}

EXTERN int32_t __tgt_rtl_data_retrieve_async(
    int32_t DeviceId, void *HstPtr, void *TgtPtr, int64_t Size,
    __tgt_async_info *AsyncInfoPtr /*not used*/) {
  return retrieveData(DeviceId, HstPtr, TgtPtr, Size, nullptr);
}

EXTERN int32_t __tgt_rtl_data_retrieve_nowait(
    int32_t DeviceId, void *HstPtr, void *TgtPtr, int64_t Size,
    void *AsyncEvent) {
  return retrieveData(DeviceId, HstPtr, TgtPtr, Size, AsyncEvent);
}

EXTERN int32_t __tgt_rtl_is_data_exchangable(int32_t SrcId, int32_t DstId) {
  ze_bool_t ret = false;
  ze_result_t rc;

  CALL_ZE(rc, zeDeviceCanAccessPeer, DeviceInfo->Devices[DstId],
          DeviceInfo->Devices[SrcId], &ret);
  if (rc == ZE_RESULT_SUCCESS && ret)
    return 1;

  return 0;
}

EXTERN int32_t __tgt_rtl_data_exchange(
    int32_t SrcId, void *SrcPtr, int32_t DstId, void *DstPtr, int64_t Size) {
  auto cmdList = DeviceInfo->getCopyCmdList(DstId);
  auto cmdQueue = DeviceInfo->getCopyCmdQueue(DstId);

  CALL_ZE_RET_FAIL(zeCommandListAppendMemoryCopy, cmdList, DstPtr, SrcPtr, Size,
                   nullptr, 0, nullptr);
  CALL_ZE_RET_FAIL(zeCommandListClose, cmdList);
  CALL_ZE_RET_FAIL(zeCommandQueueExecuteCommandLists, cmdQueue, 1, &cmdList,
                   nullptr);
  CALL_ZE_RET_FAIL(zeCommandQueueSynchronize, cmdQueue, UINT64_MAX);
  CALL_ZE_RET_FAIL(zeCommandListReset, cmdList);

  return OFFLOAD_SUCCESS;
}

EXTERN int32_t __tgt_rtl_data_delete(int32_t DeviceId, void *TgtPtr) {
#if !SUBDEVICE_USE_ROOT_MEMORY
  if (SubDeviceCode < 0 && SUBDEVICE_GET_COUNT(SubDeviceCode) == 1) {
    auto subLevel = SUBDEVICE_GET_LEVEL(SubDeviceCode);
    auto subStart = SUBDEVICE_GET_START(SubDeviceCode);
    DeviceId = DeviceInfo->SubDeviceIds[DeviceId][subLevel][subStart];
  }
#endif

  void *base = nullptr;
  size_t size = 0;

  auto &mutex = DeviceInfo->Mutexes[DeviceId];
  auto context = DeviceInfo->Context;

  mutex.lock();
  DeviceInfo->removeImplicitArgs(DeviceId, TgtPtr);
  mutex.unlock();

  if (DeviceInfo->Flags.UseMemoryPool) {
    bool deallocated = DeviceInfo->poolFree(DeviceId, TgtPtr);
    if (deallocated) {
      IDP("Returned device memory " DPxMOD " to memory pool\n", DPxPTR(TgtPtr));
      return OFFLOAD_SUCCESS;
    }
  }
  CALL_ZE_RET_FAIL(zeMemGetAddressRange, context, TgtPtr, &base, &size);
  LOG_MEM_USAGE(DeviceInfo->Devices[DeviceId], 0, base);
  CALL_ZE_RET_FAIL_MTX(zeMemFree, mutex, context, base);

  IDP("Deleted device memory " DPxMOD " (Base: " DPxMOD ", Size: %zu)\n",
      DPxPTR(TgtPtr), DPxPTR(base), size);
  return OFFLOAD_SUCCESS;
}

static void decideLoopKernelGroupArguments(
    int32_t DeviceId, uint32_t ThreadLimit, TgtNDRangeDescTy *LoopLevels,
    ze_kernel_handle_t Kernel, uint32_t *GroupSizes,
    ze_group_count_t &GroupCounts) {

  auto &computeProperties = DeviceInfo->ComputeProperties[DeviceId];
  uint32_t maxGroupSize = computeProperties.maxTotalGroupSize;
  uint32_t kernelWidth = DeviceInfo->KernelProperties[DeviceId][Kernel].Width;
  IDP("Assumed kernel SIMD width is %" PRIu32 "\n", kernelWidth);

  uint32_t kernelMaxThreadGroupSize =
      DeviceInfo->KernelProperties[DeviceId][Kernel].MaxThreadGroupSize;
  if (kernelMaxThreadGroupSize < maxGroupSize) {
    maxGroupSize = kernelMaxThreadGroupSize;
    IDP("Capping maximum thread group size to %" PRIu32
       " due to kernel constraints.\n", maxGroupSize);
  }

  bool maxGroupSizeForced = false;

  if (ThreadLimit > 0) {
    maxGroupSizeForced = true;

    if (ThreadLimit <= maxGroupSize) {
      maxGroupSize = ThreadLimit;
      IDP("Max group size is set to %" PRIu32 " (thread_limit clause)\n",
         maxGroupSize);
    } else {
      IDP("thread_limit(%" PRIu32 ") exceeds current maximum %"
         PRIu32 "\n", ThreadLimit, maxGroupSize);
    }
  }

  if (DeviceInfo->ThreadLimit > 0) {
    maxGroupSizeForced = true;

    if (DeviceInfo->ThreadLimit <= maxGroupSize) {
      maxGroupSize = DeviceInfo->ThreadLimit;
      IDP("Max group size is set to %" PRIu32 " (OMP_THREAD_LIMIT)\n",
         maxGroupSize);
    } else {
      IDP("OMP_THREAD_LIMIT(%" PRIu32 ") exceeds current maximum %"
         PRIu32 "\n", DeviceInfo->ThreadLimit, maxGroupSize);
    }
  }

  if (DeviceInfo->NumTeams > 0)
    IDP("OMP_NUM_TEAMS(%" PRIu32 ") is ignored\n", DeviceInfo->NumTeams);

  uint32_t groupCounts[3] = {1, 1, 1};
  uint32_t groupSizes[3] = {maxGroupSize, 1, 1};
  TgtLoopDescTy *level = LoopLevels->Levels;
  int32_t distributeDim = LoopLevels->DistributeDim;
  assert(distributeDim >= 0 && distributeDim <= 2 &&
         "Invalid distribute dimension.");
  int32_t numLoopLevels = LoopLevels->NumLoops;
  assert((numLoopLevels > 0 && numLoopLevels <= 3) &&
         "Invalid loop nest description for ND partitioning");

  // Compute global widths for X/Y/Z dimensions.
  uint32_t tripCounts[3] = {1, 1, 1};

  for (int32_t i = 0; i < numLoopLevels; i++) {
    assert(level[i].Stride > 0 && "Invalid loop stride for ND partitioning");
    IDP("Level %" PRIu32 ": Lb = %" PRId64 ", Ub = %" PRId64 ", Stride = %"
       PRId64 "\n", i, level[i].Lb, level[i].Ub, level[i].Stride);
    if (level[i].Ub < level[i].Lb) {
      GroupCounts.groupCountX = 1;
      GroupCounts.groupCountY = 1;
      GroupCounts.groupCountZ = 1;
      std::fill(GroupSizes, GroupSizes + 3, 1);
      return;
    }
    tripCounts[i] =
        (level[i].Ub - level[i].Lb + level[i].Stride) / level[i].Stride;
  }

  if (!maxGroupSizeForced) {
    // Use zeKernelSuggestGroupSize to compute group sizes,
    // or fallback to setting dimension 0 width to SIMDWidth.
    // Note that in case of user-specified LWS groupSizes[0]
    // is already set according to the specified value.
    uint32_t globalSizes[3] = { tripCounts[0], tripCounts[1], tripCounts[2] };
    if (distributeDim > 0) {
      // There is a distribute dimension.
      globalSizes[distributeDim - 1] *= globalSizes[distributeDim];
      globalSizes[distributeDim] = 1;
    }

    ze_result_t rc = ZE_RESULT_ERROR_UNKNOWN;
    uint32_t suggestedGroupSizes[3];
    if (DeviceInfo->Flags.UseDriverGroupSizes)
      CALL_ZE_RC(rc, zeKernelSuggestGroupSize,
                 Kernel, globalSizes[0], globalSizes[1], globalSizes[2],
                 &suggestedGroupSizes[0], &suggestedGroupSizes[1],
                 &suggestedGroupSizes[2]);

    if (rc == ZE_RESULT_SUCCESS) {
      groupSizes[0] = suggestedGroupSizes[0];
      groupSizes[1] = suggestedGroupSizes[1];
      groupSizes[2] = suggestedGroupSizes[2];
    } else if (maxGroupSize > kernelWidth) {
      groupSizes[0] = kernelWidth;
    }
  }

  for (int32_t i = 0; i < numLoopLevels; i++) {
    if (i < distributeDim) {
      groupCounts[i] = 1;
      continue;
    }
    uint32_t trip = tripCounts[i];
    if (groupSizes[i] >= trip)
      groupSizes[i] = trip;
    groupCounts[i] = (trip + groupSizes[i] - 1) / groupSizes[i];
  }

  GroupCounts.groupCountX = groupCounts[0];
  GroupCounts.groupCountY = groupCounts[1];
  GroupCounts.groupCountZ = groupCounts[2];
  std::copy(groupSizes, groupSizes + 3, GroupSizes);
}

static void decideKernelGroupArguments(
    int32_t DeviceId, uint32_t NumTeams, uint32_t ThreadLimit,
    ze_kernel_handle_t Kernel, uint32_t *GroupSizes,
    ze_group_count_t &GroupCounts) {

  auto &computeProperties = DeviceInfo->ComputeProperties[DeviceId];
  auto &deviceProperties = DeviceInfo->DeviceProperties[DeviceId];
  uint32_t maxGroupSize = computeProperties.maxTotalGroupSize;
  uint32_t numEUsPerSubslice = deviceProperties.numEUsPerSubslice;
  uint32_t numSubslices = deviceProperties.numSlices *
                          deviceProperties.numSubslicesPerSlice;
  uint32_t numThreadsPerEU = deviceProperties.numThreadsPerEU;
  bool maxGroupSizeForced = false;
  bool maxGroupCountForced = false;

  uint32_t kernelWidth = DeviceInfo->KernelProperties[DeviceId][Kernel].Width;
  IDP("Assumed kernel SIMD width is %" PRIu32 "\n", kernelWidth);

  uint32_t kernelMaxThreadGroupSize =
      DeviceInfo->KernelProperties[DeviceId][Kernel].MaxThreadGroupSize;
  if (kernelMaxThreadGroupSize < maxGroupSize) {
    maxGroupSize = kernelMaxThreadGroupSize;
    IDP("Capping maximum thread group size to %" PRIu32
       " due to kernel constraints.\n", maxGroupSize);
  }

  if (ThreadLimit > 0) {
    maxGroupSizeForced = true;

    if (ThreadLimit <= maxGroupSize) {
      maxGroupSize = ThreadLimit;
      IDP("Max group size is set to %" PRIu32 " (thread_limit clause)\n",
         maxGroupSize);
    } else {
      IDP("thread_limit(%" PRIu32 ") exceeds current maximum %"
         PRIu32 "\n", ThreadLimit, maxGroupSize);
    }
  }

  if (DeviceInfo->ThreadLimit > 0) {
    maxGroupSizeForced = true;

    if (DeviceInfo->ThreadLimit <= maxGroupSize) {
      maxGroupSize = DeviceInfo->ThreadLimit;
      IDP("Max group size is set to %" PRIu32 " (OMP_THREAD_LIMIT)\n",
         maxGroupSize);
    } else {
      IDP("OMP_THREAD_LIMIT(%" PRIu32 ") exceeds current maximum %"
         PRIu32 "\n", DeviceInfo->ThreadLimit, maxGroupSize);
    }
  }

  uint32_t maxGroupCount = 0;

  if (NumTeams > 0) {
    maxGroupCount = NumTeams;
    maxGroupCountForced = true;
    IDP("Max group count is set to %" PRIu32
       " (num_teams clause or no teams construct)\n", maxGroupCount);
  } else if (DeviceInfo->NumTeams > 0) {
    // OMP_NUM_TEAMS only matters, if num_teams() clause is absent.
    maxGroupCount = DeviceInfo->NumTeams;
    maxGroupCountForced = true;
    IDP("Max group count is set to %" PRIu32 " (OMP_NUM_TEAMS)\n",
       maxGroupCount);
  }

  if (maxGroupCountForced) {
    // If number of teams is specified by the user, then use kernelWidth
    // WIs per WG by default, so that it matches
    // decideLoopKernelGroupArguments() behavior.
    if (!maxGroupSizeForced) {
      maxGroupSize = kernelWidth;
    }
  } else {
    uint32_t numThreadsPerSubslice = numEUsPerSubslice * numThreadsPerEU;
    maxGroupCount = numSubslices * numThreadsPerSubslice;
    if (maxGroupSizeForced) {
      // Set group size for the HW capacity
      uint32_t numThreadsPerGroup =
          (maxGroupSize + kernelWidth - 1) / kernelWidth;
      uint32_t numGroupsPerSubslice =
          (numThreadsPerSubslice + numThreadsPerGroup - 1) / numThreadsPerGroup;
      maxGroupCount = numGroupsPerSubslice * numSubslices;
    } else {
      assert(!maxGroupSizeForced && !maxGroupCountForced);
      assert((maxGroupSize <= kernelWidth ||
             maxGroupSize % kernelWidth == 0) && "Invalid maxGroupSize");
      // Maximize group size
      while (maxGroupSize > kernelWidth) {
        uint32_t numThreadsPerGroup = maxGroupSize / kernelWidth;
        if (numThreadsPerSubslice % numThreadsPerGroup == 0) {
          uint32_t numGroupsPerSubslice =
              numThreadsPerSubslice / numThreadsPerGroup;
          maxGroupCount = numGroupsPerSubslice * numSubslices;
          break;
        }
        maxGroupSize -= kernelWidth;
      }
    }
  }

  uint32_t groupCounts[3] = {maxGroupCount, 1, 1};
  uint32_t groupSizes[3] = {maxGroupSize, 1, 1};
  if (!maxGroupCountForced)
    groupCounts[0] *= DeviceInfo->SubscriptionRate;

  GroupCounts.groupCountX = groupCounts[0];
  GroupCounts.groupCountY = groupCounts[1];
  GroupCounts.groupCountZ = groupCounts[2];
  std::copy(groupSizes, groupSizes + 3, GroupSizes);
}

static void forceGroupSizes(
    uint32_t *GroupSizes, ze_group_count_t &GroupCounts) {
#if INTEL_INTERNAL_BUILD
  // Use forced group sizes. This is only for internal experiments, and we
  // don't want to plug these numbers into the decision logic.
  auto userLWS = DeviceInfo->ForcedLocalSizes;
  auto userGWS = DeviceInfo->ForcedGlobalSizes;
  if (userLWS[0] > 0) {
    std::copy(userLWS, userLWS + 3, GroupSizes);
    IDP("Forced LWS = {%" PRIu32 ", %" PRIu32 ", %" PRIu32 "}\n", userLWS[0],
        userLWS[1], userLWS[2]);
  }
  if (userGWS[0] > 0) {
    GroupCounts.groupCountX = (userGWS[0] + GroupSizes[0] - 1) / GroupSizes[0];
    GroupCounts.groupCountY = (userGWS[1] + GroupSizes[1] - 1) / GroupSizes[1];
    GroupCounts.groupCountZ = (userGWS[2] + GroupSizes[2] - 1) / GroupSizes[2];
    IDP("Forced GWS = {%" PRIu32 ", %" PRIu32 ", %" PRIu32 "}\n", userGWS[0],
        userGWS[1], userGWS[2]);
  }
#endif // INTEL_INTERNAL_BUILD
}

static int32_t runTargetTeamRegionSub(
    int64_t DeviceIds, void *TgtEntryPtr, void **TgtArgs, ptrdiff_t *TgtOffsets,
    int32_t NumArgs, int32_t NumTeams, int32_t ThreadLimit, void *LoopDesc,
    void *AsyncEvent) {

  // NOTE: We expect one sub device now (user data partitioning)
  //       We haven't discussed anything about partitioning by compiler
  //       We always get the same kernel for all sub devices

  uint32_t subLevel = SUBDEVICE_GET_LEVEL(DeviceIds);
  uint32_t subStart = SUBDEVICE_GET_START(DeviceIds);
  uint32_t subCount = SUBDEVICE_GET_COUNT(DeviceIds);
  uint32_t subStride = SUBDEVICE_GET_STRIDE(DeviceIds);
  uint32_t rootId = SUBDEVICE_GET_ROOT(DeviceIds);

  auto &subDeviceIds = DeviceInfo->SubDeviceIds[rootId];
  auto subIdBase = subDeviceIds[0][0]; // internal ID of the first subdevice

  std::vector<ze_event_handle_t> usedEvents;
  std::vector<ze_command_list_handle_t> usedCmdLists;

  ze_kernel_handle_t rootKernel = *(ze_kernel_handle_t *)TgtEntryPtr;
  uint32_t kernelId = 0;
  auto &rootEntries = DeviceInfo->FuncGblEntries[rootId].Entries;

  // Find kernel ID
  while (rootEntries[kernelId].addr != TgtEntryPtr &&
         kernelId < rootEntries.size())
    kernelId++;
  if (kernelId == rootEntries.size()) {
    IDP("Could not find a kernel for entry " DPxMOD " in the table\n",
        DPxPTR(TgtEntryPtr));
    return OFFLOAD_FAIL;
  }

  ze_event_handle_t profileEvent = nullptr;
  std::string tmName("Kernel ");
  tmName = tmName + rootEntries[kernelId].name;
  std::vector<ScopedTimerTy> tmKernels;

  if (DeviceInfo->Flags.EnableProfile) {
    for (uint32_t i = 0; i < subCount; i++) {
      auto subId = subDeviceIds[subLevel][subStart + i * subStride];
      tmKernels.emplace_back(ScopedTimerTy(subId, tmName));
    }
  }

  for (uint32_t i = 0; i < subCount; i++) {
    auto userId = subStart + i * subStride;
    auto subId = subDeviceIds[subLevel][userId];

#if SUBDEVICE_USE_ROOT_KERNELS
    std::unique_lock<std::mutex> kernelLock(DeviceInfo->Mutexes[rootId]);
    auto kernel = rootKernel;
#else // !SUBDEVICE_USE_ROOT_KERNELS
    std::unique_lock<std::mutex> kernelLock(DeviceInfo->Mutexes[subId]);
    auto kernel = DeviceInfo->FuncGblEntries[subId].Kernels[kernelId];
#endif // !SUBDEVICE_USE_ROOT_KERNELS

    for (int32_t argId = 0; argId < NumArgs; argId++) {
      void *arg;
      if (TgtOffsets[argId] == (std::numeric_limits<ptrdiff_t>::max)())
        arg = TgtArgs[argId];
      else
        arg = (void *)((intptr_t)TgtArgs[argId] + TgtOffsets[argId]);
      CALL_ZE_RET_FAIL(zeKernelSetArgumentValue, kernel, argId, sizeof(void *),
                       arg == nullptr ? nullptr : &arg);
      IDP("Kernel argument %" PRId32 " (value: " DPxMOD
          ") was set successfully for device %s.\n",
          argId, DPxPTR(arg), DeviceInfo->DeviceIdStr[subId].c_str());
    }

    auto flags = DeviceInfo->getKernelIndirectAccessFlags(rootKernel, rootId);
    CALL_ZE_RET_FAIL(zeKernelSetIndirectAccess, kernel, flags);
    IDP("Setting indirect access flags " DPxMOD "\n", DPxPTR(flags));

    // Decide group sizes and counts
    uint32_t groupSizes[3];
    ze_group_count_t groupCounts;
    if (LoopDesc) {
      decideLoopKernelGroupArguments(subId, (uint32_t)ThreadLimit,
          (TgtNDRangeDescTy *)LoopDesc, kernel, groupSizes, groupCounts);
    } else {
      decideKernelGroupArguments(subId, (uint32_t )NumTeams,
          (uint32_t)ThreadLimit, kernel, groupSizes, groupCounts);
    }

    forceGroupSizes(groupSizes, groupCounts);

    IDP("Group sizes = {%" PRIu32 ", %" PRIu32 ", %" PRIu32 "}\n",
        groupSizes[0], groupSizes[1], groupSizes[2]);
    IDP("Group counts = {%" PRIu32 ", %" PRIu32 ", %" PRIu32 "}\n",
        groupCounts.groupCountX, groupCounts.groupCountY,
        groupCounts.groupCountZ);

    auto cmdList = DeviceInfo->getCmdList(subId);
    auto cmdQueue = DeviceInfo->getCmdQueue(subId);

    // Only get device time for the last subdevice for now.
    if (DeviceInfo->Flags.EnableProfile && i == subCount - 1)
      profileEvent = DeviceInfo->ProfileEvents.getEvent();

    CALL_ZE_RET_FAIL(zeCommandListAppendLaunchKernel, cmdList, kernel,
                     &groupCounts, profileEvent, 0, nullptr);

    // Last event waits for other events
    auto event = DeviceInfo->SubDeviceEvents[rootId].Events[subId - subIdBase];
    if (i == subCount - 1)
      CALL_ZE_RET_FAIL(zeCommandListAppendBarrier, cmdList, event,
                       usedEvents.size(), usedEvents.data());
    else
      CALL_ZE_RET_FAIL(zeCommandListAppendBarrier, cmdList, event, 0, nullptr);

    CALL_ZE_RET_FAIL(zeCommandListClose, cmdList);
    CALL_ZE_RET_FAIL(zeCommandQueueExecuteCommandLists, cmdQueue, 1, &cmdList,
                     nullptr);

    IDP("Submitted kernel " DPxMOD " to subdevice %s\n", DPxPTR(kernel),
        DeviceInfo->DeviceIdStr[subId].c_str());

    kernelLock.unlock();

    usedCmdLists.push_back(cmdList);
    usedEvents.push_back(event);
  }

  CALL_ZE_RET_FAIL(zeEventHostSynchronize, usedEvents.back(), UINT64_MAX);

  if (DeviceInfo->Flags.EnableProfile && profileEvent)
    tmKernels.back().updateDeviceTime(profileEvent);

  for (uint32_t i = 0; i < subCount; i++) {
    CALL_ZE_RET_FAIL(zeCommandListReset, usedCmdLists[i]);
    CALL_ZE_RET_FAIL(zeEventHostReset, usedEvents[i]);
  }

  IDP("Executed kernel entry " DPxMOD " on subdevices\n", DPxPTR(TgtEntryPtr));
  return OFFLOAD_SUCCESS;
}

static int32_t runTargetTeamRegion(
    int32_t DeviceId, void *TgtEntryPtr, void **TgtArgs, ptrdiff_t *TgtOffsets,
    int32_t NumArgs, int32_t NumTeams, int32_t ThreadLimit, void *LoopDesc,
    void *AsyncEvent) {
  assert(TgtEntryPtr && "Invalid kernel");
  assert((NumTeams >= 0 && ThreadLimit >= 0) && "Invalid kernel work size");
  IDP("Executing a kernel " DPxMOD "...\n", DPxPTR(TgtEntryPtr));

  if (SubDeviceCode < 0 && isValidSubDevice(SubDeviceCode))
    return runTargetTeamRegionSub(SubDeviceCode, TgtEntryPtr, TgtArgs,
                                  TgtOffsets, NumArgs, NumTeams, ThreadLimit,
                                  LoopDesc, AsyncEvent);

  // Protect from kernel preparation to submission as kernels are shared
  std::unique_lock<std::mutex> kernelLock(DeviceInfo->Mutexes[DeviceId]);

  ze_kernel_handle_t kernel = *((ze_kernel_handle_t *)TgtEntryPtr);
  if (!kernel) {
    REPORT("Failed to invoke deleted kernel.\n");
    return OFFLOAD_FAIL;
  }
  std::string tmName("Kernel ");
  size_t kernelNameSize = 0;
  CALL_ZE_RET_FAIL(zeKernelGetName, kernel, &kernelNameSize, nullptr);
  std::vector<char> kernelName(kernelNameSize);
  CALL_ZE_RET_FAIL(zeKernelGetName, kernel, &kernelNameSize, kernelName.data());
  ScopedTimerTy tmKernel(DeviceId, tmName + kernelName.data());

  // Set arguments
  std::vector<void *> args(NumArgs);
  for (int32_t i = 0; i < NumArgs; i++) {
    ptrdiff_t offset = TgtOffsets[i];
    // Offset equal to MAX(ptrdiff_t) means that the argument
    // must be passed as literal, and the offset should be ignored.
    if (offset == (std::numeric_limits<ptrdiff_t>::max)())
      args[i] = TgtArgs[i];
    else
      args[i] = (void *)((intptr_t)TgtArgs[i] + offset);
    CALL_ZE_RET_FAIL(zeKernelSetArgumentValue, kernel, i, sizeof(void *),
                     args[i] == nullptr ? nullptr : &args[i]);
    IDP("Kernel argument %" PRId32 " (value: " DPxMOD ") was set successfully\n",
       i, DPxPTR(args[i]));
  }

  auto flags = DeviceInfo->getKernelIndirectAccessFlags(kernel, DeviceId);
  CALL_ZE_RET_FAIL(zeKernelSetIndirectAccess, kernel, flags);
  IDP("Setting indirect access flags " DPxMOD "\n", DPxPTR(flags));

  // Decide group sizes and counts
  uint32_t groupSizes[3];
  ze_group_count_t groupCounts;
  if (LoopDesc) {
    decideLoopKernelGroupArguments(DeviceId, (uint32_t)ThreadLimit,
        (TgtNDRangeDescTy *)LoopDesc, kernel, groupSizes, groupCounts);
  } else {
    decideKernelGroupArguments(DeviceId, (uint32_t )NumTeams,
        (uint32_t)ThreadLimit, kernel, groupSizes, groupCounts);
  }

  forceGroupSizes(groupSizes, groupCounts);

  IDP("Group sizes = {%" PRIu32 ", %" PRIu32 ", %" PRIu32 "}\n",
     groupSizes[0], groupSizes[1], groupSizes[2]);
  IDP("Group counts = {%" PRIu32 ", %" PRIu32 ", %" PRIu32 "}\n",
     groupCounts.groupCountX, groupCounts.groupCountY, groupCounts.groupCountZ);

  if (OMPT_ENABLED) {
    // Push current work size
    size_t finalNumTeams = groupCounts.groupCountX * groupCounts.groupCountY *
        groupCounts.groupCountZ;
    size_t finalThreadLimit = groupSizes[0] * groupSizes[1] * groupSizes[2];
    OmptGlobal->getTrace().pushWorkSize(finalNumTeams, finalThreadLimit);
  }

  CALL_ZE_RET_FAIL(zeKernelSetGroupSize, kernel, groupSizes[0], groupSizes[1],
                   groupSizes[2]);
  auto context = DeviceInfo->Context;
  auto cmdList = DeviceInfo->getCmdList(DeviceId);
  auto cmdQueue = DeviceInfo->getCmdQueue(DeviceId);

  if (AsyncEvent) {
    cmdList = createCmdList(context, DeviceInfo->Devices[DeviceId],
                            DeviceInfo->CmdQueueGroupOrdinals[DeviceId],
                            DeviceInfo->DeviceIdStr[DeviceId]);
    if (!cmdList) {
      IDP("Error: Asynchronous execution failed -- invalid command list\n");
      return OFFLOAD_FAIL;
    }
    CALL_ZE_RET_FAIL(zeCommandListAppendLaunchKernel, cmdList, kernel,
                     &groupCounts, nullptr, 0, nullptr);
    auto fence = createFence(cmdQueue);
    if (!fence) {
      IDP("Error: Asynchronous execution failed -- invalid fence\n");
      return OFFLOAD_FAIL;
    }
    if (beginAsyncCommand(cmdList, cmdQueue,
        static_cast<AsyncEventTy *>(AsyncEvent), fence) == OFFLOAD_FAIL)
      return OFFLOAD_FAIL;
    IDP("Asynchronous execution started for kernel " DPxMOD "\n",
       DPxPTR(TgtEntryPtr));
  } else {
    ze_event_handle_t event = nullptr;
    if (DeviceInfo->Flags.EnableProfile)
      event = DeviceInfo->ProfileEvents.getEvent();
    CALL_ZE_RET_FAIL(zeCommandListAppendLaunchKernel, cmdList, kernel,
                     &groupCounts, event, 0, nullptr);
    CALL_ZE_RET_FAIL(zeCommandListClose, cmdList);
    CALL_ZE_RET_FAIL(zeCommandQueueExecuteCommandLists, cmdQueue, 1, &cmdList,
                     nullptr);
    kernelLock.unlock();
    CALL_ZE_RET_FAIL(zeCommandQueueSynchronize, cmdQueue, UINT64_MAX);
    tmKernel.updateDeviceTime(event);
    // Make sure the command list is ready to accept next command
    CALL_ZE_RET_FAIL(zeCommandListReset, cmdList);
  }

  IDP("Executed a kernel " DPxMOD "\n", DPxPTR(TgtEntryPtr));
  return OFFLOAD_SUCCESS;
}

EXTERN int32_t __tgt_rtl_run_target_team_nd_region(
    int32_t DeviceId, void *TgtEntryPtr, void **TgtArgs, ptrdiff_t *TgtOffsets,
    int32_t NumArgs, int32_t NumTeams, int32_t ThreadLimit, void *LoopDesc) {
  return runTargetTeamRegion(DeviceId, TgtEntryPtr, TgtArgs, TgtOffsets,
                             NumArgs, NumTeams, ThreadLimit, LoopDesc, nullptr);
}

EXTERN int32_t __tgt_rtl_run_target_team_nd_region_nowait(
    int32_t DeviceId, void *TgtEntryPtr, void **TgtArgs, ptrdiff_t *TgtOffsets,
    int32_t NumArgs, int32_t NumTeams, int32_t ThreadLimit, void *LoopDesc,
    void *AsyncEvent) {
  return runTargetTeamRegion(DeviceId, TgtEntryPtr, TgtArgs, TgtOffsets,
                             NumArgs, NumTeams, ThreadLimit, LoopDesc,
                             AsyncEvent);
}

EXTERN int32_t __tgt_rtl_run_target_team_region(
    int32_t DeviceId, void *TgtEntryPtr, void **TgtArgs, ptrdiff_t *TgtOffsets,
    int32_t NumArgs, int32_t NumTeams, int32_t ThreadLimit,
    uint64_t LoopTripCount) {
  return runTargetTeamRegion(DeviceId, TgtEntryPtr, TgtArgs, TgtOffsets,
                             NumArgs, NumTeams, ThreadLimit, nullptr, nullptr);
}

EXTERN int32_t __tgt_rtl_run_target_team_region_async(
    int32_t DeviceId, void *TgtEntryPtr, void **TgtArgs, ptrdiff_t *TgtOffsets,
    int32_t NumArgs, int32_t NumTeams, int32_t ThreadLimit,
    uint64_t LoopTripCount, __tgt_async_info *AsyncInfoPtr /*not used*/) {
  return runTargetTeamRegion(DeviceId, TgtEntryPtr, TgtArgs, TgtOffsets,
                             NumArgs, NumTeams, ThreadLimit, nullptr, nullptr);
}

EXTERN int32_t __tgt_rtl_run_target_team_region_nowait(
    int32_t DeviceId, void *TgtEntryPtr, void **TgtArgs, ptrdiff_t *TgtOffsets,
    int32_t NumArgs, int32_t NumTeams, int32_t ThreadLimit,
    uint64_t LoopTripCount, void *AsyncEvent) {
  return runTargetTeamRegion(DeviceId, TgtEntryPtr, TgtArgs, TgtOffsets,
                             NumArgs, NumTeams, ThreadLimit, nullptr,
                             AsyncEvent);
}

EXTERN int32_t __tgt_rtl_run_target_region(
    int32_t DeviceId, void *TgtEntryPtr, void **TgtArgs, ptrdiff_t *TgtOffsets,
    int32_t NumArgs) {
  return runTargetTeamRegion(DeviceId, TgtEntryPtr, TgtArgs, TgtOffsets,
                             NumArgs, 1, 0, nullptr, nullptr);
}

EXTERN int32_t __tgt_rtl_run_target_region_async(
    int32_t DeviceId, void *TgtEntryPtr, void **TgtArgs, ptrdiff_t *TgtOffsets,
    int32_t NumArgs, __tgt_async_info *AsyncInfoPtr /*not used*/) {
  return runTargetTeamRegion(DeviceId, TgtEntryPtr, TgtArgs, TgtOffsets,
                             NumArgs, 1, 0, nullptr, nullptr);
}

EXTERN int32_t __tgt_rtl_run_target_region_nowait(
    int32_t DeviceId, void *TgtEntryPtr, void **TgtArgs, ptrdiff_t *TgtOffsets,
    int32_t NumArgs, void *AsyncEvent) {
  return runTargetTeamRegion(DeviceId, TgtEntryPtr, TgtArgs, TgtOffsets,
                             NumArgs, 1, 0, nullptr, AsyncEvent);
}

EXTERN int32_t __tgt_rtl_manifest_data_for_region(
    int32_t DeviceId, void *TgtEntryPtr, void **TgtPtrs, size_t NumPtrs) {
  if (NumPtrs == 0)
    return OFFLOAD_SUCCESS;
  ze_kernel_handle_t kernel = *static_cast<ze_kernel_handle_t *>(TgtEntryPtr);
  std::unique_lock<std::mutex> dataLock(DeviceInfo->Mutexes[DeviceId]);

  auto &flags =
      DeviceInfo->KernelProperties[DeviceId][kernel].IndirectAccessFlags;

  ScopedTimerTy tmManifestData(DeviceId, "DataManifest");

  uint32_t flagsAll = ZE_KERNEL_INDIRECT_ACCESS_FLAG_HOST |
                      ZE_KERNEL_INDIRECT_ACCESS_FLAG_SHARED |
                      ZE_KERNEL_INDIRECT_ACCESS_FLAG_DEVICE;

  for (size_t i = 0; i < NumPtrs && flags != flagsAll; i++) {
    auto memType = DeviceInfo->getMemAllocType(TgtPtrs[i]);
    if (memType == ZE_MEMORY_TYPE_HOST)
      flags |= ZE_KERNEL_INDIRECT_ACCESS_FLAG_HOST;
    else if (memType == ZE_MEMORY_TYPE_SHARED)
      flags |= ZE_KERNEL_INDIRECT_ACCESS_FLAG_SHARED;
    else if (memType == ZE_MEMORY_TYPE_DEVICE)
      flags |= ZE_KERNEL_INDIRECT_ACCESS_FLAG_DEVICE;
  }
  return OFFLOAD_SUCCESS;
}

EXTERN void __tgt_rtl_create_offload_queue(int32_t DeviceId, void *Interop) {
  if (Interop == nullptr) {
    IDP("Invalid interop object in %s\n", __func__);
    return;
  }

  __tgt_interop_obj *obj = static_cast<__tgt_interop_obj *>(Interop);

  int32_t deviceId = DeviceId;
  int64_t deviceCode = obj->device_code;
  if (deviceCode < 0) {
    if (isValidSubDevice(deviceCode)) {
      uint32_t subId = SUBDEVICE_GET_START(deviceCode);
      uint32_t subLevel = SUBDEVICE_GET_LEVEL(deviceCode);
      deviceId = DeviceInfo->SubDeviceIds[DeviceId][subLevel][subId];
    } else {
      IDP("Ignoring invalid sub-device encoding " DPxMOD "\n",
          DPxPTR(deviceCode));
    }
  }

  // Create and return a new command queue for interop
  // TODO: check with MKL team and decide what to do with IsAsync
  auto cmdQueue = DeviceInfo->createCommandQueue(deviceId);
  obj->queue = cmdQueue;
  IDP("%s returns a new asynchronous command queue " DPxMOD "\n", __func__,
      DPxPTR(obj->queue));
}

EXTERN int32_t __tgt_rtl_release_offload_queue(int32_t DeviceId, void *Queue) {
  CALL_ZE_RET_FAIL(zeCommandQueueDestroy, (ze_command_queue_handle_t)Queue);
  return OFFLOAD_SUCCESS;
}

EXTERN void *__tgt_rtl_get_platform_handle(int32_t DeviceId) {
  auto driver = DeviceInfo->Driver;
  return (void *)driver;
}

EXTERN void __tgt_rtl_set_device_handle(int32_t DeviceId, void *Interop) {
  if (Interop == nullptr) {
    IDP("Invalid interop object in %s\n", __func__);
    return;
  }

  __tgt_interop_obj *obj = static_cast<__tgt_interop_obj *>(Interop);

  obj->device_handle = DeviceInfo->Devices[DeviceId];

  int64_t deviceCode = obj->device_code;
  if (deviceCode < 0) {
    if (isValidSubDevice(deviceCode)) {
      auto &subDeviceIds = DeviceInfo->SubDeviceIds[DeviceId];
      uint32_t subId = SUBDEVICE_GET_START(deviceCode);
      uint32_t subLevel = SUBDEVICE_GET_LEVEL(deviceCode);
      obj->device_handle = DeviceInfo->Devices[subDeviceIds[subLevel][subId]];
    } else {
      IDP("Ignoring invalid sub-device encoding " DPxMOD "\n",
          DPxPTR(deviceCode));
    }
  }

  IDP("Returns device handle " DPxMOD "\n", DPxPTR(obj->device_handle));
}

EXTERN void *__tgt_rtl_get_context_handle(int32_t DeviceId) {
  auto context = DeviceInfo->Context;
  return (void *)context;
}

EXTERN int32_t __tgt_rtl_synchronize(
    int32_t DeviceId, __tgt_async_info *async_info_ptr) {
  return OFFLOAD_SUCCESS;
}

EXTERN int32_t __tgt_rtl_push_subdevice(int64_t DeviceIds) {
  // Unsupported subdevice request is ignored
  if (!isValidSubDevice(DeviceIds))
    IDP("Warning: Invalid subdevice encoding " DPxMOD " is ignored\n",
        DPxPTR(DeviceIds));
  else
    SubDeviceCode = DeviceIds;
  return OFFLOAD_SUCCESS;
}

EXTERN int32_t __tgt_rtl_pop_subdevice() {
  SubDeviceCode = 0;
  return OFFLOAD_SUCCESS;
}

EXTERN void __tgt_rtl_add_build_options(
    const char *CompileOptions, const char *LinkOptions) {
  auto &options = DeviceInfo->UserCompilationOptions;
  if (!options.empty()) {
    IDP("Respecting LIBOMPTARGET_LEVEL0_COMPILATION_OPTIONS=%s\n",
        options.c_str());
    return;
  }
  if (CompileOptions)
    options = std::string(CompileOptions) + " ";
  if (LinkOptions)
    options += std::string(LinkOptions) + " ";
}

EXTERN int32_t __tgt_rtl_is_supported_device(int32_t DeviceId,
                                             void *DeviceType) {
  if (!DeviceType)
    return true;

  uint64_t deviceArch = DeviceInfo->DeviceArchs[DeviceId];
  int32_t ret = (uint64_t)(deviceArch & (uint64_t)DeviceType) == deviceArch;
  IDP("Device %" PRIu32 " does%s match the requested device types " DPxMOD "\n",
      DeviceId, ret ? "" : " not", DPxPTR(DeviceType));
  return ret;
}

EXTERN void __tgt_rtl_deinit(void) {
  // No-op on Linux
#ifdef _WIN32
  if (DeviceInfo) {
    closeRTL();
    deinit();
  }
#endif // _WIN32
}

EXTERN __tgt_interop *__tgt_rtl_create_interop(
    int32_t DeviceId, int32_t InteropContext, int32_t NumPrefers,
    intptr_t *PreferIDs) {
  // Preference-list is ignored since we cannot have multiple runtimes.
  auto ret = new __tgt_interop();
  ret->FrId = L0Interop::FrId;
  ret->FrName = L0Interop::FrName;
  ret->Vendor = L0Interop::Vendor;
  ret->VendorName = L0Interop::VendorName;
  ret->DeviceNum = DeviceId;

  if (InteropContext == OMP_INTEROP_CONTEXT_TARGET ||
      InteropContext == OMP_INTEROP_CONTEXT_TARGETSYNC) {
    ret->Platform = DeviceInfo->Driver;
    ret->Device = DeviceInfo->Devices[DeviceId];
    ret->DeviceContext = DeviceInfo->Context;
  }
  if (InteropContext == OMP_INTEROP_CONTEXT_TARGETSYNC) {
    ret->TargetSync = DeviceInfo->createCommandQueue(DeviceId);
  }

  // TODO: define implementation-defined interop properties
  ret->RTLProperty = new L0Interop::Property();

  return ret;
}

EXTERN int32_t __tgt_rtl_release_interop(
    int32_t DeviceId, __tgt_interop *Interop) {
  if (!Interop || Interop->DeviceNum != (intptr_t)DeviceId ||
      Interop->FrId != L0Interop::FrId) {
    IDP("Invalid/inconsistent OpenMP interop " DPxMOD "\n", DPxPTR(Interop));
    return OFFLOAD_FAIL;
  }

  if (Interop->TargetSync) {
    auto cmdQueue = static_cast<ze_command_queue_handle_t>(Interop->TargetSync);
    CALL_ZE_RET_FAIL(zeCommandQueueSynchronize, cmdQueue, UINT64_MAX);
    CALL_ZE_RET_FAIL(zeCommandQueueDestroy, cmdQueue);
  }

  auto L0 = static_cast<L0Interop::Property *>(Interop->RTLProperty);
  delete L0;
  delete Interop;

  return OFFLOAD_SUCCESS;
}

EXTERN int32_t __tgt_rtl_use_interop(int32_t DeviceId, __tgt_interop *Interop) {
  if (!Interop || Interop->DeviceNum != (intptr_t)DeviceId ||
      Interop->FrId != L0Interop::FrId) {
    IDP("Invalid/inconsistent OpenMP interop " DPxMOD "\n", DPxPTR(Interop));
    return OFFLOAD_FAIL;
  }

  if (Interop->TargetSync) {
    auto cmdQueue = static_cast<ze_command_queue_handle_t>(Interop->TargetSync);
    CALL_ZE_RET_FAIL(zeCommandQueueSynchronize, cmdQueue, UINT64_MAX);
  }

  return OFFLOAD_SUCCESS;
}

EXTERN int32_t __tgt_rtl_get_num_interop_properties(int32_t DeviceId) {
  // TODO: decide implementation-defined properties
  return 0;
}

/// Return the value of the requested property
EXTERN int32_t __tgt_rtl_get_interop_property_value(
    int32_t DeviceId, __tgt_interop *Interop, int32_t Ipr, int32_t ValueType,
    size_t Size, void *Value) {

  if (Interop->RTLProperty == nullptr)
    return omp_irc_out_of_range;

  int32_t retCode = omp_irc_success;

  // TODO: implementation-defined property
  //  switch (Ipr) {
  //default:
  //    retCode = omp_irc_out_of_range;
  //}

  return retCode;
}

EXTERN const char *__tgt_rtl_get_interop_property_info(
    int32_t DeviceId, int32_t Ipr, int32_t InfoType) {
  int32_t offset = Ipr - omp_ipr_first;
  if (offset < 0 || (size_t)offset >= L0Interop::IprNames.size())
    return nullptr;

  if (InfoType == OMP_IPR_INFO_NAME)
    return L0Interop::IprNames[offset];
  else if (InfoType == OMP_IPR_INFO_TYPE_DESC)
    return L0Interop::IprTypeDescs[offset];

  return nullptr;
}

EXTERN const char *__tgt_rtl_get_interop_rc_desc(int32_t DeviceId,
                                                 int32_t RetCode) {
  // TODO: decide implementation-defined return code.
  return nullptr;
}

EXTERN int32_t __tgt_rtl_get_num_sub_devices(int32_t DeviceId, int32_t Level) {
  int32_t ret = 0;
  if (Level >= 0 && DeviceInfo->SubDeviceIds[DeviceId].size() > (size_t)Level)
    ret = DeviceInfo->SubDeviceIds[DeviceId][Level].size();

  IDP("%s returns %" PRId32 " sub-devices at level %" PRId32 "\n", __func__,
      ret, Level);
  return ret;
}

void *RTLDeviceInfoTy::getOffloadVarDeviceAddr(
    int32_t DeviceId, const char *Name, size_t Size) {
  IDP("Looking up OpenMP global variable '%s' of size %zu bytes on device %d.\n",
     Name, Size, DeviceId);

  std::vector<DeviceOffloadEntryTy> &OffloadTable = OffloadTables[DeviceId];
  if (!OffloadTable.empty()) {
    size_t NameSize = strlen(Name) + 1;
    auto I = std::lower_bound(
        OffloadTable.begin(), OffloadTable.end(), Name,
        [NameSize](const DeviceOffloadEntryTy &E, const char *Name) {
          return strncmp(E.Base.name, Name, NameSize) < 0;
        });

    if (I != OffloadTable.end() &&
        strncmp(I->Base.name, Name, NameSize) == 0) {
      IDP("Global variable '%s' found in the offload table at position %zu.\n",
         Name, std::distance(OffloadTable.begin(), I));
      return I->Base.addr;
    }

    IDP("Warning: global variable '%s' was not found in the offload table.\n",
       Name);
  } else
    IDP("Warning: offload table is not loaded for device %d.\n", DeviceId);

  // Fallback to the lookup by name.
  return getVarDeviceAddr(DeviceId, Name, Size);
}

void *RTLDeviceInfoTy::getVarDeviceAddr(
    int32_t DeviceId, const char *Name, size_t Size) {
  void *TgtAddr = nullptr;
  size_t TgtSize = 0;
  IDP(
     "Looking up device global variable '%s' of size %zu bytes on device %d.\n",
     Name, Size, DeviceId);
  CALL_ZE_RET_NULL(zeModuleGetGlobalPointer,
                   FuncGblEntries[DeviceId].Modules[0], Name, &TgtSize,
                   &TgtAddr);
  if (Size != TgtSize) {
    IDP("Warning: requested size %zu does not match %zu\n", Size, TgtSize);
#if 0
    // FIXME: when L0 reports correct size.
    return nullptr;
#endif
  }
  IDP("Global variable lookup succeeded.\n");
  return TgtAddr;
}

bool RTLDeviceInfoTy::loadOffloadTable(int32_t DeviceId, size_t NumEntries) {
  const char *OffloadTableSizeVarName = "__omp_offloading_entries_table_size";
  void *OffloadTableSizeVarAddr =
      getVarDeviceAddr(DeviceId, OffloadTableSizeVarName, sizeof(int64_t));

  if (!OffloadTableSizeVarAddr) {
    IDP("Warning: cannot get device value for global variable '%s'.\n",
       OffloadTableSizeVarName);
    return false;
  }

  int64_t TableSizeVal = 0;
  auto rc = enqueueMemCopy(DeviceId, &TableSizeVal, OffloadTableSizeVarAddr,
                           sizeof(int64_t));
  if (rc != OFFLOAD_SUCCESS)
    return false;
  size_t TableSize = (size_t)TableSizeVal;

  if ((TableSize % sizeof(DeviceOffloadEntryTy)) != 0) {
    IDP("Warning: offload table size (%zu) is not a multiple of %zu.\n",
       TableSize, sizeof(DeviceOffloadEntryTy));
    return false;
  }

  size_t DeviceNumEntries = TableSize / sizeof(DeviceOffloadEntryTy);

  if (NumEntries != DeviceNumEntries) {
    IDP("Warning: number of entries in host and device "
       "offload tables mismatch (%zu != %zu).\n",
       NumEntries, DeviceNumEntries);
  }

  const char *OffloadTableVarName = "__omp_offloading_entries_table";
  void *OffloadTableVarAddr =
      getVarDeviceAddr(DeviceId, OffloadTableVarName, TableSize);
  if (!OffloadTableVarAddr) {
    IDP("Warning: cannot get device value for global variable '%s'.\n",
       OffloadTableVarName);
    return false;
  }

  OffloadTables[DeviceId].resize(DeviceNumEntries);
  rc = enqueueMemCopy(DeviceId, OffloadTables[DeviceId].data(),
                      OffloadTableVarAddr, TableSize);
  if (rc != OFFLOAD_SUCCESS)
    return false;

  std::vector<DeviceOffloadEntryTy> &DeviceTable = OffloadTables[DeviceId];

  size_t I = 0;
  const char *PreviousName = "";
  bool PreviousIsVar = false;

  for (; I < DeviceNumEntries; ++I) {
    DeviceOffloadEntryTy &Entry = DeviceTable[I];
    size_t NameSize = Entry.NameSize;
    void *NameTgtAddr = Entry.Base.name;
    Entry.Base.name = nullptr;

    if (NameSize == 0) {
      IDP("Warning: offload entry (%zu) with 0 size.\n", I);
      break;
    }
    if (NameTgtAddr == nullptr) {
      IDP("Warning: offload entry (%zu) with invalid name.\n", I);
      break;
    }

    Entry.Base.name = new char[NameSize];
    rc = enqueueMemCopy(DeviceId, Entry.Base.name, NameTgtAddr, NameSize);
    if (rc != OFFLOAD_SUCCESS)
      break;

    if (strnlen(Entry.Base.name, NameSize) != NameSize - 1) {
      IDP("Warning: offload entry's name has wrong size.\n");
      break;
    }

    int Cmp = strncmp(PreviousName, Entry.Base.name, NameSize);
    if (Cmp > 0) {
      IDP("Warning: offload table is not sorted.\n"
         "Warning: previous name is '%s'.\n"
         "Warning:  current name is '%s'.\n",
         PreviousName, Entry.Base.name);
      break;
    } else if (Cmp == 0 && (PreviousIsVar || Entry.Base.addr)) {
      // The names are equal. This should never happen for
      // offload variables, but we allow this for offload functions.
      IDP("Warning: duplicate names (%s) in offload table.\n", PreviousName);
      break;
    }
    PreviousName = Entry.Base.name;
    PreviousIsVar = (Entry.Base.addr != nullptr);
  }

  if (I != DeviceNumEntries) {
    // Errors during the table processing.
    // Deallocate all memory allocated in the loop.
    for (size_t J = 0; J <= I; ++J) {
      DeviceOffloadEntryTy &Entry = DeviceTable[J];
      if (Entry.Base.name)
        delete[] Entry.Base.name;
    }

    OffloadTables[DeviceId].clear();
    return false;
  }

  if (DebugLevel > 0) {
    IDP("Device offload table loaded:\n");
    for (size_t I = 0; I < DeviceNumEntries; ++I)
      IDP("\t%zu:\t%s\n", I, DeviceTable[I].Base.name);
  }

  return true;
}

void RTLDeviceInfoTy::unloadOffloadTable(int32_t DeviceId) {
  for (auto &E : OffloadTables[DeviceId])
    delete[] E.Base.name;

  OffloadTables[DeviceId].clear();
}
#endif // INTEL_CUSTOMIZATION<|MERGE_RESOLUTION|>--- conflicted
+++ resolved
@@ -431,11 +431,8 @@
   int DeviceNum = -1;
   uint32_t TotalEUs = 0;
   uint32_t HWThreadsPerEU = 0;
-<<<<<<< HEAD
-=======
   uintptr_t DynamicMemoryLB = 0;
   uintptr_t DynamicMemoryUB = 0;
->>>>>>> 37c1c249
 };
 
 /// RTL profile -- only host timer for now
@@ -2053,8 +2050,6 @@
   auto &P = DeviceProperties[DeviceId];
   uint32_t totalEUs =
       P.numSlices * P.numSubslicesPerSlice * P.numEUsPerSubslice;
-<<<<<<< HEAD
-=======
 
   // Allocate dynamic memory for in-kernel allocation
   void *memLB = 0;
@@ -2067,19 +2062,14 @@
     memUB = (uintptr_t)memLB + KernelDynamicMemorySize;
   }
 
->>>>>>> 37c1c249
   ModuleDataTy hostData = {
     1,                   // Initialized
     (int32_t)NumDevices, // Number of devices
     DeviceId,            // Device ID
     totalEUs,            // Total EUs
-<<<<<<< HEAD
-    P.numThreadsPerEU    // HW threads per EU
-=======
     P.numThreadsPerEU,   // HW threads per EU
     (uintptr_t)memLB,    // Dynamic memory LB
     memUB                // Dynamic memory UB
->>>>>>> 37c1c249
   };
 
   // Look up program data location on device
