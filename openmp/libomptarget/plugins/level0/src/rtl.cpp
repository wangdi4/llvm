#if INTEL_CUSTOMIZATION
//===--- Target RTLs Implementation ---------------------------------------===//
//
// Part of the LLVM Project, under the Apache License v2.0 with LLVM Exceptions.
// See https://llvm.org/LICENSE.txt for license information.
// SPDX-License-Identifier: Apache-2.0 WITH LLVM-exception
//
//===----------------------------------------------------------------------===//
//
// RTL for SPIR-V/Xe machine
//
//===----------------------------------------------------------------------===//

#include <algorithm>
#include <cassert>
#include <cstring>
#include <fstream>
#include <limits>
#include <list>
#include <mutex>
#include <set>
#include <string>
#include <sstream>
#include <thread>
#include <unordered_map>
#include <vector>
#include <ze_api.h>
#ifdef _WIN32
#include <fcntl.h>
#include <io.h>
#include <windows.h>
#else
#include <unistd.h>
#include <dlfcn.h>
#endif // !_WIN32

#include "elf_light.h"
#include "omptargetplugin.h"
#include "omptarget-tools.h"
#include "rtl-trace.h"

#include "llvm/Support/Endian.h"

/// Host runtime routines being used
extern "C" {
#ifdef _WIN32
int __cdecl omp_get_max_teams(void);
int __cdecl omp_get_thread_limit(void);
double __cdecl omp_get_wtime(void);
int __cdecl omp_get_max_threads(void);
int __cdecl __kmpc_global_thread_num(void *);
#else
int omp_get_max_teams(void) __attribute__((weak));
int omp_get_thread_limit(void) __attribute__((weak));
double omp_get_wtime(void) __attribute__((weak));
int omp_get_max_threads(void) __attribute__((weak));
int __kmpc_global_thread_num(void *) __attribute__((weak));
#endif
} // extern "C"

#define MIN(x, y) (((x) < (y)) ? (x) : (y))
#define ABS(x) ((x) < 0 ? -(x) : (x))

/// Default alignmnet for allocation
#define LEVEL0_ALIGNMENT 0
/// Default staging buffer size for host to device copy
#define LEVEL0_STAGING_BUFFER_SIZE (1 << 12)
/// Default staging buffer count
#define LEVEL0_STAGING_BUFFER_COUNT 64

// Subdevice utilities
// Device encoding (MSB=63, LSB=0)
// 63..63: Has subdevice
// 62..58: Reserved
// 57..56: Subdevice level
// 55..48: Subdevice ID start
// 47..40: Subdevice ID count
// 39..32: Subdevice ID stride
// 31..00: Device ID
#define SUBDEVICE_GET_LEVEL(ID) ((uint32_t)EXTRACT_BITS(ID, 57, 56))
#define SUBDEVICE_GET_START(ID) ((uint32_t)EXTRACT_BITS(ID, 55, 48))
#define SUBDEVICE_GET_COUNT(ID) ((uint32_t)EXTRACT_BITS(ID, 47, 40))
#define SUBDEVICE_GET_STRIDE(ID) ((uint32_t)EXTRACT_BITS(ID, 39, 32))
#define SUBDEVICE_GET_ROOT(ID) ((uint32_t)EXTRACT_BITS(ID, 31, 0))

// Subdevice options
#ifndef SUBDEVICE_USE_ROOT_KERNELS
#define SUBDEVICE_USE_ROOT_KERNELS 1
#endif
#ifndef SUBDEVICE_USE_ROOT_MEMORY
#define SUBDEVICE_USE_ROOT_MEMORY 0
#endif

/// Misc. macros
#define LOG_MEM_USAGE(Device, Requested, Ptr)                                  \
do {                                                                           \
  if (DebugLevel > 0)                                                          \
    logMemUsage(Device, Requested, Ptr);                                       \
} while (0)

#define LOG_MEM_USAGE_POOL(Device, Requested, Ptr, Size)                       \
do {                                                                           \
  if (DebugLevel > 0)                                                          \
    logMemUsage(Device, Requested, Ptr, Size);                                 \
} while (0)

#define ALLOC_KIND_TO_STR(Kind)                                                \
  (Kind == TARGET_ALLOC_HOST ? "host memory"                                   \
      : (Kind == TARGET_ALLOC_SHARED ? "shared memory"                         \
      : (Kind == TARGET_ALLOC_DEVICE ? "device memory" : "unknown memory")))

/// Device type enumeration common to compiler and runtime
enum DeviceArch : uint64_t {
  DeviceArch_None   = 0,
  DeviceArch_Gen9   = 0x0001,
  DeviceArch_XeLP   = 0x0002,
  DeviceArch_XeHP   = 0x0004,
  DeviceArch_x86_64 = 0x0100
};

/// Mapping from device arch to GPU runtime's device identifiers
std::map<uint64_t, std::vector<uint32_t>> DeviceArchMap {
  {
    DeviceArch_Gen9, {
      0x1900, // SKL
      0x5900, // KBL
      0x3E00, 0x9B00, // CFL
    }
  },
  {
    DeviceArch_XeLP, {
      0xFF20, 0x9A00, // TGL
      0x4900, // DG1
      0x4C00, // RKL
      0x4600, // ADLS
    }
  },
  {
    DeviceArch_XeHP, {
      0x0200, // ATS
      // Putting PVC here for now.
      // We may decide to add another arch type if needed in the future.
      0x0b00, // PVC
    }
  }
};

/// Interop support
namespace L0Interop {
  // ID and names from openmp.org
  const int32_t Vendor = 8;
  const char *VendorName = GETNAME(intel);
  const int32_t FrId = 6;
  const char *FrName = GETNAME(level_zero);

  // targetsync = -9, device_context = -8, ...,  fr_id = -1
  std::vector<const char *> IprNames {
    "targetsync",
    "device_context",
    "device",
    "platform",
    "device_num",
    "vendor_name",
    "vendor",
    "fr_name",
    "fr_id",
    "device_num_eus",
    "device_num_threads_per_eu",
    "device_eu_simd_width",
    "device_num_eus_per_subslice",
    "device_num_subslices_per_slice",
    "device_num_slices"
  };

  std::vector<const char *> IprTypeDescs {
    "ze_command_queue_handle_t, level_zero command queue handle",
    "ze_context_handle_t, level_zero context handle",
    "ze_device_handle_t, level_zero device handle",
    "ze_driver_handle_t, level_zero driver handle",
    "intptr_t, OpenMP device ID",
    "const char *, vendor name",
    "intptr_t, vendor ID",
    "const char *, foreign runtime name",
    "intptr_t, foreign runtime ID",
    "intptr_t, total number of EUs",
    "intptr_t, number of threads per EU",
    "intptr_t, physical EU simd width",
    "intptr_t, number of EUs per sub-slice",
    "intptr_t, number of sub-slices per slice",
    "intptr_t, number of slices"
  };

  // Level Zero property ID
  enum IprIDTy : int32_t {
    device_num_eus = 0,
    device_num_threads_per_eu,
    device_eu_simd_width,
    device_num_eus_per_subslice,
    device_num_subslices_per_slice,
    device_num_slices
  };

  /// Level Zero interop property
  struct Property {
    // TODO: define implementation-defined properties
  };

  /// Dump implementation-defined properties
  static void printInteropProperties(void) {
    DP("Interop property IDs, Names, Descriptions\n");
    for (int I = -omp_ipr_first; I < (int)IprNames.size(); I++)
      DP("-- %" PRId32 ", %s, %s\n", I + omp_ipr_first, IprNames[I],
         IprTypeDescs[I]);
  }
}

/// Staging buffer
/// A single staging buffer is not enough when batching is enabled since there
/// can be multiple pending copy operations.
class StagingBufferTy {
  ze_context_handle_t Context = nullptr;
  size_t Size = LEVEL0_STAGING_BUFFER_SIZE;
  size_t Count = LEVEL0_STAGING_BUFFER_COUNT;
  std::vector<void *> Buffers;
  size_t Offset = 0;

  void *addBuffers() {
    ze_host_mem_alloc_desc_t AllocDesc = {
      ZE_STRUCTURE_TYPE_HOST_MEM_ALLOC_DESC, nullptr, 0
    };
    void *Ret = nullptr;
    CALL_ZE_RET_NULL(zeMemAllocHost, Context, &AllocDesc, Size * Count,
                     LEVEL0_ALIGNMENT, &Ret);
    Buffers.push_back(Ret);
    return Ret;
  }

public:
  ~StagingBufferTy() {
    ze_result_t Rc;
    (void)Rc; // GCC build compiler thinks Rc is unused for some reason.
    for (auto Ptr : Buffers)
      CALL_ZE(Rc, zeMemFree, Context, Ptr);
  }

  bool initialized() { return Context != nullptr; }

  void init(ze_context_handle_t _Context, size_t _Size, size_t _Count) {
    Context = _Context;
    Size = _Size;
    Count = _Count;
  }

  void reset() { Offset = 0; }

  /// Always return the first buffer
  void *get() {
    if (Size == 0 || Count == 0)
      return nullptr;
    if (Buffers.empty())
      return addBuffers();
    else
      return Buffers[0];
  }

  /// Return the next available buffer
  void *getNext() {
    void *Ret = nullptr;
    if (Size == 0 || Count == 0)
      return Ret;
    if (Buffers.empty() || Offset >= Buffers.size() * Size * Count) {
      Ret = addBuffers();
      if (!Ret)
        return Ret;
    } else {
      Ret = (void *)((uintptr_t)Buffers.back() + (Offset % (Size * Count)));
    }
    Offset += Size;
    return Ret;
  }
};

/// Command batch manager
class CommandBatchTy {
  struct MemCopyTy {
    void *Dst;
    const void *Src;
    size_t Size;
    MemCopyTy(void *_Dst, const void *_Src, size_t _Size) :
        Dst(_Dst), Src(_Src), Size(_Size) {}
  };

  /// For device-to-host copy with staging buffer
  std::list<MemCopyTy> MemCopyList;

  /// For delayed data delete
  std::list<void *> MemFreeList;

  /// Internal device ID
  int32_t DeviceId = -1;

  /// Current batch state
  /// State increments when batch begins and decrements when it ends
  int32_t State = 0;

  /// Number of enqueued copy commands
  uint32_t NumCopyTo = 0;
  uint32_t NumCopyFrom = 0;

  /// Kernel information
  ze_kernel_handle_t Kernel = nullptr;
  ze_event_handle_t KernelEvent = nullptr;

  /// Command list/queue
  ze_command_list_handle_t CmdList = nullptr;
  ze_command_queue_handle_t CmdQueue = nullptr;

public:
  int32_t begin(int32_t DeviceId);

  int32_t end();

  int32_t commit(bool Always = false);

  int32_t enqueueMemCopyTo(int32_t DeviceId, void *Dst, void *Src, size_t Size);

  int32_t enqueueMemCopyFrom(int32_t DeviceId, void *Dst, void *Src,
                             size_t Size);

  int32_t enqueueLaunchKernel(int32_t DeviceId, ze_kernel_handle_t Kernel,
                              ze_group_count_t *GroupCounts);

  int32_t enqueueMemFree(int32_t DeviceId, void *Ptr);

  bool isActive() { return State > 0; }
};

class RTLProfileTy;

/// All thread-local data used by RTL
class TLSTy {
  /// Command list for each device
  std::map<int32_t, ze_command_list_handle_t> CmdLists;

  /// Main copy command list for each device
  std::map<int32_t, ze_command_list_handle_t> CopyCmdLists;

  /// Link copy command list for each device
  std::map<int32_t, ze_command_list_handle_t> LinkCopyCmdLists;

  /// Command queue for each device
  std::map<int32_t, ze_command_queue_handle_t> CmdQueues;

  /// Main copy command queue for each device
  std::map<int32_t, ze_command_queue_handle_t> CopyCmdQueues;

  /// Link copy command queues for each device
  std::map<int32_t, ze_command_queue_handle_t> LinkCopyCmdQueues;

  /// Run profile for each device
  std::map<int32_t, RTLProfileTy *> Profiles;

  /// Staging buffer
  StagingBufferTy StagingBuffer;

  /// Batch manager
  CommandBatchTy CommandBatch;

  /// Subdevice encoding
  int64_t SubDeviceCode = 0;

public:
  ~TLSTy();

  ze_command_list_handle_t getCmdList(int32_t ID) {
    return (CmdLists.count(ID) > 0) ? CmdLists.at(ID) : nullptr;
  }

  ze_command_list_handle_t getCopyCmdList(int32_t ID) {
    return (CopyCmdLists.count(ID) > 0) ? CopyCmdLists.at(ID) : nullptr;
  }

  ze_command_list_handle_t getLinkCopyCmdList(int32_t ID) {
    return (LinkCopyCmdLists.count(ID) > 0) ? LinkCopyCmdLists.at(ID): nullptr;
  }

  ze_command_queue_handle_t getCmdQueue(int32_t ID) {
    return (CmdQueues.count(ID) > 0) ? CmdQueues.at(ID) : nullptr;
  }

  ze_command_queue_handle_t getCopyCmdQueue(int32_t ID) {
    return (CopyCmdQueues.count(ID) > 0) ? CopyCmdQueues.at(ID) : nullptr;
  }

  ze_command_queue_handle_t getLinkCopyCmdQueue(int32_t ID) {
    return
        (LinkCopyCmdQueues.count(ID) > 0) ? LinkCopyCmdQueues.at(ID) : nullptr;
  }

  RTLProfileTy *getProfile(int32_t ID) {
    return (Profiles.count(ID) > 0) ? Profiles.at(ID) : nullptr;
  }

  int64_t getSubDeviceCode() { return SubDeviceCode; }

  StagingBufferTy &getStagingBuffer() { return StagingBuffer; }

  CommandBatchTy &getCommandBatch() { return CommandBatch; }

  void setCmdList(int32_t ID, ze_command_list_handle_t CmdList) {
    CmdLists[ID] = CmdList;
  }

  void setCopyCmdList(int32_t ID, ze_command_list_handle_t CmdList) {
    CopyCmdLists[ID] = CmdList;
  }

  void setLinkCopyCmdList(int32_t ID, ze_command_list_handle_t CmdList) {
    LinkCopyCmdLists[ID] = CmdList;
  }

  void setCmdQueue(int32_t ID, ze_command_queue_handle_t CmdQueue) {
    CmdQueues[ID] = CmdQueue;
  }

  void setCopyCmdQueue(int32_t ID, ze_command_queue_handle_t CmdQueue) {
    CopyCmdQueues[ID] = CmdQueue;
  }

  void setLinkCopyCmdQueue(int32_t ID, ze_command_queue_handle_t CmdQueue) {
    LinkCopyCmdQueues[ID] = CmdQueue;
  }

  void setProfile(int32_t ID, RTLProfileTy *Profile) {
    Profiles[ID] = Profile;
  }

  void setSubDeviceCode(int64_t Code) { SubDeviceCode = Code; }
};

/// Global list for clean-up
std::list<TLSTy *> *TLSList = nullptr;

/// Returns thread-local storage while adding a new instance to the global list.
static TLSTy *getTLS() {
  static thread_local TLSTy *TLS = nullptr;
  static std::mutex Mtx;
  if (TLS)
    return TLS;
  TLS = new TLSTy();
  std::lock_guard<std::mutex> Lock(Mtx);
  TLSList->push_back(TLS);
  return TLS;
}

/// Get initialized ZE structure
template <typename T, ze_structure_type_t SType>
static T getZEStructure() {
  T Ret;
  Ret.stype = SType;
  Ret.pNext = nullptr;
  return Ret;
}
const auto CommandQueueGroupPropertiesInit =
    getZEStructure<ze_command_queue_group_properties_t,
                   ZE_STRUCTURE_TYPE_COMMAND_QUEUE_GROUP_PROPERTIES>();
const auto DevicePropertiesInit =
    getZEStructure<ze_device_properties_t,
                   ZE_STRUCTURE_TYPE_DEVICE_PROPERTIES>();
const auto DeviceComputePropertiesInit =
    getZEStructure<ze_device_compute_properties_t,
                   ZE_STRUCTURE_TYPE_DEVICE_COMPUTE_PROPERTIES>();
const auto KernelPropertiesInit =
    getZEStructure<ze_kernel_properties_t,
                   ZE_STRUCTURE_TYPE_KERNEL_PROPERTIES>();

int DebugLevel = getDebugLevel();

/// Forward declarations
static void *allocDataExplicit(ze_device_handle_t Device, int64_t Size,
                               int32_t Kind, bool LargeMem = false,
                               bool LogMemAlloc = true,
                               size_t Align = LEVEL0_ALIGNMENT);
static void logMemUsage(ze_device_handle_t Device, size_t Requested, void *Ptr,
                        size_t MemSize = 0);
class RTLDeviceInfoTy;

/// Memory pool which enables reuse of already allocated blocks
/// -- Pool maintains a list of buckets each of which can allocate fixed-size
///    memory.
/// -- Each bucket maintains a list of memory blocks allocated by GPU RT.
/// -- Each memory block can allocate multiple fixed-size memory requested by
///    offload RT or user.
/// -- Memory allocation falls back to GPU RT allocation when the pool size
///    (total memory used by pool) reaches a threshold.
class MemoryPoolTy {

  /// Memory block maintained in each bucket
  struct BlockTy {
    /// Base adddress of this block
    uintptr_t Base = 0;

    /// Size of the block
    uint32_t Size = 0;

    /// Supported allocation size by this block
    uint32_t ChunkSize = 0;

    /// Number of slots in use
    uint32_t NumUsedSlots = 0;

    /// Free slot returned by the last dealloc() call
    uint32_t FreeSlot = UINT32_MAX;

    /// Marker for the currently used slots
    std::vector<bool> UsedSlots;

    BlockTy(void *base, uint32_t size, uint32_t chunkSize) {
      Base = reinterpret_cast<uintptr_t>(base);
      Size = size;
      ChunkSize = chunkSize;
      NumUsedSlots = 0;
      UsedSlots.resize(Size / ChunkSize, false);
    }

    bool isFull() { return NumUsedSlots == Size / ChunkSize; }

    bool contains(void *Mem) {
      auto mem = reinterpret_cast<uintptr_t>(Mem);
      return mem >= Base && mem < Base + Size;
    }

    /// Allocate memory from this block
    void *alloc() {
      if (isFull())
        return nullptr;

      if (FreeSlot != UINT32_MAX) {
        auto slot = FreeSlot;
        FreeSlot = UINT32_MAX;
        UsedSlots[slot] = true;
        NumUsedSlots++;
        return reinterpret_cast<void *>(Base + slot * ChunkSize);
      }

      auto numSlots = Size / ChunkSize;
      for (uint32_t i = 0; i < numSlots; i++) {
        if (UsedSlots[i])
          continue;
        UsedSlots[i] = true;
        NumUsedSlots++;
        return reinterpret_cast<void *>(Base + i * ChunkSize);
      }

      // Should not reach here.
      FATAL_ERROR("Inconsistent state while allocating memory from pool");
    }

    /// Return the memory to the block
    void dealloc(void *Mem) {
      if (!contains(Mem))
        FATAL_ERROR("Inconsistent state while returning memory to pool");
      uint32_t slot = (reinterpret_cast<uintptr_t>(Mem) - Base) / ChunkSize;
      UsedSlots[slot] = false;
      NumUsedSlots--;
      FreeSlot = slot;
    }
  }; /// BlockTy

  /// Initialized
  int32_t Initialized = 0;

  /// Allocation unit size decided by the GPU RT
  size_t AllocUnit = 0;

  /// Minimum supported memory allocation size from pool
  size_t AllocMin = 1 << 5; // 32B

  /// Maximum supported memory allocation size from pool
  size_t AllocMax = 0;

  /// Capacity of each block in the buckets which decides number of allocatable
  /// chunks from the block. Each block in the bucket can serve at least
  /// BlockCapacity chunks.
  /// If ChunkSize * BlockCapacity <= AllocUnit
  ///   BlockSize = AllocUnit
  /// Otherwise,
  ///   BlockSize = ChunkSize * BlockCapacity
  /// This simply means how much memory is over-allocated.
  uint32_t BlockCapacity = 0;

  /// Total memory in use from allocation by GPU RT
  size_t PoolSize = 0;

  /// Maximum memory the pool can manage
  size_t PoolSizeMax = 0;

  /// Memory buckets for each allocatable size
  std::vector<std::vector<BlockTy *>> Buckets;

  /// Bucket paramters
  std::vector<std::pair<size_t, size_t>> BucketParams;

  /// Memory allocated from pool
  std::unordered_map<intptr_t, BlockTy *> PtrToBlock;

  /// Associated L0 device ID
  ze_device_handle_t Device = nullptr;

  /// Associated context
  ze_context_handle_t Context = nullptr;

  /// Associated allocation kind
  int32_t AllocKind = TARGET_ALLOC_DEFAULT;

  /// Pool lock
  std::mutex PoolMtx;

  uint32_t getBucketId(size_t Size) {
    uint32_t count = 0;
    for (size_t sz = AllocMin; sz < Size; count++)
      sz <<= 1;
    return count;
  }

public:
  MemoryPoolTy() = default;

  /// Construct with device
  MemoryPoolTy(ze_device_handle_t device) : Device(device) {}

  /// Initialize the pool with parameters
  void init(int32_t AllocKind, RTLDeviceInfoTy *RTL);

  /// Allocate memory from the pool with Size and Offset
  void *alloc(size_t Size, intptr_t Offset = 0) {
    if (!Initialized)
      return nullptr;

    std::unique_lock<std::mutex> lock(PoolMtx);

    if (Size == 0 || Size > AllocMax)
      return nullptr;

    uint32_t bucketId = getBucketId(Size);
    void *mem = nullptr;
    auto &blocks = Buckets[bucketId];

    for (auto block : blocks) {
      if (block->isFull())
        continue;

      mem = block->alloc();

      if (mem == nullptr)
        FATAL_ERROR("Inconsistent state while allocating memory from pool");

      PtrToBlock.emplace(reinterpret_cast<intptr_t>(mem) + Offset, block);
    }

    if (mem == nullptr) {
      // Check if current pool size exceeded max pool size
      if (PoolSize > PoolSizeMax)
        return nullptr;
      // Bucket is empty or all blocks in the bucket are full
      auto chunkSize = BucketParams[bucketId].first;
      auto blockSize = BucketParams[bucketId].second;
      void *base = allocDataExplicit(Device, blockSize, AllocKind);

      BlockTy *block = new BlockTy(base, blockSize, chunkSize);
      blocks.push_back(block);
      mem = block->alloc();
      PtrToBlock.emplace(reinterpret_cast<intptr_t>(mem) + Offset, block);
      PoolSize += blockSize;
      DP("New block allocation for %s pool: base = " DPxMOD
         ", size = %zu, pool size = %zu\n", ALLOC_KIND_TO_STR(AllocKind),
         DPxPTR(base), blockSize, PoolSize);
    }

    LOG_MEM_USAGE_POOL(Device, Size, mem, AllocMin << bucketId);

    return mem;
  }

  /// Return the memory to the pool
  bool dealloc(void *Mem) {
    if (!Initialized)
      return false;

    std::unique_lock<std::mutex> lock(PoolMtx);

    auto key = reinterpret_cast<intptr_t>(Mem);
    if (PtrToBlock.count(key) == 0)
      return false;

    PtrToBlock[key]->dealloc(Mem);
    LOG_MEM_USAGE_POOL(Device, 0, Mem, PtrToBlock[key]->ChunkSize);

    PtrToBlock.erase(key);

    return true;
  }

  /// Release all memory in the pool
  void deinit() {
    for (auto &bucket : Buckets) {
      for (auto block : bucket) {
        LOG_MEM_USAGE(Device, 0, (void *)block->Base);
        CALL_ZE_EXIT_FAIL(zeMemFree, Context, (void *)block->Base);
        delete block;
      }
    }
  }
}; /// MemoryPoolTy

class KernelInfoTy {
  uint32_t Version = 0;
  uint64_t Attributes1 = 0;

  struct KernelArgInfoTy {
    bool IsLiteral = false;
    uint32_t Size = 0;
    KernelArgInfoTy(bool IsLiteral, uint32_t Size)
      : IsLiteral(IsLiteral), Size(Size) {}
  };
  std::vector<KernelArgInfoTy> ArgsInfo;

  void checkVersion(uint32_t MinVer) const {
    assert(Version >= MinVer &&
           "API is not supported for this version of KernelInfoTy.");
    (void)Version;
  }

public:
  KernelInfoTy(uint32_t Version) : Version(Version) {}
  void addArgInfo(bool IsLiteral, uint32_t Size) {
    checkVersion(1);
    ArgsInfo.emplace_back(IsLiteral, Size);
  }
  size_t getArgsNum() const {
    checkVersion(1);
    return ArgsInfo.size();
  }
  bool isArgLiteral(uint32_t Idx) const {
    checkVersion(1);
    return ArgsInfo[Idx].IsLiteral;
  }
  uint32_t getArgSize(uint32_t Idx) const {
    checkVersion(1);
    return ArgsInfo[Idx].Size;
  }
  void setAttributes1(uint64_t Val) {
    Attributes1 = Val;
  }
  bool getHasTeamsReduction() const {
    return (Attributes1 & 1);
  }
};

/// Per-device global entry table
struct FuncOrGblEntryTy {
  __tgt_target_table Table;
  std::vector<__tgt_offload_entry> Entries;
  std::vector<ze_kernel_handle_t> Kernels;
  std::vector<ze_module_handle_t> Modules;
  std::unordered_map<ze_kernel_handle_t, KernelInfoTy> KernelInfo;
};

/// Module data to be initialized by plugin
struct ModuleDataTy {
  int Initialized = 0;
  int NumDevices = 0;
  int DeviceNum = -1;
  uint32_t TotalEUs = 0;
  uint32_t HWThreadsPerEU = 0;
  uintptr_t DynamicMemoryLB = 0;
  uintptr_t DynamicMemoryUB = 0;
  int DeviceType = 0;
};

/// RTL profile -- only host timer for now
class RTLProfileTy {
  struct TimeTy {
    double HostTime = 0.0;
    double DeviceTime = 0.0; // Not used for now
  };
  int ThreadId;
  std::string DeviceIdStr;
  std::string DeviceName;
  std::map<std::string, TimeTy> Data;
  // L0 RT will keep UseCyclesPerSecondTimer=1 to enable new timer resolution
  // during transition period (until 20210504).
  uint64_t TimestampNsec = 0; // For version < ZE_API_VERSION_1_1
  uint64_t TimestampCyclePerSec = 0; // For version >= ZE_API_VERSION_1_1
  uint64_t TimestampMax = 0;
public:
  static const int64_t MSEC_PER_SEC = 1000;
  static const int64_t USEC_PER_SEC = 1000000;
  static const int64_t NSEC_PER_SEC = 1000000000;
  static int64_t Multiplier;

  RTLProfileTy(const ze_device_properties_t &DeviceProperties,
               const std::string &DeviceId, bool UseCyclePerSec) {
    ThreadId = __kmpc_global_thread_num(nullptr);
    DeviceIdStr = DeviceId;
    DeviceName = DeviceProperties.name;

    // TODO: this is an extra check to be on safe side for all driver versions.
    // Remove this heuristic when it is not necessary any more.
    if (DeviceProperties.timerResolution < 1000)
      UseCyclePerSec = false;

    if (UseCyclePerSec)
      TimestampCyclePerSec = DeviceProperties.timerResolution;
    else
      TimestampNsec = DeviceProperties.timerResolution;
    auto validBits = DeviceProperties.kernelTimestampValidBits;
    if (validBits > 0 && validBits < 64)
      TimestampMax = ~(-1ULL << validBits);
    else
      WARNING("Invalid kernel timestamp bit width (%" PRIu32 "). "
              "Long-running kernels may report incorrect device time.\n",
              validBits);
  }

  ~RTLProfileTy() {
    printData();
  }

  std::string alignLeft(size_t Width, std::string Str) {
    if (Str.size() < Width)
      return Str + std::string(Width - Str.size(), ' ');
    return Str;
  }

  void printData() {
    std::string profileSep(80, '=');
    std::string lineSep(80, '-');

    fprintf(stderr, "%s\n", profileSep.c_str());

    fprintf(stderr, "LIBOMPTARGET_PLUGIN_PROFILE(%s) for OMP DEVICE(%s) %s"
            ", Thread %" PRId32 "\n", GETNAME(TARGET_NAME), DeviceIdStr.c_str(),
            DeviceName.c_str(), ThreadId);
    const char *unit = (Multiplier == MSEC_PER_SEC) ? "msec" : "usec";

    fprintf(stderr, "%s\n", lineSep.c_str());

    std::string kernelPrefix("Kernel ");
    size_t maxKeyLength = kernelPrefix.size() + 3;
    for (const auto &d : Data)
      if (d.first.substr(0, kernelPrefix.size()) != kernelPrefix &&
          maxKeyLength < d.first.size())
        maxKeyLength = d.first.size();

    // Print kernel key and name
    int kernelId = 0;
    for (const auto &d: Data) {
      if (d.first.substr(0, kernelPrefix.size()) == kernelPrefix)
        fprintf(stderr, "-- %s: %s\n",
                alignLeft(maxKeyLength, kernelPrefix +
                          std::to_string(kernelId++)).c_str(),
                d.first.substr(kernelPrefix.size()).c_str());
    }

    fprintf(stderr, "%s\n", lineSep.c_str());

    fprintf(stderr, "-- %s:     Host Time (%s)   Device Time (%s)\n",
            alignLeft(maxKeyLength, "Name").c_str(), unit, unit);

    double hostTotal = 0.0;
    double deviceTotal = 0.0;
    kernelId = 0;
    for (const auto &d : Data) {
      double hostTime = d.second.HostTime * Multiplier;
      double deviceTime = hostTime;
      std::string key(d.first);
      if (d.first.substr(0, kernelPrefix.size()) == kernelPrefix) {
        deviceTime = d.second.DeviceTime * Multiplier;
        key = kernelPrefix + std::to_string(kernelId++);
      }
      fprintf(stderr, "-- %s: %20.3f %20.3f\n",
              alignLeft(maxKeyLength, key).c_str(), hostTime, deviceTime);
      hostTotal += hostTime;
      deviceTotal += deviceTime;
    }
    fprintf(stderr, "-- %s: %20.3f %20.3f\n",
            alignLeft(maxKeyLength, "Total").c_str(), hostTotal, deviceTotal);
    fprintf(stderr, "%s\n", profileSep.c_str());
  }

  void update(const char *Name, double HostTime, double DeviceTime = 0) {
    std::string Key(Name);
    update(Key, HostTime, DeviceTime);
  }

  void update(std::string &Name, double HostTime, double DeviceTime = 0) {
    auto &Time = Data[Name];
    Time.HostTime += HostTime;
    Time.DeviceTime += DeviceTime;
  }

  /// Return elapsed time from the given profile event
  double getEventTime(ze_event_handle_t Event) {
    ze_kernel_timestamp_result_t TS;
    CALL_ZE_EXIT_FAIL(zeEventQueryKernelTimestamp, Event, &TS);
    double WallTime = 0;

    if (TS.global.kernelEnd >= TS.global.kernelStart)
      WallTime = TS.global.kernelEnd - TS.global.kernelStart;
    else if (TimestampMax > 0)
      WallTime = TimestampMax - TS.global.kernelStart + TS.global.kernelEnd + 1;
    else
      WARNING("Timestamp overflow cannot be handled for this device.\n");

    if (TimestampNsec > 0)
      WallTime *= (double)TimestampNsec / NSEC_PER_SEC;
    else
      WallTime /= (double)TimestampCyclePerSec;

    CALL_ZE_EXIT_FAIL(zeEventHostReset, Event);

    return WallTime;
  }

  void update(std::string &Name, ze_event_handle_t Event) {
    Data[Name].DeviceTime += getEventTime(Event);
  }
};
int64_t RTLProfileTy::Multiplier;

/// Get default command queue group ordinal
static uint32_t getCmdQueueGroupOrdinal(ze_device_handle_t Device) {
  uint32_t groupCount = 0;
  CALL_ZE_RET(UINT32_MAX, zeDeviceGetCommandQueueGroupProperties, Device,
              &groupCount, nullptr);
  std::vector<ze_command_queue_group_properties_t> groupProperties(
      groupCount, CommandQueueGroupPropertiesInit);
  CALL_ZE_RET(UINT32_MAX, zeDeviceGetCommandQueueGroupProperties, Device,
              &groupCount, groupProperties.data());
  uint32_t groupOrdinal = UINT32_MAX;
  for (uint32_t i = 0; i < groupCount; i++) {
    auto &flags = groupProperties[i].flags;
    if (flags & ZE_COMMAND_QUEUE_GROUP_PROPERTY_FLAG_COMPUTE) {
      groupOrdinal = i;
      break;
    }
  }

  if (groupOrdinal == UINT32_MAX)
    DP("Error: no command queues are found\n");

  return groupOrdinal;
}

/// Get multi-context command queue group ordinal and number of queues
static uint32_t getCmdQueueGroupOrdinalCCS(ze_device_handle_t Device,
                                           uint32_t &NumQueues) {
  uint32_t groupCount = 0;
  CALL_ZE_RET(UINT32_MAX, zeDeviceGetCommandQueueGroupProperties, Device,
              &groupCount, nullptr);
  std::vector<ze_command_queue_group_properties_t> groupProperties(
      groupCount, CommandQueueGroupPropertiesInit);
  CALL_ZE_RET(UINT32_MAX, zeDeviceGetCommandQueueGroupProperties, Device,
              &groupCount, groupProperties.data());
  uint32_t groupOrdinal = UINT32_MAX;
  for (uint32_t i = 0; i < groupCount; i++) {
    auto &flags = groupProperties[i].flags;
    if (flags & ZE_COMMAND_QUEUE_GROUP_PROPERTY_FLAG_COMPUTE &&
        groupProperties[i].numQueues > 1) {
      groupOrdinal = i;
      NumQueues = groupProperties[i].numQueues;
      DP("Found multi-context command queue group for deivce " DPxMOD
         ", ordinal = %" PRIu32 ", number of queues = %" PRIu32 "\n",
         DPxPTR(Device), groupOrdinal, NumQueues);
      break;
    }
  }
  if (groupOrdinal == UINT32_MAX)
    DP("Could not find multi-context command queue group for device " DPxMOD
       "\n", DPxPTR(Device));
  return groupOrdinal;
}

/// Get copy command queue group ordinal
static std::pair<uint32_t, uint32_t> getCopyCmdQueueGroupOrdinal(
    ze_device_handle_t Device, bool LinkCopy = false) {
  uint32_t groupCount = 0;
  std::pair<uint32_t, uint32_t> Ordinal(UINT32_MAX, 0);
  CALL_ZE_RET(Ordinal, zeDeviceGetCommandQueueGroupProperties, Device,
              &groupCount, nullptr);
  std::vector<ze_command_queue_group_properties_t> groupProperties(
      groupCount, CommandQueueGroupPropertiesInit);
  CALL_ZE_RET(Ordinal, zeDeviceGetCommandQueueGroupProperties, Device,
              &groupCount, groupProperties.data());


  for (uint32_t i = 0; i < groupCount; i++) {
    auto &flags = groupProperties[i].flags;
    if ((flags & ZE_COMMAND_QUEUE_GROUP_PROPERTY_FLAG_COPY) &&
        (flags & ZE_COMMAND_QUEUE_GROUP_PROPERTY_FLAG_COMPUTE) == 0) {
      auto NumQueues = groupProperties[i].numQueues;
      if (LinkCopy && NumQueues > 1) {
        Ordinal = {i, NumQueues};
        DP("Found link copy command queue for device " DPxMOD ", ordinal = %"
           PRIu32 ", number of queues = %" PRIu32 "\n", DPxPTR(Device),
           Ordinal.first, Ordinal.second);
        break;
      } else if (!LinkCopy && NumQueues == 1) {
        Ordinal = {i, NumQueues};
        DP("Found copy command queue for device " DPxMOD ", ordinal = %" PRIu32
           "\n", DPxPTR(Device), Ordinal.first);
        break;
      }
    }
  }

  return Ordinal;
}

/// Create a command list with given ordinal and flags
static ze_command_list_handle_t createCmdList(
    ze_context_handle_t Context,
    ze_device_handle_t Device,
    uint32_t Ordinal,
    ze_command_list_flags_t Flags,
    std::string &DeviceIdStr) {
  ze_command_list_desc_t cmdListDesc = {
    ZE_STRUCTURE_TYPE_COMMAND_LIST_DESC,
    nullptr, // extension
    Ordinal,
    Flags
  };
  ze_command_list_handle_t cmdList;
  CALL_ZE_RET_NULL(zeCommandListCreate, Context, Device, &cmdListDesc,
                   &cmdList);
  DP("Created a command list " DPxMOD " (Ordinal: %" PRIu32
     ") for device %s.\n", DPxPTR(cmdList), Ordinal, DeviceIdStr.c_str());
  return cmdList;
}

/// Create a command list with default flags
static ze_command_list_handle_t createCmdList(
    ze_context_handle_t Context, ze_device_handle_t Device, uint32_t Ordinal,
    std::string &DeviceIdStr) {
  return (Ordinal == UINT32_MAX)
      ? nullptr
      : createCmdList(Context, Device, Ordinal, 0, DeviceIdStr);
}

/// Create a command queue with given ordinal and flags
static ze_command_queue_handle_t createCmdQueue(
    ze_context_handle_t Context,
    ze_device_handle_t Device,
    uint32_t Ordinal,
    uint32_t Index,
    ze_command_queue_flags_t Flags,
    std::string &DeviceIdStr) {
  ze_command_queue_desc_t cmdQueueDesc = {
    ZE_STRUCTURE_TYPE_COMMAND_QUEUE_DESC,
    nullptr, // extension
    Ordinal,
    Index,
    Flags, // flags
    ZE_COMMAND_QUEUE_MODE_ASYNCHRONOUS,
    ZE_COMMAND_QUEUE_PRIORITY_NORMAL
  };
  ze_command_queue_handle_t cmdQueue;
  CALL_ZE_RET_NULL(zeCommandQueueCreate, Context, Device, &cmdQueueDesc,
                   &cmdQueue);
  DP("Created a command queue " DPxMOD " (Ordinal: %" PRIu32 ", Index: %" PRIu32
     ") for device %s.\n", DPxPTR(cmdQueue), Ordinal, Index,
     DeviceIdStr.c_str());
  return cmdQueue;
}

/// Create a command queue with default flags
static ze_command_queue_handle_t createCmdQueue(
    ze_context_handle_t Context, ze_device_handle_t Device,
    uint32_t Ordinal, uint32_t Index, std::string &DeviceIdStr) {
  return (Ordinal == UINT32_MAX)
      ? nullptr
      : createCmdQueue(Context, Device, Ordinal, Index, 0, DeviceIdStr);
}

/// Create a context
static ze_context_handle_t createContext(ze_driver_handle_t Driver) {
  ze_context_desc_t contextDesc = {
    ZE_STRUCTURE_TYPE_CONTEXT_DESC,
    nullptr, // extension
    0 // flags
  };
  ze_context_handle_t context;
  CALL_ZE_RET_NULL(zeContextCreate, Driver, &contextDesc, &context);
  return context;
}

/// Create a fence
static ze_fence_handle_t createFence(ze_command_queue_handle_t cmdQueue) {
  ze_fence_desc_t fenceDesc = {
    ZE_STRUCTURE_TYPE_FENCE_DESC,
    nullptr, // extension
    0 // flags
  };
  ze_fence_handle_t fence;
  CALL_ZE_RET(0, zeFenceCreate, cmdQueue, &fenceDesc, &fence);
  return fence;
}

/// RTL flags
struct RTLFlagsTy {
  uint64_t DumpTargetImage : 1;
  uint64_t EnableProfile : 1;
  uint64_t EnableTargetGlobals : 1;
  uint64_t LinkLibDevice : 1;
  uint64_t UseHostMemForUSM : 1;
  uint64_t UseMemoryPool : 1;
  uint64_t UseDriverGroupSizes : 1;
  uint64_t UseImageOptions : 1;
  uint64_t Reserved : 56;
  RTLFlagsTy() :
      DumpTargetImage(0),
      EnableProfile(0),
      EnableTargetGlobals(0),
      LinkLibDevice(0), // TODO: change it to 1 when L0 issue is resolved
      UseHostMemForUSM(0),
      UseMemoryPool(1),
      UseDriverGroupSizes(0),
      UseImageOptions(1),
      Reserved(0) {}
};

/// Kernel properties.
struct KernelPropertiesTy {
  const char *Name = nullptr;
  uint32_t Width = 0;
  uint32_t SIMDWidth = 0;
  uint32_t MaxThreadGroupSize = 0;
  ze_kernel_indirect_access_flags_t IndirectAccessFlags = 0;
};

/// Events for kernel profiling
struct KernelProfileEventsTy {
  std::vector<ze_event_pool_handle_t> Pools;
  size_t Size = 0;
  std::map<int32_t, ze_event_handle_t> Events;  // Per-thread events
  std::mutex *EventLock = nullptr;
  ze_context_handle_t Context = nullptr;

  void init(ze_context_handle_t ContextHandle) {
    Size = omp_get_max_threads();
    EventLock = new std::mutex();
    Context = ContextHandle;
  }

  void deinit() {
    for (auto event : Events)
      CALL_ZE_EXIT_FAIL(zeEventDestroy, event.second);
    for (auto pool : Pools)
      CALL_ZE_EXIT_FAIL(zeEventPoolDestroy, pool);
    delete EventLock;
  }

  ze_event_handle_t getEvent() {
    int32_t gtid = __kmpc_global_thread_num(nullptr);
    std::unique_lock<std::mutex> lock(*EventLock);
    if (Events.count(gtid) == 0) {
      size_t eventId = Events.size() % Size;
      if (eventId == 0) {
        // This is the first event, or the pools are fully used.
        DP("Creating a new profiling event pool.\n");
        ze_event_pool_desc_t poolDesc = {
          ZE_STRUCTURE_TYPE_EVENT_POOL_DESC,
          nullptr,
          ZE_EVENT_POOL_FLAG_HOST_VISIBLE | ZE_EVENT_POOL_FLAG_KERNEL_TIMESTAMP,
          (uint32_t)Size
        };
        ze_event_pool_handle_t pool = nullptr;
        CALL_ZE_RET_NULL(
            zeEventPoolCreate, Context, &poolDesc, 0, nullptr, &pool);
        Pools.push_back(pool);
      }
      auto pool = Pools.back();
      ze_event_desc_t eventDesc = {
        ZE_STRUCTURE_TYPE_EVENT_DESC,
        nullptr,
        (uint32_t)eventId,
        0,
        0
      };
      ze_event_handle_t event;
      CALL_ZE_RET_NULL(zeEventCreate, pool, &eventDesc, &event);
      Events[gtid] = event;
    }
    return Events[gtid];
  }
};

/// Subdevice events
struct SubDeviceEventTy {
  ze_event_pool_handle_t Pool = nullptr;
  std::vector<ze_event_handle_t> Events;
};

typedef std::vector<std::vector<ze_device_handle_t>> SubDeviceListsTy;
typedef std::vector<std::vector<int32_t>> SubDeviceIdsTy;

/// Device modes for multi-tile devices
enum DeviceMode {
  DEVICE_MODE_TOP = 0,  // Use only top-level devices with subdevice clause
  DEVICE_MODE_SUB,      // Use only tiles
  DEVICE_MODE_SUBSUB,   // Use only c-slices
  DEVICE_MODE_ALL       // Use all
};

/// Specialization constants used for a module compilation.
class SpecConstantsTy {
  std::vector<uint32_t> ConstantIds;
  std::vector<const void *> ConstantValues;

public:
  SpecConstantsTy() = default;
  SpecConstantsTy(const SpecConstantsTy &) = delete;
  SpecConstantsTy(const SpecConstantsTy &&Other)
    : ConstantIds(std::move(Other.ConstantIds)),
      ConstantValues(std::move(Other.ConstantValues)) {}

  ~SpecConstantsTy() {
    for (auto I : ConstantValues) {
      const char *ValuePtr = reinterpret_cast<const char *>(I);
      delete[] ValuePtr;
    }
  }

  template <typename T>
  void addConstant(uint32_t Id, T Val) {
    const size_t ValSize = sizeof(Val);
    char *ValuePtr = new char[ValSize];
    *reinterpret_cast<T *>(ValuePtr) = Val;

    ConstantIds.push_back(Id);
    ConstantValues.push_back(reinterpret_cast<void *>(ValuePtr));
  }

  ze_module_constants_t getModuleConstants() const {
    ze_module_constants_t Tmp{static_cast<uint32_t>(ConstantValues.size()),
                              ConstantIds.data(),
                              // Unfortunately we have to const_cast it.
                              // L0 data type should probably be fixed.
                              const_cast<const void **>(ConstantValues.data())};
    return Tmp;
  }
};

struct MemAllocInfoTy {
  /// Base address allocated from compute runtime
  void *Base = nullptr;
  /// Allocation size known to users/libomptarget
  size_t Size = 0;
  /// TARGET_ALLOC kind
  int32_t Kind = TARGET_ALLOC_DEFAULT;
  /// Allocation from pool?
  bool InPool = false;
  /// Is implicit argument
  bool ImplicitArg = false;

  MemAllocInfoTy() = default;

  MemAllocInfoTy(void *_Base, size_t _Size, int32_t _Kind, bool _InPool,
                 bool _ImplicitArg) :
      Base(_Base), Size(_Size), Kind(_Kind), InPool(_InPool),
      ImplicitArg(_ImplicitArg) {}
};

/// Allocation information maintained in RTL
class MemAllocInfoMapTy {
  /// Map from allocated pointer to allocation information
  std::map<void *, MemAllocInfoTy> Map;
  /// Map from target alloc kind to number of implicit arguments
  std::map<int32_t, uint32_t> NumImplicitArgs;
  /// Mutex for guarding the internal data
  std::mutex Mtx;

public:
  void add(void *Ptr, void *_Base, size_t _Size, int32_t _Kind,
           bool _InPool = false, bool _ImplicitArg = false) {
    std::lock_guard<std::mutex> Lock(Mtx);
    auto Inserted = Map.emplace(
        Ptr, MemAllocInfoTy{_Base, _Size, _Kind, _InPool, _ImplicitArg});
#if INTEL_INTERNAL_BUILD
    // Check if we keep valid disjoint memory ranges.
    bool Valid = Inserted.second;
    if (Valid) {
      if (Inserted.first != Map.begin()) {
        auto I = std::prev(Inserted.first, 1);
        Valid = Valid && (uintptr_t)I->first + I->second.Size <= (uintptr_t)Ptr;
      }
      if (Valid) {
        auto I = std::next(Inserted.first, 1);
        if (I != Map.end())
          Valid = Valid && (uintptr_t)Ptr + _Size <= (uintptr_t)I->first;
      }
    }
    assert(Valid && "Invalid overlapping memory allocation");
#else // INTEL_INTERNAL_BUILD
    (void)Inserted;
#endif // INTEL_INTERNAL_BUILD
    if (_ImplicitArg)
      NumImplicitArgs[_Kind]++;
  }

  bool remove(void *Ptr, MemAllocInfoTy *Removed = nullptr) {
    std::lock_guard<std::mutex> Lock(Mtx);
    auto AllocInfo = Map.find(Ptr);
    if (AllocInfo == Map.end())
      return false;
    if (AllocInfo->second.ImplicitArg)
      NumImplicitArgs[AllocInfo->second.Kind]--;
    if (Removed)
      *Removed = AllocInfo->second;
    Map.erase(AllocInfo);
    return true;
  }

  const MemAllocInfoTy *find(void *Ptr) {
    std::lock_guard<std::mutex> Lock(Mtx);
    auto AllocInfo = Map.find(Ptr);
    if (AllocInfo == Map.end())
      return nullptr;
    else
      return &AllocInfo->second;
  }

  bool contains(const void *Ptr, size_t Size) {
    std::lock_guard<std::mutex> Lock(Mtx);
    if (Map.size() == 0)
      return false;
    auto I = Map.upper_bound(const_cast<void *>(Ptr));
    if (I == Map.begin())
      return false;
    --I;
    bool Ret = (uintptr_t)I->first <= (uintptr_t)Ptr &&
        (uintptr_t)Ptr + (uintptr_t)Size <=
        (uintptr_t)I->first + (uintptr_t)I->second.Size;
    return Ret;
  }

  size_t getNumImplicitArgs(int32_t Kind) {
    std::lock_guard<std::mutex> Lock(Mtx);
    return NumImplicitArgs[Kind];
  }
};

/// Device information
class RTLDeviceInfoTy {
  /// Type of the device version of the offload table.
  /// The type may not match the host offload table's type
  /// due to extensions.
  struct DeviceOffloadEntryTy {
    /// Common part with the host offload table.
    __tgt_offload_entry Base;
    /// Length of the Base.name string in bytes including
    /// the null terminator.
    size_t NameSize;
  };

  /// Memory stats
  struct MemStatTy {
    size_t Requested[2] = {0, 0};   // Requested bytes
    size_t Allocated[2] = {0, 0};   // Allocated bytes
    size_t Freed[2] = {0, 0};       // Freed bytes
    size_t InUse[2] = {0, 0};       // Current memory in use
    size_t PeakUse[2] = {0, 0};     // Peak bytes used
    size_t NumAllocs[2] = {0, 0};   // Number of allocations

    int32_t DeviceId = 0;
    int32_t AllocKind = TARGET_ALLOC_DEFAULT;
    std::mutex *Mtx = nullptr;

    MemStatTy() = default;

    MemStatTy(int32_t deviceId, int32_t allocKind) {
      DeviceId = deviceId;
      AllocKind = allocKind;
      Mtx = new std::mutex();
    }

    void update(size_t requested, size_t size, bool Pool = false) {
      std::unique_lock<std::mutex> lock(*Mtx);

      int32_t I = Pool ? 1 : 0;

      if (requested > 0) {
        Requested[I] += requested;
        Allocated[I] += size;
        InUse[I] += size;
        NumAllocs[I]++;
      } else {
        Freed[I] += size;
        InUse[I] -= size;
      }

      if (InUse[I] > PeakUse[I])
        PeakUse[I] = InUse[I];
    }

    void print() {
      DP("Memory usage for %s, device %" PRId32 ":\n",
         ALLOC_KIND_TO_STR(AllocKind), DeviceId);
      DP("-- Allocator: %12s, %12s\n", "Native", "Pool");
      DP("-- Requested: %12zu, %12zu\n", Requested[0], Requested[1]);
      DP("-- Allocated: %12zu, %12zu\n", Allocated[0], Allocated[1]);
      DP("-- Freed    : %12zu, %12zu\n", Freed[0], Freed[1]);
      DP("-- InUse    : %12zu, %12zu\n", InUse[0], InUse[1]);
      DP("-- PeakUse  : %12zu, %12zu\n", PeakUse[0], PeakUse[1]);
      DP("-- NumAllocs: %12zu, %12zu\n", NumAllocs[0], NumAllocs[1]);
    }
  }; // MemStatTy

  /// Looks up an external global variable with the given \p Name
  /// and \p Size in the device environment for device \p DeviceId.
  void *getVarDeviceAddr(int32_t DeviceId, const char *Name, size_t Size);

  /// Looks up an external global variable with the given \p Name
  /// in the device environment for device \p DeviceId.
  /// \p Size must not be null. If (*Size) is not zero, then
  /// the lookup verifies that the found variable's size matches
  /// (*Size), otherwise, the found variable's size is returned
  /// via \p Size.
  void *getVarDeviceAddr(int32_t DeviceId, const char *Name, size_t *Size);
public:
  uint32_t NumDevices = 0;
  uint32_t SubDeviceLevels = 1; // L0 API does not support recursive queries
  uint32_t NumRootDevices = 0;
  ze_driver_handle_t Driver = nullptr;
  ze_context_handle_t Context = nullptr;
  ze_api_version_t DriverAPIVersion = ZE_API_VERSION_CURRENT;

  // Events for kernel profiling
  KernelProfileEventsTy ProfileEvents;

  std::vector<ze_device_properties_t> DeviceProperties;
  std::vector<ze_device_compute_properties_t> ComputeProperties;

  // Internal device type ID
  std::vector<uint64_t> DeviceArchs;

  // Devices' default target allocation kinds for internal allocation
  std::vector<int32_t> AllocKinds;

  std::vector<ze_device_handle_t> Devices;

  // Subdevice IDs. It maps users' subdevice IDs to internal subdevice IDs
  std::vector<SubDeviceIdsTy> SubDeviceIds;

  // Events for synchronization between subdevices.
  std::vector<SubDeviceEventTy> SubDeviceEvents;

  // User-friendly form of device ID string
  std::vector<std::string> DeviceIdStr;

  // Command queue group ordinals for each device
  std::vector<uint32_t> CmdQueueGroupOrdinals;

  // Command queue group ordinals for copying
  std::vector<uint32_t> CopyCmdQueueGroupOrdinals;

  // Command queue group ordinals and number of queues for link copy engines
  std::vector<std::pair<uint32_t, uint32_t>> LinkCopyCmdQueueGroupOrdinals;

  // Command queue index for each device
  std::vector<uint32_t> CmdQueueIndices;

  std::vector<std::list<FuncOrGblEntryTy>> FuncGblEntries;
  std::vector<std::map<ze_kernel_handle_t, KernelPropertiesTy>>
      KernelProperties;

  // Memory owned by the plugin
  std::vector<std::vector<void *>> OwnedMemory;

  std::vector<bool> Initialized;
  std::mutex *Mutexes;
  std::mutex *DataMutexes; // For internal data
  std::mutex *RTLMutex;
  std::vector<std::list<std::vector<DeviceOffloadEntryTy>>> OffloadTables;
  std::vector<std::vector<RTLProfileTy *>> Profiles;

  /// Host memory pool for all devices
  MemoryPoolTy MemPoolHost;
  /// Shared memory pools per L0 device
  std::map<ze_device_handle_t, MemoryPoolTy> MemPoolShared;
  /// Device memory pools per L0 device
  std::map<ze_device_handle_t, MemoryPoolTy> MemPoolDevice;

  /// Memory stats for each memory type
  MemStatTy MemStatHost;
  std::map<ze_device_handle_t, MemStatTy> MemStatShared;
  std::map<ze_device_handle_t, MemStatTy> MemStatDevice;

  /// Internal allocation information
  std::vector<std::unique_ptr<MemAllocInfoMapTy>> MemAllocInfo;

  /// GITS function address for notifying indirect accesses
  void *GitsIndirectAllocationOffsets = nullptr;

  /// Flags, parameters, options
  RTLFlagsTy Flags;
  int64_t RequiresFlags = OMP_REQ_UNDEFINED;
  uint32_t DataTransferLatency; // Emulated data transfer latency in us
  int32_t DeviceType;
  uint32_t ThreadLimit = 0; // Global thread limit
  uint32_t NumTeams = 0; // Global max number of teams

  /// Dynamic kernel memory size
  size_t KernelDynamicMemorySize = 0; // Turned off by default

  /// Staging buffer size
  size_t StagingBufferSize = LEVEL0_STAGING_BUFFER_SIZE;

  /// Staging buffer count
  size_t StagingBufferCount = LEVEL0_STAGING_BUFFER_COUNT;

  /// Command batch support
  int32_t CommandBatchLevel = 0;
  int32_t CommandBatchCount = INT32_MAX;

  /// Copy engine option
  /// 0: disabled, 1: main, 2: link, 3: all (default)
  int32_t UseCopyEngine = 3;

  /// Memory pool parameters
  /// MemPoolInfo[MemType] = {AllocMax(MB), Capacity, PoolSize(MB)}
  std::map<int32_t, std::vector<int32_t>> MemPoolInfo = {
      {TARGET_ALLOC_DEVICE, {1, 4, 256}},
      {TARGET_ALLOC_HOST, {1, 4, 256}},
      {TARGET_ALLOC_SHARED, {1, 4, 256}}
  };

  /// User-directed allocation kind
  int32_t TargetAllocKind = TARGET_ALLOC_DEFAULT;

  uint32_t SubscriptionRate = 4;
  uint32_t ReductionSubscriptionRate = 16;
  uint32_t ForcedKernelWidth = 0;
  int32_t DeviceMode = DEVICE_MODE_TOP;
#if INTEL_INTERNAL_BUILD
  uint32_t ForcedLocalSizes[3] = {0, 0, 0};
  uint32_t ForcedGlobalSizes[3] = {0, 0, 0};
#endif // INTEL_INTERNAL_BUILD

  // Compilation options for IGC
  // OpenCL 2.0 builtins (like atomic_load_explicit and etc.) are used by
  // runtime, so we have to explicitly specify the "-cl-std=CL2.0" compilation
  // option. With it, the SPIR-V will be converted to LLVM IR with OpenCL 2.0
  // builtins. Otherwise, SPIR-V will be converted to LLVM IR with OpenCL 1.2
  // builtins.
  std::string CompilationOptions = "-cl-std=CL2.0 ";
  std::string InternalCompilationOptions;
  std::string UserCompilationOptions;

  // Spec constants used for all modules.
  SpecConstantsTy CommonSpecConstants;

  RTLDeviceInfoTy() {
    NumDevices = 0;
    Mutexes = nullptr;
    DataMutexes = nullptr;
    DataTransferLatency = 0;
    DeviceType = ZE_DEVICE_TYPE_GPU;
    readEnvironmentVars();
  }

  /// Read environment variable value with optional deprecated name
  char *readEnvVar(const char *Name, const char *OldName = nullptr) {
    if (!Name)
      return nullptr;
    char *value = std::getenv(Name);
    if (value || !OldName) {
      if (value)
        DP("ENV: %s=%s\n", Name, value);
      return value;
    }
    value = std::getenv(OldName);
    if (value) {
      DP("ENV: %s=%s\n", OldName, value);
      WARNING("%s is being deprecated. Use %s instead.\n", OldName, Name);
    }
    return value;
  }

#if INTEL_INTERNAL_BUILD
  void parseGroupSizes(const char *Name, const char *Value, uint32_t *Sizes) {
    std::string str(Value);
    if (str.front() != '{' || str.back() != '}') {
      WARNING("Ignoring invalid %s=%s\n", Name, Value);
      return;
    }
    std::istringstream strm(str.substr(1, str.size() - 2));
    uint32_t i = 0;
    for (std::string token; std::getline(strm, token, ','); i++)
      if (i < 3)
        Sizes[i] = std::stoi(token);
  }
#endif // INTEL_INTERNAL_BUILD

  void readEnvironmentVars() {
    // Data transfer latency
    if (char *env = readEnvVar("LIBOMPTARGET_DATA_TRANSFER_LATENCY")) {
      std::string value(env);
      if (value.substr(0, 2) == "T,") {
        int32_t usec = std::stoi(value.substr(2).c_str());
        DataTransferLatency = (usec > 0) ? usec : 0;
      }
    }

    // Target device type
    if (char *env = readEnvVar("LIBOMPTARGET_DEVICETYPE")) {
      std::string value(env);
      if (value == "GPU" || value == "gpu" || value == "") {
        DeviceType = ZE_DEVICE_TYPE_GPU;
      } else if (value == "CPU" || value == "cpu") {
        DeviceType = ZE_DEVICE_TYPE_CPU;
        DP("Warning: CPU device is not supported\n");
      } else {
        DP("Warning: Invalid LIBOMPTARGET_DEVICETYPE=%s\n", env);
      }
    }

    // Global thread limit
    int threadLimit = omp_get_thread_limit();
    DP("omp_get_thread_limit() returned %" PRId32 "\n", threadLimit);
    // omp_get_thread_limit() would return INT_MAX by default.
    // NOTE: Windows.h defines max() macro, so we have to guard
    //       the call with parentheses.
    ThreadLimit = (threadLimit > 0 &&
        threadLimit != (std::numeric_limits<int32_t>::max)()) ?
        threadLimit : 0;

    // Global max number of teams.
    int numTeams = omp_get_max_teams();
    DP("omp_get_max_teams() returned %" PRId32 "\n", numTeams);
    // omp_get_max_teams() would return INT_MAX by default.
    // NOTE: Windows.h defines max() macro, so we have to guard
    //       the call with parentheses.
    NumTeams = (numTeams > 0 &&
        numTeams != (std::numeric_limits<int32_t>::max)()) ?
        numTeams : 0;

    // Compilation options for IGC
    if (char *env = readEnvVar("LIBOMPTARGET_LEVEL0_COMPILATION_OPTIONS"))
      UserCompilationOptions += std::string(" ") + env;

    if (DeviceType == ZE_DEVICE_TYPE_GPU) {
      // Intel Graphics compilers that do not support that option
      // silently ignore it. Other OpenCL compilers may fail.
      const char *env = readEnvVar("LIBOMPTARGET_LEVEL0_TARGET_GLOBALS");
      if (!env || (env[0] != 'F' && env[0] != 'f' && env[0] != '0')) {
        InternalCompilationOptions += " -cl-take-global-address ";
        Flags.EnableTargetGlobals = 1;
      }
      env = readEnvVar("LIBOMPTARGET_LEVEL0_MATCH_SINCOSPI");
      if (!env || (env[0] != 'F' && env[0] != 'f' && env[0] != '0')) {
        InternalCompilationOptions += " -cl-match-sincospi ";
      }
      env = readEnvVar("LIBOMPTARGET_LEVEL0_USE_DRIVER_GROUP_SIZES");
      if (env && (env[0] == 'T' || env[0] == 't' || env[0] == '1')) {
        Flags.UseDriverGroupSizes = 1;
      }
    }

    // Device mode
    if (char *env = readEnvVar("LIBOMPTARGET_DEVICES")) {
      std::string value(env);
      if (value == "DEVICE" || value == "device") {
        DP("Device mode is %s -- using top-level devices with subdevice "
           "clause support\n", value.c_str());
        DeviceMode = DEVICE_MODE_TOP;
      } else if (value == "SUBDEVICE" || value == "subdevice") {
        DP("Device mode is %s -- using 1st-level sub-devices\n", value.c_str());
        DeviceMode = DEVICE_MODE_SUB;
      } else if (value == "SUBSUBDEVICE" || value == "subsubdevice") {
        DP("Device mode is %s -- using 2nd-level sub-devices\n", value.c_str());
        DeviceMode = DEVICE_MODE_SUBSUB;
      } else if (value == "ALL" || value == "all") {
        DP("Device mode is %s -- using all sub-devices\n", value.c_str());
        DeviceMode = DEVICE_MODE_ALL;
      } else {
        DP("Unknown device mode %s\n", value.c_str());
      }
    }

    // Profile
    if (char *env = readEnvVar("LIBOMPTARGET_PLUGIN_PROFILE")) {
      if ((env[0] == 'T' || env[0] == '1') &&
          (env[1] == ',' || env[1] == '\0')) {
        Flags.EnableProfile = 1;
        RTLProfileTy::Multiplier = RTLProfileTy::MSEC_PER_SEC;
        if (env[1] == ',') {
          std::string unit(&env[2]);
          if (unit == "usec" || unit == "unit_usec")
            RTLProfileTy::Multiplier = RTLProfileTy::USEC_PER_SEC;
        }
      }
    }

    // Managed memory allocator
    if (char *env = readEnvVar("LIBOMPTARGET_USM_HOST_MEM")) {
      if (env[0] == 'T' || env[0] == 't' || env[0] == '1')
        Flags.UseHostMemForUSM = 1;
    }

    // Memory pool
    // LIBOMPTARGET_LEVEL0_MEMORY_POOL=<Option>
    //  <Option>       := 0 | <PoolInfoList>
    //  <PoolInfoList> := <PoolInfo>[,<PoolInfoList>]
    //  <PoolInfo>     := <MemType>[,<AllocMax>[,<Capacity>[,<PoolSize>]]]
    //  <MemType>      := all | device | host | shared
    //  <AllocMax>     := positive integer or empty, max allocation size in MB
    //                    (default: 1)
    //  <Capacity>     := positive integer or empty, number of allocations from
    //                    a single block (default: 4)
    //  <PoolSize>     := positive integer or empty, max pool size in MB
    //                    (default: 256)
    if (char *env = readEnvVar("LIBOMPTARGET_LEVEL0_MEMORY_POOL")) {
      if (env[0] == '0' && env[1] == '\0') {
        Flags.UseMemoryPool = 0;
      } else {
        std::istringstream str(env);
        int32_t memType = -1;
        int32_t offset = 0;
        int32_t valid = 1;
        const std::vector<int32_t> defaultValue{1, 4, 256};
        const int32_t allMemType = INT32_MAX;
        std::vector<int32_t> allInfo{1, 4, 256};
        std::map<int32_t, std::vector<int32_t>> poolInfo;
        for (std::string token; std::getline(str, token, ',') && valid > 0;) {
          if (token == "device") {
            memType = TARGET_ALLOC_DEVICE;
            poolInfo.emplace(memType, defaultValue);
            offset = 0;
          } else if (token == "host") {
            memType = TARGET_ALLOC_HOST;
            poolInfo.emplace(memType, defaultValue);
            offset = 0;
          } else if (token == "shared") {
            memType = TARGET_ALLOC_SHARED;
            poolInfo.emplace(memType, defaultValue);
            offset = 0;
          } else if (token == "all") {
            memType = allMemType;
            offset = 0;
            valid = 2;
          } else if (offset < 3 && memType >= 0) {
            int32_t num = std::atoi(token.c_str());
            if (num > 0 && memType == allMemType)
              allInfo[offset++] = num;
            else if (num > 0)
              poolInfo[memType][offset++] = num;
            else if (token.size() == 0)
              offset++;
            else
              valid = 0;
          } else {
            valid = 0;
          }
        }
        if (valid > 0) {
          MemPoolInfo.clear();
          if (valid == 2) {
            // "all" is specified -- ignore other inputs
            MemPoolInfo.emplace(TARGET_ALLOC_DEVICE, allInfo);
            MemPoolInfo.emplace(TARGET_ALLOC_HOST, allInfo);
            MemPoolInfo.emplace(TARGET_ALLOC_SHARED, allInfo);
          } else {
            // Only enable what user specified
            for (auto &I : poolInfo)
              MemPoolInfo.emplace(I.first, I.second);
          }
          // Set total pool size large enough (2 * AllocMax * Capacity)
          for (auto &I : MemPoolInfo) {
            int32_t poolSize = 2 * I.second[0] * I.second[1];
            if (poolSize > I.second[2]) {
              I.second[2] = poolSize;
              DP("Adjusted memory pool size to %" PRId32 "MB\n", poolSize);
            }
          }
        } else {
          DP("Ignoring incorrect memory pool configuration "
             "LIBOMPTARGET_LEVEL0_MEMORY_POOL=%s\n", env);
          DP("LIBOMPTARGET_LEVEL0_MEMORY_POOL=<Option>\n");
          DP("  <Option>       := 0 | <PoolInfoList>\n");
          DP("  <PoolInfoList> := <PoolInfo>[,<PoolInfoList>]\n");
          DP("  <PoolInfo>     := "
             "<MemType>[,<AllocMax>[,<Capacity>[,<PoolSize>]]]\n");
          DP("  <MemType>      := all | device | host | shared\n");
          DP("  <AllocMax>     := positive integer or empty, "
             "max allocation size in MB (default: 1)\n");
          DP("  <Capacity>     := positive integer or empty, "
             "number of allocations from a single block (default: 4)\n");
          DP("  <PoolSize>     := positive integer or empty, "
             "max pool size in MB (default: 256)\n");
        }
      }
    }

    // Use copy engine if available
    if (char *env = readEnvVar("LIBOMPTARGET_LEVEL0_USE_COPY_ENGINE")) {
      if (env[0] == 'F' || env[0] == 'f' || env[0] == '0') {
        UseCopyEngine = 0;
      } else {
        std::string Value(env);
        if (Value == "main")
          UseCopyEngine = 1;
        else if (Value == "link")
          UseCopyEngine = 2;
        else if (Value == "all")
          UseCopyEngine = 3;
        else {
          DP("Ignoring incorrect definition, "
             "LIBOMPTARGET_LEVEL0_USE_COPY_ENGINE=%s\n", env);
          DP("LIBOMPTARGET_LEVEL0_USE_COPY_ENGINE=<Value>\n");
          DP("  <Value>   := <Disable> | <Type>\n");
          DP("  <Disable> := 0 | F | f\n");
          DP("  <Type>    := main | link | all\n");
        }
      }
    }

    // Target image dump
    if (char *env = readEnvVar("LIBOMPTARGET_DUMP_TARGET_IMAGE",
                               "LIBOMPTARGET_SAVE_TEMPS")) {
      if (env[0] == 'T' || env[0] == 't' || env[0] == '1')
        Flags.DumpTargetImage = 1;
    }

    // Global default target memory that overrides device-specific default
    if (char *env = readEnvVar("LIBOMPTARGET_LEVEL0_DEFAULT_TARGET_MEM")) {
      std::string mem(env);
      if (mem == "host" || mem == "HOST")
        TargetAllocKind = TARGET_ALLOC_HOST;
      else if (mem == "shared" || mem == "SHARED")
        TargetAllocKind = TARGET_ALLOC_SHARED;
      else if (mem == "device" || mem == "DEVICE")
        TargetAllocKind = TARGET_ALLOC_DEVICE;
      else
        DP("Warning: Ignoring unknown target memory kind %s.\n", env);
    }

    // Target allocation kind
    if (char *env = readEnvVar("LIBOMPTARGET_LEVEL0_USE_DEVICE_MEM")) {
      if (env[0] == 'T' || env[0] == 't' || env[0] == '1')
        TargetAllocKind = TARGET_ALLOC_DEVICE;
    }

    // Subscription rate
    if (char *env = readEnvVar("LIBOMPTARGET_LEVEL0_SUBSCRIPTION_RATE")) {
      int32_t value = std::stoi(env);
      if (value > 0 && value <= 0xFFFF)
        SubscriptionRate = value;
    }

    // Reduction subscription rate: number of computed WGs is reduced
    // by this factor.
    if (char *env =
            readEnvVar("LIBOMPTARGET_ONEAPI_REDUCTION_SUBSCRIPTION_RATE")) {
      int32_t value = std::stoi(env);
      // '0' is a special value meaning to use regular default ND-range
      // for kernels with reductions.
      if (value >= 0 && value <= 0xFFFF)
        ReductionSubscriptionRate = value;
    }

    // Forced kernel width
    if (char *env = readEnvVar("LIBOMPTARGET_LEVEL0_KERNEL_WIDTH")) {
      int32_t value = std::stoi(env);
      if (value == 8 || value == 16 || value == 32)
        ForcedKernelWidth = value;
    }

    // Dynamic memory size
    // LIBOMPTARGET_DYNAMIC_MEMORY_SIZE=<SizeInMB>
    if (char *env = readEnvVar("LIBOMPTARGET_DYNAMIC_MEMORY_SIZE")) {
      size_t value = std::stoi(env);
      const size_t maxValue = 2048;
      if (value > maxValue) {
        DP("Adjusted dynamic memory size to %zu MB\n", maxValue);
        value = maxValue;
      }
      KernelDynamicMemorySize = value << 20;
    }

#if INTEL_INTERNAL_BUILD
    // Force work group sizes -- for internal experiments
    if (char *env = readEnvVar("LIBOMPTARGET_LOCAL_WG_SIZE")) {
      parseGroupSizes("LIBOMPTARGET_LOCAL_WG_SIZE", env, ForcedLocalSizes);
    }
    if (char *env = readEnvVar("LIBOMPTARGET_GLOBAL_WG_SIZE")) {
      parseGroupSizes("LIBOMPTARGET_GLOBAL_WG_SIZE", env, ForcedGlobalSizes);
    }
#endif // INTEL_INTERNAL_BUILD
#if ENABLE_LIBDEVICE_LINKING
    // Link libdevice
    if (char *env = readEnvVar("LIBOMPTARGET_LEVEL0_LINK_LIBDEVICE")) {
      // TODO: turn this on by default when L0 issue is resolved.
      if (env[0] == 'T' || env[0] == 't' || env[0] == '1')
        Flags.LinkLibDevice = 1;
    }
#endif // ENABLE_LIBDEVICE_LINKING
    if (readEnvVar("INTEL_ENABLE_OFFLOAD_ANNOTATIONS")) {
      // To match SYCL RT behavior, we just need to check whether
      // INTEL_ENABLE_OFFLOAD_ANNOTATIONS is set. The actual value
      // does not matter.
      CommonSpecConstants.addConstant<char>(0xFF747469, 1);
    }
    if (char *env = readEnvVar("LIBOMPTARGET_ONEAPI_USE_IMAGE_OPTIONS")) {
      if (env[0] == 'T' || env[0] == 't' || env[0] == '1')
        Flags.UseImageOptions = 1;
      else if (env[0] == 'F' || env[0] == 'f' || env[0] == '0')
        Flags.UseImageOptions = 0;
    }
    // LIBOMPTARGET_LEVEL0_STAGING_BUFFER_SIZE=<SizeInKB>
    if (char *env = readEnvVar("LIBOMPTARGET_LEVEL0_STAGING_BUFFER_SIZE")) {
      size_t SizeInKB = std::stoi(env);
      StagingBufferSize = SizeInKB << 10;
    }
    // LIBOMPTARGET_LEVEL_ZERO_COMMAND_BATCH=<Type>[,<Count>]
    if (char *env = readEnvVar("LIBOMPTARGET_LEVEL_ZERO_COMMAND_BATCH")) {
      std::string Value(env);
      int32_t Count = 0;
      auto I = Value.find(",");
      if (I != std::string::npos) {
        Count = std::atoi(Value.substr(I + 1).c_str());
        Value.erase(I);
      }
      if (Count > 0) {
        CommandBatchCount = Count;
        if ((size_t)Count < StagingBufferCount)
          StagingBufferCount = Count;
      }
      if (Value == "none" || Value == "NONE") {
        CommandBatchLevel = 0;
        DP("Disabled command batching.\n");
      } else if (Value == "copy" || Value == "COPY") {
        CommandBatchLevel = 1;
        DP("Enabled command batching up to %" PRId32 " copy commands.\n",
           Count);
      } else if (Value == "compute" || Value == "COMPUTE") {
        CommandBatchLevel = 2;
        DP("Enabled command batching up to %" PRId32
           " copy and compute commands.\n", Count);
      } else {
        CommandBatchLevel = 0;
        DP("Disabled command batching due to unknown input \"%s\".\n", env);
      }
    }
  }

  ze_command_list_handle_t getCmdList(int32_t DeviceId) {
    auto TLS = getTLS();
    auto CmdList = TLS->getCmdList(DeviceId);
    if (!CmdList) {
      CmdList = createCmdList(Context, Devices[DeviceId],
          CmdQueueGroupOrdinals[DeviceId], DeviceIdStr[DeviceId]);
      TLS->setCmdList(DeviceId, CmdList);
    }
    return CmdList;
  }

  ze_command_queue_handle_t getCmdQueue(int32_t DeviceId) {
    auto TLS = getTLS();
    auto CmdQueue = TLS->getCmdQueue(DeviceId);
    if (!CmdQueue) {
      CmdQueue = createCommandQueue(DeviceId);
      TLS->setCmdQueue(DeviceId, CmdQueue);
    }
    return CmdQueue;
  }

  ze_command_list_handle_t getCopyCmdList(int32_t DeviceId) {
    if (CopyCmdQueueGroupOrdinals[DeviceId] == UINT32_MAX) {
      // Return link copy engine if it is enabled, compute engine otherwise
      if (LinkCopyCmdQueueGroupOrdinals[DeviceId].second > 0)
        return getLinkCopyCmdList(DeviceId);
      else
        return getCmdList(DeviceId);
    }

    // Use copy engine
    auto TLS = getTLS();
    auto CmdList = TLS->getCopyCmdList(DeviceId);
    if (!CmdList) {
      CmdList = createCmdList(Context, Devices[DeviceId],
          CopyCmdQueueGroupOrdinals[DeviceId], DeviceIdStr[DeviceId]);
      TLS->setCopyCmdList(DeviceId, CmdList);
    }
    return CmdList;
  }

  bool usingCopyCmdQueue(int32_t DeviceId) {
    if (CopyCmdQueueGroupOrdinals[DeviceId] == UINT32_MAX &&
        LinkCopyCmdQueueGroupOrdinals[DeviceId].second == 0)
       return  false;
    return true;
  }

  ze_command_queue_handle_t getCopyCmdQueue(int32_t DeviceId) {
    if (CopyCmdQueueGroupOrdinals[DeviceId] == UINT32_MAX) {
      // Return link copy engine if it is enabled, compute engine otherwise
      if (LinkCopyCmdQueueGroupOrdinals[DeviceId].second > 0)
        return getLinkCopyCmdQueue(DeviceId);
      else
        return getCmdQueue(DeviceId);
    }

    // Use copy engine
    auto TLS = getTLS();
    auto CmdQueue = TLS->getCopyCmdQueue(DeviceId);
    if (!CmdQueue) {
      CmdQueue = createCmdQueue(Context, Devices[DeviceId],
          CopyCmdQueueGroupOrdinals[DeviceId], 0, DeviceIdStr[DeviceId]);
      TLS->setCopyCmdQueue(DeviceId, CmdQueue);
    }
    return CmdQueue;
  }

  ze_command_list_handle_t getLinkCopyCmdList(int32_t DeviceId) {
    // Ordinal.first is ordinal, Ordinal.second is number of queues
    auto &Ordinal = LinkCopyCmdQueueGroupOrdinals[DeviceId];
    if (Ordinal.second == 0) {
      // Return main copy engine if it is enabled, compute engine otherwise
      if (CopyCmdQueueGroupOrdinals[DeviceId] != UINT32_MAX)
        return getCopyCmdList(DeviceId);
      else
        return getCmdList(DeviceId);
    }

    auto TLS = getTLS();
    auto CmdList = TLS->getLinkCopyCmdList(DeviceId);
    if (!CmdList) {
      CmdList = createCmdList(Context, Devices[DeviceId], Ordinal.first,
          ZE_COMMAND_LIST_FLAG_EXPLICIT_ONLY, DeviceIdStr[DeviceId]);
      TLS->setLinkCopyCmdList(DeviceId, CmdList);
    }
    return CmdList;
  }

  ze_command_queue_handle_t getLinkCopyCmdQueue(int32_t DeviceId) {
    // Ordinal.first is ordinal, Ordinal.second is number of queues
    auto &Ordinal = LinkCopyCmdQueueGroupOrdinals[DeviceId];
    if (Ordinal.second == 0) {
      // Return main copy engine if it is enabled, compute engine otherwise
      if (CopyCmdQueueGroupOrdinals[DeviceId] != UINT32_MAX)
        return getCopyCmdQueue(DeviceId);
      else
        return getCmdQueue(DeviceId);
    }

    auto TLS = getTLS();
    auto CmdQueue = TLS->getLinkCopyCmdQueue(DeviceId);
    if (!CmdQueue) {
      // Try to use different copy engines for multiple threads
      uint32_t Index = __kmpc_global_thread_num(nullptr) % Ordinal.second;
      CmdQueue = createCmdQueue(Context, Devices[DeviceId], Ordinal.first,
          Index, ZE_COMMAND_QUEUE_FLAG_EXPLICIT_ONLY, DeviceIdStr[DeviceId]);
      TLS->setLinkCopyCmdQueue(DeviceId, CmdQueue);
    }
    return CmdQueue;
  }

  RTLProfileTy *getProfile(int32_t DeviceId) {
    if (!Flags.EnableProfile)
      return nullptr;
    auto TLS = getTLS();
    auto Profile = TLS->getProfile(DeviceId);
    if (!Profile) {
      Profile = new RTLProfileTy(DeviceProperties[DeviceId],
                                 DeviceIdStr[DeviceId],
                                 DriverAPIVersion >= ZE_API_VERSION_1_1);
      TLS->setProfile(DeviceId, Profile);
    }
    return Profile;
  }

  int64_t getSubDeviceCode() { return getTLS()->getSubDeviceCode(); }

  void setSubDeviceCode(int64_t Code) {
    getTLS()->setSubDeviceCode(Code);
  }

  /// Loads the device version of the offload table for device \p DeviceId.
  /// The table is expected to have \p NumEntries entries.
  /// Returns true, if the load was successful, false - otherwise.
  bool loadOffloadTable(int32_t DeviceId, size_t NumEntries);

  /// Deallocates resources allocated for the device offload table
  /// of \p DeviceId device.
  void unloadOffloadTable(int32_t DeviceId);

  /// Looks up an OpenMP declare target global variable with the given
  /// \p Name and \p Size in the device environment for device \p DeviceId.
  /// The lookup is first done via the device offload table. If it fails,
  /// then the lookup falls back to non-OpenMP specific lookup on the device.
  void *getOffloadVarDeviceAddr(
      int32_t DeviceId, const char *Name, size_t Size);

  /// Initialize program data on device
  int32_t initProgramData(int32_t DeviceId);

  /// Get kernel indirect access flags
  ze_kernel_indirect_access_flags_t getKernelIndirectAccessFlags(
      ze_kernel_handle_t Kernel, uint32_t DeviceId);

  /// Enqueue copy command
  int32_t enqueueMemCopy(int32_t DeviceId, void *Dst, void *Src, size_t Size);

  /// Allocate memory from pool
  void *poolAlloc(int32_t DeviceId, size_t Size, int32_t Kind,
                  intptr_t Offset = 0);

  /// Return memory to pool
  bool poolFree(int32_t DeviceId, void *Ptr);

  /// Initialize all memory pools
  void initMemoryPool();

  /// Initialize memory stats
  void initMemoryStat();

  /// Allocate data
  void *allocData(int32_t DeviceId, int64_t Size, void *HstPtr, void *HstBase);

  /// Return memory allocation type
  uint32_t getMemAllocType(const void *Ptr);

  /// Create command queue with the given device ID
  ze_command_queue_handle_t createCommandQueue(int32_t DeviceId);

  /// Get thread-local staging buffer for copying
  StagingBufferTy &getStagingBuffer();

  /// Read KernelInfo auxiliary information for the specified kernel.
  /// The information is stored in FuncGblEntries array.
  /// The function is called during the binary loading.
  bool readKernelInfo(int32_t DeviceId, const __tgt_offload_entry &KernelEntry);

  /// For the given kernel return its KernelInfo auxiliary information
  /// that was previously read by readKernelInfo().
  const KernelInfoTy *
      getKernelInfo(int32_t DeviceId, const ze_kernel_handle_t &Kernel) const;

  /// Check if the device is discrete
  bool isDiscreteDevice(int32_t DeviceId);

  /// Get internal device ID from subdevice encoding
  int32_t getInternalDeviceId(int32_t DeviceId);

  /// Data delete
  int32_t dataDelete(int32_t DeviceId, void *Ptr);
};

/// Libomptarget-defined handler and argument.
struct AsyncEventTy {
  void (*Handler)(void *);
  void *Arg;
};

/// Loop descriptor
typedef struct {
  int64_t Lb;     // The lower bound of the i-th loop
  int64_t Ub;     // The upper bound of the i-th loop
  int64_t Stride; // The stride of the i-th loop
} TgtLoopDescTy;

typedef struct {
  int32_t NumLoops;        // Number of loops/dimensions
  int32_t DistributeDim;   // Dimensions lower than this one
                           // must end up in one WG
  TgtLoopDescTy Levels[3]; // Up to 3 loops
} TgtNDRangeDescTy;

static RTLDeviceInfoTy *DeviceInfo = nullptr;

/// Create a module from SPIR-V
static ze_module_handle_t createModule(
    ze_context_handle_t Context, ze_device_handle_t Device, size_t Size,
    const uint8_t *Image, const char *Flags, ze_module_format_t Format) {
  ze_module_constants_t specConstants =
      DeviceInfo->CommonSpecConstants.getModuleConstants();
  ze_module_desc_t moduleDesc = {
    ZE_STRUCTURE_TYPE_MODULE_DESC,
    nullptr, // extension
    Format,
    Size,
    Image,
    Flags,
    &specConstants
  };
  ze_module_handle_t module;
  ze_module_build_log_handle_t buildLog;
  ze_result_t rc;
  CALL_ZE_RC(rc, zeModuleCreate, Context, Device, &moduleDesc, &module,
             &buildLog);
  if (rc != ZE_RESULT_SUCCESS) {
    DP("Warning: module creation failed\n");
    if (DebugLevel > 0) {
      size_t logSize = 0;
      CALL_ZE_RET_NULL(zeModuleBuildLogGetString, buildLog, &logSize, nullptr);
      DP("Target build log:\n");
      if (logSize > 0) {
        std::vector<char> logString(logSize);
        CALL_ZE_RET_NULL(zeModuleBuildLogGetString, buildLog, &logSize,
                         logString.data());
        std::stringstream Str(logString.data());
        std::string Line;
        while (std::getline(Str, Line, '\n'))
          DP("  %s\n", Line.c_str());
      } else {
        DP("  empty\n");
      }
    }
    CALL_ZE_RET_NULL(zeModuleBuildLogDestroy, buildLog);
    return nullptr;
  }
  CALL_ZE_RET_NULL(zeModuleBuildLogDestroy, buildLog);
  return module;
}

#if ENABLE_LIBDEVICE_LINKING
/// Create a module from a file name
static ze_module_handle_t createModule(
    ze_context_handle_t Context, ze_device_handle_t Device,
    const char *FileName, const char *Flags, ze_module_format_t Format) {
  // Resolve full path using the location of the plugin
  std::string fullPath;
#ifdef _WIN32
  char rtlPath[_MAX_PATH];
  HMODULE rtlModule = nullptr;
  if (!GetModuleHandleExA(GET_MODULE_HANDLE_EX_FLAG_FROM_ADDRESS |
                          GET_MODULE_HANDLE_EX_FLAG_UNCHANGED_REFCOUNT,
                          (LPCSTR) &DebugLevel, &rtlModule)) {
    DP("Error: module creation failed -- cannot resolve full path\n");
    return nullptr;
  }
  if (!GetModuleFileNameA(rtlModule, rtlPath, sizeof(rtlPath))) {
    DP("Error: module creation failed -- cannot resolve full path\n");
    return nullptr;
  }
  fullPath = rtlPath;
#else // !defined(_WIN32)
  Dl_info rtlInfo;
  if (!dladdr(&DebugLevel, &rtlInfo)) {
    DP("Error: module creation failed -- cannot resolve full path\n");
    return nullptr;
  }
  fullPath = rtlInfo.dli_fname;
#endif // !defined(_WIN32)
  size_t split = fullPath.find_last_of("/\\");
  fullPath.replace(split + 1, std::string::npos, FileName);

  // Now read from the full path
  std::ifstream ifs(fullPath.c_str(), std::ios::binary);
  // Ignore files that are not supported.
  if (!ifs.good())
    return nullptr;
  ifs.seekg(0, ifs.end);
  size_t size = static_cast<size_t>(ifs.tellg());
  ifs.seekg(0);
  std::vector<char> image(size);
  if (!ifs.read(image.data(), size)) {
    DP("Error: module creation failed -- cannot read %s\n", fullPath.c_str());
    return nullptr;
  }
  return createModule(Context, Device, size, (uint8_t *)image.data(), Flags,
                      Format);
}
#endif // ENABLE_LIBDEVICE_LINKING

/// Init/deinit DeviceInfo
#ifdef _WIN32
#define ATTRIBUTE(X)
#else
#define ATTRIBUTE(X) __attribute__((X))
#endif // _WIN32

static void closeRTL();

ATTRIBUTE(constructor(101)) void init() {
  DP("Init Level0 plugin!\n");
  DeviceInfo = new RTLDeviceInfoTy();
  TLSList = new std::list<TLSTy *>();
}

ATTRIBUTE(destructor(101)) void deinit() {
  DP("Deinit Level0 plugin!\n");
#ifndef _WIN32
  closeRTL();
#endif
  delete TLSList;
  TLSList = nullptr;
  delete DeviceInfo;
  DeviceInfo = nullptr;
}

#ifdef _WIN32
extern "C" BOOL WINAPI
DllMain(HINSTANCE const instance, // handle to DLL module
        DWORD const reason,       // reason for calling function
        LPVOID const reserved)    // reserved
{
  // Perform actions based on the reason for calling.
  switch (reason) {
  case DLL_PROCESS_ATTACH:
    // Initialize once for each new process.
    // Return FALSE to fail DLL load.
    init();
    break;

  case DLL_THREAD_ATTACH:
    // Do thread-specific initialization.
    break;

  case DLL_THREAD_DETACH:
    // Do thread-specific cleanup.
    break;

  case DLL_PROCESS_DETACH:
    break;
  }
  return TRUE; // Successful DLL_PROCESS_ATTACH.
}
#endif // _WIN32

/// For scoped start/stop
class ScopedTimerTy {
  std::string Name;
  double TimeStamp = 0.0;
  bool Active = false;
  RTLProfileTy *Profile = nullptr;
public:
  ScopedTimerTy(int32_t DeviceId, const char *name) : Name(name) {
    if (!DeviceInfo->Flags.EnableProfile)
      return;
    Profile = DeviceInfo->getProfile(DeviceId);
    start();
  }
  ScopedTimerTy(int32_t DeviceId, std::string name) : Name(name) {
    if (!DeviceInfo->Flags.EnableProfile)
      return;
    Profile = DeviceInfo->getProfile(DeviceId);
    start();
  }
  ScopedTimerTy(int32_t DeviceId, const char *Prefix, const char *name) {
    if (!DeviceInfo->Flags.EnableProfile)
      return;
    Name = Prefix;
    Name += name;
    Profile = DeviceInfo->getProfile(DeviceId);
    start();
  }
  ~ScopedTimerTy() {
    if (!DeviceInfo->Flags.EnableProfile)
      return;
    if (Active)
      stop();
  }
  void start() {
    if (!DeviceInfo->Flags.EnableProfile)
      return;
    if (!Profile) {
      WARNING("Profile data are invalid.\n");
      return;
    }
    if (Active)
      WARNING("Timer restarted.\n");
    TimeStamp = omp_get_wtime();
    Active = true;
  }
  void stop() {
    if (!DeviceInfo->Flags.EnableProfile)
      return;
    if (!Profile) {
      WARNING("Profile data are invalid.\n");
      return;
    }
    if (!Active) {
      WARNING("Timer is invalid.\n");
      return;
    }
    double currStamp = omp_get_wtime();
    Profile->update(Name, currStamp - TimeStamp);
    Active = false;
  }
  void updateDeviceTime(ze_event_handle_t Event) {
    if (!DeviceInfo->Flags.EnableProfile)
      return;
    if (!Profile) {
      WARNING("Profile data are invalid.\n");
      return;
    }
    Profile->update(Name, Event);
  }
};

static uint64_t getDeviceArch(uint32_t L0DeviceId) {
  for (auto &arch : DeviceArchMap)
    for (auto id : arch.second)
      if (L0DeviceId == id || (L0DeviceId & 0xFF00) == id)
        return arch.first; // Exact match or prefix match

  DP("Warning: Cannot decide device arch for %" PRIx32 ".\n", L0DeviceId);
  return DeviceArch_None;
}

static bool isDiscrete(uint32_t L0DeviceId) {
  uint32_t prefix = L0DeviceId & 0xFF00;
  return prefix == 0x4900 || prefix == 0x0200 || prefix == 0x0b00;
}

// Decide device's default memory kind for internal allocation (e.g., map)
static int32_t getAllocKinds(uint32_t L0DeviceId) {
  return isDiscrete(L0DeviceId) ? TARGET_ALLOC_DEVICE : TARGET_ALLOC_SHARED;
}

static void logMemUsage(ze_device_handle_t Device, size_t Requested,
                        void *Ptr, size_t MemSize) {
  size_t size = 0;
  bool pool = false;
  if (MemSize > 0) {
    /// Pool is being used
    size = MemSize;
    pool = true;
  } else {
    void *base = nullptr;
    CALL_ZE_EXIT_FAIL(zeMemGetAddressRange, DeviceInfo->Context, Ptr, &base,
                      &size);
  }
  auto memType = DeviceInfo->getMemAllocType(Ptr);
  if (memType == ZE_MEMORY_TYPE_HOST)
    DeviceInfo->MemStatHost.update(Requested, size, pool);
  else if (memType == ZE_MEMORY_TYPE_SHARED)
    DeviceInfo->MemStatShared[Device].update(Requested, size, pool);
  else // ZE_MEMORY_TYPE_DEVICE
    DeviceInfo->MemStatDevice[Device].update(Requested, size, pool);
}

static void addDataTransferLatency() {
  if (DeviceInfo->DataTransferLatency == 0)
    return;
  double goal = omp_get_wtime() + 1e-6 * DeviceInfo->DataTransferLatency;
  while (omp_get_wtime() < goal)
    ;
}

/// Clean-up routine to be invoked by the destructor or __tgt_rtl_deinit.
static void closeRTL() {
  // Nothing to clean up
  if (DeviceInfo->NumDevices == 0)
    return;

  for (uint32_t i = 0; i < DeviceInfo->NumDevices; i++) {
    if (!DeviceInfo->Initialized[i])
      continue;
    if (OMPT_ENABLED) {
      OMPT_CALLBACK(ompt_callback_device_unload, i, 0 /* module ID */);
      OMPT_CALLBACK(ompt_callback_device_finalize, i);
    }
    DeviceInfo->Mutexes[i].lock();
    for (auto mem : DeviceInfo->OwnedMemory[i]) {
      LOG_MEM_USAGE(DeviceInfo->Devices[i], 0, mem);
      CALL_ZE_EXIT_FAIL(zeMemFree, DeviceInfo->Context, mem);
    }

    for (auto &Entries : DeviceInfo->FuncGblEntries[i]) {
      for (auto Kernel : Entries.Kernels)
        if (Kernel)
          CALL_ZE_EXIT_FAIL(zeKernelDestroy, Kernel);
      for (auto Module : Entries.Modules)
        CALL_ZE_EXIT_FAIL(zeModuleDestroy, Module);
    }

    if (DeviceInfo->DeviceMode == DEVICE_MODE_TOP &&
        DeviceInfo->NumDevices > DeviceInfo->NumRootDevices &&
        i < DeviceInfo->NumRootDevices) {
      auto &subDeviceEvent = DeviceInfo->SubDeviceEvents[i];
      for (auto event : subDeviceEvent.Events)
        CALL_ZE_EXIT_FAIL(zeEventDestroy, event);
      CALL_ZE_EXIT_FAIL(zeEventPoolDestroy, subDeviceEvent.Pool);
    }
    DeviceInfo->Mutexes[i].unlock();

    if (DeviceInfo->Flags.EnableTargetGlobals)
      DeviceInfo->unloadOffloadTable(i);
  }

  if (TLSList)
    for (auto TLSPtr : *TLSList)
      delete TLSPtr;

  if (DeviceInfo->Flags.UseMemoryPool) {
    DeviceInfo->MemPoolHost.deinit();
    for (auto &pool : DeviceInfo->MemPoolShared)
      pool.second.deinit();
    for (auto &pool : DeviceInfo->MemPoolDevice)
      pool.second.deinit();
  }

  if (DebugLevel > 0) {
    DeviceInfo->MemStatHost.print();
    for (auto &stat : DeviceInfo->MemStatShared)
      stat.second.print();
    for (auto &stat : DeviceInfo->MemStatDevice)
      stat.second.print();
  }

  if (DeviceInfo->Flags.EnableProfile)
    DeviceInfo->ProfileEvents.deinit();

  if (DeviceInfo->Context)
    CALL_ZE_EXIT_FAIL(zeContextDestroy, DeviceInfo->Context);

  delete[] DeviceInfo->Mutexes;
  delete[] DeviceInfo->DataMutexes;
  delete DeviceInfo->RTLMutex;
  DP("Closed RTL successfully\n");
}

static int32_t copyData(int32_t DeviceId, void *Dest, void *Src, size_t Size,
                        std::unique_lock<std::mutex> &copyLock) {
  auto destType = DeviceInfo->getMemAllocType(Dest);
  auto srcType = DeviceInfo->getMemAllocType(Src);

  // Global variable address is classified as unknown memory, and it should be
  // handled as device memory (i.e., use memcpy command).
  if (isDiscrete(DeviceInfo->DeviceProperties[DeviceId].deviceId) ||
      destType == ZE_MEMORY_TYPE_DEVICE || srcType == ZE_MEMORY_TYPE_DEVICE ||
      (destType == ZE_MEMORY_TYPE_UNKNOWN &&
          srcType == ZE_MEMORY_TYPE_UNKNOWN)) {
    auto cmdList = DeviceInfo->getLinkCopyCmdList(DeviceId);
    auto cmdQueue = DeviceInfo->getLinkCopyCmdQueue(DeviceId);
    bool ownsLock = false;
    if (!copyLock.owns_lock()) {
      copyLock.lock();
      ownsLock = true;
    }
    DP("Copy Engine is %s for data transfer\n",
       DeviceInfo->usingCopyCmdQueue(DeviceId) ? "used" : "not used");
    CALL_ZE_RET_FAIL(zeCommandListAppendMemoryCopy, cmdList, Dest, Src, Size,
                     nullptr, 0, nullptr);
    CALL_ZE_RET_FAIL(zeCommandListClose, cmdList);
    CALL_ZE_RET_FAIL(zeCommandQueueExecuteCommandLists, cmdQueue, 1, &cmdList,
                     nullptr);
    if (ownsLock)
      copyLock.unlock();
    CALL_ZE_RET_FAIL(zeCommandQueueSynchronize, cmdQueue, UINT64_MAX);
    CALL_ZE_RET_FAIL(zeCommandListReset, cmdList);
  } else {
    char *src = static_cast<char *>(Src);
    std::copy(src, src + Size, static_cast<char *>(Dest));
  }
  return OFFLOAD_SUCCESS;
}

/// Allocate data explicitly
static void *allocDataExplicit(ze_device_handle_t Device, int64_t Size,
                               int32_t Kind, bool LargeMem, bool LogMemAlloc,
                               size_t Align) {
  void *mem = nullptr;
  ze_device_mem_alloc_desc_t deviceDesc = {
    ZE_STRUCTURE_TYPE_DEVICE_MEM_ALLOC_DESC,
    nullptr, // extension
    0, // flags
    0 // ordinal, TODO: when do we use non-zero ordinal?
  };
  ze_host_mem_alloc_desc_t hostDesc = {
    ZE_STRUCTURE_TYPE_HOST_MEM_ALLOC_DESC,
    nullptr, // extension
    0 // flags
  };

  // Use relaxed allocation limit if driver supports
  ze_relaxed_allocation_limits_exp_desc_t relaxedAllocDesc = {
    ZE_STRUCTURE_TYPE_RELAXED_ALLOCATION_LIMITS_EXP_DESC,
    nullptr,
    ZE_RELAXED_ALLOCATION_LIMITS_EXP_FLAG_MAX_SIZE
  };
  if (LargeMem && DeviceInfo->DriverAPIVersion >= ZE_API_VERSION_1_1) {
    deviceDesc.pNext = &relaxedAllocDesc;
    hostDesc.pNext = &relaxedAllocDesc;
  }

  auto context = DeviceInfo->Context;

  switch (Kind) {
  case TARGET_ALLOC_DEVICE:
    CALL_ZE_RET_NULL(zeMemAllocDevice, context, &deviceDesc, Size, Align,
                     Device, &mem);
    DP("Allocated a device memory object " DPxMOD "\n", DPxPTR(mem));
    break;
  case TARGET_ALLOC_HOST:
    CALL_ZE_RET_NULL(zeMemAllocHost, context, &hostDesc, Size, Align, &mem);
    DP("Allocated a host memory object " DPxMOD "\n", DPxPTR(mem));
    break;
  case TARGET_ALLOC_SHARED:
    CALL_ZE_RET_NULL(zeMemAllocShared, context, &deviceDesc, &hostDesc, Size,
                     Align, Device, &mem);
    DP("Allocated a shared memory object " DPxMOD "\n", DPxPTR(mem));
    break;
  default:
    FATAL_ERROR("Invalid target data allocation kind");
  }

  if (LogMemAlloc)
    LOG_MEM_USAGE(Device, Size, mem);

  return mem;
}

static void *allocDataExplicit(int32_t DeviceId, int64_t Size, int32_t Kind,
                               size_t Align = LEVEL0_ALIGNMENT) {
  auto device = DeviceInfo->Devices[DeviceId];
  auto DeviceMaxMem = DeviceInfo->DeviceProperties[DeviceId].maxMemAllocSize;
  return allocDataExplicit(device, Size, Kind, (uint64_t)Size > DeviceMaxMem,
                           true /* LogMemAlloc */, Align);
}

TLSTy::~TLSTy() {
  for (auto CmdList : CmdLists)
    CALL_ZE_EXIT_FAIL(zeCommandListDestroy, CmdList.second);
  for (auto CmdList : CopyCmdLists)
    CALL_ZE_EXIT_FAIL(zeCommandListDestroy, CmdList.second);
  for (auto CmdList : LinkCopyCmdLists)
    CALL_ZE_EXIT_FAIL(zeCommandListDestroy, CmdList.second);
  for (auto CmdQueue : CmdQueues)
    CALL_ZE_EXIT_FAIL(zeCommandQueueDestroy, CmdQueue.second);
  for (auto CmdQueue : CopyCmdQueues)
    CALL_ZE_EXIT_FAIL(zeCommandQueueDestroy, CmdQueue.second);
  for (auto CmdQueue : LinkCopyCmdQueues)
    CALL_ZE_EXIT_FAIL(zeCommandQueueDestroy, CmdQueue.second);
  for (auto Profile : Profiles)
    delete Profile.second;
}

int32_t CommandBatchTy::begin(int32_t ID) {
  if (State < 0 || (DeviceId >= 0 && ID != DeviceId)) {
    DP("Invalid command batching state\n");
    return OFFLOAD_FAIL;
  }
  DP("Command batching begins\n");
  DeviceId = ID;
  if (CmdList == nullptr || CmdQueue == nullptr) {
    if (DeviceInfo->CommandBatchLevel > 1) {
      CmdList = DeviceInfo->getCmdList(DeviceId);
      CmdQueue = DeviceInfo->getCmdQueue(DeviceId);
    } else {
      CmdList = DeviceInfo->getLinkCopyCmdList(DeviceId);
      CmdQueue = DeviceInfo->getLinkCopyCmdQueue(DeviceId);
    }
  }
  State++;
  return OFFLOAD_SUCCESS;
}

int32_t CommandBatchTy::end() {
  if (State <= 0 || DeviceId < 0) {
    DP("Invalid command batching state\n");
    return OFFLOAD_FAIL;
  }
  DP("Command batching ends\n");
  State--;
  if (State > 0) {
    // Batching is still in progress
    return OFFLOAD_SUCCESS;
  }
  if (NumCopyTo == 0 && NumCopyFrom == 0 && Kernel == nullptr) {
    // Nothing was enqueued
    return OFFLOAD_SUCCESS;
  }

  if (commit(true) != OFFLOAD_SUCCESS)
    return OFFLOAD_FAIL;

  // Commit enqueued memory free
  for (auto Ptr : MemFreeList)
    if (DeviceInfo->dataDelete(DeviceId, Ptr) != OFFLOAD_SUCCESS)
      return OFFLOAD_FAIL;
  MemFreeList.clear();

  DeviceId = -1;

  DP("Command batching completed\n");

  return OFFLOAD_SUCCESS;
}

int32_t CommandBatchTy::commit(bool Always) {
  int32_t BatchCount = NumCopyTo + NumCopyFrom + (Kernel ? 1 : 0);
  if (!Always && BatchCount < DeviceInfo->CommandBatchCount)
    return OFFLOAD_SUCCESS;

  DP("Command batching commits %" PRId32 " enqueued commands\n", BatchCount);

  double BatchTime = 0;
  if (DeviceInfo->Flags.EnableProfile)
    BatchTime = omp_get_wtime();

  // Launch enqueued commands
  CALL_ZE_RET_FAIL(zeCommandListClose, CmdList);
  CALL_ZE_RET_FAIL(zeCommandQueueExecuteCommandLists, CmdQueue, 1, &CmdList,
                   nullptr);
  CALL_ZE_RET_FAIL(zeCommandQueueSynchronize, CmdQueue, UINT64_MAX);
  CALL_ZE_RET_FAIL(zeCommandListReset, CmdList);

  if (DeviceInfo->Flags.EnableProfile) {
    BatchTime = omp_get_wtime() - BatchTime;
    auto *Profile = DeviceInfo->getProfile(DeviceId);
    if (Kernel) {
      double DeviceTime = Profile->getEventTime(KernelEvent);
      std::string KernelName = "Kernel ";
      KernelName += DeviceInfo->KernelProperties[DeviceId][Kernel].Name;
      if (NumCopyTo > 0 || NumCopyFrom > 0) {
        // Batch includes copy and kernel launch
        BatchTime -= DeviceTime;
        Profile->update(KernelName, DeviceTime, DeviceTime);
      } else {
        // Batch only includes kernel launch
        Profile->update(KernelName, BatchTime, DeviceTime);
      }
    }
    if (NumCopyTo > 0 && NumCopyFrom > 0)
      Profile->update("DataCopy", BatchTime, BatchTime);
    else if (NumCopyTo > 0)
      Profile->update("DataWrite (Host to Device)", BatchTime, BatchTime);
    else if (NumCopyFrom > 0)
      Profile->update("DataRead (Device to Host)", BatchTime, BatchTime);
  }

  // Commit enqueued memory copy from staging buffer to host buffer
  for (auto &Arg : MemCopyList)
    std::copy_n((const char *)Arg.Src, Arg.Size, (char *)Arg.Dst);
  MemCopyList.clear();

  NumCopyTo = 0;
  NumCopyFrom = 0;
  Kernel = nullptr;
  KernelEvent = nullptr;

  // Reset staging buffer
  getTLS()->getStagingBuffer().reset();

  return OFFLOAD_SUCCESS;
}

int32_t CommandBatchTy::enqueueMemCopyTo(
    int32_t ID, void *Dst, void *Src, size_t Size) {
  if (DeviceId != ID) {
    DP("Invalid device ID %" PRId32 " while performing command batching\n", ID);
    return OFFLOAD_FAIL;
  }

  void *SrcPtr = Src;
  if (Size <= DeviceInfo->StagingBufferSize &&
      DeviceInfo->getMemAllocType(Src) == ZE_MEMORY_TYPE_UNKNOWN) {
    SrcPtr = DeviceInfo->getStagingBuffer().getNext();
    std::copy_n(static_cast<char *>(Src), Size, static_cast<char *>(SrcPtr));
  }

  CALL_ZE_RET_FAIL(zeCommandListAppendMemoryCopy, CmdList, Dst, SrcPtr, Size,
                   nullptr, 0, nullptr);
  CALL_ZE_RET_FAIL(zeCommandListAppendBarrier, CmdList, nullptr, 0, nullptr);
  DP("Enqueued memory copy " DPxMOD " --> " DPxMOD "\n", DPxPTR(Src),
     DPxPTR(Dst));

  NumCopyTo++;

  return commit();
}

int32_t CommandBatchTy::enqueueMemCopyFrom(
    int32_t ID, void *Dst, void *Src, size_t Size) {
  if (DeviceId != ID) {
    DP("Invalid device ID %" PRId32 " while performing command batching\n", ID);
    return OFFLOAD_FAIL;
  }

  void *DstPtr = Dst;
  if (Size <= DeviceInfo->StagingBufferSize &&
      DeviceInfo->getMemAllocType(Dst) == ZE_MEMORY_TYPE_UNKNOWN) {
    DstPtr = DeviceInfo->getStagingBuffer().getNext();
    // Delayed copy from staging buffer to host buffer
    MemCopyList.emplace_back(Dst, DstPtr, Size);
  }

  CALL_ZE_RET_FAIL(zeCommandListAppendMemoryCopy, CmdList, DstPtr, Src, Size,
                   nullptr, 0, nullptr);
  CALL_ZE_RET_FAIL(zeCommandListAppendBarrier, CmdList, nullptr, 0, nullptr);
  DP("Enqueued memory copy " DPxMOD " --> " DPxMOD "\n", DPxPTR(Src),
     DPxPTR(Dst));

  NumCopyFrom++;

  return commit();
}

int32_t CommandBatchTy::enqueueLaunchKernel(
    int32_t ID, ze_kernel_handle_t _Kernel, ze_group_count_t *GroupCounts) {
  if (DeviceId != ID) {
    DP("Invalid device ID %" PRId32 " while performing command batching\n", ID);
    return OFFLOAD_FAIL;
  }

  Kernel = _Kernel;
  if (DeviceInfo->Flags.EnableProfile)
    KernelEvent = DeviceInfo->ProfileEvents.getEvent();

  CALL_ZE_RET_FAIL(zeCommandListAppendLaunchKernel, CmdList, Kernel,
                   GroupCounts, KernelEvent, 0, nullptr);
  CALL_ZE_RET_FAIL(zeCommandListAppendBarrier, CmdList, nullptr, 0, nullptr);
  DP("Enqueued launch kernel " DPxMOD "\n", DPxPTR(Kernel));

  return commit();
}

int32_t CommandBatchTy::enqueueMemFree(int32_t ID, void *Ptr) {
  if (DeviceId != ID) {
    DP("Invalid device ID %" PRId32 " while performing command batching\n", ID);
    return OFFLOAD_FAIL;
  }

  MemFreeList.push_back(Ptr);

  return OFFLOAD_SUCCESS;
}

/// Initialize memory pool with the parameters
void MemoryPoolTy::init(int32_t allocKind, RTLDeviceInfoTy *RTL) {
  if (Initialized)
    return;

  if (RTL->MemPoolInfo.count(allocKind) == 0) {
    DP("Memory pool is disabled for %s\n", ALLOC_KIND_TO_STR(allocKind));
    return;
  }

  // Use fixed parameters for shared memory pool on discrete device.
  ze_device_properties_t properties = DevicePropertiesInit;
  bool fixedParams = false;
  if (allocKind == TARGET_ALLOC_SHARED) {
    CALL_ZE_EXIT_FAIL(zeDeviceGetProperties, Device, &properties);
    fixedParams = isDiscrete(properties.deviceId);
  }

  size_t userAllocMax = RTL->MemPoolInfo[allocKind][0];
  size_t userCapacity = fixedParams ? 1 : RTL->MemPoolInfo[allocKind][1];
  size_t userPoolSize = RTL->MemPoolInfo[allocKind][2];

  Context = RTL->Context;
  AllocKind = allocKind;
  BlockCapacity = userCapacity;
  PoolSizeMax = userPoolSize << 20; // MB to B
  PoolSize = 0;

  // Decide AllocUnit. Do not log this allocation.
  void *mem = allocDataExplicit(Device, 8, AllocKind, false, false);
  CALL_ZE_EXIT_FAIL(zeMemGetAddressRange, Context, mem, nullptr,
                    &AllocUnit);
  CALL_ZE_EXIT_FAIL(zeMemFree, Context, mem);

  // Convert MB to B and round up to power of 2
  AllocMax = fixedParams ? AllocUnit / BlockCapacity
                         : AllocMin << getBucketId(userAllocMax * (1 << 20));
  auto minSize = getBucketId(AllocMin);
  auto maxSize = getBucketId(AllocMax);
  Buckets.resize(maxSize - minSize + 1);
  assert(AllocMin < AllocMax && AllocMax < PoolSizeMax &&
         "Invalid parameters while initializing memory pool");

  // Set bucket parameters
  for (size_t i = 0; i < Buckets.size(); i++) {
    size_t chunkSize = AllocMin << i;
    size_t blockSize = (chunkSize * BlockCapacity <= AllocUnit)
        ? AllocUnit
        : chunkSize * BlockCapacity;
    BucketParams.emplace_back(chunkSize, blockSize);
  }

  Initialized = 1;

  DP("Initialized %s pool for device " DPxMOD ": AllocMax = %zu, "
     "Capacity = %" PRIu32 ", PoolSizeMax = %zu\n",
     ALLOC_KIND_TO_STR(AllocKind), DPxPTR(Device), AllocMax, BlockCapacity,
     PoolSizeMax);
}

/// Initialize module data
int32_t RTLDeviceInfoTy::initProgramData(int32_t DeviceId) {
  // Prepare host data to copy
  auto &P = DeviceProperties[DeviceId];
  uint32_t totalEUs =
      P.numSlices * P.numSubslicesPerSlice * P.numEUsPerSubslice;

  // Allocate dynamic memory for in-kernel allocation
  void *memLB = 0;
  uintptr_t memUB = 0;
  if (KernelDynamicMemorySize > 0)
    memLB = allocDataExplicit(Devices[DeviceId], KernelDynamicMemorySize,
                              TARGET_ALLOC_DEVICE);
  if (memLB) {
    OwnedMemory[DeviceId].push_back(memLB);
    memUB = (uintptr_t)memLB + KernelDynamicMemorySize;
  }

  ModuleDataTy hostData = {
    1,                   // Initialized
    (int32_t)NumDevices, // Number of devices
    DeviceId,            // Device ID
    totalEUs,            // Total EUs
    P.numThreadsPerEU,   // HW threads per EU
    (uintptr_t)memLB,    // Dynamic memory LB
    memUB,               // Dynamic memory UB
    0                    // Device type (0 for GPU, 1 for CPU)
  };

  // Look up program data location on device
  void *dataPtr = getVarDeviceAddr(DeviceId, "__omp_spirv_program_data",
                  sizeof(hostData));
  if (!dataPtr) {
    DP("Warning: cannot find module data location on device.\n");
    return OFFLOAD_SUCCESS;
  }

  return enqueueMemCopy(DeviceId, dataPtr, &hostData, sizeof(hostData));
}

/// Get kernel indirect access flags
ze_kernel_indirect_access_flags_t RTLDeviceInfoTy::getKernelIndirectAccessFlags(
    ze_kernel_handle_t Kernel, uint32_t DeviceId) {
  // Kernel-dependent flags
  auto KernelFlags = KernelProperties[DeviceId][Kernel].IndirectAccessFlags;

  // Other flags due to users' memory allocation
  if (MemAllocInfo[DeviceId]->getNumImplicitArgs(TARGET_ALLOC_DEVICE) > 0)
    KernelFlags |= ZE_KERNEL_INDIRECT_ACCESS_FLAG_DEVICE;
  if (MemAllocInfo[DeviceId]->getNumImplicitArgs(TARGET_ALLOC_SHARED) > 0)
    KernelFlags |= ZE_KERNEL_INDIRECT_ACCESS_FLAG_SHARED;
  if (MemAllocInfo[NumDevices]->getNumImplicitArgs(TARGET_ALLOC_HOST) > 0)
    KernelFlags |= ZE_KERNEL_INDIRECT_ACCESS_FLAG_HOST;

  return KernelFlags;
}

/// Enqueue memory copy
int32_t RTLDeviceInfoTy::enqueueMemCopy(
    int32_t DeviceId, void *Dst, void *Src, size_t Size) {
  auto cmdList = getLinkCopyCmdList(DeviceId);
  auto cmdQueue = getLinkCopyCmdQueue(DeviceId);

  CALL_ZE_RET_FAIL(zeCommandListAppendMemoryCopy, cmdList, Dst, Src, Size,
                   nullptr, 0, nullptr);
  CALL_ZE_RET_FAIL(zeCommandListClose, cmdList);
  CALL_ZE_RET_FAIL(zeCommandQueueExecuteCommandLists, cmdQueue, 1, &cmdList,
                   nullptr);
  CALL_ZE_RET_FAIL(zeCommandQueueSynchronize, cmdQueue, UINT64_MAX);
  CALL_ZE_RET_FAIL(zeCommandListReset, cmdList);

  return OFFLOAD_SUCCESS;
}

/// Return the memory allocation type for the specified memory location.
uint32_t RTLDeviceInfoTy::getMemAllocType(const void *Ptr) {
  ze_memory_allocation_properties_t properties = {
    ZE_STRUCTURE_TYPE_MEMORY_ALLOCATION_PROPERTIES,
    nullptr, // extension
    ZE_MEMORY_TYPE_UNKNOWN, // type
    0, // id
    0, // page size
  };

  ze_result_t rc;
  CALL_ZE(rc, zeMemGetAllocProperties, Context, Ptr, &properties, nullptr);

  if (rc == ZE_RESULT_ERROR_INVALID_ARGUMENT)
    return ZE_MEMORY_TYPE_UNKNOWN;
  else
    return properties.type;
}

/// Allocate memory from pool
void *RTLDeviceInfoTy::poolAlloc(int32_t DeviceId, size_t Size, int32_t Kind,
                                 intptr_t Offset) {
  auto device = Devices[DeviceId];
  void *mem = nullptr;

  switch (Kind) {
  case TARGET_ALLOC_HOST:
    mem = MemPoolHost.alloc(Size, Offset);
    break;
  case TARGET_ALLOC_SHARED:
    mem = MemPoolShared[device].alloc(Size, Offset);
    break;
  case TARGET_ALLOC_DEVICE:
    mem = MemPoolDevice[device].alloc(Size, Offset);
    break;
  default:
    DP("Invalid allocation kind while allocating memory from pool\n");
  }

  return mem;
}

/// Return memory to pool
bool RTLDeviceInfoTy::poolFree(int32_t DeviceId, void *Ptr) {
  auto memType = getMemAllocType(Ptr);
  auto device = Devices[DeviceId];
  bool ret = false;

  switch (memType) {
  case ZE_MEMORY_TYPE_HOST:
    ret = MemPoolHost.dealloc(Ptr);
    break;
  case ZE_MEMORY_TYPE_SHARED:
    ret = MemPoolShared[device].dealloc(Ptr);
    break;
  case ZE_MEMORY_TYPE_DEVICE:
    ret = MemPoolDevice[device].dealloc(Ptr);
    break;
  default:
    DP("Invalid memory type while freeing memory to pool\n");
  }

  return ret;
}

/// Initialize all memory pool
void RTLDeviceInfoTy::initMemoryPool() {
  MemPoolHost.init(TARGET_ALLOC_HOST, this);
  for (auto &pool : MemPoolShared)
    pool.second.init(TARGET_ALLOC_SHARED, this);
  for (auto &pool : MemPoolDevice)
    pool.second.init(TARGET_ALLOC_DEVICE, this);
}

/// Initialize memory stats
void RTLDeviceInfoTy::initMemoryStat() {
  MemStatHost = MemStatTy(0, TARGET_ALLOC_HOST);
  for (uint32_t I = 0; I < NumDevices; I++) {
    if (MemStatShared.count(Devices[I]) == 0)
      MemStatShared.emplace(Devices[I], MemStatTy(I, TARGET_ALLOC_SHARED));
    if (MemStatDevice.count(Devices[I]) == 0)
      MemStatDevice.emplace(Devices[I], MemStatTy(I, TARGET_ALLOC_DEVICE));
  }
}

/// Create a new command queue for the given OpenMP device ID
ze_command_queue_handle_t
RTLDeviceInfoTy::createCommandQueue(int32_t DeviceId) {
  auto cmdQueue = createCmdQueue(Context, Devices[DeviceId],
                                 CmdQueueGroupOrdinals[DeviceId],
                                 CmdQueueIndices[DeviceId],
                                 DeviceIdStr[DeviceId]);
  return cmdQueue;
}

/// Get thread-local staging buffer for copying
StagingBufferTy &RTLDeviceInfoTy::getStagingBuffer() {
  auto &Buffer = getTLS()->getStagingBuffer();
  if (!Buffer.initialized())
    Buffer.init(Context, StagingBufferSize, StagingBufferCount);

  return Buffer;
}

bool RTLDeviceInfoTy::readKernelInfo(
    int32_t DeviceId, const __tgt_offload_entry &KernelEntry) {
  const ze_kernel_handle_t *KernelPtr =
      reinterpret_cast<const ze_kernel_handle_t *>(KernelEntry.addr);
  const char *Name = KernelEntry.name;
  std::string InfoVarName(Name);
  InfoVarName += "_kernel_info";
  size_t InfoVarSize = 0;
  void *InfoVarAddr =
      getVarDeviceAddr(DeviceId, InfoVarName.c_str(), &InfoVarSize);
  // If there is no kernel info variable, then the kernel might have been
  // produced by older toolchain - this is acceptable, so return success.
  if (!InfoVarAddr)
    return true;
  if (InfoVarSize == 0) {
    DP("Error: kernel info variable cannot have 0 size.\n");
    return false;
  }
  std::vector<char> InfoBuffer;
  InfoBuffer.resize(InfoVarSize);
  auto RC = enqueueMemCopy(DeviceId, InfoBuffer.data(), InfoVarAddr,
                           InfoVarSize);
  if (RC != OFFLOAD_SUCCESS)
    return false;
  // TODO: add support for big-endian devices, if needed.
  //       Currently supported devices are little-endian.
  char *ReadPtr = InfoBuffer.data();
  uint32_t Version = llvm::support::endian::read32le(ReadPtr);
  if (Version == 0) {
    DP("Error: version 0 of kernel info structure is illegal.\n");
    return false;
  }
  if (Version > 2) {
    DP("Error: unsupported version (%" PRIu32 ") of kernel info structure.\n",
       Version);
    DP("Error: please use newer OpenMP offload runtime.\n");
    return false;
  }
  ReadPtr += 4;
  uint32_t KernelArgsNum = llvm::support::endian::read32le(ReadPtr);
  size_t ExpectedInfoVarSize = static_cast<size_t>(KernelArgsNum) * 8 + 8;
  // Support Attributes1 since version 2.
  if (Version > 1)
    ExpectedInfoVarSize += 8;
  if (InfoVarSize != ExpectedInfoVarSize) {
    DP("Error: expected kernel info variable size %zu - got %zu\n",
       ExpectedInfoVarSize, InfoVarSize);
    return false;
  }
  KernelInfoTy Info(Version);
  ReadPtr += 4;
  for (uint64_t I = 0; I < KernelArgsNum; ++I) {
    bool ArgIsLiteral = (llvm::support::endian::read32le(ReadPtr) != 0);
    ReadPtr += 4;
    uint32_t ArgSize = llvm::support::endian::read32le(ReadPtr);
    ReadPtr += 4;
    Info.addArgInfo(ArgIsLiteral, ArgSize);
  }

  if (Version > 1) {
    // Read 8-byte Attributes1 since version 2.
    uint64_t Attributes1 = llvm::support::endian::read64le(ReadPtr);
    Info.setAttributes1(Attributes1);
  }

  FuncGblEntries[DeviceId].back().KernelInfo.emplace(
      std::make_pair(*KernelPtr, std::move(Info)));
  return true;
}

const KernelInfoTy *RTLDeviceInfoTy::getKernelInfo(
    int32_t DeviceId, const ze_kernel_handle_t &Kernel) const {
  for (auto &Entry : FuncGblEntries[DeviceId]) {
    auto &KernelInfo = Entry.KernelInfo;
    auto It = KernelInfo.find(Kernel);
    if (It != KernelInfo.end())
      return &(It->second);
  }

  return nullptr;
}

bool RTLDeviceInfoTy::isDiscreteDevice(int32_t DeviceId) {
  return isDiscrete(DeviceProperties[DeviceId].deviceId);
}

int32_t RTLDeviceInfoTy::getInternalDeviceId(int32_t DeviceId) {
#if !SUBDEVICE_USE_ROOT_MEMORY
  auto SubDeviceCode = DeviceInfo->getSubDeviceCode();
  if (SubDeviceCode < 0 && SUBDEVICE_GET_COUNT(SubDeviceCode) == 1) {
    auto subLevel = SUBDEVICE_GET_LEVEL(SubDeviceCode);
    auto subStart = SUBDEVICE_GET_START(SubDeviceCode);
    DeviceId = DeviceInfo->SubDeviceIds[DeviceId][subLevel][subStart];
  }
#endif
  return DeviceId;
}

int32_t RTLDeviceInfoTy::dataDelete(int32_t DeviceId, void *Ptr) {
  MemAllocInfoTy Info;
  auto Removed = MemAllocInfo[DeviceId]->remove(Ptr, &Info);
  // Try again with device-independent allocation information (host USM)
  if (!Removed)
    Removed = MemAllocInfo[NumDevices]->remove(Ptr, &Info);
  if (!Removed) {
    DP("Error: Cannot find memory allocation information for " DPxMOD "\n",
       DPxPTR(Ptr));
    return OFFLOAD_FAIL;
  }

  if (Flags.UseMemoryPool && Info.InPool) {
    bool Deallocated = poolFree(DeviceId, Info.Base ? Info.Base : Ptr);
    if (Deallocated) {
      DP("Returned device memory " DPxMOD " to memory pool\n", DPxPTR(Ptr));
      return OFFLOAD_SUCCESS;
    } else {
      DP("Error: Cannot return memory " DPxMOD " to memory pool\n",
         DPxPTR(Ptr));
      return OFFLOAD_FAIL;
    }
  }

  if (!Info.Base) {
    DP("Error: Cannot find base address of " DPxMOD "\n", DPxPTR(Ptr));
    return OFFLOAD_FAIL;
  }
  LOG_MEM_USAGE(Devices[DeviceId], 0, Info.Base);
  CALL_ZE_RET_FAIL_MTX(zeMemFree, Mutexes[DeviceId], Context, Info.Base);

  DP("Deleted device memory " DPxMOD " (Base: " DPxMOD ", Size: %zu)\n",
     DPxPTR(Ptr), DPxPTR(Info.Base), Info.Size);

  return OFFLOAD_SUCCESS;
}

static void dumpImageToFile(
    const void *Image, size_t ImageSize, const char *Type) {
#if INTEL_INTERNAL_BUILD
  if (DebugLevel <= 0)
    return;

  if (!DeviceInfo->Flags.DumpTargetImage)
    return;

  char TmpFileName[] = "omptarget_spir64_image_XXXXXX";
#if _WIN32
  errno_t CErr = _mktemp_s(TmpFileName, sizeof(TmpFileName));
  if (CErr) {
    DPI("Error creating temporary file template name.\n");
    return;
  }
  int TmpFileFd;
  _sopen_s(&TmpFileFd, TmpFileName, _O_RDWR | _O_CREAT | _O_BINARY,
           _SH_DENYNO, _S_IREAD | _S_IWRITE);
#else  // !_WIN32
  int TmpFileFd = mkstemp(TmpFileName);
#endif  // !_WIN32
  DPI("Dumping %s image of size %d from address " DPxMOD " to file %s\n",
      Type, static_cast<int32_t>(ImageSize), DPxPTR(Image), TmpFileName);

  if (TmpFileFd < 0) {
    DPI("Error creating temporary file: %s\n", strerror(errno));
    return;
  }

#if _WIN32
  int WErr = _write(TmpFileFd, Image, ImageSize);
#else  // !_WIN32
  int WErr = write(TmpFileFd, Image, ImageSize);
#endif  // !_WIN32
  if (WErr < 0) {
    DPI("Error writing temporary file %s: %s\n", TmpFileName, strerror(errno));
  }

#if _WIN32
  int CloseErr = _close(TmpFileFd);
#else  // !_WIN32
  int CloseErr = close(TmpFileFd);
#endif  // !_WIN32
  if (CloseErr < 0) {
    DPI("Error closing temporary file %s: %s\n", TmpFileName, strerror(errno));
  }
#endif  // INTEL_INTERNAL_BUILD
}

// FIXME: move this to llvm/BinaryFormat/ELF.h and elf.h:
#define NT_INTEL_ONEOMP_OFFLOAD_VERSION 1
#define NT_INTEL_ONEOMP_OFFLOAD_IMAGE_COUNT 2
#define NT_INTEL_ONEOMP_OFFLOAD_IMAGE_AUX 3

static bool isValidOneOmpImage(__tgt_device_image *Image,
                               uint64_t &MajorVer,
                               uint64_t &MinorVer) {
  char *ImgBegin = reinterpret_cast<char *>(Image->ImageStart);
  char *ImgEnd = reinterpret_cast<char *>(Image->ImageEnd);
  size_t ImgSize = ImgEnd - ImgBegin;
  ElfL E(ImgBegin, ImgSize);
  if (!E.isValidElf()) {
    DP("Warning: unable to get ELF handle: %s!\n", E.getErrmsg(-1));
    return false;
  }

  for (auto I = E.section_notes_begin(), IE = E.section_notes_end(); I != IE;
       ++I) {
    ElfLNote Note = *I;
    if (Note.getNameSize() == 0)
      continue;
    std::string NameStr(Note.getName(), Note.getNameSize());
    if (NameStr != "INTELONEOMPOFFLOAD")
      continue;
    uint64_t Type = Note.getType();
    if (Type != NT_INTEL_ONEOMP_OFFLOAD_VERSION)
      continue;
    std::string DescStr(reinterpret_cast<const char *>(Note.getDesc()),
                        Note.getDescSize());
    auto DelimPos = DescStr.find('.');
    if (DelimPos == std::string::npos) {
      // The version has to look like "Major#.Minor#".
      DP("Invalid NT_INTEL_ONEOMP_OFFLOAD_VERSION: '%s'\n", DescStr.c_str());
      return false;
    }
    std::string MajorVerStr = DescStr.substr(0, DelimPos);
    DescStr.erase(0, DelimPos + 1);
    MajorVer = std::stoull(MajorVerStr);
    MinorVer = std::stoull(DescStr);
    bool isSupported = (MajorVer == 1 && MinorVer == 0);
    return isSupported;
  }

  return false;
}

EXTERN
int32_t __tgt_rtl_is_valid_binary(__tgt_device_image *Image) {
  uint64_t MajorVer, MinorVer;
  if (isValidOneOmpImage(Image, MajorVer, MinorVer)) {
    DP("Target binary is a valid oneAPI OpenMP image.\n");
    return 1;
  }

  DP("Target binary is *not* a valid oneAPI OpenMP image.\n");

  // Fallback to legacy behavior, when the image is a plain
  // SPIR-V file.
  uint32_t MagicWord = *(uint32_t *)Image->ImageStart;
  // compare magic word in little endian and big endian:
  int32_t Ret = (MagicWord == 0x07230203 || MagicWord == 0x03022307);
  DP("Target binary is %s\n", Ret ? "VALID" : "INVALID");

  return Ret;
}

EXTERN int64_t __tgt_rtl_init_requires(int64_t RequiresFlags) {
  DP("Initialize requires flags to %" PRId64 "\n", RequiresFlags);
  DeviceInfo->RequiresFlags = RequiresFlags;
  return RequiresFlags;
}

/// Check if the subdevice IDs are valid
static bool isValidSubDevice(int64_t DeviceIds) {
  if (DeviceIds >= 0) {
    DP("Invalid non-negative subdevice encoding %" PRId64 "\n", DeviceIds);
    return false;
  }

  uint32_t rootId = SUBDEVICE_GET_ROOT(DeviceIds);

  if (rootId >= DeviceInfo->NumRootDevices) {
    DP("Invalid root device ID %" PRIu32 "\n", rootId);
  }

  uint32_t subLevel = SUBDEVICE_GET_LEVEL(DeviceIds);
  uint32_t subStart = SUBDEVICE_GET_START(DeviceIds);
  uint32_t subCount = SUBDEVICE_GET_COUNT(DeviceIds);
  uint32_t subStride = SUBDEVICE_GET_STRIDE(DeviceIds);

  auto &subDeviceIds = DeviceInfo->SubDeviceIds[rootId];
  if (subLevel >= subDeviceIds.size()) {
    DP("Invalid subdevice level %" PRIu32 "\n", subLevel);
    return false;
  }
  for (uint32_t i = 0; i < subCount; i++) {
    uint32_t subId = subStart + i * subStride;
    if (subId >= DeviceInfo->SubDeviceIds[rootId][subLevel].size()) {
      DP("Invalid subdevice ID %" PRIu32 " at level %" PRIu32 "\n",
         subId, subLevel);
      return false;
    }
  }
  return true;
}

/// Find subdevice handles
static int32_t getSubDevices(
    uint32_t Level, ze_device_handle_t Parent, SubDeviceListsTy &Lists) {
  if (Level >= DeviceInfo->SubDeviceLevels) {
    DP("Finished checking %" PRIu32 " levels of subdevices.\n", Level);
    return OFFLOAD_SUCCESS;
  }

  uint32_t numDevices = 0;
  CALL_ZE_RET_FAIL(zeDeviceGetSubDevices, Parent, &numDevices, nullptr);

  if (numDevices == 0) {
    DP("No subdevices are found for device " DPxMOD " at level %" PRIu32 "\n",
       DPxPTR(Parent), Level);
    return OFFLOAD_SUCCESS;
  }

  std::vector<ze_device_handle_t> devices(numDevices);
  CALL_ZE_RET_FAIL(zeDeviceGetSubDevices, Parent, &numDevices, devices.data());
  if (Lists.size() > Level)
    Lists[Level].insert(Lists[Level].end(), devices.begin(), devices.end());
  else
    Lists.push_back(devices);

  for (auto device : devices) {
    DP("Found subdevice " DPxMOD " for device " DPxMOD " at level %" PRIu32
       "\n", DPxPTR(device), DPxPTR(Parent), Level);
    if (getSubDevices(Level + 1, device, Lists) != OFFLOAD_SUCCESS)
      return OFFLOAD_FAIL;
  }

  return OFFLOAD_SUCCESS;
}

static int32_t appendDeviceProperties(
    ze_device_handle_t Device, std::string IdStr,
    uint32_t QueueOrdinal = UINT32_MAX, uint32_t QueueIndex = 0) {
  ze_device_properties_t properties = DevicePropertiesInit;
  ze_device_compute_properties_t computeProperties =
      DeviceComputePropertiesInit;

  DeviceInfo->Devices.push_back(Device);

  CALL_ZE_RET_FAIL(zeDeviceGetProperties, Device, &properties);
  DeviceInfo->DeviceProperties.push_back(properties);
  DeviceInfo->DeviceArchs.push_back(getDeviceArch(properties.deviceId));
  DeviceInfo->AllocKinds.push_back(getAllocKinds(properties.deviceId));

  CALL_ZE_RET_FAIL(zeDeviceGetComputeProperties, Device, &computeProperties);
  DeviceInfo->ComputeProperties.push_back(computeProperties);

  DeviceInfo->DeviceIdStr.push_back(IdStr);
  if (QueueOrdinal == UINT32_MAX)
    QueueOrdinal = getCmdQueueGroupOrdinal(Device);
  DeviceInfo->CmdQueueGroupOrdinals.push_back(QueueOrdinal);
  DeviceInfo->CmdQueueIndices.push_back(QueueIndex);
<<<<<<< HEAD
  DeviceInfo->CopyCmdQueueGroupOrdinals.push_back(
      getCmdQueueGroupOrdinalCopy(Device));
=======

  auto UseCopyEngine = DeviceInfo->UseCopyEngine;

  // Get main copy command queue ordinal if enabled
  std::pair<uint32_t, uint32_t> CopyOrdinal{UINT32_MAX, 0};
  if (UseCopyEngine == 1 || UseCopyEngine == 3)
    CopyOrdinal = getCopyCmdQueueGroupOrdinal(Device);
  DeviceInfo->CopyCmdQueueGroupOrdinals.push_back(CopyOrdinal.first);

  // Get link copy command queue ordinal if enabled
  CopyOrdinal = {UINT32_MAX, 0};
  if (UseCopyEngine == 2 || UseCopyEngine == 3)
    CopyOrdinal = getCopyCmdQueueGroupOrdinal(Device, true);
  DeviceInfo->LinkCopyCmdQueueGroupOrdinals.push_back(CopyOrdinal);
>>>>>>> d2d0a52b

  DP("Found a GPU device, Name = %s\n", properties.name);

  return OFFLOAD_SUCCESS;
}

EXTERN int32_t __tgt_rtl_number_of_devices() {
  DP("Looking for Level0 devices...\n");

  if (DeviceInfo->DeviceType != ZE_DEVICE_TYPE_GPU)
    return 0;

  CALL_ZE_RET_ZERO(zeInit, ZE_INIT_FLAG_GPU_ONLY);
  DP("Initialized L0, API %" PRIx32 "\n", ZE_API_VERSION_CURRENT);

  uint32_t numDrivers = 0;
  CALL_ZE_RET_ZERO(zeDriverGet, &numDrivers, nullptr);
  if (numDrivers == 0)
    return 0;

  std::vector<ze_driver_handle_t> driverHandles(numDrivers);
  CALL_ZE_RET_ZERO(zeDriverGet, &numDrivers, driverHandles.data());
  DP("Found %" PRIu32 " driver(s)!\n", numDrivers);

  auto deviceMode = DeviceInfo->DeviceMode;

  for (uint32_t i = 0; i < numDrivers; i++) {
    // Check available devices
    uint32_t numDevices = 0;
    CALL_ZE_RET_ZERO(zeDeviceGet, driverHandles[i], &numDevices, nullptr);
    if (numDevices == 0) {
      DP("Cannot find any devices for driver %" PRIu32 "!\n", i);
      continue;
    }

    // Get device handles and check device type
    std::vector<ze_device_handle_t> devices(numDevices);
    CALL_ZE_RET_ZERO(zeDeviceGet, driverHandles[i], &numDevices,
                     devices.data());

    for (uint32_t i = 0; i < numDevices; i++) {
      auto device = devices[i];

      if (deviceMode == DEVICE_MODE_TOP || deviceMode == DEVICE_MODE_ALL) {
        auto Rc = appendDeviceProperties(device, std::to_string(i));
        if (Rc != OFFLOAD_SUCCESS)
          return 0;
      }

      if (DeviceInfo->Flags.UseMemoryPool) {
        DeviceInfo->MemPoolShared.emplace(device, device);
        DeviceInfo->MemPoolDevice.emplace(device, device);
      }
    }

    for (uint32_t i = 0; i < numDevices; i++) {
      ze_device_handle_t device = devices[i];

      // Find subdevices, add them to the device list, mark where they are.
      // Collect lists of subdevice handles first.
      SubDeviceListsTy subDeviceLists;
      if (getSubDevices(0, device, subDeviceLists) != OFFLOAD_SUCCESS)
        return 0;

      // Memory pool for L0 sub-devices
      if (DeviceInfo->Flags.UseMemoryPool && !subDeviceLists.empty()) {
        for (auto subDevice : subDeviceLists[0]) {
          DeviceInfo->MemPoolShared.emplace(subDevice, subDevice);
          DeviceInfo->MemPoolDevice.emplace(subDevice, subDevice);
        }
      }

      DeviceInfo->SubDeviceIds.emplace_back();
      auto &subDeviceIds = DeviceInfo->SubDeviceIds.back();

      // Fill internal data using the list of subdevice handles.
      // Internally, all devices/subdevices are listed as follows for N devices
      // where Subdevices(i,j) is a list of subdevices for device i at level j.
      // [0..N-1][Subdevices(0,0),Subdevices(0,1)]..[Subdevices(N-1,0)..]
      // Recursive subdevice query is not supported, so use existing query only
      // for the first-level subdevice, and use multi-context queue/list for the
      // second-level subdevice.
      if (!subDeviceLists.empty()) {
        // Fill per-device data for subdevice
        if (deviceMode != DEVICE_MODE_SUBSUB) {
          subDeviceIds.emplace_back();
          for (size_t k = 0; k < subDeviceLists[0].size(); k++) {
            auto subDevice = subDeviceLists[0][k];
            subDeviceIds.back().push_back(DeviceInfo->Devices.size());
            auto IdStr = std::to_string(i) + ".0." + std::to_string(k);
            auto Rc = appendDeviceProperties(subDevice, IdStr);
            if (Rc != OFFLOAD_SUCCESS)
              return 0;
          }
        }
        // Fill per-device data for subsubdevice
        if (deviceMode != DEVICE_MODE_SUB) {
          subDeviceIds.emplace_back();
          for (size_t k = 0; k < subDeviceLists[0].size(); k++) {
            auto subDevice = subDeviceLists[0][k];
            uint32_t numQueues = 0;
            uint32_t ordinal = getCmdQueueGroupOrdinalCCS(subDevice, numQueues);
            for (uint32_t j = 0; j < numQueues; j++) {
              subDeviceIds.back().push_back(DeviceInfo->Devices.size());
              auto IdStr =
                  std::to_string(i) + ".1." + std::to_string(k * numQueues + j);
              auto Rc = appendDeviceProperties(subDevice, IdStr, ordinal, j);
              if (Rc != OFFLOAD_SUCCESS)
                return 0;
            }
          }
        }
      } else {
        // Try to find second-level subdevices of the root device. Tile can be
        // exposed as root device, so we need to setup second-level subdevices.
        if (deviceMode != DEVICE_MODE_SUB) {
          // Only subDeviceIds[1] will be used
          subDeviceIds.resize(2);
          uint32_t numQueues = 0;
          uint32_t ordinal = getCmdQueueGroupOrdinalCCS(device, numQueues);
          if (ordinal != UINT32_MAX) {
            for (uint32_t j = 0; j < numQueues; j++) {
              subDeviceIds.back().push_back(DeviceInfo->Devices.size());
              auto IdStr = std::to_string(i) + ".1." + std::to_string(j);
              auto Rc = appendDeviceProperties(device, IdStr, ordinal, j);
              if (Rc != OFFLOAD_SUCCESS)
                return 0;
            }
          }
        }
      }
    }

    DeviceInfo->Driver = driverHandles[i];
    DeviceInfo->NumRootDevices = numDevices;
    DeviceInfo->NumDevices = DeviceInfo->Devices.size();
    DP("Found %" PRIu32 " root devices, %" PRIu32 " total devices.\n",
       DeviceInfo->NumRootDevices, DeviceInfo->NumDevices);
    DP("List of devices (DeviceID[.SubDeviceLevel.SubDeviceID])\n");
    for (auto &str : DeviceInfo->DeviceIdStr)
      DP("-- %s\n", str.c_str());
    break;
  }

  // Return early if no devices are available
  if (DeviceInfo->NumDevices == 0)
    return 0;

  CALL_ZE_RET_ZERO(zeDriverGetApiVersion, DeviceInfo->Driver,
                   &DeviceInfo->DriverAPIVersion);
  DP("Driver API version is %" PRIx32 "\n", DeviceInfo->DriverAPIVersion);
  L0Interop::printInteropProperties();

  DeviceInfo->FuncGblEntries.resize(DeviceInfo->NumDevices);
  DeviceInfo->KernelProperties.resize(DeviceInfo->NumDevices);
  DeviceInfo->OwnedMemory.resize(DeviceInfo->NumDevices);
  DeviceInfo->Initialized.resize(DeviceInfo->NumDevices);
  DeviceInfo->Mutexes = new std::mutex[DeviceInfo->NumDevices];
  DeviceInfo->DataMutexes = new std::mutex[DeviceInfo->NumDevices];
  DeviceInfo->OffloadTables.resize(DeviceInfo->NumDevices);
  DeviceInfo->Profiles.resize(DeviceInfo->NumDevices);
  DeviceInfo->Context = createContext(DeviceInfo->Driver);
  if (DeviceInfo->Flags.EnableProfile)
    DeviceInfo->ProfileEvents.init(DeviceInfo->Context);
  DeviceInfo->SubDeviceEvents.resize(DeviceInfo->NumRootDevices);
  DeviceInfo->RTLMutex = new std::mutex();

  // Host allocation information needs one additional slot
  for (uint32_t I = 0; I < DeviceInfo->NumDevices + 1; I++)
    DeviceInfo->MemAllocInfo.emplace_back(new MemAllocInfoMapTy());

  if (DebugLevel > 0)
    DeviceInfo->initMemoryStat();

<<<<<<< HEAD
=======
  // Look up GITS notification function
  ze_result_t Rc;
  CALL_ZE(Rc, zeDriverGetExtensionFunctionAddress, DeviceInfo->Driver,
          "zeGitsIndirectAllocationOffsets",
          &DeviceInfo->GitsIndirectAllocationOffsets);
  if (Rc != ZE_RESULT_SUCCESS)
    DeviceInfo->GitsIndirectAllocationOffsets = nullptr;

>>>>>>> d2d0a52b
  if (deviceMode == DEVICE_MODE_TOP) {
    DP("Returning %" PRIu32 " top-level devices\n", DeviceInfo->NumRootDevices);
    return DeviceInfo->NumRootDevices;
  } else {
    // Just keep empty internal ID mapping in this case.
    DeviceInfo->SubDeviceIds.clear();
    DeviceInfo->SubDeviceIds.resize(DeviceInfo->NumDevices);
    DP("Returning %" PRIu32 " devices including sub-devices\n",
       DeviceInfo->NumDevices);
    return DeviceInfo->NumDevices;
  }
}

EXTERN int32_t __tgt_rtl_init_device(int32_t DeviceId) {
  if (DeviceId < 0 || DeviceId >= (int32_t)DeviceInfo->NumDevices ||
      (DeviceInfo->DeviceMode == DEVICE_MODE_TOP &&
       DeviceId >= (int32_t)DeviceInfo->NumRootDevices)) {
    DP("Bad device ID %" PRId32 "\n", DeviceId);
    return OFFLOAD_FAIL;
  }

  if (DeviceInfo->Flags.UseMemoryPool)
    DeviceInfo->initMemoryPool();

  uint32_t numSubDevices = 0;
  for (auto &subIds : DeviceInfo->SubDeviceIds[DeviceId]) {
    numSubDevices += subIds.size();
    for (auto subId : subIds)
      DeviceInfo->Initialized[subId] = true;
  }
  if (numSubDevices > 0) {
    // Create Events for subdevices commands
    auto &subDeviceEvent = DeviceInfo->SubDeviceEvents[DeviceId];
    ze_event_pool_desc_t eventPoolDesc = {
      ZE_STRUCTURE_TYPE_EVENT_POOL_DESC,
      nullptr,
      ZE_EVENT_POOL_FLAG_HOST_VISIBLE,
      numSubDevices
    };
    CALL_ZE_RET_FAIL(zeEventPoolCreate, DeviceInfo->Context, &eventPoolDesc,
                     0, nullptr, &subDeviceEvent.Pool);
    ze_event_desc_t eventDesc = {
      ZE_STRUCTURE_TYPE_EVENT_DESC,
      nullptr,
      0, // index
      0,
      0
    };
    for (uint32_t i = 0; i < numSubDevices; i++) {
      eventDesc.index = i;
      ze_event_handle_t event;
      CALL_ZE_RET_FAIL(zeEventCreate, subDeviceEvent.Pool, &eventDesc, &event);
      subDeviceEvent.Events.push_back(event);
    }
  }

  DeviceInfo->Initialized[DeviceId] = true;

  OMPT_CALLBACK(ompt_callback_device_initialize, DeviceId,
                DeviceInfo->DeviceProperties[DeviceId].name,
                DeviceInfo->Devices[DeviceId],
                omptLookupEntries, OmptDocument);

  DP("Initialized Level0 device %" PRId32 "\n", DeviceId);
  return OFFLOAD_SUCCESS;
}

static ze_module_handle_t getModuleForImage(ze_context_handle_t Context,
                                            ze_device_handle_t Device,
                                            __tgt_device_image *Image,
                                            std::string &CompilationOptions) {
  uint64_t MajorVer, MinorVer;
  if (!isValidOneOmpImage(Image, MajorVer, MinorVer)) {
    // Handle legacy plain SPIR-V image.
    uint8_t *ImgBegin = reinterpret_cast<uint8_t *>(Image->ImageStart);
    uint8_t *ImgEnd = reinterpret_cast<uint8_t *>(Image->ImageEnd);
    size_t ImgSize = ImgEnd - ImgBegin;
    dumpImageToFile(ImgBegin, ImgSize, "OpenMP");
    return createModule(Context, Device, ImgSize,
                        ImgBegin, CompilationOptions.c_str(),
                        ZE_MODULE_FORMAT_IL_SPIRV);
  }

  // Iterate over the images and pick the first one that fits.
  char *ImgBegin = reinterpret_cast<char *>(Image->ImageStart);
  char *ImgEnd = reinterpret_cast<char *>(Image->ImageEnd);
  size_t ImgSize = ImgEnd - ImgBegin;
  ElfL E(ImgBegin, ImgSize);
  assert(E.isValidElf() &&
         "isValidOneOmpImage() returns true for invalid ELF image.");
  assert(MajorVer == 1 && MinorVer == 0 &&
         "FIXME: update image processing for new oneAPI OpenMP version.");
  // Collect auxiliary information.
  uint64_t ImageCount = 0;
  uint64_t MaxImageIdx = 0;
  struct V1ImageInfo {
    // 0 - native, 1 - SPIR-V
    uint64_t Format =  (std::numeric_limits<uint64_t>::max)();
    std::string CompileOpts;
    std::string LinkOpts;
    const uint8_t *Begin;
    uint64_t Size;

    V1ImageInfo(uint64_t Format, std::string CompileOpts,
                std::string LinkOpts, const uint8_t *Begin, uint64_t Size)
      : Format(Format), CompileOpts(CompileOpts),
        LinkOpts(LinkOpts), Begin(Begin), Size(Size) {}
  };

  std::unordered_map<uint64_t, V1ImageInfo> AuxInfo;

  for (auto I = E.section_notes_begin(), IE = E.section_notes_end(); I != IE;
       ++I) {
    ElfLNote Note = *I;
    if (Note.getNameSize() == 0)
      continue;
    std::string NameStr(Note.getName(), Note.getNameSize());
    if (NameStr != "INTELONEOMPOFFLOAD")
      continue;
    uint64_t Type = Note.getType();
    std::string DescStr(reinterpret_cast<const char *>(Note.getDesc()),
                        Note.getDescSize());
    switch (Type) {
    default:
      DP("Warning: unrecognized INTELONEOMPOFFLOAD note.\n");
      break;
    case NT_INTEL_ONEOMP_OFFLOAD_VERSION:
      break;
    case NT_INTEL_ONEOMP_OFFLOAD_IMAGE_COUNT:
      ImageCount = std::stoull(DescStr);
      break;
    case NT_INTEL_ONEOMP_OFFLOAD_IMAGE_AUX: {
      std::vector<std::string> Parts;
      do {
        auto DelimPos = DescStr.find('\0');
        if (DelimPos == std::string::npos) {
          Parts.push_back(DescStr);
          break;
        }
        Parts.push_back(DescStr.substr(0, DelimPos));
        DescStr.erase(0, DelimPos + 1);
      } while (Parts.size() < 4);

      // Ignore records with less than 4 strings.
      if (Parts.size() != 4) {
        DP("Warning: short NT_INTEL_ONEOMP_OFFLOAD_IMAGE_AUX "
           "record is ignored.\n");
        continue;
      }

      uint64_t Idx = std::stoull(Parts[0]);
      MaxImageIdx = (std::max)(MaxImageIdx, Idx);
      if (AuxInfo.find(Idx) != AuxInfo.end()) {
        DP("Warning: duplicate auxiliary information for image %" PRIu64
           " is ignored.\n", Idx);
        continue;
      }
      AuxInfo.emplace(std::piecewise_construct,
                      std::forward_as_tuple(Idx),
                      std::forward_as_tuple(std::stoull(Parts[1]),
                                            Parts[2], Parts[3],
                                            // Image pointer and size
                                            // will be initialized later.
                                            nullptr, 0));
    }
    }
  }

  if (MaxImageIdx >= ImageCount)
    DP("Warning: invalid image index found in auxiliary information.\n");

  for (auto I = E.sections_begin(), IE = E.sections_end(); I != IE; ++I) {
    const char *Prefix = "__openmp_offload_spirv_";
    std::string SectionName((*I).getName() ? (*I).getName() : "");
    if (SectionName.find(Prefix) != 0)
      continue;
    SectionName.erase(0, std::strlen(Prefix));
    uint64_t Idx = std::stoull(SectionName);
    if (Idx >= ImageCount) {
      DP("Warning: ignoring image section (index %" PRIu64
         " is out of range).\n", Idx);
      continue;
    }

    auto AuxInfoIt = AuxInfo.find(Idx);
    if (AuxInfoIt == AuxInfo.end()) {
      DP("Warning: ignoring image section (no aux info).\n");
      continue;
    }

    AuxInfoIt->second.Begin = (*I).getContents();
    AuxInfoIt->second.Size = (*I).getSize();
  }

  for (uint64_t Idx = 0; Idx < ImageCount; ++Idx) {
    auto It = AuxInfo.find(Idx);
    if (It == AuxInfo.end()) {
      DP("Warning: image %" PRIu64
         " without auxiliary information is ingored.\n", Idx);
      continue;
    }

    const unsigned char *ImgBegin =
        reinterpret_cast<const unsigned char *>(It->second.Begin);
    size_t ImgSize = It->second.Size;
    dumpImageToFile(ImgBegin, ImgSize, "OpenMP");
    ze_module_handle_t Module = nullptr;
    bool IsBinary = false;
    std::string Options = CompilationOptions;
    if (DeviceInfo->Flags.UseImageOptions)
      Options += " " + It->second.CompileOpts + " " + It->second.LinkOpts;

    if (It->second.Format == 0) {
      // Native format.
      IsBinary = true;
      Module = createModule(Context, Device, ImgSize,
                            ImgBegin, Options.c_str(),
                            ZE_MODULE_FORMAT_NATIVE);
    } else if (It->second.Format == 1) {
      // SPIR-V format.
      Module = createModule(Context, Device, ImgSize,
                            ImgBegin, Options.c_str(),
                            ZE_MODULE_FORMAT_IL_SPIRV);
    } else {
      DP("Warning: image %" PRIu64 "is ignored due to unknown format.\n", Idx);
      continue;
    }

    if (!Module) {
      DP("Warning: failed to create program from %s (%" PRIu64 ").\n",
         IsBinary ? "binary" : "SPIR-V", Idx);
      continue;
    }

    DP("Created module from image #%" PRIu64 ".\n", Idx);
    CompilationOptions = Options;
    return Module;
  }

  return nullptr;
}

EXTERN
__tgt_target_table *__tgt_rtl_load_binary(int32_t DeviceId,
                                          __tgt_device_image *Image) {
  DP("Device %" PRId32 ": Loading binary from " DPxMOD "\n", DeviceId,
     DPxPTR(Image->ImageStart));

  size_t imageSize = (size_t)Image->ImageEnd - (size_t)Image->ImageStart;
  size_t numEntries = (size_t)(Image->EntriesEnd - Image->EntriesBegin);
  DP("Expecting to have %zu entries defined\n", numEntries);

  std::string compilationOptions(
      DeviceInfo->CompilationOptions + " " +
      DeviceInfo->UserCompilationOptions);
  DP("Base L0 module compilation options: %s\n", compilationOptions.c_str());
  compilationOptions += " " + DeviceInfo->InternalCompilationOptions;

  dumpImageToFile(Image->ImageStart, imageSize, "OpenMP");

  auto context = DeviceInfo->Context;
  auto device = DeviceInfo->Devices[DeviceId];

  ScopedTimerTy tmModuleCompile(DeviceId, "Compiling");

  DeviceInfo->FuncGblEntries[DeviceId].emplace_back();
  auto &FuncGblEntries = DeviceInfo->FuncGblEntries[DeviceId].back();
  auto &modules = FuncGblEntries.Modules;
  auto mainModule = getModuleForImage(context, device, Image,
                                      compilationOptions);
  if (!mainModule) {
    DP("Error: failed to create main module\n");
    return nullptr;
  }

  DPI("Final L0 module compilation options: %s\n", compilationOptions.c_str());
  modules.push_back(mainModule);

  tmModuleCompile.stop();

#if ENABLE_LIBDEVICE_LINKING
  std::vector<const char *> deviceLibNames {
    "libomp-fallback-cassert.spv",
    "libomp-fallback-cmath.spv",
    "libomp-fallback-cmath-fp64.spv",
    "libomp-fallback-complex.spv",
    "libomp-fallback-complex-fp64.spv"
  };

  for (auto name : deviceLibNames) {
    auto deviceLibModule = createModule(context, device, name,
                                        compilationOptions.c_str(),
                                        ZE_MODULE_FORMAT_IL_SPIRV);
    if (deviceLibModule) {
      DP("Created a module for %s\n", name);
      modules.push_back(deviceLibModule);
    }
  }

  ScopedTimerTy tmModuleLink(DeviceId, "Linking");

  if (DeviceInfo->Flags.LinkLibDevice) {
    int32_t rc;
    ze_module_build_log_handle_t linkLog;
    CALL_ZE_RC(rc, zeModuleDynamicLink, modules.size(), modules.data(), &linkLog);
    if (rc != ZE_RESULT_SUCCESS) {
      if (DebugLevel > 0) {
        size_t logSize;
        CALL_ZE_RET_NULL(zeModuleBuildLogGetString, linkLog, &logSize, nullptr);
        std::vector<char> logString(logSize);
        CALL_ZE_RET_NULL(zeModuleBuildLogGetString, linkLog, &logSize,
                         logString.data());
        DP("Error: module link failed -- see below for details.\n");
        fprintf(stderr, "%s\n", logString.data());
      }
      CALL_ZE_RET_NULL(zeModuleBuildLogDestroy, linkLog);
      return nullptr;
    }
    CALL_ZE_RET_NULL(zeModuleBuildLogDestroy, linkLog);
  }

  tmModuleLink.stop();
#endif // ENABLE_LIBDEVICE_LINKING

  auto &entries = FuncGblEntries.Entries;
  auto &kernels = FuncGblEntries.Kernels;
  entries.resize(numEntries);
  kernels.resize(numEntries);

  // FIXME: table loading does not work at all on XeLP.
  // Enable it after CMPLRLIBS-33285 is fixed.
  ScopedTimerTy tmOffloadEntriesInit(DeviceId, "OffloadEntriesInit");
  if (DeviceInfo->Flags.EnableTargetGlobals &&
      DeviceInfo->DeviceArchs[DeviceId] != DeviceArch_XeLP &&
      !DeviceInfo->loadOffloadTable(DeviceId, numEntries))
    DP("Warning: offload table loading failed.\n");
  tmOffloadEntriesInit.stop();

  for (uint32_t i = 0; i < numEntries; i++) {
    auto size = Image->EntriesBegin[i].size;

    if (size != 0) {
      // Entry is a global variable
      auto hstAddr = Image->EntriesBegin[i].addr;
      auto name = Image->EntriesBegin[i].name;
      void *tgtAddr = nullptr;
      if (DeviceInfo->Flags.EnableTargetGlobals)
        tgtAddr = DeviceInfo->getOffloadVarDeviceAddr(DeviceId, name, size);

      if (!tgtAddr) {
        tgtAddr = allocDataExplicit(DeviceId, size,
                                    DeviceInfo->AllocKinds[DeviceId]);
        __tgt_rtl_data_submit(DeviceId, tgtAddr, hstAddr, size);
        std::unique_lock<std::mutex> lock(DeviceInfo->DataMutexes[DeviceId]);
        DeviceInfo->OwnedMemory[DeviceId].push_back(tgtAddr);
        DP("Warning: global variable '%s' allocated. "
           "Direct references will not work properly.\n", name);
      }

      DP("Global variable mapped: Name = %s, Size = %zu, "
         "HostPtr = " DPxMOD ", TgtPtr = " DPxMOD "\n",
         name, size, DPxPTR(hstAddr), DPxPTR(tgtAddr));
      entries[i].addr = tgtAddr;
      entries[i].name = name;
      entries[i].size = size;
      kernels[i] = nullptr;
      continue;
    }

    // Entry is a kernel
    char *name = Image->EntriesBegin[i].name;
#if _WIN32
    // FIXME: temporary allow zero padding bytes in the entries table
    //        added by MSVC linker (e.g. for incremental linking).
    if (!name) {
      // Initialize the members to be on the safe side.
      DP("Warning: Entry with a nullptr name!!!\n");
      entries[i].addr = nullptr;
      entries[i].name = nullptr;
      continue;
    }
#endif
    ze_kernel_desc_t kernelDesc = {
      ZE_STRUCTURE_TYPE_KERNEL_DESC,
      nullptr, // extension
      0, // flags
      name,
    };
    ze_result_t rc = ZE_RESULT_ERROR_UNKNOWN;
    CALL_ZE_RC(rc, zeKernelCreate, mainModule, &kernelDesc, &kernels[i]);
    if (rc != ZE_RESULT_SUCCESS) {
      // If a kernel was deleted by optimizations (e.g. DCE), then
      // zeCreateKernel will fail. We expect that such a kernel
      // will never be actually invoked.
      DP("Warning: Failed to create kernel %s\n", name);
      kernels[i] = nullptr;
    }
    entries[i].addr = &kernels[i];
    entries[i].name = name;

    // Do not try to query information for deleted kernels.
    if (!kernels[i])
      continue;

    if (!DeviceInfo->readKernelInfo(DeviceId, entries[i])) {
      DP("Error: failed to read kernel info for kernel %s\n", name);
      return nullptr;
    }

    // Store kernel name in the property.
    auto &RTLKernelProperties =
        DeviceInfo->KernelProperties[DeviceId][kernels[i]];
    RTLKernelProperties.Name = name;

    // Retrieve kernel group size info.
    ze_kernel_properties_t kernelProperties = KernelPropertiesInit;
    CALL_ZE(rc, zeKernelGetProperties, kernels[i], &kernelProperties);
    if (DeviceInfo->ForcedKernelWidth > 0) {
      RTLKernelProperties.Width = DeviceInfo->ForcedKernelWidth;
    } else {
      RTLKernelProperties.Width = kernelProperties.maxSubgroupSize;
      RTLKernelProperties.SIMDWidth = kernelProperties.maxSubgroupSize;
      uint32_t HWId = DeviceInfo->DeviceProperties[DeviceId].deviceId;
      HWId &= 0xFF00;
      // Temporary workaround before ze_kernel_preferred_group_size_properties_t
      // becomes available with L0 1.2.
      // Here we try to match OpenCL kernel property
      // CL_KERNEL_PREFERRED_WORK_GROUP_SIZE_MULTIPLE.
      if (HWId == 0x200 || HWId == 0xb00 || HWId == 0x4900)
        RTLKernelProperties.Width *= 2;
    }
    if (DebugLevel > 0) {
      void *entryAddr = Image->EntriesBegin[i].addr;
      const char *entryName = Image->EntriesBegin[i].name;
      DP("Kernel %" PRIu32 ": Entry = " DPxMOD ", Name = %s, NumArgs = %"
         PRIu32 ", Handle = " DPxMOD "\n", i, DPxPTR(entryAddr), entryName,
         kernelProperties.numKernelArgs, DPxPTR(kernels[i]));
    }
#if 0
    // Enable this with 0.95.55 Level Zero.
    DeviceInfo->KernelProperties[DeviceId][kernels[i]].MaxThreadGroupSize =
        kernelProperties.maxSubgroupSize * kernelProperties.maxNumSubgroups;
#else
    DeviceInfo->KernelProperties[DeviceId][kernels[i]].MaxThreadGroupSize =
        (std::numeric_limits<uint32_t>::max)();
#endif
    // TODO: show kernel information
  }

  if (DeviceInfo->initProgramData(DeviceId) != OFFLOAD_SUCCESS)
    return nullptr;
  __tgt_target_table &table = FuncGblEntries.Table;
  table.EntriesBegin = &(entries.data()[0]);
  table.EntriesEnd = &(entries.data()[entries.size()]);

  if ((uint32_t)DeviceId < DeviceInfo->NumRootDevices) {
    for (auto &subIdList : DeviceInfo->SubDeviceIds[DeviceId])
      for (auto subId : subIdList)
#if SUBDEVICE_USE_ROOT_KERNELS
        // Use root module while copying kernel properties from root.
        DeviceInfo->KernelProperties[subId] =
            DeviceInfo->KernelProperties[DeviceId];
#else // !SUBDEVICE_USE_ROOT_KERNELS
        // Create modules for subdevices. We don't need to return the table
        // created for subdevices.
        if (__tgt_rtl_load_binary(subId, Image) == nullptr)
          return nullptr;
#endif // !SUBDEVICE_USE_ROOT_KERNELS
  }

  OMPT_CALLBACK(ompt_callback_device_load, DeviceId,
                "" /* filename */,
                -1 /* offset_in_file */,
                nullptr /* vma_in_file */,
                table.EntriesEnd - table.EntriesBegin /* bytes */,
                table.EntriesBegin /* host_addr */,
                nullptr /* device_addr */,
                0 /* module_id */);

  return &table;
}

void *RTLDeviceInfoTy::allocData(int32_t DeviceId, int64_t Size, void *HstPtr,
                                 void *HstBase) {
  DeviceId = getInternalDeviceId(DeviceId);

  // TODO: this seems necessary for now -- check with L0 driver team for details
  std::unique_lock<std::mutex> AllocLock(Mutexes[DeviceId]);

  ScopedTimerTy TmDataAlloc(DeviceId, "DataAlloc");
  intptr_t Offset = (intptr_t)HstPtr - (intptr_t)HstBase;
  size_t AllocSize =
      (Offset < 0 && ABS(Offset) >= Size) ? ABS(Offset) + 1 : Size;

  Offset = (Offset >= 0) ? Offset : 0;
  AllocSize += Offset;

  void *Base = nullptr;
  void *Mem = nullptr;
  auto AllocKind = AllocKinds[DeviceId];
  auto ID = (AllocKind != TARGET_ALLOC_HOST) ? DeviceId : NumDevices;

  if (Flags.UseMemoryPool) {
    Base = DeviceInfo->poolAlloc(DeviceId, AllocSize, AllocKind, Offset);
    if (Base != nullptr) {
      Mem = (void *)((intptr_t)Base + Offset);
      DP("Allocated target memory " DPxMOD " (Base: " DPxMOD ", Size: %zu) "
         "from memory pool for host ptr " DPxMOD "\n", DPxPTR(Mem),
         DPxPTR(Base), AllocSize, DPxPTR(HstPtr));
      MemAllocInfo[ID]->add(Mem, nullptr /* Base */, Size, AllocKind,
                            true /* InPool */);
      return Mem;
    }
  }

  // Use device-specific allocation type
  Base = allocDataExplicit(DeviceId, AllocSize, AllocKind);
  if (Base) {
    Mem = (void *)((intptr_t)Base + Offset);
    MemAllocInfo[ID]->add(Mem, Base, Size, AllocKind);
    if (DebugLevel > 0) {
      void *ActualBase = nullptr;
      size_t ActualSize = 0;
      CALL_ZE_RET_NULL(zeMemGetAddressRange, Context, Mem, &ActualBase,
                       &ActualSize);
      assert(Base == ActualBase && "Invalid memory address range!");
      DP("Allocated target memory " DPxMOD " (Base: " DPxMOD
         ", Size: %zu) for host ptr " DPxMOD "\n", DPxPTR(Mem),
         DPxPTR(ActualBase), ActualSize, DPxPTR(HstPtr));
    }
  }

  return Mem;
}

static void *dataAllocExplicit(
    int32_t DeviceId, int64_t Size, int32_t Kind, size_t Align = 0) {
  void *Mem = nullptr;
  void *Base = nullptr;
  bool InPool = false;

  if (DeviceInfo->Flags.UseMemoryPool)
    Mem = DeviceInfo->poolAlloc(DeviceId, Size + Align, Kind);

  if (Mem) {
    InPool = true;
    if (Align > 0) {
      Base = Mem; // Use Base address in later poolFree() operation
      Mem = (void *)(((uintptr_t)Mem + Align) & ~(Align - 1));
    }
  } else {
    Mem = allocDataExplicit(DeviceId, Size, Kind, Align);
    Base = Mem;
  }

  if (Mem) {
    auto ID = (Kind == TARGET_ALLOC_HOST) ? DeviceInfo->NumDevices : DeviceId;
    DeviceInfo->MemAllocInfo[ID]->add(Mem, Base, Size, Kind, InPool,
                                      true /* IsImplicitArg */);
  }

  return Mem;
}

EXTERN void *__tgt_rtl_data_alloc(int32_t DeviceId, int64_t Size, void *HstPtr,
                                  int32_t Kind) {
  void *Mem = nullptr;

  if (HstPtr) {
    Mem = DeviceInfo->allocData(DeviceId, Size, HstPtr, HstPtr);
  } else {
    // User allocation
    int32_t AllocKind = Kind;
    if (AllocKind == TARGET_ALLOC_DEFAULT) {
      // Set allocation kind to device while respecting
      // LIBOMPTARGET_LEVEL0_DEFAULT_TARGET_MEM.
      AllocKind = DeviceInfo->TargetAllocKind;
      if (AllocKind == TARGET_ALLOC_DEFAULT)
        AllocKind = TARGET_ALLOC_DEVICE;
    }
    Mem = dataAllocExplicit(DeviceId, Size, AllocKind);
  }

  return Mem;
}

EXTERN void *__tgt_rtl_data_alloc_base(int32_t DeviceId, int64_t Size,
                                       void *HstPtr, void *HstBase) {
  void *Mem = DeviceInfo->allocData(DeviceId, Size, HstPtr, HstBase);
  return Mem;
}

EXTERN void *__tgt_rtl_data_alloc_managed(int32_t DeviceId, int64_t Size) {
  int32_t Kind = DeviceInfo->Flags.UseHostMemForUSM ? TARGET_ALLOC_HOST
                                                    : TARGET_ALLOC_SHARED;
  void *Mem = dataAllocExplicit(DeviceId, Size, Kind);

  return Mem;
}

EXTERN void *__tgt_rtl_data_realloc(
    int32_t DeviceId, void *Ptr, size_t Size, int32_t Kind) {
  const MemAllocInfoTy *Info = nullptr;

  if (Ptr) {
    if (DeviceInfo->getMemAllocType(Ptr) == ZE_MEMORY_TYPE_HOST)
      Info = DeviceInfo->MemAllocInfo[DeviceInfo->NumDevices]->find(Ptr);
    else
      Info = DeviceInfo->MemAllocInfo[DeviceId]->find(Ptr);
    if (!Info) {
      DP("Error: Cannot find allocation information for pointer " DPxMOD "\n",
         DPxPTR(Ptr));
      return nullptr;
    }
    if (Size <= Info->Size && Kind == Info->Kind) {
      DP("Returning the same pointer " DPxMOD " as reallocation is unneeded\n",
         DPxPTR(Ptr));
      return Ptr;
    }
  }

  int32_t AllocKind = Kind;
  if (AllocKind == TARGET_ALLOC_DEFAULT) {
    AllocKind = DeviceInfo->TargetAllocKind;
    if (AllocKind == TARGET_ALLOC_DEFAULT)
      AllocKind = TARGET_ALLOC_DEVICE;
  }

  void *Mem = dataAllocExplicit(DeviceId, Size, AllocKind);

  if (Mem && Info) {
    int32_t Rc = OFFLOAD_SUCCESS;
    if (AllocKind == TARGET_ALLOC_DEVICE || Info->Kind == TARGET_ALLOC_DEVICE)
      Rc = DeviceInfo->enqueueMemCopy(DeviceId, Mem, Ptr, Info->Size);
    else
      std::copy_n((char *)Ptr, Info->Size, (char *)Mem);
    if (Rc != OFFLOAD_SUCCESS)
      return nullptr;
    Rc = DeviceInfo->dataDelete(DeviceId, Ptr);
    if (Rc != OFFLOAD_SUCCESS)
      return nullptr;
  }

  return Mem;
}

EXTERN void *__tgt_rtl_data_aligned_alloc(
    int32_t DeviceId, size_t Align, size_t Size, int32_t Kind) {
  if (Align != 0 && (Align & (Align - 1)) != 0) {
    DP("Error: Alignment %zu is not power of two.\n", Align);
    return nullptr;
  }

  int32_t AllocKind = Kind;
  if (AllocKind == TARGET_ALLOC_DEFAULT) {
    AllocKind = DeviceInfo->TargetAllocKind;
    if (AllocKind == TARGET_ALLOC_DEFAULT)
      AllocKind = TARGET_ALLOC_DEVICE;
  }

  return dataAllocExplicit(DeviceId, Size, AllocKind, Align);
}

EXTERN int32_t __tgt_rtl_is_device_accessible_ptr(int32_t DeviceId, void *Ptr) {
  int32_t ret = DeviceInfo->getMemAllocType(Ptr) != ZE_MEMORY_TYPE_UNKNOWN;

  DP("Ptr " DPxMOD " is %sa device accessible memory pointer.\n", DPxPTR(Ptr),
     ret ? "" : "not ");
  return ret;
}

// Tasks to be done when completing an asynchronous command.
static void endAsyncCommand(AsyncEventTy *Event,
                            ze_command_list_handle_t CmdList,
                            ze_fence_handle_t Fence) {
  if (!Event || !Event->Handler || !Event->Arg) {
    FATAL_ERROR("Invalid asynchronous offloading event");
  }

  DP("Calling asynchronous offloading event handler " DPxMOD " with argument "
     DPxMOD "\n", DPxPTR(Event->Handler), DPxPTR(Event->Arg));

  Event->Handler(Event->Arg);

  // Clean up internal data
  CALL_ZE_EXIT_FAIL(zeFenceDestroy, Fence);
  CALL_ZE_EXIT_FAIL(zeCommandListDestroy, CmdList);
}

// Template for Asynchronous command execution.
// We use a dedicated command list and a fence to invoke an asynchronous task.
// A separate detached thread submits commands to the queue, waits until the
// attached fence is signaled, and then invokes the clean-up routine.
// Two threads **cannot** call this function simultaneously.
static int32_t beginAsyncCommand(ze_command_list_handle_t CmdList,
                                 ze_command_queue_handle_t CmdQueue,
                                 AsyncEventTy *Event, ze_fence_handle_t Fence) {
  if (!Event || !Event->Handler || !Event->Arg) {
    DP("Error: Failed to start asynchronous command -- invalid argument\n");
    return OFFLOAD_FAIL;
  }

  CALL_ZE_RET_FAIL(zeCommandListClose, CmdList);

  // Spawn waiting thread
  std::thread waiter([](AsyncEventTy *event, ze_command_list_handle_t cmdList,
                        ze_fence_handle_t fence) {
    // Wait until the fence is signaled.
    CALL_ZE_EXIT_FAIL(zeFenceHostSynchronize, fence, UINT64_MAX);
    // Invoke clean-up routine
    endAsyncCommand(event, cmdList, fence);
  }, Event, CmdList, Fence);

  waiter.detach();

  // Fence to be signaled on command-list completion.
  CALL_ZE_RET_FAIL(zeCommandQueueExecuteCommandLists, CmdQueue, 1, &CmdList,
                   Fence);

  return OFFLOAD_SUCCESS;
}

static int32_t submitData(int32_t DeviceId, void *TgtPtr, void *HstPtr,
                          int64_t Size, void *AsyncEvent) {
  if (Size == 0)
    return OFFLOAD_SUCCESS;

  DeviceId = DeviceInfo->getInternalDeviceId(DeviceId);

  auto &Batch = getTLS()->getCommandBatch();
  if (Batch.isActive() && DeviceInfo->isDiscreteDevice(DeviceId))
    return Batch.enqueueMemCopyTo(DeviceId, TgtPtr, HstPtr, Size);

  ScopedTimerTy tmDataWrite(DeviceId, "DataWrite (Host to Device)");

  // Add synthetic delay for experiments
  addDataTransferLatency();

  std::unique_lock<std::mutex> copyLock(DeviceInfo->Mutexes[DeviceId],
                                        std::defer_lock);

  if (AsyncEvent) {
    copyLock.lock();
    auto context = DeviceInfo->Context;
    auto cmdList = createCmdList(context, DeviceInfo->Devices[DeviceId],
                                 DeviceInfo->CmdQueueGroupOrdinals[DeviceId],
                                 DeviceInfo->DeviceIdStr[DeviceId]);
    auto cmdQueue = DeviceInfo->getCmdQueue(DeviceId);
    if (!cmdList) {
      DP("Error: Asynchronous data submit failed -- invalid command list\n");
      return OFFLOAD_FAIL;
    }
    auto fence = createFence(cmdQueue);
    if (!fence) {
      DP("Error: Asynchronous data submit failed -- invalid fence\n");
      return OFFLOAD_FAIL;
    }
    CALL_ZE_RET_FAIL(zeCommandListAppendMemoryCopy, cmdList, TgtPtr, HstPtr,
                     Size, nullptr, 0, nullptr);
    if (beginAsyncCommand(cmdList, cmdQueue,
        static_cast<AsyncEventTy *>(AsyncEvent), fence) == OFFLOAD_FAIL)
      return OFFLOAD_FAIL;
    DP("Asynchronous data submit started -- %" PRId64 " bytes (hst:"
       DPxMOD ") -> (tgt:" DPxMOD ")\n", Size, DPxPTR(HstPtr), DPxPTR(TgtPtr));
  } else {
    void *SrcPtr = HstPtr;
    if (static_cast<size_t>(Size) <= DeviceInfo->StagingBufferSize &&
        DeviceInfo->getMemAllocType(HstPtr) == ZE_MEMORY_TYPE_UNKNOWN &&
        DeviceInfo->isDiscreteDevice(DeviceId)) {
      SrcPtr = DeviceInfo->getStagingBuffer().get();
      std::copy_n(static_cast<char *>(HstPtr), Size,
                  static_cast<char *>(SrcPtr));
    }
    if (copyData(DeviceId, TgtPtr, SrcPtr, Size, copyLock) != OFFLOAD_SUCCESS)
      return OFFLOAD_FAIL;
    DP("Copied %" PRId64 " bytes (hst:" DPxMOD ") -> (tgt:" DPxMOD ")\n", Size,
       DPxPTR(HstPtr), DPxPTR(TgtPtr));
  }

  return OFFLOAD_SUCCESS;
}

EXTERN int32_t __tgt_rtl_data_submit(
    int32_t DeviceId, void *TgtPtr, void *HstPtr, int64_t Size) {
  return submitData(DeviceId, TgtPtr, HstPtr, Size, nullptr);
}

EXTERN int32_t __tgt_rtl_data_submit_async(
    int32_t DeviceId, void *TgtPtr, void *HstPtr, int64_t Size,
    __tgt_async_info *AsyncInfoPtr /*not used*/) {
  return submitData(DeviceId, TgtPtr, HstPtr, Size, nullptr);
}

EXTERN int32_t __tgt_rtl_data_submit_nowait(
    int32_t DeviceId, void *TgtPtr, void *HstPtr, int64_t Size,
    void *AsyncEvent) {
  return submitData(DeviceId, TgtPtr, HstPtr, Size, AsyncEvent);
}

static int32_t retrieveData(
    int32_t DeviceId, void *HstPtr, void *TgtPtr, int64_t Size,
    void *AsyncEvent) {
  if (Size == 0)
    return OFFLOAD_SUCCESS;

  DeviceId = DeviceInfo->getInternalDeviceId(DeviceId);

  auto &Batch = getTLS()->getCommandBatch();
  if (Batch.isActive() && DeviceInfo->isDiscreteDevice(DeviceId))
    return Batch.enqueueMemCopyFrom(DeviceId, HstPtr, TgtPtr, Size);

  ScopedTimerTy tmDataRead(DeviceId, "DataRead (Device to Host)");

  // Add synthetic delay for experiments
  addDataTransferLatency();

  std::unique_lock<std::mutex> copyLock(DeviceInfo->Mutexes[DeviceId],
                                        std::defer_lock);

  if (AsyncEvent) {
    copyLock.lock();
    auto context = DeviceInfo->Context;
    auto cmdList = createCmdList(context, DeviceInfo->Devices[DeviceId],
                                 DeviceInfo->CmdQueueGroupOrdinals[DeviceId],
                                 DeviceInfo->DeviceIdStr[DeviceId]);
    auto cmdQueue = DeviceInfo->getCmdQueue(DeviceId);
    if (!cmdList) {
      DP("Error: Asynchronous data retrieve failed -- invalid command list\n");
      return OFFLOAD_FAIL;
    }
    auto fence = createFence(cmdQueue);
    if (!fence) {
      DP("Error: Asynchronous data retrieve failed -- invalid fence\n");
      return OFFLOAD_FAIL;
    }
    CALL_ZE_RET_FAIL(zeCommandListAppendMemoryCopy, cmdList, HstPtr, TgtPtr,
                     Size, nullptr, 0, nullptr);
    if (beginAsyncCommand(cmdList, cmdQueue,
        static_cast<AsyncEventTy *>(AsyncEvent), fence) == OFFLOAD_FAIL)
      return OFFLOAD_FAIL;
    DP("Asynchronous data retrieve started -- %" PRId64 " bytes (tgt:"
       DPxMOD ") -> (hst:" DPxMOD ")\n", Size, DPxPTR(TgtPtr), DPxPTR(HstPtr));
  } else {
    void *DstPtr = HstPtr;
    if (static_cast<size_t>(Size) <= DeviceInfo->StagingBufferSize &&
        DeviceInfo->getMemAllocType(HstPtr) == ZE_MEMORY_TYPE_UNKNOWN &&
        DeviceInfo->isDiscreteDevice(DeviceId))
      DstPtr = DeviceInfo->getStagingBuffer().get();
    if (copyData(DeviceId, DstPtr, TgtPtr, Size, copyLock) != OFFLOAD_SUCCESS)
      return OFFLOAD_FAIL;
    if (DstPtr != HstPtr)
        std::copy_n(static_cast<char *>(DstPtr), Size,
                    static_cast<char *>(HstPtr));
    DP("Copied %" PRId64 " bytes (tgt:" DPxMOD ") -> (hst:" DPxMOD ")\n", Size,
       DPxPTR(TgtPtr), DPxPTR(HstPtr));
  }

  return OFFLOAD_SUCCESS;
}

EXTERN int32_t __tgt_rtl_data_retrieve(
    int32_t DeviceId, void *HstPtr, void *TgtPtr, int64_t Size) {
  return retrieveData(DeviceId, HstPtr, TgtPtr, Size, nullptr);
}

EXTERN int32_t __tgt_rtl_data_retrieve_async(
    int32_t DeviceId, void *HstPtr, void *TgtPtr, int64_t Size,
    __tgt_async_info *AsyncInfoPtr /*not used*/) {
  return retrieveData(DeviceId, HstPtr, TgtPtr, Size, nullptr);
}

EXTERN int32_t __tgt_rtl_data_retrieve_nowait(
    int32_t DeviceId, void *HstPtr, void *TgtPtr, int64_t Size,
    void *AsyncEvent) {
  return retrieveData(DeviceId, HstPtr, TgtPtr, Size, AsyncEvent);
}

EXTERN int32_t __tgt_rtl_is_data_exchangable(int32_t SrcId, int32_t DstId) {
  ze_bool_t ret = false;
  ze_result_t rc;

  CALL_ZE(rc, zeDeviceCanAccessPeer, DeviceInfo->Devices[DstId],
          DeviceInfo->Devices[SrcId], &ret);
  if (rc == ZE_RESULT_SUCCESS && ret)
    return 1;

  return 0;
}

EXTERN int32_t __tgt_rtl_data_exchange(
    int32_t SrcId, void *SrcPtr, int32_t DstId, void *DstPtr, int64_t Size) {
  // This is D2D copy, so prefer main copy engine
  auto cmdList = DeviceInfo->getCopyCmdList(DstId);
  auto cmdQueue = DeviceInfo->getCopyCmdQueue(DstId);

  CALL_ZE_RET_FAIL(zeCommandListAppendMemoryCopy, cmdList, DstPtr, SrcPtr, Size,
                   nullptr, 0, nullptr);
  CALL_ZE_RET_FAIL(zeCommandListClose, cmdList);
  CALL_ZE_RET_FAIL(zeCommandQueueExecuteCommandLists, cmdQueue, 1, &cmdList,
                   nullptr);
  CALL_ZE_RET_FAIL(zeCommandQueueSynchronize, cmdQueue, UINT64_MAX);
  CALL_ZE_RET_FAIL(zeCommandListReset, cmdList);

  return OFFLOAD_SUCCESS;
}

EXTERN int32_t __tgt_rtl_data_delete(int32_t DeviceId, void *TgtPtr) {
  DeviceId = DeviceInfo->getInternalDeviceId(DeviceId);

  auto &Batch = getTLS()->getCommandBatch();
  if (Batch.isActive())
    return Batch.enqueueMemFree(DeviceId, TgtPtr);

  return DeviceInfo->dataDelete(DeviceId, TgtPtr);
}

static void decideLoopKernelGroupArguments(
    int32_t DeviceId, uint32_t ThreadLimit, TgtNDRangeDescTy *LoopLevels,
    ze_kernel_handle_t Kernel, uint32_t *GroupSizes,
    ze_group_count_t &GroupCounts) {

  auto &computeProperties = DeviceInfo->ComputeProperties[DeviceId];
  uint32_t maxGroupSize = computeProperties.maxTotalGroupSize;
  auto &KernelProperty = DeviceInfo->KernelProperties[DeviceId][Kernel];
  uint32_t kernelWidth = KernelProperty.Width;
  DP("Assumed kernel SIMD width is %" PRIu32 "\n", KernelProperty.SIMDWidth);
  DP("Preferred group size is multiple of %" PRIu32 "\n", kernelWidth);

  uint32_t kernelMaxThreadGroupSize = KernelProperty.MaxThreadGroupSize;
  if (kernelMaxThreadGroupSize < maxGroupSize) {
    maxGroupSize = kernelMaxThreadGroupSize;
    DP("Capping maximum thread group size to %" PRIu32
       " due to kernel constraints.\n", maxGroupSize);
  }

  bool maxGroupSizeForced = false;

  if (ThreadLimit > 0) {
    maxGroupSizeForced = true;

    if (ThreadLimit <= maxGroupSize) {
      maxGroupSize = ThreadLimit;
      DP("Max group size is set to %" PRIu32 " (thread_limit clause)\n",
         maxGroupSize);
    } else {
      DP("thread_limit(%" PRIu32 ") exceeds current maximum %" PRIu32 "\n",
         ThreadLimit, maxGroupSize);
    }
  }

  if (DeviceInfo->ThreadLimit > 0) {
    maxGroupSizeForced = true;

    if (DeviceInfo->ThreadLimit <= maxGroupSize) {
      maxGroupSize = DeviceInfo->ThreadLimit;
      DP("Max group size is set to %" PRIu32 " (OMP_THREAD_LIMIT)\n",
         maxGroupSize);
    } else {
      DP("OMP_THREAD_LIMIT(%" PRIu32 ") exceeds current maximum %" PRIu32 "\n",
         DeviceInfo->ThreadLimit, maxGroupSize);
    }
  }

  if (DeviceInfo->NumTeams > 0)
    DP("OMP_NUM_TEAMS(%" PRIu32 ") is ignored\n", DeviceInfo->NumTeams);

  uint32_t groupCounts[3] = {1, 1, 1};
  uint32_t groupSizes[3] = {maxGroupSize, 1, 1};
  TgtLoopDescTy *level = LoopLevels->Levels;
  int32_t distributeDim = LoopLevels->DistributeDim;
  assert(distributeDim >= 0 && distributeDim <= 2 &&
         "Invalid distribute dimension.");
  int32_t numLoopLevels = LoopLevels->NumLoops;
  assert((numLoopLevels > 0 && numLoopLevels <= 3) &&
         "Invalid loop nest description for ND partitioning");

  // Compute global widths for X/Y/Z dimensions.
  uint32_t tripCounts[3] = {1, 1, 1};

  for (int32_t i = 0; i < numLoopLevels; i++) {
    assert(level[i].Stride > 0 && "Invalid loop stride for ND partitioning");
    DP("Level %" PRIu32 ": Lb = %" PRId64 ", Ub = %" PRId64 ", Stride = %"
       PRId64 "\n", i, level[i].Lb, level[i].Ub, level[i].Stride);
    if (level[i].Ub < level[i].Lb) {
      GroupCounts.groupCountX = 1;
      GroupCounts.groupCountY = 1;
      GroupCounts.groupCountZ = 1;
      std::fill(GroupSizes, GroupSizes + 3, 1);
      return;
    }
    tripCounts[i] =
        (level[i].Ub - level[i].Lb + level[i].Stride) / level[i].Stride;
  }

  if (!maxGroupSizeForced) {
    // Use zeKernelSuggestGroupSize to compute group sizes,
    // or fallback to setting dimension 0 width to SIMDWidth.
    // Note that in case of user-specified LWS groupSizes[0]
    // is already set according to the specified value.
    uint32_t globalSizes[3] = { tripCounts[0], tripCounts[1], tripCounts[2] };
    if (distributeDim > 0) {
      // There is a distribute dimension.
      globalSizes[distributeDim - 1] *= globalSizes[distributeDim];
      globalSizes[distributeDim] = 1;
    }

    ze_result_t rc = ZE_RESULT_ERROR_UNKNOWN;
    uint32_t suggestedGroupSizes[3];
    if (DeviceInfo->Flags.UseDriverGroupSizes)
      CALL_ZE_RC(rc, zeKernelSuggestGroupSize,
                 Kernel, globalSizes[0], globalSizes[1], globalSizes[2],
                 &suggestedGroupSizes[0], &suggestedGroupSizes[1],
                 &suggestedGroupSizes[2]);

    if (rc == ZE_RESULT_SUCCESS) {
      groupSizes[0] = suggestedGroupSizes[0];
      groupSizes[1] = suggestedGroupSizes[1];
      groupSizes[2] = suggestedGroupSizes[2];
    } else if (maxGroupSize > kernelWidth) {
      groupSizes[0] = kernelWidth;
    }
  }

  for (int32_t i = 0; i < numLoopLevels; i++) {
    if (i < distributeDim) {
      groupCounts[i] = 1;
      continue;
    }
    uint32_t trip = tripCounts[i];
    if (groupSizes[i] >= trip)
      groupSizes[i] = trip;
    groupCounts[i] = (trip + groupSizes[i] - 1) / groupSizes[i];
  }

  GroupCounts.groupCountX = groupCounts[0];
  GroupCounts.groupCountY = groupCounts[1];
  GroupCounts.groupCountZ = groupCounts[2];
  std::copy(groupSizes, groupSizes + 3, GroupSizes);
}

static void decideKernelGroupArguments(
    int32_t DeviceId, uint32_t NumTeams, uint32_t ThreadLimit,
    ze_kernel_handle_t Kernel, uint32_t *GroupSizes,
    ze_group_count_t &GroupCounts) {

  const KernelInfoTy *KInfo = DeviceInfo->getKernelInfo(DeviceId, Kernel);
  if (!KInfo) {
    DP("Warning: Cannot find kernel information for kernel " DPxMOD ".\n",
       DPxPTR(Kernel));
  }
  auto &computeProperties = DeviceInfo->ComputeProperties[DeviceId];
  auto &deviceProperties = DeviceInfo->DeviceProperties[DeviceId];
  uint32_t maxGroupSize = computeProperties.maxTotalGroupSize;
  uint32_t numEUsPerSubslice = deviceProperties.numEUsPerSubslice;
  uint32_t numSubslices = deviceProperties.numSlices *
                          deviceProperties.numSubslicesPerSlice;
  uint32_t numThreadsPerEU = deviceProperties.numThreadsPerEU;
  bool maxGroupSizeForced = false;
  bool maxGroupCountForced = false;

  // Dump input data for the occupancy calculation to ease triaging.
  DPI("numEUsPerSubslice: %" PRIu32 "\n", numEUsPerSubslice);
  DPI("numSubslices: %" PRIu32 "\n", numSubslices);
  DPI("numThreadsPerEU: %" PRIu32 "\n", numThreadsPerEU);
  DPI("totalEUs: %" PRIu32 "\n", numEUsPerSubslice * numSubslices);
  auto &KernelProperty = DeviceInfo->KernelProperties[DeviceId][Kernel];
  uint32_t kernelWidth = KernelProperty.Width;
  uint32_t simdWidth = KernelProperty.SIMDWidth;
  DP("Assumed kernel SIMD width is %" PRIu32 "\n", simdWidth);
  DP("Preferred group size is multiple of %" PRIu32 "\n", kernelWidth);
  assert(simdWidth <= kernelWidth && "Invalid SIMD width.");

  uint32_t kernelMaxThreadGroupSize = KernelProperty.MaxThreadGroupSize;
  if (kernelMaxThreadGroupSize < maxGroupSize) {
    maxGroupSize = kernelMaxThreadGroupSize;
    DP("Capping maximum thread group size to %" PRIu32
       " due to kernel constraints.\n", maxGroupSize);
  }

  if (ThreadLimit > 0) {
    maxGroupSizeForced = true;

    if (ThreadLimit <= maxGroupSize) {
      maxGroupSize = ThreadLimit;
      DP("Max group size is set to %" PRIu32 " (thread_limit clause)\n",
         maxGroupSize);
    } else {
      DP("thread_limit(%" PRIu32 ") exceeds current maximum %" PRIu32 "\n",
         ThreadLimit, maxGroupSize);
    }
  }

  if (DeviceInfo->ThreadLimit > 0) {
    maxGroupSizeForced = true;

    if (DeviceInfo->ThreadLimit <= maxGroupSize) {
      maxGroupSize = DeviceInfo->ThreadLimit;
      DP("Max group size is set to %" PRIu32 " (OMP_THREAD_LIMIT)\n",
         maxGroupSize);
    } else {
      DP("OMP_THREAD_LIMIT(%" PRIu32 ") exceeds current maximum %" PRIu32 "\n",
         DeviceInfo->ThreadLimit, maxGroupSize);
    }
  }

  uint32_t maxGroupCount = 0;

  if (NumTeams > 0) {
    maxGroupCount = NumTeams;
    maxGroupCountForced = true;
    DP("Max group count is set to %" PRIu32
       " (num_teams clause or no teams construct)\n", maxGroupCount);
  } else if (DeviceInfo->NumTeams > 0) {
    // OMP_NUM_TEAMS only matters, if num_teams() clause is absent.
    maxGroupCount = DeviceInfo->NumTeams;
    maxGroupCountForced = true;
    DP("Max group count is set to %" PRIu32 " (OMP_NUM_TEAMS)\n",
       maxGroupCount);
  }

  if (maxGroupCountForced) {
    // If number of teams is specified by the user, then use kernelWidth
    // WIs per WG by default, so that it matches
    // decideLoopKernelGroupArguments() behavior.
    if (!maxGroupSizeForced) {
      maxGroupSize = kernelWidth;
    }
  } else {
    uint32_t numThreadsPerSubslice = numEUsPerSubslice * numThreadsPerEU;
    maxGroupCount = numSubslices * numThreadsPerSubslice;
    if (maxGroupSizeForced) {
      // Set group size for the HW capacity
      uint32_t numThreadsPerGroup =
          (maxGroupSize + simdWidth - 1) / simdWidth;
      uint32_t numGroupsPerSubslice =
          (numThreadsPerSubslice + numThreadsPerGroup - 1) / numThreadsPerGroup;
      maxGroupCount = numGroupsPerSubslice * numSubslices;
    } else {
      // For kernels with cross-WG reductions use LWS equal
      // to kernelWidth. This is just a performance heuristic.
      if (KInfo && KInfo->getHasTeamsReduction() &&
          // Only do this for discrete devices.
          DeviceInfo->isDiscreteDevice(DeviceId) &&
          DeviceInfo->ReductionSubscriptionRate)
        maxGroupSize = kernelWidth;

      assert(!maxGroupSizeForced && !maxGroupCountForced);
      assert((maxGroupSize <= kernelWidth ||
              maxGroupSize % kernelWidth == 0) && "Invalid maxGroupSize");
      // Maximize group size
      while (maxGroupSize >= kernelWidth) {
        uint32_t numThreadsPerGroup =
            (maxGroupSize + simdWidth - 1) / simdWidth;
        if (numThreadsPerSubslice % numThreadsPerGroup == 0) {
          uint32_t numGroupsPerSubslice =
              numThreadsPerSubslice / numThreadsPerGroup;
          maxGroupCount = numGroupsPerSubslice * numSubslices;
          break;
        }
        maxGroupSize -= kernelWidth;
      }
    }
  }

  uint32_t groupCounts[3] = {maxGroupCount, 1, 1};
  uint32_t groupSizes[3] = {maxGroupSize, 1, 1};
  if (!maxGroupCountForced) {
    if (KInfo && KInfo->getHasTeamsReduction() &&
        DeviceInfo->ReductionSubscriptionRate) {
      if (DeviceInfo->isDiscreteDevice(DeviceId)) {
        // Do not apply ReductionSubscriptionRate for non-discrete devices.
        // But we have to avoid the regular SubscriptionRate in the else
        // clause. Basically, for non-discrete devices, the reduction
        // subscription rate is 1.
        groupCounts[0] /= DeviceInfo->ReductionSubscriptionRate;
        groupCounts[0] = (std::max)(groupCounts[0], 1u);
      }
    } else {
      groupCounts[0] *= DeviceInfo->SubscriptionRate;
    }
  }

  GroupCounts.groupCountX = groupCounts[0];
  GroupCounts.groupCountY = groupCounts[1];
  GroupCounts.groupCountZ = groupCounts[2];
  std::copy(groupSizes, groupSizes + 3, GroupSizes);
}

static void forceGroupSizes(
    uint32_t *GroupSizes, ze_group_count_t &GroupCounts) {
#if INTEL_INTERNAL_BUILD
  // Use forced group sizes. This is only for internal experiments, and we
  // don't want to plug these numbers into the decision logic.
  auto userLWS = DeviceInfo->ForcedLocalSizes;
  auto userGWS = DeviceInfo->ForcedGlobalSizes;
  if (userLWS[0] > 0) {
    std::copy(userLWS, userLWS + 3, GroupSizes);
    DP("Forced LWS = {%" PRIu32 ", %" PRIu32 ", %" PRIu32 "}\n", userLWS[0],
       userLWS[1], userLWS[2]);
  }
  if (userGWS[0] > 0) {
    GroupCounts.groupCountX = (userGWS[0] + GroupSizes[0] - 1) / GroupSizes[0];
    GroupCounts.groupCountY = (userGWS[1] + GroupSizes[1] - 1) / GroupSizes[1];
    GroupCounts.groupCountZ = (userGWS[2] + GroupSizes[2] - 1) / GroupSizes[2];
    DP("Forced GWS = {%" PRIu32 ", %" PRIu32 ", %" PRIu32 "}\n", userGWS[0],
       userGWS[1], userGWS[2]);
  }
#endif // INTEL_INTERNAL_BUILD
}

static int32_t runTargetTeamRegionSub(
    int64_t DeviceIds, void *TgtEntryPtr, void **TgtArgs, ptrdiff_t *TgtOffsets,
    int32_t NumArgs, int32_t NumTeams, int32_t ThreadLimit, void *LoopDesc,
    void *AsyncEvent) {

  // NOTE: We expect one sub device now (user data partitioning)
  //       We haven't discussed anything about partitioning by compiler
  //       We always get the same kernel for all sub devices

  uint32_t subLevel = SUBDEVICE_GET_LEVEL(DeviceIds);
  uint32_t subStart = SUBDEVICE_GET_START(DeviceIds);
  uint32_t subCount = SUBDEVICE_GET_COUNT(DeviceIds);
  uint32_t subStride = SUBDEVICE_GET_STRIDE(DeviceIds);
  uint32_t rootId = SUBDEVICE_GET_ROOT(DeviceIds);

  auto &subDeviceIds = DeviceInfo->SubDeviceIds[rootId];
  int32_t subIdBase = 0;
  // Internal ID of the first subdevice
  if (subDeviceIds[0].size() > 0)
    subIdBase = subDeviceIds[0][0];
  else
    subIdBase = subDeviceIds[1][0];

  std::vector<ze_event_handle_t> usedEvents;
  std::vector<ze_command_list_handle_t> usedCmdLists;

  ze_kernel_handle_t rootKernel = *(ze_kernel_handle_t *)TgtEntryPtr;
  uint32_t KernelId = 0;
  auto &RootEntries = DeviceInfo->FuncGblEntries[rootId];

  // Find kernel ID
  uint32_t EntryId = 0;
  for (auto &E : RootEntries) {
    KernelId = 0;
    for (; KernelId < E.Entries.size(); KernelId++)
      if (E.Entries[KernelId].addr == TgtEntryPtr)
        break;
    if (KernelId != E.Entries.size())
      break;
    EntryId++;
  }
  if (EntryId == RootEntries.size() &&
      KernelId == RootEntries.back().Entries.size()) {
    DP("Could not find a kernel for entry " DPxMOD " in the table\n",
       DPxPTR(TgtEntryPtr));
    return OFFLOAD_FAIL;
  }

  ze_event_handle_t profileEvent = nullptr;
  std::string tmName("Kernel ");
  auto EntryItr = RootEntries.begin();
  std::advance(EntryItr, EntryId);
  tmName = tmName + EntryItr->Entries[KernelId].name;
  std::vector<ScopedTimerTy> tmKernels;

  if (DeviceInfo->Flags.EnableProfile) {
    for (uint32_t i = 0; i < subCount; i++) {
      auto subId = subDeviceIds[subLevel][subStart + i * subStride];
      tmKernels.emplace_back(ScopedTimerTy(subId, tmName));
    }
  }

  for (uint32_t i = 0; i < subCount; i++) {
    auto userId = subStart + i * subStride;
    auto subId = subDeviceIds[subLevel][userId];

#if SUBDEVICE_USE_ROOT_KERNELS
    std::unique_lock<std::mutex> kernelLock(DeviceInfo->Mutexes[rootId]);
    auto kernel = rootKernel;
#else // !SUBDEVICE_USE_ROOT_KERNELS
    std::unique_lock<std::mutex> kernelLock(DeviceInfo->Mutexes[subId]);
    auto SubItr = DeviceInfo->FuncGblEntries[subId].begin();
    std::advance(SubItr, EntryId);
    auto kernel = SubItr->Kernels[KernelId];
#endif // !SUBDEVICE_USE_ROOT_KERNELS

    auto *KernelInfo = DeviceInfo->getKernelInfo(subId, kernel);
    for (int32_t argId = 0; argId < NumArgs; argId++) {
      if (KernelInfo && KernelInfo->isArgLiteral(argId)) {
        uint32_t Size = KernelInfo->getArgSize(argId);
        CALL_ZE_RET_FAIL(zeKernelSetArgumentValue, kernel, argId, Size,
                         TgtArgs[argId]);

        DP("Kernel ByVal argument %" PRId32
           " was set successfully for device %s.\n",
           argId, DeviceInfo->DeviceIdStr[subId].c_str());
      } else if (TgtOffsets[argId] == (std::numeric_limits<ptrdiff_t>::max)()) {
        intptr_t arg = reinterpret_cast<intptr_t>(TgtArgs[argId]);
        CALL_ZE_RET_FAIL(zeKernelSetArgumentValue, kernel, argId, sizeof(arg),
                         &arg);
        DP("Kernel Scalar argument %" PRId32 " (value: " DPxMOD
           ") was set successfully for device %s.\n",
           argId, DPxPTR(arg), DeviceInfo->DeviceIdStr[subId].c_str());
      } else {
        void *arg = (void *)((intptr_t)TgtArgs[argId] + TgtOffsets[argId]);
        CALL_ZE_RET_FAIL(zeKernelSetArgumentValue, kernel, argId, sizeof(arg),
                         arg == nullptr ? nullptr : &arg);
        DP("Kernel Pointer argument %" PRId32 " (value: " DPxMOD
           ") was set successfully for device %s.\n",
           argId, DPxPTR(arg), DeviceInfo->DeviceIdStr[subId].c_str());
      }
    }

    auto flags = DeviceInfo->getKernelIndirectAccessFlags(rootKernel, rootId);
    CALL_ZE_RET_FAIL(zeKernelSetIndirectAccess, kernel, flags);
    DP("Setting indirect access flags " DPxMOD "\n", DPxPTR(flags));

    // Decide group sizes and counts
    uint32_t groupSizes[3];
    ze_group_count_t groupCounts;
    if (LoopDesc) {
      decideLoopKernelGroupArguments(subId, (uint32_t)ThreadLimit,
          (TgtNDRangeDescTy *)LoopDesc, kernel, groupSizes, groupCounts);
    } else {
      decideKernelGroupArguments(subId, (uint32_t )NumTeams,
          (uint32_t)ThreadLimit, kernel, groupSizes, groupCounts);
    }

    forceGroupSizes(groupSizes, groupCounts);

    DP("Group sizes = {%" PRIu32 ", %" PRIu32 ", %" PRIu32 "}\n",
       groupSizes[0], groupSizes[1], groupSizes[2]);
    DP("Group counts = {%" PRIu32 ", %" PRIu32 ", %" PRIu32 "}\n",
       groupCounts.groupCountX, groupCounts.groupCountY,
       groupCounts.groupCountZ);

    CALL_ZE_RET_FAIL(zeKernelSetGroupSize, kernel, groupSizes[0], groupSizes[1],
                     groupSizes[2]);

    auto cmdList = DeviceInfo->getCmdList(subId);
    auto cmdQueue = DeviceInfo->getCmdQueue(subId);

    // Only get device time for the last subdevice for now.
    if (DeviceInfo->Flags.EnableProfile && i == subCount - 1)
      profileEvent = DeviceInfo->ProfileEvents.getEvent();

    CALL_ZE_RET_FAIL(zeCommandListAppendLaunchKernel, cmdList, kernel,
                     &groupCounts, profileEvent, 0, nullptr);

    // Last event waits for other events
    auto event = DeviceInfo->SubDeviceEvents[rootId].Events[subId - subIdBase];
    if (i == subCount - 1)
      CALL_ZE_RET_FAIL(zeCommandListAppendBarrier, cmdList, event,
                       usedEvents.size(), usedEvents.data());
    else
      CALL_ZE_RET_FAIL(zeCommandListAppendBarrier, cmdList, event, 0, nullptr);

    CALL_ZE_RET_FAIL(zeCommandListClose, cmdList);
    CALL_ZE_RET_FAIL(zeCommandQueueExecuteCommandLists, cmdQueue, 1, &cmdList,
                     nullptr);

    DP("Submitted kernel " DPxMOD " to subdevice %s\n", DPxPTR(kernel),
       DeviceInfo->DeviceIdStr[subId].c_str());

    kernelLock.unlock();

    usedCmdLists.push_back(cmdList);
    usedEvents.push_back(event);
  }

  CALL_ZE_RET_FAIL(zeEventHostSynchronize, usedEvents.back(), UINT64_MAX);

  if (DeviceInfo->Flags.EnableProfile && profileEvent)
    tmKernels.back().updateDeviceTime(profileEvent);

  for (uint32_t i = 0; i < subCount; i++) {
    CALL_ZE_RET_FAIL(zeCommandListReset, usedCmdLists[i]);
    CALL_ZE_RET_FAIL(zeEventHostReset, usedEvents[i]);
  }

  DP("Executed kernel entry " DPxMOD " on subdevices\n", DPxPTR(TgtEntryPtr));
  return OFFLOAD_SUCCESS;
}

static int32_t runTargetTeamRegion(
    int32_t DeviceId, void *TgtEntryPtr, void **TgtArgs, ptrdiff_t *TgtOffsets,
    int32_t NumArgs, int32_t NumTeams, int32_t ThreadLimit, void *LoopDesc,
    void *AsyncEvent) {
  assert(TgtEntryPtr && "Invalid kernel");
  assert((NumTeams >= 0 && ThreadLimit >= 0) && "Invalid kernel work size");
  DP("Executing a kernel " DPxMOD "...\n", DPxPTR(TgtEntryPtr));

  auto SubDeviceCode = DeviceInfo->getSubDeviceCode();
  if (SubDeviceCode < 0 && isValidSubDevice(SubDeviceCode))
    return runTargetTeamRegionSub(SubDeviceCode, TgtEntryPtr, TgtArgs,
                                  TgtOffsets, NumArgs, NumTeams, ThreadLimit,
                                  LoopDesc, AsyncEvent);

  // Protect from kernel preparation to submission as kernels are shared
  std::unique_lock<std::mutex> kernelLock(DeviceInfo->Mutexes[DeviceId]);

  ze_kernel_handle_t kernel = *((ze_kernel_handle_t *)TgtEntryPtr);
  if (!kernel) {
    REPORT("Failed to invoke deleted kernel.\n");
    return OFFLOAD_FAIL;
  }
  ScopedTimerTy tmKernel(DeviceId, "Kernel ",
                         DeviceInfo->KernelProperties[DeviceId][kernel].Name);

  // Set arguments
  auto *KernelInfo = DeviceInfo->getKernelInfo(DeviceId, kernel);
  for (int32_t i = 0; i < NumArgs; i++) {
    ptrdiff_t offset = TgtOffsets[i];
    if (KernelInfo && KernelInfo->isArgLiteral(i)) {
      uint32_t Size = KernelInfo->getArgSize(i);
      CALL_ZE_RET_FAIL(zeKernelSetArgumentValue, kernel, i, Size, TgtArgs[i]);

      DP("Kernel ByVal argument %" PRId32 " was set successfully.\n", i);
    } else if (offset == (std::numeric_limits<ptrdiff_t>::max)()) {
      // Offset equal to MAX(ptrdiff_t) means that the argument
      // must be passed as literal, and the offset should be ignored.
      intptr_t arg = reinterpret_cast<intptr_t>(TgtArgs[i]);
      CALL_ZE_RET_FAIL(zeKernelSetArgumentValue, kernel, i, sizeof(arg), &arg);
      DP("Kernel Scalar argument %" PRId32 " (value: " DPxMOD
         ") was set successfully.\n", i, DPxPTR(arg));
    } else {
      void *arg = (void *)((intptr_t)TgtArgs[i] + offset);
      CALL_ZE_RET_FAIL(zeKernelSetArgumentValue, kernel, i, sizeof(arg),
                       arg == nullptr ? nullptr : &arg);
      DP("Kernel Pointer argument %" PRId32 " (value: " DPxMOD
         ") was set successfully.\n", i, DPxPTR(arg));
    }
  }

  auto flags = DeviceInfo->getKernelIndirectAccessFlags(kernel, DeviceId);
  CALL_ZE_RET_FAIL(zeKernelSetIndirectAccess, kernel, flags);
  DP("Setting indirect access flags " DPxMOD "\n", DPxPTR(flags));

  // Decide group sizes and counts
  uint32_t groupSizes[3];
  ze_group_count_t groupCounts;
  if (LoopDesc) {
    decideLoopKernelGroupArguments(DeviceId, (uint32_t)ThreadLimit,
        (TgtNDRangeDescTy *)LoopDesc, kernel, groupSizes, groupCounts);
  } else {
    decideKernelGroupArguments(DeviceId, (uint32_t )NumTeams,
        (uint32_t)ThreadLimit, kernel, groupSizes, groupCounts);
  }

  forceGroupSizes(groupSizes, groupCounts);

  DP("Group sizes = {%" PRIu32 ", %" PRIu32 ", %" PRIu32 "}\n",
     groupSizes[0], groupSizes[1], groupSizes[2]);
  DP("Group counts = {%" PRIu32 ", %" PRIu32 ", %" PRIu32 "}\n",
     groupCounts.groupCountX, groupCounts.groupCountY, groupCounts.groupCountZ);

  if (OMPT_ENABLED) {
    // Push current work size
    size_t finalNumTeams = groupCounts.groupCountX * groupCounts.groupCountY *
        groupCounts.groupCountZ;
    size_t finalThreadLimit = groupSizes[0] * groupSizes[1] * groupSizes[2];
    OmptGlobal->getTrace().pushWorkSize(finalNumTeams, finalThreadLimit);
  }

  CALL_ZE_RET_FAIL(zeKernelSetGroupSize, kernel, groupSizes[0], groupSizes[1],
                   groupSizes[2]);
  auto context = DeviceInfo->Context;
  auto cmdList = DeviceInfo->getCmdList(DeviceId);
  auto cmdQueue = DeviceInfo->getCmdQueue(DeviceId);

  auto &Batch = getTLS()->getCommandBatch();
  if (Batch.isActive() && DeviceInfo->isDiscreteDevice(DeviceId))
    return Batch.enqueueLaunchKernel(DeviceId, kernel, &groupCounts);

  if (AsyncEvent) {
    cmdList = createCmdList(context, DeviceInfo->Devices[DeviceId],
                            DeviceInfo->CmdQueueGroupOrdinals[DeviceId],
                            DeviceInfo->DeviceIdStr[DeviceId]);
    if (!cmdList) {
      DP("Error: Asynchronous execution failed -- invalid command list\n");
      return OFFLOAD_FAIL;
    }
    CALL_ZE_RET_FAIL(zeCommandListAppendLaunchKernel, cmdList, kernel,
                     &groupCounts, nullptr, 0, nullptr);
    auto fence = createFence(cmdQueue);
    if (!fence) {
      DP("Error: Asynchronous execution failed -- invalid fence\n");
      return OFFLOAD_FAIL;
    }
    if (beginAsyncCommand(cmdList, cmdQueue,
        static_cast<AsyncEventTy *>(AsyncEvent), fence) == OFFLOAD_FAIL)
      return OFFLOAD_FAIL;
    DP("Asynchronous execution started for kernel " DPxMOD "\n",
       DPxPTR(TgtEntryPtr));
  } else {
    ze_event_handle_t event = nullptr;
    if (DeviceInfo->Flags.EnableProfile)
      event = DeviceInfo->ProfileEvents.getEvent();
    CALL_ZE_RET_FAIL(zeCommandListAppendLaunchKernel, cmdList, kernel,
                     &groupCounts, event, 0, nullptr);
    CALL_ZE_RET_FAIL(zeCommandListClose, cmdList);
    CALL_ZE_RET_FAIL(zeCommandQueueExecuteCommandLists, cmdQueue, 1, &cmdList,
                     nullptr);
    kernelLock.unlock();
    CALL_ZE_RET_FAIL(zeCommandQueueSynchronize, cmdQueue, UINT64_MAX);
    tmKernel.updateDeviceTime(event);
    // Make sure the command list is ready to accept next command
    CALL_ZE_RET_FAIL(zeCommandListReset, cmdList);
  }

  DP("Executed a kernel " DPxMOD "\n", DPxPTR(TgtEntryPtr));
  return OFFLOAD_SUCCESS;
}

EXTERN int32_t __tgt_rtl_run_target_team_nd_region(
    int32_t DeviceId, void *TgtEntryPtr, void **TgtArgs, ptrdiff_t *TgtOffsets,
    int32_t NumArgs, int32_t NumTeams, int32_t ThreadLimit, void *LoopDesc) {
  return runTargetTeamRegion(DeviceId, TgtEntryPtr, TgtArgs, TgtOffsets,
                             NumArgs, NumTeams, ThreadLimit, LoopDesc, nullptr);
}

EXTERN int32_t __tgt_rtl_run_target_team_nd_region_nowait(
    int32_t DeviceId, void *TgtEntryPtr, void **TgtArgs, ptrdiff_t *TgtOffsets,
    int32_t NumArgs, int32_t NumTeams, int32_t ThreadLimit, void *LoopDesc,
    void *AsyncEvent) {
  return runTargetTeamRegion(DeviceId, TgtEntryPtr, TgtArgs, TgtOffsets,
                             NumArgs, NumTeams, ThreadLimit, LoopDesc,
                             AsyncEvent);
}

EXTERN int32_t __tgt_rtl_run_target_team_region(
    int32_t DeviceId, void *TgtEntryPtr, void **TgtArgs, ptrdiff_t *TgtOffsets,
    int32_t NumArgs, int32_t NumTeams, int32_t ThreadLimit,
    uint64_t LoopTripCount) {
  return runTargetTeamRegion(DeviceId, TgtEntryPtr, TgtArgs, TgtOffsets,
                             NumArgs, NumTeams, ThreadLimit, nullptr, nullptr);
}

EXTERN int32_t __tgt_rtl_run_target_team_region_async(
    int32_t DeviceId, void *TgtEntryPtr, void **TgtArgs, ptrdiff_t *TgtOffsets,
    int32_t NumArgs, int32_t NumTeams, int32_t ThreadLimit,
    uint64_t LoopTripCount, __tgt_async_info *AsyncInfoPtr /*not used*/) {
  return runTargetTeamRegion(DeviceId, TgtEntryPtr, TgtArgs, TgtOffsets,
                             NumArgs, NumTeams, ThreadLimit, nullptr, nullptr);
}

EXTERN int32_t __tgt_rtl_run_target_team_region_nowait(
    int32_t DeviceId, void *TgtEntryPtr, void **TgtArgs, ptrdiff_t *TgtOffsets,
    int32_t NumArgs, int32_t NumTeams, int32_t ThreadLimit,
    uint64_t LoopTripCount, void *AsyncEvent) {
  return runTargetTeamRegion(DeviceId, TgtEntryPtr, TgtArgs, TgtOffsets,
                             NumArgs, NumTeams, ThreadLimit, nullptr,
                             AsyncEvent);
}

EXTERN int32_t __tgt_rtl_run_target_region(
    int32_t DeviceId, void *TgtEntryPtr, void **TgtArgs, ptrdiff_t *TgtOffsets,
    int32_t NumArgs) {
  return runTargetTeamRegion(DeviceId, TgtEntryPtr, TgtArgs, TgtOffsets,
                             NumArgs, 1, 0, nullptr, nullptr);
}

EXTERN int32_t __tgt_rtl_run_target_region_async(
    int32_t DeviceId, void *TgtEntryPtr, void **TgtArgs, ptrdiff_t *TgtOffsets,
    int32_t NumArgs, __tgt_async_info *AsyncInfoPtr /*not used*/) {
  return runTargetTeamRegion(DeviceId, TgtEntryPtr, TgtArgs, TgtOffsets,
                             NumArgs, 1, 0, nullptr, nullptr);
}

EXTERN int32_t __tgt_rtl_run_target_region_nowait(
    int32_t DeviceId, void *TgtEntryPtr, void **TgtArgs, ptrdiff_t *TgtOffsets,
    int32_t NumArgs, void *AsyncEvent) {
  return runTargetTeamRegion(DeviceId, TgtEntryPtr, TgtArgs, TgtOffsets,
                             NumArgs, 1, 0, nullptr, AsyncEvent);
}

EXTERN int32_t __tgt_rtl_manifest_data_for_region(
    int32_t DeviceId, void *TgtEntryPtr, void **TgtPtrs, size_t NumPtrs) {
  if (NumPtrs == 0)
    return OFFLOAD_SUCCESS;
  ze_kernel_handle_t kernel = *static_cast<ze_kernel_handle_t *>(TgtEntryPtr);
  std::unique_lock<std::mutex> dataLock(DeviceInfo->Mutexes[DeviceId]);

  auto &flags =
      DeviceInfo->KernelProperties[DeviceId][kernel].IndirectAccessFlags;

  ScopedTimerTy tmManifestData(DeviceId, "DataManifest");

  uint32_t flagsAll = ZE_KERNEL_INDIRECT_ACCESS_FLAG_HOST |
                      ZE_KERNEL_INDIRECT_ACCESS_FLAG_SHARED |
                      ZE_KERNEL_INDIRECT_ACCESS_FLAG_DEVICE;

  for (size_t i = 0; i < NumPtrs && flags != flagsAll; i++) {
    auto memType = DeviceInfo->getMemAllocType(TgtPtrs[i]);
    if (memType == ZE_MEMORY_TYPE_HOST)
      flags |= ZE_KERNEL_INDIRECT_ACCESS_FLAG_HOST;
    else if (memType == ZE_MEMORY_TYPE_SHARED)
      flags |= ZE_KERNEL_INDIRECT_ACCESS_FLAG_SHARED;
    else if (memType == ZE_MEMORY_TYPE_DEVICE)
      flags |= ZE_KERNEL_INDIRECT_ACCESS_FLAG_DEVICE;
  }
  return OFFLOAD_SUCCESS;
}

EXTERN void __tgt_rtl_create_offload_queue(int32_t DeviceId, void *Interop) {
  if (Interop == nullptr) {
    DP("Invalid interop object in %s\n", __func__);
    return;
  }

  __tgt_interop_obj *obj = static_cast<__tgt_interop_obj *>(Interop);

  int32_t deviceId = DeviceId;
  int64_t deviceCode = obj->device_code;
  if (deviceCode < 0) {
    if (isValidSubDevice(deviceCode)) {
      uint32_t subId = SUBDEVICE_GET_START(deviceCode);
      uint32_t subLevel = SUBDEVICE_GET_LEVEL(deviceCode);
      deviceId = DeviceInfo->SubDeviceIds[DeviceId][subLevel][subId];
    } else {
      DP("Ignoring invalid sub-device encoding " DPxMOD "\n",
         DPxPTR(deviceCode));
    }
  }

  // Create and return a new command queue for interop
  // TODO: check with MKL team and decide what to do with IsAsync
  auto cmdQueue = DeviceInfo->createCommandQueue(deviceId);
  obj->queue = cmdQueue;
  DP("%s returns a new asynchronous command queue " DPxMOD "\n", __func__,
     DPxPTR(obj->queue));
}

EXTERN int32_t __tgt_rtl_release_offload_queue(int32_t DeviceId, void *Queue) {
  CALL_ZE_RET_FAIL(zeCommandQueueDestroy, (ze_command_queue_handle_t)Queue);
  return OFFLOAD_SUCCESS;
}

EXTERN void *__tgt_rtl_get_platform_handle(int32_t DeviceId) {
  auto driver = DeviceInfo->Driver;
  return (void *)driver;
}

EXTERN void __tgt_rtl_set_device_handle(int32_t DeviceId, void *Interop) {
  if (Interop == nullptr) {
    DP("Invalid interop object in %s\n", __func__);
    return;
  }

  __tgt_interop_obj *obj = static_cast<__tgt_interop_obj *>(Interop);

  obj->device_handle = DeviceInfo->Devices[DeviceId];

  int64_t deviceCode = obj->device_code;
  if (deviceCode < 0) {
    if (isValidSubDevice(deviceCode)) {
      auto &subDeviceIds = DeviceInfo->SubDeviceIds[DeviceId];
      uint32_t subId = SUBDEVICE_GET_START(deviceCode);
      uint32_t subLevel = SUBDEVICE_GET_LEVEL(deviceCode);
      obj->device_handle = DeviceInfo->Devices[subDeviceIds[subLevel][subId]];
    } else {
      DP("Ignoring invalid sub-device encoding " DPxMOD "\n",
         DPxPTR(deviceCode));
    }
  }

  DP("Returns device handle " DPxMOD "\n", DPxPTR(obj->device_handle));
}

EXTERN void *__tgt_rtl_get_context_handle(int32_t DeviceId) {
  auto context = DeviceInfo->Context;
  return (void *)context;
}

EXTERN int32_t __tgt_rtl_synchronize(
    int32_t DeviceId, __tgt_async_info *async_info_ptr) {
  return OFFLOAD_SUCCESS;
}

EXTERN int32_t __tgt_rtl_push_subdevice(int64_t DeviceIds) {
  // Unsupported subdevice request is ignored
  if (!isValidSubDevice(DeviceIds))
    DP("Warning: Invalid subdevice encoding " DPxMOD " is ignored\n",
       DPxPTR(DeviceIds));
  else
    DeviceInfo->setSubDeviceCode(DeviceIds);
  return OFFLOAD_SUCCESS;
}

EXTERN int32_t __tgt_rtl_pop_subdevice() {
  DeviceInfo->setSubDeviceCode(0);
  return OFFLOAD_SUCCESS;
}

EXTERN void __tgt_rtl_add_build_options(
    const char *CompileOptions, const char *LinkOptions) {
  auto &options = DeviceInfo->UserCompilationOptions;
  if (!options.empty()) {
    DP("Respecting LIBOMPTARGET_LEVEL0_COMPILATION_OPTIONS=%s\n",
       options.c_str());
    return;
  }
  if (CompileOptions)
    options = std::string(CompileOptions) + " ";
  if (LinkOptions)
    options += std::string(LinkOptions) + " ";
}

EXTERN int32_t __tgt_rtl_is_supported_device(int32_t DeviceId,
                                             void *DeviceType) {
  if (!DeviceType)
    return true;

  uint64_t deviceArch = DeviceInfo->DeviceArchs[DeviceId];
  int32_t ret = (uint64_t)(deviceArch & (uint64_t)DeviceType) == deviceArch;
  DP("Device %" PRIu32 " does%s match the requested device types " DPxMOD "\n",
     DeviceId, ret ? "" : " not", DPxPTR(DeviceType));
  return ret;
}

EXTERN void __tgt_rtl_deinit(void) {
  // No-op on Linux
#ifdef _WIN32
  if (DeviceInfo) {
    closeRTL();
    deinit();
  }
#endif // _WIN32
}

EXTERN __tgt_interop *__tgt_rtl_create_interop(
    int32_t DeviceId, int32_t InteropContext, int32_t NumPrefers,
    intptr_t *PreferIDs) {
  // Preference-list is ignored since we cannot have multiple runtimes.
  auto ret = new __tgt_interop();
  ret->FrId = L0Interop::FrId;
  ret->FrName = L0Interop::FrName;
  ret->Vendor = L0Interop::Vendor;
  ret->VendorName = L0Interop::VendorName;
  ret->DeviceNum = DeviceId;

  if (InteropContext == OMP_INTEROP_CONTEXT_TARGET ||
      InteropContext == OMP_INTEROP_CONTEXT_TARGETSYNC) {
    ret->Platform = DeviceInfo->Driver;
    ret->Device = DeviceInfo->Devices[DeviceId];
    ret->DeviceContext = DeviceInfo->Context;
  }
  if (InteropContext == OMP_INTEROP_CONTEXT_TARGETSYNC) {
    ret->TargetSync = DeviceInfo->createCommandQueue(DeviceId);
  }

  // TODO: define implementation-defined interop properties
  ret->RTLProperty = new L0Interop::Property();

  return ret;
}

EXTERN int32_t __tgt_rtl_release_interop(
    int32_t DeviceId, __tgt_interop *Interop) {
  if (!Interop || Interop->DeviceNum != (intptr_t)DeviceId ||
      Interop->FrId != L0Interop::FrId) {
    DP("Invalid/inconsistent OpenMP interop " DPxMOD "\n", DPxPTR(Interop));
    return OFFLOAD_FAIL;
  }

  if (Interop->TargetSync) {
    auto cmdQueue = static_cast<ze_command_queue_handle_t>(Interop->TargetSync);
    CALL_ZE_RET_FAIL(zeCommandQueueSynchronize, cmdQueue, UINT64_MAX);
    CALL_ZE_RET_FAIL(zeCommandQueueDestroy, cmdQueue);
  }

  auto L0 = static_cast<L0Interop::Property *>(Interop->RTLProperty);
  delete L0;
  delete Interop;

  return OFFLOAD_SUCCESS;
}

EXTERN int32_t __tgt_rtl_use_interop(int32_t DeviceId, __tgt_interop *Interop) {
  if (!Interop || Interop->DeviceNum != (intptr_t)DeviceId ||
      Interop->FrId != L0Interop::FrId) {
    DP("Invalid/inconsistent OpenMP interop " DPxMOD "\n", DPxPTR(Interop));
    return OFFLOAD_FAIL;
  }

  if (Interop->TargetSync) {
    auto cmdQueue = static_cast<ze_command_queue_handle_t>(Interop->TargetSync);
    CALL_ZE_RET_FAIL(zeCommandQueueSynchronize, cmdQueue, UINT64_MAX);
  }

  return OFFLOAD_SUCCESS;
}

EXTERN int32_t __tgt_rtl_get_num_interop_properties(int32_t DeviceId) {
  // omp_ipr_first == -9
  return (int32_t)L0Interop::IprNames.size() + omp_ipr_first;
}

/// Return the value of the requested property
EXTERN int32_t __tgt_rtl_get_interop_property_value(
    int32_t DeviceId, __tgt_interop *Interop, int32_t Ipr, int32_t ValueType,
    size_t Size, void *Value) {

  int32_t retCode = omp_irc_success;
  auto &deviceProperties = DeviceInfo->DeviceProperties[DeviceId];

  switch (Ipr) {
  case L0Interop::device_num_eus:
    if (ValueType == OMP_IPR_VALUE_INT)
      *static_cast<intptr_t *>(Value) = deviceProperties.numEUsPerSubslice *
          deviceProperties.numSubslicesPerSlice *
          deviceProperties.numSlices;
    else
      retCode = omp_irc_type_int;
    break;
  case L0Interop::device_num_threads_per_eu:
    if (ValueType == OMP_IPR_VALUE_INT)
      *static_cast<intptr_t *>(Value) = deviceProperties.numThreadsPerEU;
    else
      retCode = omp_irc_type_int;
    break;
  case L0Interop::device_eu_simd_width:
    if (ValueType == OMP_IPR_VALUE_INT)
      *static_cast<intptr_t *>(Value) = deviceProperties.physicalEUSimdWidth;
    else
      retCode = omp_irc_type_int;
    break;
  case L0Interop::device_num_eus_per_subslice:
    if (ValueType == OMP_IPR_VALUE_INT)
      *static_cast<intptr_t *>(Value) = deviceProperties.numEUsPerSubslice;
    else
      retCode = omp_irc_type_int;
    break;
  case L0Interop::device_num_subslices_per_slice:
    if (ValueType == OMP_IPR_VALUE_INT)
      *static_cast<intptr_t *>(Value) = deviceProperties.numSubslicesPerSlice;
    else
      retCode = omp_irc_type_int;
    break;
  case L0Interop::device_num_slices:
    if (ValueType == OMP_IPR_VALUE_INT)
      *static_cast<intptr_t *>(Value) = deviceProperties.numSlices;
    else
      retCode = omp_irc_type_int;
    break;
  default:
    retCode = omp_irc_out_of_range;
    break;
  }

  return retCode;
}

EXTERN const char *__tgt_rtl_get_interop_property_info(
    int32_t DeviceId, int32_t Ipr, int32_t InfoType) {
  int32_t offset = Ipr - omp_ipr_first;
  if (offset < 0 || (size_t)offset >= L0Interop::IprNames.size())
    return nullptr;

  if (InfoType == OMP_IPR_INFO_NAME)
    return L0Interop::IprNames[offset];
  else if (InfoType == OMP_IPR_INFO_TYPE_DESC)
    return L0Interop::IprTypeDescs[offset];

  return nullptr;
}

EXTERN const char *__tgt_rtl_get_interop_rc_desc(int32_t DeviceId,
                                                 int32_t RetCode) {
  // TODO: decide implementation-defined return code.
  return nullptr;
}

EXTERN int32_t __tgt_rtl_get_num_sub_devices(int32_t DeviceId, int32_t Level) {
  int32_t ret = 0;
  if (Level >= 0 && DeviceInfo->SubDeviceIds[DeviceId].size() > (size_t)Level)
    ret = DeviceInfo->SubDeviceIds[DeviceId][Level].size();

  DP("%s returns %" PRId32 " sub-devices at level %" PRId32 "\n", __func__,
     ret, Level);
  return ret;
}

EXTERN int32_t __tgt_rtl_is_accessible_addr_range(
    int32_t DeviceId, const void *Ptr, size_t Size) {
  if (!Ptr || Size == 0)
    return 0;

  auto MemType = DeviceInfo->getMemAllocType(Ptr);
  auto ID = DeviceId;
  if (MemType == ZE_MEMORY_TYPE_HOST)
    ID = DeviceInfo->NumDevices;
  else if (MemType != ZE_MEMORY_TYPE_SHARED)
    return 0;

  if (DeviceInfo->MemAllocInfo[ID]->contains(Ptr, Size))
    return 1;
  else
    return 0;
}

EXTERN int32_t __tgt_rtl_notify_indirect_access(
    int32_t DeviceId, const void *Ptr, size_t Offset) {
  using FnTy = void(*)(void *, uint32_t, size_t *);
  auto Fn = reinterpret_cast<FnTy>(DeviceInfo->GitsIndirectAllocationOffsets);
  void *PtrBase = (void *)((uintptr_t)Ptr - Offset);
  // This DP is only for testability
  DP("Notifying indirect access: " DPxMOD " + %zu\n", DPxPTR(PtrBase), Offset);
  if (Fn) {
    Fn(PtrBase, 1, &Offset);
  }
  return OFFLOAD_SUCCESS;
}

EXTERN int32_t __tgt_rtl_is_private_arg_on_host(
    int32_t DeviceId, const void *TgtEntryPtr, uint32_t Idx) {
  const ze_kernel_handle_t *Kernel =
      reinterpret_cast<const ze_kernel_handle_t *>(TgtEntryPtr);
  if (!*Kernel) {
    REPORT("Querying information about a deleted kernel.\n");
    return 0;
  }
  auto *KernelInfo = DeviceInfo->getKernelInfo(DeviceId, *Kernel);
  if (!KernelInfo)
    return 0;

  if (KernelInfo->isArgLiteral(Idx))
    return 1;

  return 0;
}

EXTERN int32_t __tgt_rtl_command_batch_begin(
    int32_t DeviceId, int32_t BatchLevel) {
  // Do not try command batching in these cases
  // -- Integrated devices
  // -- Kernel batching on subdevices
  // -- Allowed batch level is lower than BatchLevel
  if (!DeviceInfo->isDiscreteDevice(DeviceId) ||
      (BatchLevel > 1 && DeviceInfo->getSubDeviceCode() != 0) ||
      DeviceInfo->CommandBatchLevel < BatchLevel)
    return OFFLOAD_SUCCESS;

  DeviceId = DeviceInfo->getInternalDeviceId(DeviceId);

  return getTLS()->getCommandBatch().begin(DeviceId);
}

EXTERN int32_t __tgt_rtl_command_batch_end(
    int32_t DeviceId, int32_t BatchLevel) {
  // Do not try command batching in these cases
  // -- Integrated devices
  // -- Kernel batching on subdevices
  // -- Allowed batch level is lower than BatchLevel
  if (!DeviceInfo->isDiscreteDevice(DeviceId) ||
      (BatchLevel > 1 && DeviceInfo->getSubDeviceCode() != 0) ||
      DeviceInfo->CommandBatchLevel < BatchLevel)
    return OFFLOAD_SUCCESS;

  return getTLS()->getCommandBatch().end();
}

void *RTLDeviceInfoTy::getOffloadVarDeviceAddr(
    int32_t DeviceId, const char *Name, size_t Size) {
  DP("Looking up OpenMP global variable '%s' of size %zu bytes on device %d.\n",
     Name, Size, DeviceId);

  std::vector<DeviceOffloadEntryTy> &OffloadTable =
      OffloadTables[DeviceId].back();
  if (!OffloadTable.empty()) {
    size_t NameSize = strlen(Name) + 1;
    auto I = std::lower_bound(
        OffloadTable.begin(), OffloadTable.end(), Name,
        [NameSize](const DeviceOffloadEntryTy &E, const char *Name) {
          return strncmp(E.Base.name, Name, NameSize) < 0;
        });

    if (I != OffloadTable.end() &&
        strncmp(I->Base.name, Name, NameSize) == 0) {
      DP("Global variable '%s' found in the offload table at position %zu.\n",
         Name, std::distance(OffloadTable.begin(), I));
      return I->Base.addr;
    }

    DP("Warning: global variable '%s' was not found in the offload table.\n",
       Name);
  } else
    DP("Warning: offload table is not loaded for device %d.\n", DeviceId);

  // Fallback to the lookup by name.
  return getVarDeviceAddr(DeviceId, Name, Size);
}

void *RTLDeviceInfoTy::getVarDeviceAddr(
    int32_t DeviceId, const char *Name, size_t *SizePtr) {
  void *TgtAddr = nullptr;
  size_t TgtSize = 0;
  size_t Size = *SizePtr;
  bool SizeIsKnown = (Size != 0);
  if (SizeIsKnown)
    DP("Looking up device global variable '%s' of size %zu bytes "
       "on device %d.\n", Name, Size, DeviceId);
  else
    DP("Looking up device global variable '%s' of unknown size "
       "on device %d.\n", Name, DeviceId);
  CALL_ZE_RET_NULL(zeModuleGetGlobalPointer,
                   FuncGblEntries[DeviceId].back().Modules[0], Name, &TgtSize,
                   &TgtAddr);

  if (Size != TgtSize && SizeIsKnown) {
    DP("Warning: requested size %zu does not match %zu\n", Size, TgtSize);
    return nullptr;
  }

  if (TgtSize == 0) {
    DP("Warning: global variable lookup failed.\n");
    return nullptr;
  }

  DP("Global variable lookup succeeded (size: %zu bytes).\n", TgtSize);
  *SizePtr = TgtSize;
  return TgtAddr;
}

void *RTLDeviceInfoTy::getVarDeviceAddr(
    int32_t DeviceId, const char *Name, size_t Size) {
  return getVarDeviceAddr(DeviceId, Name, &Size);
}

bool RTLDeviceInfoTy::loadOffloadTable(int32_t DeviceId, size_t NumEntries) {
  const char *OffloadTableSizeVarName = "__omp_offloading_entries_table_size";
  void *OffloadTableSizeVarAddr =
      getVarDeviceAddr(DeviceId, OffloadTableSizeVarName, sizeof(int64_t));

  if (!OffloadTableSizeVarAddr) {
    DP("Warning: cannot get device value for global variable '%s'.\n",
       OffloadTableSizeVarName);
    return false;
  }

  int64_t TableSizeVal = 0;
  auto rc = enqueueMemCopy(DeviceId, &TableSizeVal, OffloadTableSizeVarAddr,
                           sizeof(int64_t));
  if (rc != OFFLOAD_SUCCESS)
    return false;
  size_t TableSize = (size_t)TableSizeVal;

  if ((TableSize % sizeof(DeviceOffloadEntryTy)) != 0) {
    DP("Warning: offload table size (%zu) is not a multiple of %zu.\n",
       TableSize, sizeof(DeviceOffloadEntryTy));
    return false;
  }

  size_t DeviceNumEntries = TableSize / sizeof(DeviceOffloadEntryTy);

  if (NumEntries != DeviceNumEntries) {
    DP("Warning: number of entries in host and device "
       "offload tables mismatch (%zu != %zu).\n", NumEntries, DeviceNumEntries);
  }

  const char *OffloadTableVarName = "__omp_offloading_entries_table";
  void *OffloadTableVarAddr =
      getVarDeviceAddr(DeviceId, OffloadTableVarName, TableSize);
  if (!OffloadTableVarAddr) {
    DP("Warning: cannot get device value for global variable '%s'.\n",
       OffloadTableVarName);
    return false;
  }

  OffloadTables[DeviceId].emplace_back();
  auto &DeviceTable = OffloadTables[DeviceId].back();
  DeviceTable.resize(DeviceNumEntries);
  rc = enqueueMemCopy(DeviceId, DeviceTable.data(),
                      OffloadTableVarAddr, TableSize);
  if (rc != OFFLOAD_SUCCESS)
    return false;

  size_t I = 0;
  const char *PreviousName = "";
  bool PreviousIsVar = false;

  for (; I < DeviceNumEntries; ++I) {
    DeviceOffloadEntryTy &Entry = DeviceTable[I];
    size_t NameSize = Entry.NameSize;
    void *NameTgtAddr = Entry.Base.name;
    Entry.Base.name = nullptr;

    if (NameSize == 0) {
      DP("Warning: offload entry (%zu) with 0 size.\n", I);
      break;
    }
    if (NameTgtAddr == nullptr) {
      DP("Warning: offload entry (%zu) with invalid name.\n", I);
      break;
    }

    Entry.Base.name = new char[NameSize];
    rc = enqueueMemCopy(DeviceId, Entry.Base.name, NameTgtAddr, NameSize);
    if (rc != OFFLOAD_SUCCESS)
      break;

    if (strnlen(Entry.Base.name, NameSize) != NameSize - 1) {
      DP("Warning: offload entry's name has wrong size.\n");
      break;
    }

    int Cmp = strncmp(PreviousName, Entry.Base.name, NameSize);
    if (Cmp > 0) {
      DP("Warning: offload table is not sorted.\n"
         "Warning: previous name is '%s'.\n"
         "Warning:  current name is '%s'.\n",
         PreviousName, Entry.Base.name);
      break;
    } else if (Cmp == 0 && (PreviousIsVar || Entry.Base.addr)) {
      // The names are equal. This should never happen for
      // offload variables, but we allow this for offload functions.
      DP("Warning: duplicate names (%s) in offload table.\n", PreviousName);
      break;
    }
    PreviousName = Entry.Base.name;
    PreviousIsVar = (Entry.Base.addr != nullptr);
  }

  if (I != DeviceNumEntries) {
    // Errors during the table processing.
    // Deallocate all memory allocated in the loop.
    for (size_t J = 0; J <= I; ++J) {
      DeviceOffloadEntryTy &Entry = DeviceTable[J];
      if (Entry.Base.name)
        delete[] Entry.Base.name;
    }

    DeviceTable.clear();
    return false;
  }

  if (DebugLevel > 0) {
    DP("Device offload table loaded:\n");
    for (size_t I = 0; I < DeviceNumEntries; ++I)
      DP("\t%zu:\t%s\n", I, DeviceTable[I].Base.name);
  }

  return true;
}

void RTLDeviceInfoTy::unloadOffloadTable(int32_t DeviceId) {
  for (auto &T : OffloadTables[DeviceId])
    for (auto &E : T)
      delete[] E.Base.name;

  OffloadTables[DeviceId].clear();
}
#endif // INTEL_CUSTOMIZATION<|MERGE_RESOLUTION|>--- conflicted
+++ resolved
@@ -3417,10 +3417,6 @@
     QueueOrdinal = getCmdQueueGroupOrdinal(Device);
   DeviceInfo->CmdQueueGroupOrdinals.push_back(QueueOrdinal);
   DeviceInfo->CmdQueueIndices.push_back(QueueIndex);
-<<<<<<< HEAD
-  DeviceInfo->CopyCmdQueueGroupOrdinals.push_back(
-      getCmdQueueGroupOrdinalCopy(Device));
-=======
 
   auto UseCopyEngine = DeviceInfo->UseCopyEngine;
 
@@ -3435,7 +3431,6 @@
   if (UseCopyEngine == 2 || UseCopyEngine == 3)
     CopyOrdinal = getCopyCmdQueueGroupOrdinal(Device, true);
   DeviceInfo->LinkCopyCmdQueueGroupOrdinals.push_back(CopyOrdinal);
->>>>>>> d2d0a52b
 
   DP("Found a GPU device, Name = %s\n", properties.name);
 
@@ -3610,8 +3605,6 @@
   if (DebugLevel > 0)
     DeviceInfo->initMemoryStat();
 
-<<<<<<< HEAD
-=======
   // Look up GITS notification function
   ze_result_t Rc;
   CALL_ZE(Rc, zeDriverGetExtensionFunctionAddress, DeviceInfo->Driver,
@@ -3620,7 +3613,6 @@
   if (Rc != ZE_RESULT_SUCCESS)
     DeviceInfo->GitsIndirectAllocationOffsets = nullptr;
 
->>>>>>> d2d0a52b
   if (deviceMode == DEVICE_MODE_TOP) {
     DP("Returning %" PRIu32 " top-level devices\n", DeviceInfo->NumRootDevices);
     return DeviceInfo->NumRootDevices;
