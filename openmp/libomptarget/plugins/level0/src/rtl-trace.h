#if INTEL_CUSTOMIZATION
//===--- Target RTLs Implementation ---------------------------------------===//
//
// Part of the LLVM Project, under the Apache License v2.0 with LLVM Exceptions.
// See https://llvm.org/LICENSE.txt for license information.
// SPDX-License-Identifier: Apache-2.0 WITH LLVM-exception
//
//===----------------------------------------------------------------------===//
//
// Code for tracing RTL
//
//===----------------------------------------------------------------------===//
#ifndef RTL_TRACE_H
#define RTL_TRACE_H

#include <string>
#include "omptarget.h"

#define STR(x) #x
#define TO_STRING(x) STR(x)

extern int DebugLevel;

#define IDPLEVEL(Level, ...)                                                   \
  do {                                                                         \
    if (DebugLevel > Level) {                                                  \
      fprintf(stderr, "%s --> ", "Target " TO_STRING(TARGET_NAME) " RTL");     \
      fprintf(stderr, __VA_ARGS__);                                            \
    }                                                                          \
  } while (0)

#define IDP(...) IDPLEVEL(0, __VA_ARGS__)
#define IDP1(...) IDPLEVEL(1, __VA_ARGS__)

#if INTEL_INTERNAL_BUILD
#define IDPI(...) IDP(__VA_ARGS__)
#else  // !INTEL_INTERNAL_BUILD
#define IDPI(...)
#endif // !INTEL_INTERNAL_BUILD

#define FATAL_ERROR(Msg)                                                       \
  do {                                                                         \
    IDPLEVEL(-1, "Error: %s failed (%s) -- exiting...\n", __func__, Msg);      \
    exit(EXIT_FAILURE);                                                        \
  } while (0)

#define WARNING(...) IDPLEVEL(-1, "Warning: " __VA_ARGS__)

///
/// Wrappers for tracing ze API calls.
///

#define TRACE_FN(Name) L0TR##Name
#define TRACE_FN_DEF(Name) ze_result_t TRACE_FN(Name)

#define TRACE_FN_ARG_BEGIN()                                                   \
  do {                                                                         \
    std::string fn(__func__);                                                  \
    IDP1("ZE_CALLEE: %s (\n", fn.substr(4).c_str());                           \
  } while (0)

#define TRACE_FN_ARG_END() IDP1(")\n")
#define TRACE_FN_ARG(Arg, Fmt) IDP1("    %s = " Fmt "\n", TO_STRING(Arg), Arg)
#define TRACE_FN_ARG_PTR(Arg)                                                  \
  IDP1("    %s = " DPxMOD "\n", TO_STRING(Arg), DPxPTR(Arg))
#define TRACE_FN_ARG_UINT(Arg) TRACE_FN_ARG(Arg, "%" PRIu32)
#define TRACE_FN_ARG_UINT64(Arg) TRACE_FN_ARG(Arg, "%" PRIu64)
#define TRACE_FN_ARG_SIZE(Arg) TRACE_FN_ARG(Arg, "%zu")

TRACE_FN_DEF(zeCommandListAppendBarrier)(
    ze_command_list_handle_t hCommandList,
    ze_event_handle_t hSignalEvent,
    uint32_t numWaitEvents,
    ze_event_handle_t *phWaitEvents) {
  auto rc = zeCommandListAppendBarrier(hCommandList, hSignalEvent,
                                       numWaitEvents, phWaitEvents);
  TRACE_FN_ARG_BEGIN();
  TRACE_FN_ARG_PTR(hCommandList);
  TRACE_FN_ARG_PTR(hSignalEvent);
  TRACE_FN_ARG_UINT(numWaitEvents);
  TRACE_FN_ARG_PTR(phWaitEvents);
  TRACE_FN_ARG_END();
  return rc;
}

TRACE_FN_DEF(zeCommandListAppendLaunchKernel)(
    ze_command_list_handle_t hCommandList,
    ze_kernel_handle_t hKernel,
    const ze_group_count_t *pLaunchFuncArgs,
    ze_event_handle_t hSignalEvent,
    uint32_t numWaitEvents,
    ze_event_handle_t *phWaitEvents) {
  auto rc = zeCommandListAppendLaunchKernel(hCommandList, hKernel,
      pLaunchFuncArgs, hSignalEvent, numWaitEvents, phWaitEvents);
  TRACE_FN_ARG_BEGIN();
  TRACE_FN_ARG_PTR(hCommandList);
  TRACE_FN_ARG_PTR(hKernel);
  TRACE_FN_ARG_PTR(pLaunchFuncArgs);
  TRACE_FN_ARG_PTR(hSignalEvent);
  TRACE_FN_ARG_UINT(numWaitEvents);
  TRACE_FN_ARG_PTR(phWaitEvents);
  TRACE_FN_ARG_END();
  return rc;
}

TRACE_FN_DEF(zeCommandListAppendMemoryCopy)(
    ze_command_list_handle_t hCommandList,
    void *dstptr,
    const void *srcptr,
    size_t size,
    ze_event_handle_t hEvent,
    uint32_t numWaitEvents,
    ze_event_handle_t *phWaitEvents) {
  auto rc = zeCommandListAppendMemoryCopy(hCommandList, dstptr, srcptr, size,
                                          hEvent, numWaitEvents, phWaitEvents);
  TRACE_FN_ARG_BEGIN();
  TRACE_FN_ARG_PTR(hCommandList);
  TRACE_FN_ARG_PTR(dstptr);
  TRACE_FN_ARG_PTR(srcptr);
  TRACE_FN_ARG_SIZE(size);
  TRACE_FN_ARG_PTR(hEvent);
  TRACE_FN_ARG_UINT(numWaitEvents);
  TRACE_FN_ARG_PTR(phWaitEvents);
  TRACE_FN_ARG_END();
  return rc;
}

TRACE_FN_DEF(zeCommandListClose)(
    ze_command_list_handle_t hCommandList) {
  auto rc = zeCommandListClose(hCommandList);
  TRACE_FN_ARG_BEGIN();
  TRACE_FN_ARG_PTR(hCommandList);
  TRACE_FN_ARG_END();
  return rc;
}

TRACE_FN_DEF(zeCommandListCreate)(
    ze_context_handle_t hContext,
    ze_device_handle_t hDevice,
    const ze_command_list_desc_t *desc,
    ze_command_list_handle_t *phCommandList) {
  auto rc = zeCommandListCreate(hContext, hDevice, desc, phCommandList);
  TRACE_FN_ARG_BEGIN();
  TRACE_FN_ARG_PTR(hContext);
  TRACE_FN_ARG_PTR(hDevice);
  TRACE_FN_ARG_PTR(desc);
  TRACE_FN_ARG_PTR(phCommandList);
  TRACE_FN_ARG_END();
  return rc;
}

TRACE_FN_DEF(zeCommandListDestroy)(
    ze_command_list_handle_t hCommandList) {
  auto rc = zeCommandListDestroy(hCommandList);
  TRACE_FN_ARG_BEGIN();
  TRACE_FN_ARG_PTR(hCommandList);
  TRACE_FN_ARG_END();
  return rc;
}

TRACE_FN_DEF(zeCommandListReset)(
    ze_command_list_handle_t hCommandList) {
  auto rc = zeCommandListReset(hCommandList);
  TRACE_FN_ARG_BEGIN();
  TRACE_FN_ARG_PTR(hCommandList);
  TRACE_FN_ARG_END();
  return rc;
}

TRACE_FN_DEF(zeCommandQueueCreate)(
    ze_context_handle_t hContext,
    ze_device_handle_t hDevice,
    const ze_command_queue_desc_t *desc,
    ze_command_queue_handle_t *phCommandQueue) {
  auto rc = zeCommandQueueCreate(hContext, hDevice, desc, phCommandQueue);
  TRACE_FN_ARG_BEGIN();
  TRACE_FN_ARG_PTR(hContext);
  TRACE_FN_ARG_PTR(hDevice);
  TRACE_FN_ARG_PTR(desc);
  TRACE_FN_ARG_PTR(phCommandQueue);
  TRACE_FN_ARG_END();
  return rc;
}

TRACE_FN_DEF(zeCommandQueueDestroy)(
    ze_command_queue_handle_t hCommandQueue) {
  auto rc = zeCommandQueueDestroy(hCommandQueue);
  TRACE_FN_ARG_BEGIN();
  TRACE_FN_ARG_PTR(hCommandQueue);
  TRACE_FN_ARG_END();
  return rc;
}

TRACE_FN_DEF(zeCommandQueueExecuteCommandLists)(
    ze_command_queue_handle_t hCommandQueue,
    uint32_t numCommandLists,
    ze_command_list_handle_t *phCommandLists,
    ze_fence_handle_t hFence) {
  auto rc = zeCommandQueueExecuteCommandLists(hCommandQueue, numCommandLists,
                                              phCommandLists, hFence);
  TRACE_FN_ARG_BEGIN();
  TRACE_FN_ARG_PTR(hCommandQueue);
  TRACE_FN_ARG_UINT(numCommandLists);
  TRACE_FN_ARG_PTR(phCommandLists);
  TRACE_FN_ARG_PTR(hFence);
  TRACE_FN_ARG_END();
  return rc;
}

TRACE_FN_DEF(zeCommandQueueSynchronize)(
    ze_command_queue_handle_t hCommandQueue,
    uint64_t timeout) {
  auto rc = zeCommandQueueSynchronize(hCommandQueue, timeout);
  TRACE_FN_ARG_BEGIN();
  TRACE_FN_ARG_PTR(hCommandQueue);
  TRACE_FN_ARG_UINT64(timeout);
  TRACE_FN_ARG_END();
  return rc;
}

TRACE_FN_DEF(zeContextCreate)(
    ze_driver_handle_t hDriver,
    const ze_context_desc_t *desc,
    ze_context_handle_t *phContext) {
  auto rc = zeContextCreate(hDriver, desc, phContext);
  TRACE_FN_ARG_BEGIN();
  TRACE_FN_ARG_PTR(hDriver);
  TRACE_FN_ARG_PTR(desc);
  TRACE_FN_ARG_PTR(phContext);
  TRACE_FN_ARG_END();
  return rc;
}

TRACE_FN_DEF(zeContextDestroy)(
    ze_context_handle_t hContext) {
  auto rc = zeContextDestroy(hContext);
  TRACE_FN_ARG_BEGIN();
  TRACE_FN_ARG_PTR(hContext);
  TRACE_FN_ARG_END();
  return rc;
}

TRACE_FN_DEF(zeDeviceGet)(
    ze_driver_handle_t hDriver,
    uint32_t *pCount,
    ze_device_handle_t *phDevices) {
  auto rc = zeDeviceGet(hDriver, pCount, phDevices);
  TRACE_FN_ARG_BEGIN();
  TRACE_FN_ARG_PTR(hDriver);
  TRACE_FN_ARG_PTR(pCount);
  TRACE_FN_ARG_PTR(phDevices);
  TRACE_FN_ARG_END();
  return rc;
}

TRACE_FN_DEF(zeDeviceGetProperties)(
    ze_device_handle_t hDevice,
    ze_device_properties_t *pDeviceProperties) {
  auto rc = zeDeviceGetProperties(hDevice, pDeviceProperties);
  TRACE_FN_ARG_BEGIN();
  TRACE_FN_ARG_PTR(hDevice);
  TRACE_FN_ARG_PTR(pDeviceProperties);
  TRACE_FN_ARG_END();
  return rc;
}

TRACE_FN_DEF(zeDeviceGetCommandQueueGroupProperties)(
    ze_device_handle_t hDevice,
    uint32_t *pCount,
    ze_command_queue_group_properties_t *pCommandQueueGroupProperties) {
  auto rc = zeDeviceGetCommandQueueGroupProperties(
      hDevice, pCount, pCommandQueueGroupProperties);
  TRACE_FN_ARG_BEGIN();
  TRACE_FN_ARG_PTR(hDevice);
  TRACE_FN_ARG_PTR(pCount);
  TRACE_FN_ARG_PTR(pCommandQueueGroupProperties);
  TRACE_FN_ARG_END();
  return rc;
}

TRACE_FN_DEF(zeDeviceGetComputeProperties)(
    ze_device_handle_t hDevice,
    ze_device_compute_properties_t *pComputeProperties) {
  auto rc = zeDeviceGetComputeProperties(hDevice, pComputeProperties);
  TRACE_FN_ARG_BEGIN();
  TRACE_FN_ARG_PTR(hDevice);
  TRACE_FN_ARG_PTR(pComputeProperties);
  TRACE_FN_ARG_END();
  return rc;
}

TRACE_FN_DEF(zeDeviceGetSubDevices)(
    ze_device_handle_t hDevice,
    uint32_t *pCount,
    ze_device_handle_t *phSubdevices) {
  auto rc = zeDeviceGetSubDevices(hDevice, pCount, phSubdevices);
  TRACE_FN_ARG_BEGIN();
  TRACE_FN_ARG_PTR(hDevice);
  TRACE_FN_ARG_PTR(pCount);
  TRACE_FN_ARG_PTR(phSubdevices);
  TRACE_FN_ARG_END();
  return rc;
}

TRACE_FN_DEF(zeDriverGet)(
    uint32_t *pCount,
    ze_driver_handle_t *phDrivers) {
  auto rc = zeDriverGet(pCount, phDrivers);
  TRACE_FN_ARG_BEGIN();
  TRACE_FN_ARG_PTR(pCount);
  TRACE_FN_ARG_PTR(phDrivers);
  TRACE_FN_ARG_END();
  return rc;
}

TRACE_FN_DEF(zeEventCreate)(
    ze_event_pool_handle_t hEventPool,
    const ze_event_desc_t *desc,
    ze_event_handle_t *phEvent) {
  auto rc = zeEventCreate(hEventPool, desc, phEvent);
  TRACE_FN_ARG_BEGIN();
  TRACE_FN_ARG_PTR(hEventPool);
  TRACE_FN_ARG_PTR(desc);
  TRACE_FN_ARG_PTR(phEvent);
  TRACE_FN_ARG_END();
  return rc;
}

TRACE_FN_DEF(zeEventDestroy)(
    ze_event_handle_t hEvent) {
  auto rc = zeEventDestroy(hEvent);
  TRACE_FN_ARG_BEGIN();
  TRACE_FN_ARG_PTR(hEvent);
  TRACE_FN_ARG_END();
  return rc;
}

TRACE_FN_DEF(zeEventHostReset)(
    ze_event_handle_t hEvent) {
  auto rc = zeEventHostReset(hEvent);
  TRACE_FN_ARG_BEGIN();
  TRACE_FN_ARG_PTR(hEvent);
  TRACE_FN_ARG_END();
  return rc;
}

<<<<<<< HEAD
=======
TRACE_FN_DEF(zeEventHostSynchronize)(
    ze_event_handle_t hEvent,
    uint64_t timeout) {
  auto rc = zeEventHostSynchronize(hEvent, timeout);
  TRACE_FN_ARG_BEGIN();
  TRACE_FN_ARG_PTR(hEvent);
  TRACE_FN_ARG(timeout, "%" PRIu64);
  TRACE_FN_ARG_END();
  return rc;
}

>>>>>>> 6c8b510a
TRACE_FN_DEF(zeEventPoolCreate)(
    ze_context_handle_t hContext,
    const ze_event_pool_desc_t *desc,
    uint32_t numDevices,
    ze_device_handle_t *phDevices,
    ze_event_pool_handle_t *phEventPool) {
  auto rc = zeEventPoolCreate(hContext, desc, numDevices, phDevices,
                              phEventPool);
  TRACE_FN_ARG_BEGIN();
  TRACE_FN_ARG_PTR(hContext);
  TRACE_FN_ARG_PTR(desc);
  TRACE_FN_ARG_UINT(numDevices);
  TRACE_FN_ARG_PTR(phDevices);
  TRACE_FN_ARG_PTR(phEventPool);
  TRACE_FN_ARG_END();
  return rc;
}

TRACE_FN_DEF(zeEventPoolDestroy)(
    ze_event_pool_handle_t hEventPool) {
  auto rc = zeEventPoolDestroy(hEventPool);
  TRACE_FN_ARG_BEGIN();
  TRACE_FN_ARG_PTR(hEventPool);
  TRACE_FN_ARG_END();
  return rc;
}

TRACE_FN_DEF(zeEventQueryKernelTimestamp)(
    ze_event_handle_t hEvent,
    ze_kernel_timestamp_result_t *dstptr) {
  auto rc = zeEventQueryKernelTimestamp(hEvent, dstptr);
  TRACE_FN_ARG_BEGIN();
  TRACE_FN_ARG_PTR(hEvent);
  TRACE_FN_ARG_PTR(dstptr);
  TRACE_FN_ARG_END();
  return rc;
}

TRACE_FN_DEF(zeFenceCreate)(
    ze_command_queue_handle_t hCommandQueue,
    const ze_fence_desc_t *desc,
    ze_fence_handle_t *phFence) {
  auto rc = zeFenceCreate(hCommandQueue, desc, phFence);
  TRACE_FN_ARG_BEGIN();
  TRACE_FN_ARG_PTR(hCommandQueue);
  TRACE_FN_ARG_PTR(desc);
  TRACE_FN_ARG_PTR(phFence);
  TRACE_FN_ARG_END();
  return rc;
}

TRACE_FN_DEF(zeFenceDestroy)(
    ze_fence_handle_t hFence) {
  auto rc = zeFenceDestroy(hFence);
  TRACE_FN_ARG_BEGIN();
  TRACE_FN_ARG_PTR(hFence);
  TRACE_FN_ARG_END();
  return rc;
}

TRACE_FN_DEF(zeFenceHostSynchronize)(
    ze_fence_handle_t hFence,
    uint64_t timeout) {
  auto rc = zeFenceHostSynchronize(hFence, timeout);
  TRACE_FN_ARG_BEGIN();
  TRACE_FN_ARG_PTR(hFence);
  TRACE_FN_ARG_UINT64(timeout);
  TRACE_FN_ARG_END();
  return rc;
}

TRACE_FN_DEF(zeInit)(
    ze_init_flag_t flags) {
  auto rc = zeInit(flags);
  TRACE_FN_ARG_BEGIN();
  TRACE_FN_ARG_UINT(flags);
  TRACE_FN_ARG_END();
  return rc;
}

TRACE_FN_DEF(zeKernelCreate)(
    ze_module_handle_t hModule,
    const ze_kernel_desc_t *desc,
    ze_kernel_handle_t *phKernel) {
  auto rc = zeKernelCreate(hModule, desc, phKernel);
  TRACE_FN_ARG_BEGIN();
  TRACE_FN_ARG_PTR(hModule);
  TRACE_FN_ARG_PTR(desc);
  TRACE_FN_ARG_PTR(phKernel);
  TRACE_FN_ARG_END();
  return rc;
}

TRACE_FN_DEF(zeKernelDestroy)(
    ze_kernel_handle_t hKernel) {
  auto rc = zeKernelDestroy(hKernel);
  TRACE_FN_ARG_BEGIN();
  TRACE_FN_ARG_PTR(hKernel);
  TRACE_FN_ARG_END();
  return rc;
}

TRACE_FN_DEF(zeKernelGetName)(
    ze_kernel_handle_t hKernel,
    size_t *pSize,
    char *pName) {
  auto rc = zeKernelGetName(hKernel, pSize, pName);
  TRACE_FN_ARG_BEGIN();
  TRACE_FN_ARG_PTR(hKernel);
  TRACE_FN_ARG_PTR(pSize);
  TRACE_FN_ARG_PTR(pName);
  TRACE_FN_ARG_END();
  return rc;
}

TRACE_FN_DEF(zeKernelGetProperties)(
    ze_kernel_handle_t hKernel,
    ze_kernel_properties_t *pKernelProperties) {
  auto rc = zeKernelGetProperties(hKernel, pKernelProperties);
  TRACE_FN_ARG_BEGIN();
  TRACE_FN_ARG_PTR(hKernel);
  TRACE_FN_ARG_PTR(pKernelProperties);
  TRACE_FN_ARG_END();
  return rc;
}

TRACE_FN_DEF(zeKernelSetArgumentValue)(
    ze_kernel_handle_t hKernel,
    uint32_t argIndex,
    size_t argSize,
    const void *pArgValue) {
  auto rc = zeKernelSetArgumentValue(hKernel, argIndex, argSize, pArgValue);
  TRACE_FN_ARG_BEGIN();
  TRACE_FN_ARG_PTR(hKernel);
  TRACE_FN_ARG_UINT(argIndex);
  TRACE_FN_ARG_SIZE(argSize);
  TRACE_FN_ARG_PTR(pArgValue);
  TRACE_FN_ARG_END();
  return rc;
}

TRACE_FN_DEF(zeKernelSetGroupSize)(
    ze_kernel_handle_t hKernel,
    uint32_t groupSizeX,
    uint32_t groupSizeY,
    uint32_t groupSizeZ) {
  auto rc = zeKernelSetGroupSize(hKernel, groupSizeX, groupSizeY, groupSizeZ);
  TRACE_FN_ARG_BEGIN();
  TRACE_FN_ARG_PTR(hKernel);
  TRACE_FN_ARG_UINT(groupSizeX);
  TRACE_FN_ARG_UINT(groupSizeY);
  TRACE_FN_ARG_UINT(groupSizeZ);
  TRACE_FN_ARG_END();
  return rc;
}

TRACE_FN_DEF(zeKernelSetIndirectAccess)(
    ze_kernel_handle_t hKernel,
    ze_kernel_indirect_access_flags_t flags) {
  auto rc = zeKernelSetIndirectAccess(hKernel, flags);
  TRACE_FN_ARG_BEGIN();
  TRACE_FN_ARG_PTR(hKernel);
  TRACE_FN_ARG_UINT(flags);
  TRACE_FN_ARG_END();
  return rc;
}

TRACE_FN_DEF(zeKernelSuggestGroupSize)(
    ze_kernel_handle_t hKernel,
    uint32_t globalSizeX, uint32_t globalSizeY, uint32_t globalSizeZ,
    uint32_t *groupSizeX, uint32_t *groupSizeY, uint32_t *groupSizeZ) {
  auto rc = zeKernelSuggestGroupSize(hKernel,
                                     globalSizeX, globalSizeY, globalSizeZ,
                                     groupSizeX, groupSizeY, groupSizeZ);
  TRACE_FN_ARG_BEGIN();
  TRACE_FN_ARG_PTR(hKernel);
  TRACE_FN_ARG_UINT(globalSizeX);
  TRACE_FN_ARG_UINT(globalSizeY);
  TRACE_FN_ARG_UINT(globalSizeZ);
  TRACE_FN_ARG_PTR(groupSizeX);
  TRACE_FN_ARG_PTR(groupSizeY);
  TRACE_FN_ARG_PTR(groupSizeZ);
  TRACE_FN_ARG_END();
  return rc;
}

TRACE_FN_DEF(zeMemAllocDevice)(
    ze_context_handle_t hContext,
    const ze_device_mem_alloc_desc_t *device_desc,
    size_t size,
    size_t alignment,
    ze_device_handle_t hDevice,
    void **pptr) {
  auto rc = zeMemAllocDevice(hContext, device_desc, size, alignment,
                             hDevice, pptr);
  TRACE_FN_ARG_BEGIN();
  TRACE_FN_ARG_PTR(hContext);
  TRACE_FN_ARG_PTR(device_desc);
  TRACE_FN_ARG_SIZE(size);
  TRACE_FN_ARG_SIZE(alignment);
  TRACE_FN_ARG_PTR(hDevice);
  TRACE_FN_ARG_PTR(pptr);
  TRACE_FN_ARG_END();
  return rc;
}

TRACE_FN_DEF(zeMemAllocHost)(
    ze_context_handle_t hContext,
    const ze_host_mem_alloc_desc_t *host_desc,
    size_t size,
    size_t alignment,
    void **pptr) {
  auto rc = zeMemAllocHost(hContext, host_desc, size, alignment, pptr);
  TRACE_FN_ARG_BEGIN();
  TRACE_FN_ARG_PTR(hContext);
  TRACE_FN_ARG_PTR(host_desc);
  TRACE_FN_ARG_SIZE(size);
  TRACE_FN_ARG_SIZE(alignment);
  TRACE_FN_ARG_PTR(pptr);
  TRACE_FN_ARG_END();
  return rc;
}

TRACE_FN_DEF(zeMemAllocShared)(
    ze_context_handle_t hContext,
    const ze_device_mem_alloc_desc_t *device_desc,
    const ze_host_mem_alloc_desc_t *host_desc,
    size_t size,
    size_t alignment,
    ze_device_handle_t hDevice,
    void **pptr) {
  auto rc = zeMemAllocShared(hContext, device_desc, host_desc, size,
                             alignment, hDevice, pptr);
  TRACE_FN_ARG_BEGIN();
  TRACE_FN_ARG_PTR(hContext);
  TRACE_FN_ARG_PTR(device_desc);
  TRACE_FN_ARG_PTR(host_desc);
  TRACE_FN_ARG_SIZE(size);
  TRACE_FN_ARG_SIZE(alignment);
  TRACE_FN_ARG_PTR(hDevice);
  TRACE_FN_ARG_PTR(pptr);
  TRACE_FN_ARG_END();
  return rc;
}

TRACE_FN_DEF(zeMemFree)(
    ze_context_handle_t hContext,
    void *ptr) {
  auto rc = zeMemFree(hContext, ptr);
  TRACE_FN_ARG_BEGIN();
  TRACE_FN_ARG_PTR(hContext);
  TRACE_FN_ARG_PTR(ptr);
  TRACE_FN_ARG_END();
  return rc;
}

TRACE_FN_DEF(zeMemGetAddressRange)(
    ze_context_handle_t hContext,
    const void *ptr,
    void **pBase,
    size_t *pSize) {
  auto rc = zeMemGetAddressRange(hContext, ptr, pBase, pSize);
  TRACE_FN_ARG_BEGIN();
  TRACE_FN_ARG_PTR(hContext);
  TRACE_FN_ARG_PTR(ptr);
  TRACE_FN_ARG_PTR(pBase);
  TRACE_FN_ARG_PTR(pSize);
  TRACE_FN_ARG_END();
  return rc;
}

TRACE_FN_DEF(zeMemGetAllocProperties)(
    ze_context_handle_t hContext,
    const void *ptr,
    ze_memory_allocation_properties_t *pMemAllocProperties,
    ze_device_handle_t *phDevice) {
  auto rc = zeMemGetAllocProperties(hContext, ptr, pMemAllocProperties,
                                    phDevice);
  TRACE_FN_ARG_BEGIN();
  TRACE_FN_ARG_PTR(hContext);
  TRACE_FN_ARG_PTR(ptr);
  TRACE_FN_ARG_PTR(pMemAllocProperties);
  TRACE_FN_ARG_PTR(phDevice);
  TRACE_FN_ARG_END();
  return rc;
}

TRACE_FN_DEF(zeModuleBuildLogDestroy)(
    ze_module_build_log_handle_t hModuleBuildLog) {
  auto rc = zeModuleBuildLogDestroy(hModuleBuildLog);
  TRACE_FN_ARG_BEGIN();
  TRACE_FN_ARG_PTR(hModuleBuildLog);
  TRACE_FN_ARG_END();
  return rc;
}

TRACE_FN_DEF(zeModuleBuildLogGetString)(
    ze_module_build_log_handle_t hModuleBuildLog,
    size_t *pSize,
    char *pBuildLog) {
  auto rc = zeModuleBuildLogGetString(hModuleBuildLog, pSize, pBuildLog);
  TRACE_FN_ARG_BEGIN();
  TRACE_FN_ARG_PTR(hModuleBuildLog);
  TRACE_FN_ARG_PTR(pSize);
  TRACE_FN_ARG_PTR(pBuildLog);
  TRACE_FN_ARG_END();
  return rc;
}

TRACE_FN_DEF(zeModuleCreate)(
    ze_context_handle_t hContext,
    ze_device_handle_t hDevice,
    const ze_module_desc_t *desc,
    ze_module_handle_t *phModule,
    ze_module_build_log_handle_t *phBuildLog) {
  auto rc = zeModuleCreate(hContext, hDevice, desc, phModule, phBuildLog);
  TRACE_FN_ARG_BEGIN();
  TRACE_FN_ARG_PTR(hContext);
  TRACE_FN_ARG_PTR(hDevice);
  TRACE_FN_ARG_PTR(desc);
  TRACE_FN_ARG_PTR(phModule);
  TRACE_FN_ARG_PTR(phBuildLog);
  TRACE_FN_ARG_END();
  return rc;
}

TRACE_FN_DEF(zeModuleDestroy)(
    ze_module_handle_t hModule) {
  auto rc = zeModuleDestroy(hModule);
  TRACE_FN_ARG_BEGIN();
  TRACE_FN_ARG_PTR(hModule);
  TRACE_FN_ARG_END();
  return rc;
}

#if ENABLE_LIBDEVICE_LINKING
TRACE_FN_DEF(zeModuleDynamicLink)(
    uint32_t numModules,
    ze_module_handle_t *phModules,
    ze_module_build_log_handle_t *phLinkLog) {
  auto rc = zeModuleDynamicLink(numModules, phModules, phLinkLog);
  TRACE_FN_ARG_BEGIN();
  TRACE_FN_ARG_UINT(numModules);
  TRACE_FN_ARG_PTR(phModules);
  TRACE_FN_ARG_PTR(phLinkLog);
  TRACE_FN_ARG_END();
  return rc;
}
#endif // ENABLE_LIBDEVICE_LINKING

TRACE_FN_DEF(zeModuleGetGlobalPointer)(
    ze_module_handle_t hModule,
    const char *pGlobalName,
    size_t *pSize,
    void **pptr) {
  auto rc = zeModuleGetGlobalPointer(hModule, pGlobalName, pSize, pptr);
  TRACE_FN_ARG_BEGIN();
  TRACE_FN_ARG_PTR(hModule);
  TRACE_FN_ARG_PTR(pGlobalName);
  TRACE_FN_ARG_PTR(pSize);
  TRACE_FN_ARG_PTR(pptr);
  TRACE_FN_ARG_END();
  return rc;
}

#define CALL_ZE(Rc, Fn, ...)                                                   \
  do {                                                                         \
    if (DebugLevel > 1) {                                                      \
      IDP1("ZE_CALLER: %s %s\n", TO_STRING(Fn), TO_STRING(( __VA_ARGS__ )));   \
      Rc = TRACE_FN(Fn)(__VA_ARGS__);                                          \
    } else {                                                                   \
      Rc = Fn(__VA_ARGS__);                                                    \
    }                                                                          \
  } while (0)

#define CALL_ZE_RC(Rc, Fn, ...)                                                \
  do {                                                                         \
    CALL_ZE(Rc, Fn, __VA_ARGS__);                                              \
    if (Rc != ZE_RESULT_SUCCESS) {                                             \
      IDP("Error: %s:%s failed with error code %d, %s\n", __func__, #Fn, rc,   \
         getZeErrorName(rc));                                                  \
    }                                                                          \
  } while(0)

/// For non-thread-safe functions
#define CALL_ZE_RET_MTX(Ret, Fn, Mtx, ...)                                     \
  do {                                                                         \
    Mtx.lock();                                                                \
    ze_result_t rc;                                                            \
    CALL_ZE(rc, Fn, __VA_ARGS__);                                              \
    Mtx.unlock();                                                              \
    if (rc != ZE_RESULT_SUCCESS) {                                             \
      IDP("Error: %s:%s failed with error code %d, %s\n", __func__, #Fn, rc,   \
         getZeErrorName(rc));                                                  \
      return Ret;                                                              \
    }                                                                          \
  } while (0)

#define CALL_ZE_RET_FAIL_MTX(Fn, Mtx, ...)                                     \
  CALL_ZE_RET_MTX(OFFLOAD_FAIL, Fn, Mtx, __VA_ARGS__)
#define CALL_ZE_RET_NULL_MTX(Fn, Mtx, ...)                                     \
  CALL_ZE_RET_MTX(NULL, Fn, Mtx, __VA_ARGS__)
#define CALL_ZE_RET_ZERO_MTX(Fn, Mtx, ...)                                     \
  CALL_ZE_RET_MTX(0, Fn, Mtx, __VA_ARGS__)

/// For thread-safe functions
#define CALL_ZE_RET(Ret, Fn, ...)                                              \
  do {                                                                         \
    ze_result_t rc;                                                            \
    CALL_ZE(rc, Fn, __VA_ARGS__);                                              \
    if (rc != ZE_RESULT_SUCCESS) {                                             \
      IDP("Error: %s:%s failed with error code %d, %s\n", __func__, #Fn, rc,   \
         getZeErrorName(rc));                                                  \
      return Ret;                                                              \
    }                                                                          \
  } while (0)

#define CALL_ZE_RET_FAIL(Fn, ...) CALL_ZE_RET(OFFLOAD_FAIL, Fn, __VA_ARGS__)
#define CALL_ZE_RET_NULL(Fn, ...) CALL_ZE_RET(NULL, Fn, __VA_ARGS__)
#define CALL_ZE_RET_ZERO(Fn, ...) CALL_ZE_RET(0, Fn, __VA_ARGS__)

#define CALL_ZE_EXIT_FAIL(Fn, ...)                                             \
  do {                                                                         \
    ze_result_t rc;                                                            \
    CALL_ZE(rc, Fn, __VA_ARGS__);                                              \
    if (rc != ZE_RESULT_SUCCESS) {                                             \
      IDP("Error: %s:%s failed with error code %d, %s\n", __func__, #Fn, rc,   \
         getZeErrorName(rc));                                                  \
      std::exit(EXIT_FAILURE);                                                 \
    }                                                                          \
  } while (0)

#define FOREACH_ZE_ERROR_CODE(Fn)                                              \
  Fn(ZE_RESULT_SUCCESS)                                                        \
  Fn(ZE_RESULT_NOT_READY)                                                      \
  Fn(ZE_RESULT_ERROR_DEVICE_LOST)                                              \
  Fn(ZE_RESULT_ERROR_OUT_OF_HOST_MEMORY)                                       \
  Fn(ZE_RESULT_ERROR_OUT_OF_DEVICE_MEMORY)                                     \
  Fn(ZE_RESULT_ERROR_MODULE_BUILD_FAILURE)                                     \
  Fn(ZE_RESULT_ERROR_MODULE_LINK_FAILURE)                                      \
  Fn(ZE_RESULT_ERROR_INSUFFICIENT_PERMISSIONS)                                 \
  Fn(ZE_RESULT_ERROR_NOT_AVAILABLE)                                            \
  Fn(ZE_RESULT_ERROR_DEPENDENCY_UNAVAILABLE)                                   \
  Fn(ZE_RESULT_ERROR_UNINITIALIZED)                                            \
  Fn(ZE_RESULT_ERROR_UNSUPPORTED_VERSION)                                      \
  Fn(ZE_RESULT_ERROR_UNSUPPORTED_FEATURE)                                      \
  Fn(ZE_RESULT_ERROR_INVALID_ARGUMENT)                                         \
  Fn(ZE_RESULT_ERROR_INVALID_NULL_HANDLE)                                      \
  Fn(ZE_RESULT_ERROR_HANDLE_OBJECT_IN_USE)                                     \
  Fn(ZE_RESULT_ERROR_INVALID_NULL_POINTER)                                     \
  Fn(ZE_RESULT_ERROR_INVALID_SIZE)                                             \
  Fn(ZE_RESULT_ERROR_UNSUPPORTED_SIZE)                                         \
  Fn(ZE_RESULT_ERROR_UNSUPPORTED_ALIGNMENT)                                    \
  Fn(ZE_RESULT_ERROR_INVALID_SYNCHRONIZATION_OBJECT)                           \
  Fn(ZE_RESULT_ERROR_INVALID_ENUMERATION)                                      \
  Fn(ZE_RESULT_ERROR_UNSUPPORTED_ENUMERATION)                                  \
  Fn(ZE_RESULT_ERROR_UNSUPPORTED_IMAGE_FORMAT)                                 \
  Fn(ZE_RESULT_ERROR_INVALID_NATIVE_BINARY)                                    \
  Fn(ZE_RESULT_ERROR_INVALID_GLOBAL_NAME)                                      \
  Fn(ZE_RESULT_ERROR_INVALID_KERNEL_NAME)                                      \
  Fn(ZE_RESULT_ERROR_INVALID_FUNCTION_NAME)                                    \
  Fn(ZE_RESULT_ERROR_INVALID_GROUP_SIZE_DIMENSION)                             \
  Fn(ZE_RESULT_ERROR_INVALID_GLOBAL_WIDTH_DIMENSION)                           \
  Fn(ZE_RESULT_ERROR_INVALID_KERNEL_ARGUMENT_INDEX)                            \
  Fn(ZE_RESULT_ERROR_INVALID_KERNEL_ARGUMENT_SIZE)                             \
  Fn(ZE_RESULT_ERROR_INVALID_KERNEL_ATTRIBUTE_VALUE)                           \
  Fn(ZE_RESULT_ERROR_INVALID_MODULE_UNLINKED)                                  \
  Fn(ZE_RESULT_ERROR_INVALID_COMMAND_LIST_TYPE)                                \
  Fn(ZE_RESULT_ERROR_OVERLAPPING_REGIONS)                                      \
  Fn(ZE_RESULT_ERROR_UNKNOWN)

#define CASE_TO_STRING(Num) case Num: return #Num;
static const char *getZeErrorName(int32_t Error) {
  switch (Error) {
    FOREACH_ZE_ERROR_CODE(CASE_TO_STRING)
  default:
    return "ZE_RESULT_ERROR_UNKNOWN";
  }
}

#endif // !defined(RTL_TRACE_H)
#endif // INTEL_CUSTOMIZATION<|MERGE_RESOLUTION|>--- conflicted
+++ resolved
@@ -344,8 +344,6 @@
   return rc;
 }
 
-<<<<<<< HEAD
-=======
 TRACE_FN_DEF(zeEventHostSynchronize)(
     ze_event_handle_t hEvent,
     uint64_t timeout) {
@@ -357,7 +355,6 @@
   return rc;
 }
 
->>>>>>> 6c8b510a
 TRACE_FN_DEF(zeEventPoolCreate)(
     ze_context_handle_t hContext,
     const ze_event_pool_desc_t *desc,
