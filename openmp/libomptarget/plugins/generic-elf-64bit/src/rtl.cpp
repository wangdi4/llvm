--- conflicted
+++ resolved
@@ -265,13 +265,9 @@
   return DeviceInfo.getOffloadEntriesTable(device_id);
 }
 
-<<<<<<< HEAD
-#if INTEL_COLLAB
-EXTERN
-#endif  // INTEL_COLLAB
-void *__tgt_rtl_data_alloc(int32_t device_id, int64_t size, void *hst_ptr) {
-  void *ptr = malloc(size);
-=======
+#if INTEL_COLLAB
+EXTERN
+#endif  // INTEL_COLLAB
 // Sample implementation of explicit memory allocator. For this plugin all kinds
 // are equivalent to each other.
 void *__tgt_rtl_data_alloc(int32_t device_id, int64_t size, void *hst_ptr,
@@ -289,7 +285,6 @@
     REPORT("Invalid target data allocation kind");
   }
 
->>>>>>> 2468fdd9
   return ptr;
 }
 
