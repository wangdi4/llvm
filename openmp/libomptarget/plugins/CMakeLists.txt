--- conflicted
+++ resolved
@@ -37,14 +37,10 @@
         ${CMAKE_CURRENT_SOURCE_DIR}/../generic-elf-64bit/src/rtl.cpp)
 
       # Install plugin under the lib destination folder.
-<<<<<<< HEAD
-      install(TARGETS "omptarget.rtl.${tmachine_libname}" 
+      install(TARGETS "omptarget.rtl.${tmachine_libname}"
 # INTEL_CUSTOMIZATION
         COMPONENT llvm-${tmachine_libname}-ompplugin
 # end INTEL_CUSTOMIZATION
-=======
-      install(TARGETS "omptarget.rtl.${tmachine_libname}"
->>>>>>> a81c68ae
         LIBRARY DESTINATION "${OPENMP_INSTALL_LIBDIR}")
 
       target_link_libraries(
