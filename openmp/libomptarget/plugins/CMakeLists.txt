# INTEL_CUSTOMIZATION
#
# INTEL CONFIDENTIAL
#
# Modifications, Copyright (C) 2021 Intel Corporation
#
# This software and the related documents are Intel copyrighted materials, and
# your use of them is governed by the express license under which they were
# provided to you ("License"). Unless the License provides otherwise, you may not
# use, modify, copy, publish, distribute, disclose or transmit this software or
# the related documents without Intel's prior written permission.
#
# This software and the related documents are provided as is, with no express
# or implied warranties, other than those that are expressly stated in the
# License.
#
# end INTEL_CUSTOMIZATION
##===----------------------------------------------------------------------===##
#
# Part of the LLVM Project, under the Apache License v2.0 with LLVM Exceptions.
# See https://llvm.org/LICENSE.txt for license information.
# SPDX-License-Identifier: Apache-2.0 WITH LLVM-exception
#
##===----------------------------------------------------------------------===##
#
# Build plugins for the user system if available.
#
##===----------------------------------------------------------------------===##

add_subdirectory(common)

# void build_generic_elf64(string tmachine, string tmachine_name, string tmachine_libname, string elf_machine_id);
# - build a plugin for an ELF based generic 64-bit target based on libffi.
# - tmachine: name of the machine processor as used in the cmake build system.
# - tmachine_name: name of the machine to be printed with the debug messages.
# - tmachine_libname: machine name to be appended to the plugin library name.
macro(build_generic_elf64 tmachine tmachine_name tmachine_libname tmachine_triple elf_machine_id)
if(CMAKE_SYSTEM_PROCESSOR MATCHES "${tmachine}$")
  if(LIBOMPTARGET_DEP_LIBELF_FOUND)
    if(LIBOMPTARGET_DEP_LIBFFI_FOUND)

      libomptarget_say("Building ${tmachine_name} offloading plugin.")

      # Define macro to be used as prefix of the runtime messages for this target.
      add_definitions("-DTARGET_NAME=${tmachine_name}")

      # Define macro with the ELF ID for this target.
      add_definitions("-DTARGET_ELF_ID=${elf_machine_id}")

<<<<<<< HEAD
      add_llvm_library("omptarget.rtl.${tmachine_libname}"
        SHARED

        ${CMAKE_CURRENT_SOURCE_DIR}/../generic-elf-64bit/src/rtl.cpp

        ADDITIONAL_HEADER_DIRS
        ${LIBOMPTARGET_INCLUDE_DIR}
        ${LIBOMPTARGET_DEP_LIBFFI_INCLUDE_DIR}
        ${LIBOMPTARGET_DEP_LIBELF_INCLUDE_DIR}

        LINK_LIBS 
        PRIVATE
        elf_common
        ${LIBOMPTARGET_DEP_LIBFFI_LIBRARIES}
        ${LIBOMPTARGET_DEP_LIBELF_LIBRARIES}
        dl
        ${OPENMP_PTHREAD_LIB}
        "-Wl,--version-script=${CMAKE_CURRENT_SOURCE_DIR}/../exports"

        NO_INSTALL_RPATH
      )

=======
>>>>>>> 443921e3
      if(INTEL_CUSTOMIZATION)
        add_library(ffi-stub SHARED
          ${CMAKE_CURRENT_SOURCE_DIR}/../generic-elf-64bit/src/ffi_stub.c)
        target_compile_definitions(ffi-stub PRIVATE INTEL_CUSTOMIZATION=1)
        target_link_libraries(ffi-stub PRIVATE "-Wl,--soname=libffi.so")
        set(LIBOMPTARGET_DEP_LIBFFI_LIBRARIES ffi-stub)
      endif(INTEL_CUSTOMIZATION)

      add_llvm_library("omptarget.rtl.${tmachine_libname}"
        SHARED

        ${CMAKE_CURRENT_SOURCE_DIR}/../generic-elf-64bit/src/rtl.cpp

        ADDITIONAL_HEADER_DIRS
        ${LIBOMPTARGET_INCLUDE_DIR}
        ${LIBOMPTARGET_DEP_LIBFFI_INCLUDE_DIR}
        ${LIBOMPTARGET_DEP_LIBELF_INCLUDE_DIR}

        LINK_LIBS 
        PRIVATE
        elf_common
        ${LIBOMPTARGET_DEP_LIBFFI_LIBRARIES}
        ${LIBOMPTARGET_DEP_LIBELF_LIBRARIES}
        dl
        ${OPENMP_PTHREAD_LIB}
        "-Wl,--version-script=${CMAKE_CURRENT_SOURCE_DIR}/../exports"

        NO_INSTALL_RPATH
      )

      # Install plugin under the lib destination folder.
      install(TARGETS "omptarget.rtl.${tmachine_libname}"
# INTEL_CUSTOMIZATION
        COMPONENT llvm-${tmachine_libname}-ompplugin
# end INTEL_CUSTOMIZATION
        LIBRARY DESTINATION "${OPENMP_INSTALL_LIBDIR}")
      set_target_properties("omptarget.rtl.${tmachine_libname}" PROPERTIES 
        INSTALL_RPATH "$ORIGIN" BUILD_RPATH "$ORIGIN:${CMAKE_CURRENT_BINARY_DIR}/..")

      target_include_directories( "omptarget.rtl.${tmachine_libname}" PRIVATE
        ${LIBOMPTARGET_INCLUDE_DIR}
        ${LIBOMPTARGET_DEP_LIBFFI_INCLUDE_DIR}
        ${LIBOMPTARGET_DEP_LIBELF_INCLUDE_DIR})

      list(APPEND LIBOMPTARGET_TESTED_PLUGINS
        "omptarget.rtl.${tmachine_libname}")

      # Report to the parent scope that we are building a plugin.
      set(LIBOMPTARGET_SYSTEM_TARGETS
        "${LIBOMPTARGET_SYSTEM_TARGETS} ${tmachine_triple} ${tmachine_triple}-oldDriver" PARENT_SCOPE)
      set(LIBOMPTARGET_SYSTEM_TARGETS
        "${LIBOMPTARGET_SYSTEM_TARGETS} ${tmachine_triple} ${tmachine_triple}-LTO" PARENT_SCOPE)
      set(LIBOMPTARGET_TESTED_PLUGINS
        "${LIBOMPTARGET_TESTED_PLUGINS}" PARENT_SCOPE)

    else(LIBOMPTARGET_DEP_LIBFFI_FOUND)
      libomptarget_say("Not building ${tmachine_name} offloading plugin: libffi dependency not found.")
    endif(LIBOMPTARGET_DEP_LIBFFI_FOUND)
  else(LIBOMPTARGET_DEP_LIBELF_FOUND)
    libomptarget_say("Not building ${tmachine_name} offloading plugin: libelf dependency not found.")
  endif(LIBOMPTARGET_DEP_LIBELF_FOUND)
else()
  libomptarget_say("Not building ${tmachine_name} offloading plugin: machine not found in the system.")
endif()
endmacro()

if(INTEL_CUSTOMIZATION)
add_subdirectory(x86_64)
else(INTEL_CUSTOMIZATION)
add_subdirectory(aarch64)
add_subdirectory(amdgpu)
add_subdirectory(cuda)
add_subdirectory(ppc64)
add_subdirectory(ppc64le)
add_subdirectory(ve)
add_subdirectory(x86_64)
add_subdirectory(remote)
endif(INTEL_CUSTOMIZATION)

if(INTEL_CUSTOMIZATION)
# INTEL_FEATURE_CSA
  is_intel_feature_enabled(p ${LLVM_INTELFEATURE_PREFIX}_CSA)
  if (p)
    add_subdirectory(Intel_CSA)
  endif()
# end INTEL_FEATURE_CSA
endif()

if (INTEL_COLLAB)
  add_subdirectory(opencl)
# INTEL_CUSTOMIZATION
  add_subdirectory(level0)
# end INTEL_CUSTOMIZATION
endif(INTEL_COLLAB)

# Make sure the parent scope can see the plugins that will be created.
set(LIBOMPTARGET_SYSTEM_TARGETS "${LIBOMPTARGET_SYSTEM_TARGETS}" PARENT_SCOPE)
set(LIBOMPTARGET_TESTED_PLUGINS "${LIBOMPTARGET_TESTED_PLUGINS}" PARENT_SCOPE)
<|MERGE_RESOLUTION|>--- conflicted
+++ resolved
@@ -47,31 +47,6 @@
       # Define macro with the ELF ID for this target.
       add_definitions("-DTARGET_ELF_ID=${elf_machine_id}")
 
-<<<<<<< HEAD
-      add_llvm_library("omptarget.rtl.${tmachine_libname}"
-        SHARED
-
-        ${CMAKE_CURRENT_SOURCE_DIR}/../generic-elf-64bit/src/rtl.cpp
-
-        ADDITIONAL_HEADER_DIRS
-        ${LIBOMPTARGET_INCLUDE_DIR}
-        ${LIBOMPTARGET_DEP_LIBFFI_INCLUDE_DIR}
-        ${LIBOMPTARGET_DEP_LIBELF_INCLUDE_DIR}
-
-        LINK_LIBS 
-        PRIVATE
-        elf_common
-        ${LIBOMPTARGET_DEP_LIBFFI_LIBRARIES}
-        ${LIBOMPTARGET_DEP_LIBELF_LIBRARIES}
-        dl
-        ${OPENMP_PTHREAD_LIB}
-        "-Wl,--version-script=${CMAKE_CURRENT_SOURCE_DIR}/../exports"
-
-        NO_INSTALL_RPATH
-      )
-
-=======
->>>>>>> 443921e3
       if(INTEL_CUSTOMIZATION)
         add_library(ffi-stub SHARED
           ${CMAKE_CURRENT_SOURCE_DIR}/../generic-elf-64bit/src/ffi_stub.c)
