--- conflicted
+++ resolved
@@ -1515,8 +1515,6 @@
   bool isDiscreteDevice(int32_t DeviceId) const;
 #endif // INTEL_CUSTOMIZATION
 
-<<<<<<< HEAD
-=======
   /// Release target memory
   int32_t dataDelete(int32_t DeviceId, void *Ptr) {
     MemAllocInfoTy Info;
@@ -1585,7 +1583,6 @@
     return TARGET_ALLOC_HOST;
   }
 
->>>>>>> 7f4c3c22
   /// Get device name from the properties.
   const std::string &getDeviceName(int32_t DeviceId) const {
     return DeviceProperties[DeviceId].Name;
@@ -4259,16 +4256,6 @@
 
   DeviceInfo->DeviceArchs[DeviceId] = DeviceInfo->getDeviceArch(DeviceId);
 
-<<<<<<< HEAD
-#if INTEL_CUSTOMIZATION
-  OMPT_CALLBACK(ompt_callback_device_initialize, DeviceId,
-                DeviceInfo->getDeviceNameStr(DeviceId),
-                DeviceInfo->Devices[DeviceId],
-                omptLookupEntries, OmptDocument);
-#endif // INTEL_CUSTOMIZATION
-
-=======
->>>>>>> 7f4c3c22
   DeviceInfo->Initialized[DeviceId] = true;
 
 #ifdef OMPT_SUPPORT
@@ -5015,9 +5002,6 @@
   return __tgt_rtl_sync_barrier(Interop);
 }
 
-<<<<<<< HEAD
-#endif // INTEL_COLLAB
-=======
 int32_t __tgt_rtl_get_mem_resources(int32_t NumDevices,
                                     const int32_t *DeviceIds,
                                     int32_t HostAccess,
@@ -5082,5 +5066,4 @@
     DP("Failed to release memory allocated with OMP allocator\n");
   }
 }
-#endif // INTEL_CUSTOMIZATION
->>>>>>> 7f4c3c22
+#endif // INTEL_CUSTOMIZATION