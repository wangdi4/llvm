#if INTEL_COLLAB
//===--- Target RTLs Implementation ---------------------------------------===//
//
// Part of the LLVM Project, under the Apache License v2.0 with LLVM Exceptions.
// See https://llvm.org/LICENSE.txt for license information.
// SPDX-License-Identifier: Apache-2.0 WITH LLVM-exception
//
//===----------------------------------------------------------------------===//
//
// This file is modified from https://github.com/daniel-schuermann/openmp.git.
// Thanks to Daniel Scheuermann, the author of rtl.cpp.
//
// RTL for SPIR-V/OpenCL machine
//
//===----------------------------------------------------------------------===//

#include <algorithm>
#include <CL/cl.h>
#include <CL/cl_ext_intel.h>
#include <cassert>
#include <cctype>
#include <cstdlib>
#include <cstring>
#include <fstream>
#include <list>
#include <map>
#include <memory>
#include <mutex>
#include <set>
#include <stdlib.h>
#include <sstream>
#include <string>
#include <unordered_map>
#include <vector>
#ifdef _WIN32
#include <fcntl.h>
#include <io.h>
#include <Windows.h>
#else
#include <dlfcn.h>
#include <unistd.h>
#endif

#include "elf_light.h"
#include "omptargetplugin.h"
#include "omptarget-tools.h"
#include "rtl-trace.h"

#include "llvm/Support/Endian.h"

#if INTEL_CUSTOMIZATION
// FIXME: when this is upstreamed for OpenCL.
#define CL_MEM_FLAGS_INTEL                                               0x10001
#define CL_MEM_ALLOW_UNRESTRICTED_SIZE_INTEL                           (1 << 23)
#endif // INTEL_CUSTOMIZATION

// FIXME: remove this when build starts using the latest upstream OpenCL header.
#ifndef CL_DEVICE_IP_VERSION_INTEL
#define CL_DEVICE_IP_VERSION_INTEL                          0x4250
#define CL_DEVICE_ID_INTEL                                  0x4251
#define CL_DEVICE_NUM_SLICES_INTEL                          0x4252
#define CL_DEVICE_NUM_SUB_SLICES_PER_SLICE_INTEL            0x4253
#define CL_DEVICE_NUM_EUS_PER_SUB_SLICE_INTEL               0x4254
#define CL_DEVICE_NUM_THREADS_PER_EU_INTEL                  0x4255
#endif

#ifdef _WIN32
// TODO: enable again if XDEPS-3027 is resolved
#define OCL_KERNEL_BEGIN(ID)
#define OCL_KERNEL_END(ID)
#else // _WIN32
#define OCL_KERNEL_BEGIN(ID)                                                   \
  do {                                                                         \
    if (DeviceInfo->Option.KernelDynamicMemorySize > 0) {                      \
      /* Already in critical section */                                        \
      DeviceInfo->NumActiveKernels[ID]++;                                      \
    }                                                                          \
  } while (0)

#define OCL_KERNEL_END(ID)                                                     \
  do {                                                                         \
    if (DeviceInfo->Option.KernelDynamicMemorySize > 0) {                      \
      DeviceInfo->Mutexes[ID].lock();                                          \
      DeviceInfo->NumActiveKernels[ID]--;                                      \
      if (DeviceInfo->NumActiveKernels[ID] == 0)                               \
        DeviceInfo->resetProgramData(ID);                                      \
      DeviceInfo->Mutexes[ID].unlock();                                        \
    }                                                                          \
  } while (0)
#endif // _WIN32

/// Additional TARGET_ALLOC* definition for the plugin
constexpr int32_t TARGET_ALLOC_SVM = INT32_MAX;

/// Device type enumeration common to compiler and runtime
enum DeviceArch : uint64_t {
  DeviceArch_None   = 0,
  DeviceArch_Gen9   = 0x0001,
  DeviceArch_XeLP   = 0x0002,
  DeviceArch_XeHP   = 0x0004,
  DeviceArch_x86_64 = 0x0100
};

/// Mapping from device arch to GPU runtime's device identifiers
#ifdef _WIN32
/// For now, we need to depend on known published product names
std::map<uint64_t, std::vector<const char *>> DeviceArchMap {
  {
    DeviceArch_Gen9, {
      "HD Graphics",
      "UHD Graphics",
      "Pro Graphics",
      "Plus Graphics",
      "Iris(TM) Graphics",
    }
  },
  {
    DeviceArch_XeLP, {
      "Xe Graphics",
      "Xe MAX Graphics"
    }
  }
  // TODO: how to detect XeHP?
  // Using XeHP on Windows seems to be a rare case.
};
#else // !defined(_WIN32)
std::map<uint64_t, std::vector<uint32_t>> DeviceArchMap {
  {
    DeviceArch_Gen9, {
      0x1900, // SKL
      0x5900, // KBL
      0x3E00, 0x9B00, // CFL
      0x8A00, // ICX
    }
  },
  {
    DeviceArch_XeLP, {
      0xFF20, 0x9A00, // TGL
      0x4900, // DG1
      0x4C00, // RKL
      0x4600, // ADLS
    }
  },
  {
    DeviceArch_XeHP, {
#if INTEL_CUSTOMIZATION
      0x0200, // ATS
      // Putting PVC here for now.
      // We may decide to add another arch type if needed in the future.
      0x0b00, // PVC
#endif // INTEL_CUSTOMIZATION
    }
  }
};
#endif // !defined(_WIN32)

/// Interop support
namespace OCLInterop {
  // ID and names from openmp.org
  const int32_t Vendor = 8;
  const char *VendorName = GETNAME(intel);
  const int32_t FrId = 3;
  const char *FrName = GETNAME(opencl);

  // targetsync = -9, device_context = -8, ...,  fr_id = -1
  std::vector<const char *> IprNames {
    "targetsync",
    "device_context",
    "device",
    "platform",
    "device_num",
    "vendor_name",
    "vendor",
    "fr_name",
    "fr_id"
  };

  std::vector<const char *> IprTypeDescs {
    "cl_command_queue, opencl command queue handle",
    "cl_context, opencl context handle",
    "cl_device_id, opencl device handle",
    "cl_platform_id, opencl platform handle",
    "intptr_t, OpenMP device ID",
    "const char *, vendor name",
    "intptr_t, vendor ID",
    "const char *, foreign runtime name",
    "intptr_t, foreign runtime ID"
  };

  struct Property {
    // TODO
  };
}

int DebugLevel = getDebugLevel();

#ifdef __cplusplus
extern "C" {
#endif  // __cplusplus

// FIXME: we should actually include omp.h instead of declaring
//        these ourselves.
#if _WIN32
int __cdecl omp_get_max_teams(void);
int __cdecl omp_get_thread_limit(void);
double __cdecl omp_get_wtime(void);
int __cdecl __kmpc_global_thread_num(void *);
#else   // !_WIN32
int omp_get_max_teams(void) __attribute__((weak));
int omp_get_thread_limit(void) __attribute__((weak));
double omp_get_wtime(void) __attribute__((weak));
int __kmpc_global_thread_num(void *) __attribute__((weak));
#endif  // !_WIN32

#ifdef __cplusplus
}
#endif  // __cplusplus

#define MIN(x, y) (((x) < (y)) ? (x) : (y))
#define OFFLOADSECTIONNAME "omp_offloading_entries"

//#pragma OPENCL EXTENSION cl_khr_spir : enable

// Get memory attributes for the given allocation size.
static std::unique_ptr<std::vector<cl_mem_properties_intel>>
getAllocMemProperties(size_t Size, cl_ulong MaxSize) {
  std::vector<cl_mem_properties_intel> Properties;
#if INTEL_CUSTOMIZATION
  if (Size > MaxSize) {
    Properties.push_back(CL_MEM_FLAGS_INTEL);
    Properties.push_back(CL_MEM_ALLOW_UNRESTRICTED_SIZE_INTEL);
  }
#endif // INTEL_CUSTOMIZATION
  Properties.push_back(0);

  return std::make_unique<std::vector<cl_mem_properties_intel>>(
      std::move(Properties));
}

class KernelInfoTy {
  uint32_t Version = 0;
  uint64_t Attributes1 = 0;
  uint64_t WGNum = 0;
<<<<<<< HEAD
=======
  uint64_t WINum = 0;
>>>>>>> 8cd97e86

  struct KernelArgInfoTy {
    bool IsLiteral = false;
    uint32_t Size = 0;
    KernelArgInfoTy(bool IsLiteral, uint32_t Size)
      : IsLiteral(IsLiteral), Size(Size) {}
  };
  std::vector<KernelArgInfoTy> ArgsInfo;

  void checkVersion(uint32_t MinVer) const {
    assert(Version >= MinVer &&
           "API is not supported for this version of KernelInfoTy.");
    (void)Version;
  }

public:
  KernelInfoTy(uint32_t Version) : Version(Version) {}
  void addArgInfo(bool IsLiteral, uint32_t Size) {
    checkVersion(1);
    ArgsInfo.emplace_back(IsLiteral, Size);
  }
  size_t getArgsNum() const {
    checkVersion(1);
    return ArgsInfo.size();
  }
  bool isArgLiteral(uint32_t Idx) const {
    checkVersion(1);
    return ArgsInfo[Idx].IsLiteral;
  }
  uint32_t getArgSize(uint32_t Idx) const {
    checkVersion(1);
    return ArgsInfo[Idx].Size;
  }
  void setAttributes1(uint64_t Val) {
    Attributes1 = Val;
  }
  bool getHasTeamsReduction() const {
    return (Attributes1 & 1);
  }
  void setWGNum(uint64_t Val) {
    WGNum = Val;
  }
  uint64_t getWGNum() const {
    return WGNum;
  }
<<<<<<< HEAD
=======
  void setWINum(uint64_t Val) {
    WINum = Val;
  }
  uint64_t getWINum() const {
    return WINum;
  }
  bool isAtomicFreeReduction() const {
    return getWGNum();
  }
>>>>>>> 8cd97e86
};

/// Keep entries table per device.
struct FuncOrGblEntryTy {
  __tgt_target_table Table;
  std::vector<__tgt_offload_entry> Entries;
  std::vector<cl_kernel> Kernels;
  cl_program Program;
  std::unordered_map<cl_kernel, KernelInfoTy> KernelInfo;
};

/// Loop descriptor
typedef struct {
  int64_t Lb;     // The lower bound of the i-th loop
  int64_t Ub;     // The upper bound of the i-th loop
  int64_t Stride; // The stride of the i-th loop
} TgtLoopDescTy;

typedef struct {
  int32_t NumLoops;        // Number of loops/dimensions
  int32_t DistributeDim;   // Dimensions lower than this one
                           // must end up in one WG
  TgtLoopDescTy Levels[3]; // Up to 3 loops
} TgtNDRangeDescTy;

/// Profile data
struct ProfileDataTy {
  struct TimingsTy {
    double host = 0.0;
    double device = 0.0;
  };

  std::map<std::string, TimingsTy> data;

  std::string alignLeft(size_t Width, std::string Str) {
    if (Str.size() < Width)
      return Str + std::string(Width - Str.size(), ' ');
    return Str;
  }

  void printData(int32_t deviceId, int32_t threadId, const char *deviceName,
                 int64_t resolution) {
    std::string profileSep(80, '=');
    std::string lineSep(80, '-');

    fprintf(stderr, "%s\n", profileSep.c_str());

    fprintf(stderr, "LIBOMPTARGET_PLUGIN_PROFILE(%s) for OMP DEVICE(%" PRId32
            ") %s, Thread %" PRId32 "\n", GETNAME(TARGET_NAME), deviceId,
            deviceName, threadId);

    fprintf(stderr, "%s\n", lineSep.c_str());

    const char *unit = resolution == 1000 ? "msec" : "usec";

    std::string kernelPrefix("Kernel ");
    size_t maxKeyLength = kernelPrefix.size() + 3;
    for (const auto &d : data)
      if (d.first.substr(0, kernelPrefix.size()) != kernelPrefix &&
          maxKeyLength < d.first.size())
        maxKeyLength = d.first.size();

    // Print kernel key and name
    int kernelId = 0;
    for (const auto &d: data) {
      if (d.first.substr(0, kernelPrefix.size()) == kernelPrefix)
        fprintf(stderr, "-- %s: %s\n",
                alignLeft(maxKeyLength, kernelPrefix +
                          std::to_string(kernelId++)).c_str(),
                d.first.substr(kernelPrefix.size()).c_str());
    }

    fprintf(stderr, "%s\n", lineSep.c_str());

    fprintf(stderr, "-- %s:     Host Time (%s)   Device Time (%s)\n",
            alignLeft(maxKeyLength, "Name").c_str(), unit, unit);

    double hostTotal = 0.0;
    double deviceTotal = 0.0;
    kernelId = 0;
    for (const auto &d : data) {
      double hostTime = 1e-9 * d.second.host * resolution;
      double deviceTime = 1e-9 * d.second.device * resolution;
      std::string key(d.first);

      if (d.first.substr(0, kernelPrefix.size()) == kernelPrefix)
        key = kernelPrefix + std::to_string(kernelId++);

      fprintf(stderr, "-- %s: %20.3f %20.3f\n",
              alignLeft(maxKeyLength, key).c_str(), hostTime, deviceTime);
      hostTotal += hostTime;
      deviceTotal += deviceTime;
    }
    fprintf(stderr, "-- %s: %20.3f %20.3f\n",
            alignLeft(maxKeyLength, "Total").c_str(), hostTotal, deviceTotal);
    fprintf(stderr, "%s\n", profileSep.c_str());
  }

  // for non-event profile
  void update(
      const char *name, cl_ulong host_elapsed, cl_ulong device_elapsed) {
    std::string key(name);
    TimingsTy &timings = data[key];
    timings.host += host_elapsed;
    timings.device += device_elapsed;
  }

  void update(
      const char *name, double host_elapsed, double device_elapsed) {
    std::string key(name);
    TimingsTy &timings = data[key];
    timings.host += host_elapsed;
    timings.device += device_elapsed;
  }

  // for event profile
  void update(const char *name, cl_event event) {
    cl_ulong host_begin = 0, host_end = 0;
    CALL_CLW_RET_VOID(clGetEventProfilingInfo, event,
        CL_PROFILING_COMMAND_QUEUED, sizeof(cl_ulong), &host_begin, nullptr);
    CALL_CLW_RET_VOID(clGetEventProfilingInfo, event,
        CL_PROFILING_COMMAND_COMPLETE, sizeof(cl_ulong), &host_end, nullptr);
    cl_ulong device_begin = 0, device_end = 0;
    CALL_CLW_RET_VOID(clGetEventProfilingInfo, event,
        CL_PROFILING_COMMAND_START, sizeof(cl_ulong), &device_begin, nullptr);
    CALL_CLW_RET_VOID(clGetEventProfilingInfo, event,
        CL_PROFILING_COMMAND_END, sizeof(cl_ulong), &device_end, nullptr);
    update(name, host_end - host_begin, device_end - device_begin);
  }
}; // ProfileDataTy

// Platform-dependent information -- context and INTEL extension API
struct PlatformInfoTy {
  cl_platform_id Platform = nullptr;
  cl_context Context = nullptr;
  std::vector<const char *> ExtensionFunctionNames {
#define EXTENSION_FN_NAME(Fn) TO_STRING(Fn),
      FOR_EACH_EXTENSION_FN(EXTENSION_FN_NAME)
  };
  std::vector<void *> ExtensionFunctionPointers;

  PlatformInfoTy() = default;

  PlatformInfoTy(cl_platform_id platform, cl_context context) {
    Platform = platform;
    Context = context;
    ExtensionFunctionPointers.resize(ExtensionFunctionNames.size(), nullptr);
    for (int i = 0; i < ExtensionIdLast; i++) {
      CALL_CL_RV(ExtensionFunctionPointers[i],
                 clGetExtensionFunctionAddressForPlatform, platform,
                 ExtensionFunctionNames[i]);
      if (ExtensionFunctionPointers[i])
        DP("Extension %s is found.\n", ExtensionFunctionNames[i]);
      else
        DP("Warning: Extension %s is not found.\n", ExtensionFunctionNames[i]);
    }
  }
};

// OpenCL extensions status.
enum ExtensionStatusTy : uint8_t {
  // Default value.  It is unknown if the extension is supported.
  ExtensionStatusUnknown = 0,

  // Extension is disabled (either because it is unsupported or
  // due to user environment control).
  ExtensionStatusDisabled,

  // Extenstion is enabled.  An extension can only be used,
  // if it has this status after __tgt_rtl_load_binary.
  ExtensionStatusEnabled,
};

// A descriptor of OpenCL extensions with their statuses.
struct ExtensionsTy {
  ExtensionStatusTy UnifiedSharedMemory = ExtensionStatusUnknown;
  ExtensionStatusTy DeviceAttributeQuery = ExtensionStatusUnknown;
#if INTEL_CUSTOMIZATION
  ExtensionStatusTy GetDeviceGlobalVariablePointer = ExtensionStatusUnknown;
  ExtensionStatusTy SuggestedGroupSize = ExtensionStatusUnknown;
  ExtensionStatusTy GitsIndirectAllocationOffsets = ExtensionStatusUnknown;
#endif  // INTEL_CUSTOMIZATION

  // Libdevice extensions that may be supported by device runtime.
  struct LibdeviceExtDescTy {
    const char *Name;
    const char *FallbackLibName;
    ExtensionStatusTy Status;
  };

  std::vector<LibdeviceExtDescTy> LibdeviceExtensions = {
    {
      "cl_intel_devicelib_cassert",
      "libomp-fallback-cassert.spv",
      ExtensionStatusUnknown
    },
    {
      "cl_intel_devicelib_math",
      "libomp-fallback-cmath.spv",
      ExtensionStatusUnknown
    },
    {
      "cl_intel_devicelib_math_fp64",
      "libomp-fallback-cmath-fp64.spv",
      ExtensionStatusUnknown
    },
    {
      "cl_intel_devicelib_complex",
      "libomp-fallback-complex.spv",
      ExtensionStatusUnknown
    },
    {
      "cl_intel_devicelib_complex_fp64",
      "libomp-fallback-complex-fp64.spv",
      ExtensionStatusUnknown
    },
    {
      "cl_intel_devicelib_cstring",
      "libomp-fallback-cstring.spv",
      ExtensionStatusUnknown
    },
  };

  // Initialize extensions' statuses for the given device.
  int32_t getExtensionsInfoForDevice(int32_t DeviceId);
};

/// Handler and argument for an asynchronous event.
/// Libomptarget is expected to provide this data.
struct AsyncEventTy {
  void (*handler)(void *); // Handler for the event
  void *arg;               // Argument to the handler
};

/// Data type used within this plugin for OCL event.
struct AsyncDataTy {
  AsyncEventTy *Event; // Data from Libomptarget
  // Add plugin data below
  int32_t DeviceId; // OMP device ID
  cl_mem MemToRelease; // Memory object to be released

  AsyncDataTy(AsyncEventTy *event, int32_t deviceId) : Event(event),
      DeviceId(deviceId), MemToRelease(nullptr) {}
};

/// Data transfer method
enum DataTransferMethodTy {
  DATA_TRANSFER_METHOD_INVALID = -1,   // Invalid
  DATA_TRANSFER_METHOD_CLMEM = 0,      // Use Buffer on SVM
  DATA_TRANSFER_METHOD_SVMMAP,         // Use SVMMap/Unmap
  DATA_TRANSFER_METHOD_SVMMEMCPY,      // Use SVMMemcpy
  DATA_TRANSFER_METHOD_LAST,
};

/// Program data to be initialized.
/// TODO: include other runtime parameters if necessary.
struct ProgramDataTy {
  int Initialized = 0;
  int NumDevices = 0;
  int DeviceNum = -1;
  uint32_t TotalEUs = 0;
  uint32_t HWThreadsPerEU = 0;
  uintptr_t DynamicMemoryLB = 0;
  uintptr_t DynamicMemoryUB = 0;
  int DeviceType = 0;
};

/// RTL flags
struct RTLFlagsTy {
  uint64_t CollectDataTransferLatency : 1;
  uint64_t EnableProfile : 1;
  uint64_t UseInteropQueueInorderAsync : 1;
  uint64_t UseInteropQueueInorderSharedSync : 1;
  uint64_t UseHostMemForUSM : 1;
  uint64_t UseDriverGroupSizes : 1;
  uint64_t EnableSimd : 1;
  uint64_t UseSVM : 1;
  uint64_t UseBuffer : 1;
  uint64_t UseSingleContext : 1;
  uint64_t UseImageOptions : 1;
  uint64_t ShowBuildLog : 1;
  uint64_t LinkLibDevice : 1;
  // Add new flags here
  uint64_t Reserved : 51;
  RTLFlagsTy() :
      CollectDataTransferLatency(0),
      EnableProfile(0),
      UseInteropQueueInorderAsync(0),
      UseInteropQueueInorderSharedSync(0),
      UseHostMemForUSM(0),
      UseDriverGroupSizes(0),
      EnableSimd(0),
      UseSVM(0),
      UseBuffer(0),
      UseSingleContext(0),
      UseImageOptions(1),
      ShowBuildLog(0),
      LinkLibDevice(0),
      Reserved(0) {}
};

/// Kernel properties.
struct KernelPropertiesTy {
  size_t Width = 0;
  size_t SIMDWidth = 0;
  size_t MaxThreadGroupSize = 0;
  /// Kernel-specific implicit arguments
  std::set<void *> ImplicitArgs;
};

/// Specialization constants used for an OpenCL program compilation.
class SpecConstantsTy {
  std::vector<uint32_t> ConstantIds;
  std::vector<size_t> ConstantValueSizes;
  std::vector<const void *> ConstantValues;

public:
  SpecConstantsTy() = default;
  SpecConstantsTy(const SpecConstantsTy &) = delete;
  SpecConstantsTy(const SpecConstantsTy &&Other)
    : ConstantIds(std::move(Other.ConstantIds)),
      ConstantValueSizes(std::move(Other.ConstantValueSizes)),
      ConstantValues(std::move(Other.ConstantValues)) {}

  ~SpecConstantsTy() {
    for (auto I : ConstantValues) {
      const char *ValuePtr = reinterpret_cast<const char *>(I);
      delete[] ValuePtr;
    }
  }

  template <typename T>
  void addConstant(uint32_t Id, T Val) {
    const size_t ValSize = sizeof(Val);
    char *ValuePtr = new char[ValSize];
    *reinterpret_cast<T *>(ValuePtr) = Val;

    ConstantIds.push_back(Id);
    ConstantValueSizes.push_back(ValSize);
    ConstantValues.push_back(reinterpret_cast<void *>(ValuePtr));
  }

  void setProgramConstants(int32_t DeviceId, cl_program Program) const;
};

struct MemAllocInfoTy {
  /// Base address allocated from compute runtime
  void *Base = nullptr;
  /// Allocation size known to users/libomptarget
  size_t Size = 0;
  /// TARGET_ALLOC kind
  int32_t Kind = TARGET_ALLOC_DEFAULT;
  /// Allocation from pool?
  bool InPool = false;
  /// Is implicit argument
  bool ImplicitArg = false;

  MemAllocInfoTy() = default;

  MemAllocInfoTy(void *_Base, size_t _Size, int32_t _Kind, bool _InPool,
                 bool _ImplicitArg) :
      Base(_Base), Size(_Size), Kind(_Kind), InPool(_InPool),
      ImplicitArg(_ImplicitArg) {}
};

/// Allocation information maintained in RTL
class MemAllocInfoMapTy {
  /// Map from allocated pointer to allocation information
  std::map<void *, MemAllocInfoTy> Map;
  /// Map from target alloc kind to number of implicit arguments
  std::map<int32_t, uint32_t> NumImplicitArgs;
  /// Mutex for guarding the internal data
  std::mutex Mtx;

public:
  void add(void *Ptr, void *_Base, size_t _Size, int32_t _Kind,
           bool _InPool = false, bool _ImplicitArg = false) {
    std::lock_guard<std::mutex> Lock(Mtx);
    auto Inserted = Map.emplace(
        Ptr, MemAllocInfoTy{_Base, _Size, _Kind, _InPool, _ImplicitArg});
#if INTEL_INTERNAL_BUILD
    // Check if we keep valid disjoint memory ranges.
    bool Valid = Inserted.second;
    if (Valid) {
      if (Inserted.first != Map.begin()) {
        auto I = std::prev(Inserted.first, 1);
        Valid = Valid && (uintptr_t)I->first + I->second.Size <= (uintptr_t)Ptr;
      }
      if (Valid) {
        auto I = std::next(Inserted.first, 1);
        if (I != Map.end())
          Valid = Valid && (uintptr_t)Ptr + _Size <= (uintptr_t)I->first;
      }
    }
    assert(Valid && "Invalid overlapping memory allocation");
#else // INTEL_INTERNAL_BUILD
    (void)Inserted;
#endif // INTEL_INTERNAL_BUILD
    if (_ImplicitArg)
      NumImplicitArgs[_Kind]++;
  }

  bool remove(void *Ptr, MemAllocInfoTy *Removed = nullptr) {
    std::lock_guard<std::mutex> Lock(Mtx);
    auto AllocInfo = Map.find(Ptr);
    if (AllocInfo == Map.end())
      return false;
    if (AllocInfo->second.ImplicitArg)
      NumImplicitArgs[AllocInfo->second.Kind]--;
    if (Removed)
      *Removed = AllocInfo->second;
    Map.erase(AllocInfo);
    return true;
  }

  const MemAllocInfoTy *find(void *Ptr) {
    std::lock_guard<std::mutex> Lock(Mtx);
    auto AllocInfo = Map.find(Ptr);
    if (AllocInfo == Map.end())
      return nullptr;
    else
      return &AllocInfo->second;
  }

  /// Return allocation information if Ptr belongs to any allocation range.
  const MemAllocInfoTy *search(void *Ptr) {
    std::lock_guard<std::mutex> Lock(Mtx);
    if (Map.size() == 0)
      return nullptr;
    auto I = Map.upper_bound(const_cast<void *>(Ptr));
    // Key pointer (I->first) may be greater than Ptr, so both I and --I need to
    // be checked.
    int J = 0;
    do {
      std::advance(I, J);
      if (I == Map.end())
        continue;
      uintptr_t AllocBase = (uintptr_t)I->second.Base;
      size_t AllocSize = I->second.Size + (uintptr_t)I->first - AllocBase;
      if (AllocBase <= (uintptr_t)Ptr && (uintptr_t)Ptr < AllocBase + AllocSize)
        return &I->second;
    } while (J-- > -1 && I != Map.begin());

    return nullptr;
  }

  bool contains(const void *Ptr, size_t Size) {
    std::lock_guard<std::mutex> Lock(Mtx);
    if (Map.size() == 0)
      return false;
    auto I = Map.upper_bound(const_cast<void *>(Ptr));
    if (I == Map.begin())
      return false;
    --I;
    bool Ret = (uintptr_t)I->first <= (uintptr_t)Ptr &&
        (uintptr_t)Ptr + (uintptr_t)Size <=
        (uintptr_t)I->first + (uintptr_t)I->second.Size;
    return Ret;
  }

  /// Add a list of implicit arguments to the output vector.
  void getImplicitArgs(
      std::vector<void *> &SVMArgs, std::vector<void *> &USMArgs) {
    std::lock_guard<std::mutex> Lock(Mtx);
    for (auto &AllocInfo : Map) {
      if (AllocInfo.second.ImplicitArg) {
        if (AllocInfo.second.Kind == TARGET_ALLOC_SVM)
          SVMArgs.push_back(AllocInfo.first);
        else
          USMArgs.push_back(AllocInfo.first);
      }
    }
  }

  bool hasImplicitUSMArg(int32_t Kind = TARGET_ALLOC_DEFAULT) {
    std::lock_guard<std::mutex> Lock(Mtx);
    if (Kind == TARGET_ALLOC_DEFAULT) {
      uint32_t Num = NumImplicitArgs[TARGET_ALLOC_HOST] +
          NumImplicitArgs[TARGET_ALLOC_DEVICE] +
          NumImplicitArgs[TARGET_ALLOC_SHARED];
      return Num > 0;
    } else {
      return NumImplicitArgs[Kind] > 0;
    }
  }
};

/// RTL options and flags users can override
struct RTLOptionTy {
  /// Binary flags
  RTLFlagsTy Flags;

  /// Emulated data transfer latency in microsecond
  int32_t DataTransferLatency = 0;

  /// Data transfer method when SVM is used
  int32_t DataTransferMethod = DATA_TRANSFER_METHOD_SVMMAP;

  /// Plugin profiling resolution (msec by default)
  int64_t ProfileResolution = 1000;

  /// Used device type
  cl_device_type DeviceType = CL_DEVICE_TYPE_GPU;

  // OpenCL 2.0 builtins (like atomic_load_explicit and etc.) are used by
  // runtime, so we have to explicitly specify the "-cl-std=CL2.0" compilation
  // option. With it, the SPIR-V will be converted to LLVM IR with OpenCL 2.0
  // builtins. Otherwise, SPIR-V will be converted to LLVM IR with OpenCL 1.2
  // builtins.
  std::string CompilationOptions = "-cl-std=CL2.0 ";
  std::string UserCompilationOptions = "";
  std::string UserLinkingOptions = "";

#if INTEL_CUSTOMIZATION
  std::string InternalCompilationOptions = "";
  std::string InternalLinkingOptions = "";
#endif  // INTEL_CUSTOMIZATION

  /// Limit for the number of WIs in a WG.
  uint32_t ThreadLimit = 0;

  /// Limit for the number of WGs.
  uint32_t NumTeams = 0;

  /// Dynamic kernel memory size
  size_t KernelDynamicMemorySize = 0; // Turned off by default

  // This is a factor applied to the number of WGs computed
  // for the execution, based on the HW characteristics.
  size_t SubscriptionRate = 1;

  // For kernels that compute cross-WG reductions the number of computed WGs
  // is reduced by this factor.
  size_t ReductionSubscriptionRate = 1;
  bool ReductionSubscriptionRateIsDefault = true;

#if INTEL_INTERNAL_BUILD
  /// Forced GWS/LWS only for internal experiments
  size_t ForcedLocalSizes[3] = {0, 0, 0};
  size_t ForcedGlobalSizes[3] = {0, 0, 0};
#endif // INTEL_INTERNAL_BUILD

  // Spec constants used for all OpenCL programs.
  SpecConstantsTy CommonSpecConstants;

  RTLOptionTy() {
    const char *Env;

    // Get global OMP_THREAD_LIMIT for SPMD parallelization.
    int ThrLimit = omp_get_thread_limit();
    DP("omp_get_thread_limit() returned %" PRId32 "\n", ThrLimit);
    // omp_get_thread_limit() would return INT_MAX by default.
    // NOTE: Windows.h defines max() macro, so we have to guard
    //       the call with parentheses.
    ThreadLimit = (ThrLimit > 0 &&
        ThrLimit != (std::numeric_limits<int32_t>::max)()) ? ThrLimit : 0;

    // Global max number of teams.
    int NTeams = omp_get_max_teams();
    DP("omp_get_max_teams() returned %" PRId32 "\n", NTeams);
    // omp_get_max_teams() would return INT_MAX by default.
    // NOTE: Windows.h defines max() macro, so we have to guard
    //       the call with parentheses.
    NumTeams = (NTeams > 0 &&
        NTeams != (std::numeric_limits<int32_t>::max)()) ? NTeams : 0;

    // Read LIBOMPTARGET_DATA_TRANSFER_LATENCY (experimental input)
    if ((Env = readEnvVar("LIBOMPTARGET_DATA_TRANSFER_LATENCY"))) {
      std::string Value(Env);
      if (Value.substr(0, 2) == "T,") {
        Flags.CollectDataTransferLatency = 1;
        int32_t Usec = std::stoi(Value.substr(2).c_str());
        DataTransferLatency = (Usec > 0) ? Usec : 0;
      }
    }

    // Read LIBOMPTARGET_OPENCL_DATA_TRANSFER_METHOD
    if ((Env = readEnvVar("LIBOMPTARGET_OPENCL_DATA_TRANSFER_METHOD"))) {
      std::string Value(Env);
      DataTransferMethod = DATA_TRANSFER_METHOD_INVALID;
      if (Value.size() == 1 && std::isdigit(Value.c_str()[0])) {
        int Method = std::stoi(Env);
        if (Method < DATA_TRANSFER_METHOD_LAST)
          DataTransferMethod = Method;
      }
      if (DataTransferMethod == DATA_TRANSFER_METHOD_INVALID) {
        WARNING("Invalid data transfer method (%s) selected"
                " -- using default method.\n", Env);
        DataTransferMethod = DATA_TRANSFER_METHOD_SVMMAP;
      }
    }

    // Read LIBOMPTARGET_DEVICETYPE
    if ((Env = readEnvVar("LIBOMPTARGET_DEVICETYPE"))) {
      std::string Value(Env);
      if (Value == "GPU" || Value == "gpu" || Value == "")
        DeviceType = CL_DEVICE_TYPE_GPU;
      else if (Value == "CPU" || Value == "cpu")
        DeviceType = CL_DEVICE_TYPE_CPU;
      else
        WARNING("Invalid or unsupported LIBOMPTARGET_DEVICETYPE=%s\n", Env);
    }
    DP("Target device type is set to %s\n",
       (DeviceType == CL_DEVICE_TYPE_CPU) ? "CPU" : "GPU");

#if INTEL_CUSTOMIZATION
    if (DeviceType == CL_DEVICE_TYPE_GPU) {
      // Default subscription rate is heuristically set to 4 for GPU.
      // It only matters for the default ND-range parallelization,
      // i.e. when the global size is unknown on the host.
      SubscriptionRate = 4;
      ReductionSubscriptionRate = 16;
    }
#endif  // INTEL_CUSTOMIZATION

    /// Oversubscription rate for normal kernels
    if ((Env = readEnvVar("LIBOMPTARGET_OPENCL_SUBSCRIPTION_RATE"))) {
      int32_t Value = std::stoi(Env);
      // Set some reasonable limits.
      if (Value > 0 && Value <= 0xFFFF)
        SubscriptionRate = Value;
    }

    /// Oversubscription rate for reduction kernels
    if ((Env = readEnvVar("LIBOMPTARGET_ONEAPI_REDUCTION_SUBSCRIPTION_RATE"))) {
      int32_t Value = std::stoi(Env);
      // Set some reasonable limits.
      // '0' is a special value meaning to use regular default ND-range
      // for kernels with reductions.
      if (Value >= 0 && Value <= 0xFFFF) {
        ReductionSubscriptionRate = Value;
        ReductionSubscriptionRateIsDefault = false;
      }
    }

    /// Read LIBOMPTARGET_PLUGIN_PROFILE
    if ((Env = readEnvVar("LIBOMPTARGET_PLUGIN_PROFILE"))) {
      std::istringstream Value(Env);
      std::string Token;
      while (std::getline(Value, Token, ',')) {
        if (Token == "T" || Token == "1")
          Flags.EnableProfile = 1;
        else if (Token == "unit_usec" || Token == "usec")
          ProfileResolution = 1000000;
      }
    }

    if ((Env = readEnvVar("LIBOMPTARGET_ENABLE_SIMD"))) {
      if (parseBool(Env) == 1)
        Flags.EnableSimd = 1;
      else
        WARNING("Invalid or unsupported LIBOMPTARGET_ENABLE_SIMD=%s\n", Env);
    }

    // TODO: deprecate this variable since the default behavior is equivalent
    //       to "inorder_async" and "inorder_shared_sync".
    // Read LIBOMPTARGET_OPENCL_INTEROP_QUEUE
    // Two independent options can be specified as follows.
    // -- inorder_async: use a new in-order queue for asynchronous case
    //    (default: shared out-of-order queue)
    // -- inorder_shared_sync: use the existing shared in-order queue for
    //    synchronous case (default: new in-order queue).
    if ((Env = readEnvVar("LIBOMPTARGET_OPENCL_INTEROP_QUEUE",
                          "LIBOMPTARGET_INTEROP_PIPE"))) {
      std::istringstream Value(Env);
      std::string Token;
      while (std::getline(Value, Token, ',')) {
        if (Token == "inorder_async") {
          Flags.UseInteropQueueInorderAsync = 1;
          DP("    enabled in-order asynchronous separate queue\n");
        } else if (Token == "inorder_shared_sync") {
          Flags.UseInteropQueueInorderSharedSync = 1;
          DP("    enabled in-order synchronous shared queue\n");
        }
      }
    }

    if ((Env = readEnvVar("LIBOMPTARGET_OPENCL_COMPILATION_OPTIONS"))) {
      UserCompilationOptions += Env;
    }

    if ((Env = readEnvVar("LIBOMPTARGET_OPENCL_LINKING_OPTIONS"))) {
      UserLinkingOptions += Env;
    }

#if INTEL_CUSTOMIZATION
    // OpenCL CPU compiler complains about unsupported option.
    // Intel Graphics compilers that do not support that option
    // silently ignore it.
    if (DeviceType == CL_DEVICE_TYPE_GPU) {
      Env = readEnvVar("LIBOMPTARGET_OPENCL_TARGET_GLOBALS");
      if (!Env || parseBool(Env) != 0)
        InternalLinkingOptions += " -cl-take-global-address ";
      Env = readEnvVar("LIBOMPTARGET_OPENCL_MATCH_SINCOSPI");
      if (!Env || parseBool(Env) != 0)
        InternalLinkingOptions += " -cl-match-sincospi ";
      Env = readEnvVar("LIBOMPTARGET_OPENCL_USE_DRIVER_GROUP_SIZES");
      if (Env && parseBool(Env) == 1)
        Flags.UseDriverGroupSizes = 1;
    }
#endif  // INTEL_CUSTOMIZATION

    // Read LIBOMPTARGET_USM_HOST_MEM
    if ((Env = readEnvVar("LIBOMPTARGET_USM_HOST_MEM"))) {
      if (parseBool(Env) == 1)
        Flags.UseHostMemForUSM = 1;
    }

    // Read LIBOMPTARGET_OPENCL_USE_SVM
    if ((Env = readEnvVar("LIBOMPTARGET_OPENCL_USE_SVM"))) {
      int32_t Value = parseBool(Env);
      if (Value == 1)
        Flags.UseSVM = 1;
      else if (Value == 0)
        Flags.UseSVM = 0;
    }

    // Read LIBOMPTARGET_OPENCL_USE_BUFFER
    if ((Env = readEnvVar("LIBOMPTARGET_OPENCL_USE_BUFFER"))) {
      if (parseBool(Env) == 1)
        Flags.UseBuffer = 1;
    }

    // Read LIBOMPTARGET_USE_SINGLE_CONTEXT
    if ((Env = readEnvVar("LIBOMPTARGET_USE_SINGLE_CONTEXT"))) {
      if (parseBool(Env) == 1)
        Flags.UseSingleContext = 1;
    }

    // Read LIBOMPTARGET_DYNAMIC_MEMORY_SIZE=<SizeInMB>
<<<<<<< HEAD
    if ((env = readEnvVar("LIBOMPTARGET_DYNAMIC_MEMORY_SIZE"))) {
      size_t value = std::stoi(env);
      const size_t maxValue = 2048;
      if (value > maxValue) {
        WARNING("Requested dynamic memory size %zu MB exceeds allowed limit -- "
                "setting it to %zu MB\n", value, maxValue);
        value = maxValue;
=======
    if ((Env = readEnvVar("LIBOMPTARGET_DYNAMIC_MEMORY_SIZE"))) {
      size_t Value = std::stoi(Env);
      const size_t MaxValue = 2048;
      if (Value > MaxValue) {
        WARNING("Requested dynamic memory size %zu MB exceeds allowed limit -- "
                "setting it to %zu MB\n", Value, MaxValue);
        Value = MaxValue;
>>>>>>> 8cd97e86
      }
      KernelDynamicMemorySize = Value << 20;
    }

#if INTEL_INTERNAL_BUILD
    // Force work group sizes -- for internal experiments
    if ((Env = readEnvVar("LIBOMPTARGET_LOCAL_WG_SIZE"))) {
      parseGroupSizes("LIBOMPTARGET_LOCAL_WG_SIZE", Env, ForcedLocalSizes);
    }
    if ((Env = readEnvVar("LIBOMPTARGET_GLOBAL_WG_SIZE"))) {
      parseGroupSizes("LIBOMPTARGET_GLOBAL_WG_SIZE", Env, ForcedGlobalSizes);
    }
#endif // INTEL_INTERNAL_BUILD

    if (readEnvVar("INTEL_ENABLE_OFFLOAD_ANNOTATIONS")) {
      // To match SYCL RT behavior, we just need to check whether
      // INTEL_ENABLE_OFFLOAD_ANNOTATIONS is set. The actual value
      // does not matter.
      CommonSpecConstants.addConstant<char>(0xFF747469, 1);
    }

    if ((Env = readEnvVar("LIBOMPTARGET_ONEAPI_USE_IMAGE_OPTIONS"))) {
      int32_t Value = parseBool(Env);
      if (Value == 1)
        Flags.UseImageOptions = 1;
      else if (Value == 0)
        Flags.UseImageOptions = 0;
    }

    if ((Env = readEnvVar("LIBOMPTARGET_ONEAPI_SHOW_BUILD_LOG"))) {
      int32_t Value = parseBool(Env);
      if (Value == 1)
        Flags.ShowBuildLog = 1;
      else if (Value == 0)
        Flags.ShowBuildLog = 0;
    }

    // LIBOMPTARGET_ONEAPI_LINK_LIBDEVICE
    if ((Env = readEnvVar("LIBOMPTARGET_ONEAPI_LINK_LIBDEVICE"))) {
      int32_t Value = parseBool(Env);
      if (Value == 1)
        Flags.LinkLibDevice = 1;
      else if (Value == 0)
        Flags.LinkLibDevice = 0;
    }
  }

  /// Read environment variable value with optional deprecated name
  const char *readEnvVar(const char *Name, const char *OldName = nullptr) {
    if (!Name)
      return nullptr;
    const char *Value = std::getenv(Name);
    if (Value || !OldName) {
      if (Value)
        DP("ENV: %s=%s\n", Name, Value);
      return Value;
    }
    Value = std::getenv(OldName);
    if (Value) {
      DP("ENV: %s=%s\n", OldName, Value);
      WARNING("%s is being deprecated. Use %s instead.\n", OldName, Name);
    }
    return Value;
  }

#if INTEL_INTERNAL_BUILD
  void parseGroupSizes(const char *Name, const char *Value, size_t *Sizes) {
    std::string Str(Value);
    if (Str.front() != '{' || Str.back() != '}') {
      WARNING("Ignoring invalid %s=%s\n", Name, Value);
      return;
    }
    std::istringstream Strm(Str.substr(1, Str.size() - 2));
    uint32_t I = 0;
    for (std::string Token; std::getline(Strm, Token, ','); I++)
      if (I < 3)
        Sizes[I] = std::stoi(Token);
  }
#endif // INTEL_INTERNAL_BUILD

  /// Parse boolean value
  /// Return 1 for: TRUE, T, 1, ON, YES, ENABLED (case insensitive)
  /// Return 0 for: FALSE, F, 0, OFF, NO, DISABLED (case insensitive)
  /// Return -1 for failed match
  /// NOTE: we can later simplify the document to just TRUE or FALSE like what
  /// OpenMP host runtime does.
  int32_t parseBool(const char *Value) {
    std::string Str(Value);
    std::transform(Str.begin(), Str.end(), Str.begin(),
                   [](unsigned char C) {return std::tolower(C);});
    if (Str == "true" || Str == "t" || Str == "1" || Str == "on" ||
        Str == "yes" || Str == "enabled")
      return 1;
    if (Str == "false" || Str == "f" || Str == "0" || Str == "off" ||
        Str == "no" || Str == "disabled")
      return 0;
    return -1;
  }
}; // RTLOptionTy

/// Device property
struct DevicePropertiesTy {
  cl_uint DeviceId = 0;
  cl_uint NumSlices = 0;
  cl_uint NumSubslicesPerSlice = 0;
  cl_uint NumEUsPerSubslice = 0;
  cl_uint NumThreadsPerEU = 0;
  cl_uint NumHWThreads = 0;

  int32_t getDeviceProperties(cl_device_id ID);
};

/// Class containing all the device information.
class RTLDeviceInfoTy {
  /// Type of the device version of the offload table.
  /// The type may not match the host offload table's type
  /// due to extensions.
  struct DeviceOffloadEntryTy {
    /// Common part with the host offload table.
    __tgt_offload_entry Base;
    /// Length of the Base.name string in bytes including
    /// the null terminator.
    size_t NameSize;
  };

public:
  /// Looks up an external global variable with the given \p Name
  /// and \p Size in the device environment for device \p DeviceId.
  void *getVarDeviceAddr(int32_t DeviceId, const char *Name, size_t Size);

  /// Looks up an external global variable with the given \p Name
  /// in the device environment for device \p DeviceId.
  /// \p Size must not be null. If (*Size) is not zero, then
  /// the lookup verifies that the found variable's size matches
  /// (*Size), otherwise, the found variable's size is returned
  /// via \p Size.
  void *getVarDeviceAddr(int32_t DeviceId, const char *Name, size_t *Size);

  cl_uint NumDevices = 0;

  // Contains context and extension API
  std::map<cl_platform_id, PlatformInfoTy> PlatformInfos;

  // per device information
  std::vector<cl_platform_id> Platforms;
  std::vector<cl_context> Contexts;
  std::vector<cl_device_id> Devices;
  // Internal device type ID
  std::vector<uint64_t> DeviceArchs;
  /// Device properties
  std::vector<int32_t> maxExecutionUnits;
  std::vector<size_t> maxWorkGroupSize;
  std::vector<cl_ulong> MaxMemAllocSize;
  std::vector<DevicePropertiesTy> DeviceProperties;

  // A vector of descriptors of OpenCL extensions for each device.
  std::vector<ExtensionsTy> Extensions;
  std::vector<cl_command_queue> Queues;
  std::vector<cl_command_queue> QueuesInOrder;
  std::vector<std::list<FuncOrGblEntryTy>> FuncGblEntries;
  std::vector<std::map<cl_kernel, KernelPropertiesTy>>
      KernelProperties;
  std::vector<std::map<cl_kernel, std::set<void *>>> ImplicitArgs;
  std::vector<std::map<int32_t, ProfileDataTy>> Profiles;
  std::vector<std::vector<char>> Names;
  std::vector<bool> Initialized;
  std::vector<cl_ulong> SLMSize;
  std::mutex *Mutexes;
  std::mutex *ProfileLocks;
  std::vector<std::vector<std::vector<DeviceOffloadEntryTy>>> OffloadTables;
  std::vector<std::set<void *>> ClMemBuffers;
  // Memory owned by the plugin
  std::vector<std::vector<void *>> OwnedMemory;

  /// Internal allocation information
  std::vector<std::unique_ptr<MemAllocInfoMapTy>> MemAllocInfo;

  // Requires flags
  int64_t RequiresFlags = OMP_REQ_UNDEFINED;

  /// Number of active kernel launches for each device
  std::vector<uint32_t> NumActiveKernels;

  /// Cached target program data
  std::vector<ProgramDataTy> ProgramData;

  /// RTL option
  RTLOptionTy Option;

  RTLDeviceInfoTy() = default;

  /// Return per-thread profile data
  ProfileDataTy &getProfiles(int32_t DeviceId) {
    int32_t gtid = __kmpc_global_thread_num(nullptr);
    ProfileLocks[DeviceId].lock();
    auto &profiles = Profiles[DeviceId];
    if (profiles.count(gtid) == 0)
      profiles.emplace(gtid, ProfileDataTy());
    auto &profileData = profiles[gtid];
    ProfileLocks[DeviceId].unlock();
    return profileData;
  }

  /// Return context for the given device ID
  cl_context getContext(int32_t DeviceId) {
    if (Option.Flags.UseSingleContext)
      return PlatformInfos[Platforms[DeviceId]].Context;
    else
      return Contexts[DeviceId];
  }

  /// Return the extension function pointer for the given ID
  void *getExtensionFunctionPtr(int32_t DeviceId, int32_t ExtensionId) {
    auto platformId = Platforms[DeviceId];
    return PlatformInfos[platformId].ExtensionFunctionPointers[ExtensionId];
  }

  /// Return the extension function name for the given ID
  const char *getExtensionFunctionName(int32_t DeviceId, int32_t ExtensionId) {
    auto platformId = Platforms[DeviceId];
    return PlatformInfos[platformId].ExtensionFunctionNames[ExtensionId];
  }

  /// Check if extension function is available and enabled.
  bool isExtensionFunctionEnabled(int32_t DeviceId, int32_t ExtensionId) {
    if (!getExtensionFunctionPtr(DeviceId, ExtensionId))
      return false;

    switch (ExtensionId) {
    case clGetMemAllocInfoINTELId:
    case clHostMemAllocINTELId:
    case clDeviceMemAllocINTELId:
    case clSharedMemAllocINTELId:
    case clMemFreeINTELId:
    case clSetKernelArgMemPointerINTELId:
    case clEnqueueMemcpyINTELId:
      return Extensions[DeviceId].UnifiedSharedMemory == ExtensionStatusEnabled;
#if INTEL_CUSTOMIZATION
    case clGetDeviceGlobalVariablePointerINTELId:
      return Extensions[DeviceId].GetDeviceGlobalVariablePointer ==
          ExtensionStatusEnabled;
    case clGetKernelSuggestedLocalWorkSizeINTELId:
      return Extensions[DeviceId].SuggestedGroupSize == ExtensionStatusEnabled;
    case clGitsIndirectAllocationOffsetsId:
      return Extensions[DeviceId].GitsIndirectAllocationOffsets ==
          ExtensionStatusEnabled;
#endif // INTEL_CUSTOMIZATION
    default:
      return true;
    }
  }

  /// Loads the device version of the offload table for device \p DeviceId.
  /// The table is expected to have \p NumEntries entries.
  /// Returns true, if the load was successful, false - otherwise.
  bool loadOffloadTable(int32_t DeviceId, size_t NumEntries);

  /// Deallocates resources allocated for the device offload table
  /// of \p DeviceId device.
  void unloadOffloadTable(int32_t DeviceId);

  /// Looks up an OpenMP declare target global variable with the given
  /// \p Name and \p Size in the device environment for device \p DeviceId.
  /// The lookup is first done via the device offload table. If it fails,
  /// then the lookup falls back to non-OpenMP specific lookup on the device.
  void *getOffloadVarDeviceAddr(
      int32_t DeviceId, const char *Name, size_t Size);

  /// Initialize program data on device
  int32_t initProgramData(int32_t DeviceId);

  /// Reset program data
  int32_t resetProgramData(int32_t DeviceId);

  /// Allocate cl_mem data
  void *allocDataClMem(int32_t DeviceId, size_t Size);

  /// Get PCI device ID
  uint32_t getPCIDeviceId(int32_t DeviceId);

  /// Get device arch
  uint64_t getDeviceArch(int32_t DeviceId);

  /// Get allocated memory type
  cl_unified_shared_memory_type_intel getMemAllocType(
      int32_t DeviceId, const void *Ptr);

  /// Read KernelInfo auxiliary information for the specified kernel.
  /// The information is stored in FuncGblEntries array.
  /// The function is called during the binary loading.
  bool readKernelInfo(int32_t DeviceId, const __tgt_offload_entry &KernelEntry);

  /// For the given kernel return its KernelInfo auxiliary information
  /// that was previously read by readKernelInfo().
  const KernelInfoTy *
      getKernelInfo(int32_t DeviceId, const cl_kernel &Kernel) const;
#if INTEL_CUSTOMIZATION

  /// Check if the device is discrete.
  bool isDiscreteDevice(int32_t DeviceId) const;
#endif // INTEL_CUSTOMIZATION
};

#ifdef _WIN32
#define __ATTRIBUTE__(X)
#else
#define __ATTRIBUTE__(X)  __attribute__((X))
#endif // _WIN32

static RTLDeviceInfoTy *DeviceInfo = nullptr;

__ATTRIBUTE__(constructor(101)) void init() {
  DP("Init OpenCL plugin!\n");
  DeviceInfo = new RTLDeviceInfoTy();
}

__ATTRIBUTE__(destructor(101)) void deinit() {
  DP("Deinit OpenCL plugin!\n");
  delete DeviceInfo;
  DeviceInfo = nullptr;
}

#if _WIN32
extern "C" BOOL WINAPI
DllMain(HINSTANCE const instance, // handle to DLL module
        DWORD const reason,       // reason for calling function
        LPVOID const reserved)    // reserved
{
  // Perform actions based on the reason for calling.
  switch (reason) {
  case DLL_PROCESS_ATTACH:
    // Initialize once for each new process.
    // Return FALSE to fail DLL load.
    init();
    break;

  case DLL_THREAD_ATTACH:
    // Do thread-specific initialization.
    break;

  case DLL_THREAD_DETACH:
    // Do thread-specific cleanup.
    break;

  case DLL_PROCESS_DETACH:
    break;
  }
  return TRUE; // Successful DLL_PROCESS_ATTACH.
}
#endif // _WIN32

// Helper class to collect time intervals for host and device.
// The interval is managed by start()/stop() methods.
// The automatic flush of the time interval happens at the object's
// destruction.
class ProfileIntervalTy {
  // A timer interval may be either disabled, paused or running.
  // Interval may switch from paused to running and from running
  // to paused. Interval may switch to disabled start from any state,
  // and it cannot switch to disabled to anything else.
  enum TimerStatusTy {
    Disabled,
    Paused,
    Running
  };

  // Cumulative times collected by this interval so far.
  double DeviceElapsed = 0.0;
  double HostElapsed = 0.0;

  // Temporary timer values initialized at each interval
  // (re)start.
  cl_ulong DeviceTimeTemp = 0;
  cl_ulong HostTimeTemp = 0;

  // The interval name as seen in the profile data output.
  std::string Name;

  // OpenMP device id.
  int32_t DeviceId;

  // OpenCL device id.
  cl_device_id ClDeviceId;

  // Current status of the interval.
  TimerStatusTy Status;

public:
  // Create new timer interval for the given OpenMP device
  // and with the given name (which will be used for the profile
  // data output).
  ProfileIntervalTy(const char *Name, int32_t DeviceId)
    : Name(Name), DeviceId(DeviceId),
      ClDeviceId(DeviceInfo->Devices[DeviceId]) {
    if (DeviceInfo->Option.Flags.EnableProfile)
      // Start the interval paused.
      Status = TimerStatusTy::Paused;
    else
      // Disable the interval for good.
      Status = TimerStatusTy::Disabled;
  }

  // The destructor automatically updates the profile data.
  ~ProfileIntervalTy() {
    if (Status == TimerStatusTy::Disabled)
      return;
    if (Status == TimerStatusTy::Running) {
      Status = TimerStatusTy::Disabled;
      WARNING("profiling timer '%s' for OpenMP device (%" PRId32 ") %s "
              "is disabled due to start/stop mismatch.\n",
              Name.c_str(), DeviceId, DeviceInfo->Names[DeviceId].data());
      return;
    }

    DeviceInfo->getProfiles(DeviceId).update(
        Name.c_str(), HostElapsed, DeviceElapsed);
  }

  // Trigger interval start.
  void start() {
    if (Status == TimerStatusTy::Disabled)
      return;
    if (Status == TimerStatusTy::Running) {
      Status = TimerStatusTy::Disabled;
      WARNING("profiling timer '%s' for OpenMP device (%" PRId32 ") %s "
              "is disabled due to start/stop mismatch.\n",
              Name.c_str(), DeviceId, DeviceInfo->Names[DeviceId].data());
      return;
    }
    cl_int rc;
    CALL_CL(rc, clGetDeviceAndHostTimer, ClDeviceId, &DeviceTimeTemp,
            &HostTimeTemp);
    if (rc != CL_SUCCESS) {
      Status = TimerStatusTy::Disabled;
      WARNING("profiling timer '%s' for OpenMP device (%" PRId32 ") %s "
              "is disabled due to invalid OpenCL timer.\n",
              Name.c_str(), DeviceId, DeviceInfo->Names[DeviceId].data());
      return;
    }
    Status = TimerStatusTy::Running;
  }

  // Trigger interval stop (actually, a pause).
  void stop() {
    if (Status == TimerStatusTy::Disabled)
      return;
    if (Status == TimerStatusTy::Paused) {
      Status = TimerStatusTy::Disabled;
      WARNING("profiling timer '%s' for OpenMP device (%" PRId32 ") %s "
              "is disabled due to start/stop mismatch.\n",
              Name.c_str(), DeviceId, DeviceInfo->Names[DeviceId].data());
      return;
    }

    cl_ulong DeviceTime, HostTime;
    cl_int rc;
    CALL_CL(rc, clGetDeviceAndHostTimer, ClDeviceId, &DeviceTime, &HostTime);
    if (rc != CL_SUCCESS) {
      Status = TimerStatusTy::Disabled;
      WARNING("profiling timer '%s' for OpenMP device (%" PRId32 ") %s "
              "is disabled due to invalid OpenCL timer.\n",
              Name.c_str(), DeviceId, DeviceInfo->Names[DeviceId].data());
      return;
    }

    if (DeviceTime < DeviceTimeTemp || HostTime < HostTimeTemp) {
      Status = TimerStatusTy::Disabled;
      WARNING("profiling timer '%s' for OpenMP device (%" PRId32 ") %s "
              "is disabled due to timer overflow.\n",
              Name.c_str(), DeviceId, DeviceInfo->Names[DeviceId].data());
      return;
    }

    DeviceElapsed +=
        static_cast<double>(DeviceTime) - static_cast<double>(DeviceTimeTemp);
    HostElapsed +=
        static_cast<double>(HostTime) - static_cast<double>(HostTimeTemp);
    Status = TimerStatusTy::Paused;
  }
}; // ProfileIntervalTy

/// Clean-up routine to be registered by std::atexit().
static void closeRTL() {
  for (uint32_t i = 0; i < DeviceInfo->NumDevices; i++) {
    if (!DeviceInfo->Initialized[i])
      continue;
    if (DeviceInfo->Option.Flags.EnableProfile) {
      for (auto &profile : DeviceInfo->Profiles[i])
        profile.second.printData(i, profile.first, DeviceInfo->Names[i].data(),
                                 DeviceInfo->Option.ProfileResolution);
    }
    if (OMPT_ENABLED) {
      OMPT_CALLBACK(ompt_callback_device_unload, i, 0 /* module ID */);
      OMPT_CALLBACK(ompt_callback_device_finalize, i);
    }

    for (auto &Entries : DeviceInfo->FuncGblEntries[i]) {
      for (auto Kernel : Entries.Kernels)
        if (Kernel)
          CALL_CL_EXIT_FAIL(clReleaseKernel, Kernel);
      // No entries may exist if offloading was done through MKL
      if (Entries.Program)
        CALL_CL_EXIT_FAIL(clReleaseProgram, Entries.Program);
    }

    CALL_CL_EXIT_FAIL(clReleaseCommandQueue, DeviceInfo->Queues[i]);

    if (DeviceInfo->QueuesInOrder[i])
      CALL_CL_EXIT_FAIL(clReleaseCommandQueue, DeviceInfo->QueuesInOrder[i]);

    DeviceInfo->unloadOffloadTable(i);

    for (auto mem : DeviceInfo->OwnedMemory[i])
      CALL_CL_EXT_VOID(i, clMemFreeINTEL, DeviceInfo->getContext(i), mem);

    if (!DeviceInfo->Option.Flags.UseSingleContext)
      CALL_CL_EXIT_FAIL(clReleaseContext, DeviceInfo->Contexts[i]);
  }

  if (DeviceInfo->Option.Flags.UseSingleContext)
    for (auto platformInfo : DeviceInfo->PlatformInfos)
      CALL_CL_EXIT_FAIL(clReleaseContext, platformInfo.second.Context);

  delete[] DeviceInfo->Mutexes;
  delete[] DeviceInfo->ProfileLocks;
  DP("Closed RTL successfully\n");
}

static std::string getDeviceRTLPath(const char *basename) {
  std::string rtl_path;
#ifdef _WIN32
  char path[_MAX_PATH];
  HMODULE module = nullptr;
  if (!GetModuleHandleExA(GET_MODULE_HANDLE_EX_FLAG_FROM_ADDRESS |
                          GET_MODULE_HANDLE_EX_FLAG_UNCHANGED_REFCOUNT,
                          (LPCSTR) &DeviceInfo, &module))
    return rtl_path;
  if (!GetModuleFileNameA(module, path, sizeof(path)))
    return rtl_path;
  rtl_path = path;
#else
  Dl_info rtl_info;
  if (!dladdr(&DeviceInfo, &rtl_info))
    return rtl_path;
  rtl_path = rtl_info.dli_fname;
#endif
  size_t split = rtl_path.find_last_of("/\\");
  rtl_path.replace(split + 1, std::string::npos, basename);
  return rtl_path;
}

/// Initialize program data.
/// TODO: consider moving allocation of static buffers in device RTL to here
///       as it requires device information.
int32_t RTLDeviceInfoTy::initProgramData(int32_t deviceId) {
  uint32_t totalEUs = maxExecutionUnits[deviceId];
  uint32_t numThreadsPerEU;

  switch (DeviceArchs[deviceId]) {
  case DeviceArch_Gen9:
  case DeviceArch_XeLP:
    numThreadsPerEU = 7;
    break;
  case DeviceArch_XeHP:
    numThreadsPerEU = 8;
    break;
  default:
    numThreadsPerEU = 1;
  }

  // Allocate dynamic memory for in-kernel allocation
  void *memLB = 0;
  uintptr_t memUB = 0;
  if (Option.KernelDynamicMemorySize > 0) {
    cl_int rc;
    CALL_CL_EXT_RVRC(deviceId, memLB, clDeviceMemAllocINTEL, rc,
                     getContext(deviceId), Devices[deviceId],
                     getAllocMemProperties(Option.KernelDynamicMemorySize,
                                           MaxMemAllocSize[deviceId])->data(),
                     Option.KernelDynamicMemorySize, 0);
  }
  if (memLB) {
    OwnedMemory[deviceId].push_back(memLB);
    memUB = (uintptr_t)memLB + Option.KernelDynamicMemorySize;
  }

  int DType = (Option.DeviceType == CL_DEVICE_TYPE_GPU) ? 0 : 1;

  ProgramDataTy hostData = {
    1,                   // Initialized
    (int32_t)NumDevices, // Number of devices
    deviceId,            // Device ID
    totalEUs,            // Total EUs
    numThreadsPerEU,     // HW threads per EU
    (uintptr_t)memLB,    // Dynamic memory LB
    memUB,               // Dynamic memory UB
    DType                // Device type (0 for GPU, 1 for CPU)
  };

  ProgramData[deviceId] = hostData;

  return resetProgramData(deviceId);
}

int32_t RTLDeviceInfoTy::resetProgramData(int32_t DeviceId) {
#if INTEL_CUSTOMIZATION
  if (!isExtensionFunctionEnabled(
        DeviceId, clGetDeviceGlobalVariablePointerINTELId)) {
    DP("Warning: cannot initialize program data on device.\n");
    return OFFLOAD_SUCCESS;
  }

  void *DataPtr = getVarDeviceAddr(DeviceId, "__omp_spirv_program_data",
                                   sizeof(ProgramDataTy));
  if (!DataPtr) {
    DP("Warning: cannot find program data location on device.\n");
    return OFFLOAD_SUCCESS;
  }

  CALL_CL_EXT_RET_FAIL(DeviceId, clEnqueueMemcpyINTEL, Queues[DeviceId],
                       CL_TRUE, DataPtr, &ProgramData[DeviceId],
                       sizeof(ProgramDataTy), 0, nullptr, nullptr);
#endif // INTEL_CUSTOMIZATION

  return OFFLOAD_SUCCESS;
}

void *RTLDeviceInfoTy::getOffloadVarDeviceAddr(
    int32_t DeviceId, const char *Name, size_t Size) {
  DP("Looking up OpenMP global variable '%s' of size %zu bytes on device %d.\n",
     Name, Size, DeviceId);

  const std::vector<DeviceOffloadEntryTy> *OffloadTable = nullptr;

  if (!OffloadTables[DeviceId].empty())
    OffloadTable = &OffloadTables[DeviceId].back();

  if (OffloadTable && !OffloadTable->empty()) {
    size_t NameSize = strlen(Name) + 1;
    auto I = std::lower_bound(
        OffloadTable->begin(), OffloadTable->end(), Name,
        [NameSize](const DeviceOffloadEntryTy &E, const char *Name) {
          return strncmp(E.Base.name, Name, NameSize) < 0;
        });

    if (I != OffloadTable->end() &&
        strncmp(I->Base.name, Name, NameSize) == 0) {
      DP("Global variable '%s' found in the offload table at position %zu.\n",
         Name, std::distance(OffloadTable->begin(), I));
      return I->Base.addr;
    }

    DP("Warning: global variable '%s' was not found in the offload table.\n",
       Name);
  } else
    DP("Warning: offload table is not loaded for device %d.\n", DeviceId);

  // Fallback to the lookup by name.
  return getVarDeviceAddr(DeviceId, Name, Size);
}

void *RTLDeviceInfoTy::getVarDeviceAddr(
    int32_t DeviceId, const char *Name, size_t *SizePtr) {
  size_t DeviceSize = 0;
  void *TgtAddr = nullptr;
  size_t Size = *SizePtr;
  bool SizeIsKnown = (Size != 0);
  if (SizeIsKnown)
    DP("Looking up device global variable '%s' of size %zu bytes "
       "on device %d.\n", Name, Size, DeviceId);
  else
    DP("Looking up device global variable '%s' of unknown size "
       "on device %d.\n", Name, DeviceId);

#if INTEL_CUSTOMIZATION
  if (!isExtensionFunctionEnabled(DeviceId,
                                  clGetDeviceGlobalVariablePointerINTELId))
    return nullptr;

  cl_int rc;
  auto clGetDeviceGlobalVariablePointerINTELFn =
      reinterpret_cast<clGetDeviceGlobalVariablePointerINTEL_fn>(
          getExtensionFunctionPtr(
              DeviceId, clGetDeviceGlobalVariablePointerINTELId));
  rc = clGetDeviceGlobalVariablePointerINTELFn(Devices[DeviceId],
      FuncGblEntries[DeviceId].back().Program, Name, &DeviceSize, &TgtAddr);

  if (rc != CL_SUCCESS) {
    DPI("Warning: clGetDeviceGlobalVariablePointerINTEL API returned "
        "nullptr for global variable '%s'.\n", Name);
    DeviceSize = 0;
  } else if (Size != DeviceSize && SizeIsKnown) {
    DPI("Warning: size mismatch for host (%zu) and device (%zu) versions "
        "of global variable: %s\n.  Direct references "
        "to this variable will not work properly.\n",
        Size, DeviceSize, Name);
    DeviceSize = 0;
  }
#else  // INTEL_CUSTOMIZATION
  // TODO: use device API to get variable address by name.
#endif // INTEL_CUSTOMIZATION

  if (DeviceSize == 0) {
    DP("Warning: global variable lookup failed.\n");
    return nullptr;
  }

  DP("Global variable lookup succeeded (size: %zu bytes).\n", DeviceSize);
  *SizePtr = DeviceSize;
  return TgtAddr;
}

void *RTLDeviceInfoTy::getVarDeviceAddr(
    int32_t DeviceId, const char *Name, size_t Size) {
  return getVarDeviceAddr(DeviceId, Name, &Size);
}

bool RTLDeviceInfoTy::loadOffloadTable(int32_t DeviceId, size_t NumEntries) {
  const char *OffloadTableSizeVarName = "__omp_offloading_entries_table_size";
  void *OffloadTableSizeVarAddr =
      getVarDeviceAddr(DeviceId, OffloadTableSizeVarName, sizeof(int64_t));

  if (!OffloadTableSizeVarAddr) {
    DP("Warning: cannot get device value for global variable '%s'.\n",
       OffloadTableSizeVarName);
    return false;
  }

  int64_t TableSizeVal = 0;
  CALL_CL_EXT_RET(DeviceId, false, clEnqueueMemcpyINTEL, Queues[DeviceId],
                  CL_TRUE, &TableSizeVal, OffloadTableSizeVarAddr,
                  sizeof(int64_t), 0, nullptr, nullptr);
  size_t TableSize = (size_t)TableSizeVal;

  if ((TableSize % sizeof(DeviceOffloadEntryTy)) != 0) {
    DP("Warning: offload table size (%zu) is not a multiple of %zu.\n",
       TableSize, sizeof(DeviceOffloadEntryTy));
    return false;
  }

  size_t DeviceNumEntries = TableSize / sizeof(DeviceOffloadEntryTy);

  if (NumEntries != DeviceNumEntries) {
    DP("Warning: number of entries in host and device "
       "offload tables mismatch (%zu != %zu).\n", NumEntries, DeviceNumEntries);
  }

  const char *OffloadTableVarName = "__omp_offloading_entries_table";
  void *OffloadTableVarAddr =
      getVarDeviceAddr(DeviceId, OffloadTableVarName, TableSize);
  if (!OffloadTableVarAddr) {
    DP("Warning: cannot get device value for global variable '%s'.\n",
       OffloadTableVarName);
    return false;
  }

  OffloadTables[DeviceId].emplace_back();
  auto &DeviceTable = OffloadTables[DeviceId].back();
  DeviceTable.resize(DeviceNumEntries);
  CALL_CL_EXT_RET(DeviceId, false, clEnqueueMemcpyINTEL, Queues[DeviceId],
                  CL_TRUE, DeviceTable.data(), OffloadTableVarAddr,
                  TableSize, 0, nullptr, nullptr);

  size_t I = 0;
  const char *PreviousName = "";
  bool PreviousIsVar = false;

  for (; I < DeviceNumEntries; ++I) {
    DeviceOffloadEntryTy &Entry = DeviceTable[I];
    size_t NameSize = Entry.NameSize;
    void *NameTgtAddr = Entry.Base.name;
    Entry.Base.name = nullptr;

    if (NameSize == 0) {
      DP("Warning: offload entry (%zu) with 0 name size.\n", I);
      break;
    }
    if (NameTgtAddr == nullptr) {
      DP("Warning: offload entry (%zu) with invalid name.\n", I);
      break;
    }

    Entry.Base.name = new char[NameSize];
    CALL_CL_EXT_RET(DeviceId, false, clEnqueueMemcpyINTEL, Queues[DeviceId],
                    CL_TRUE, Entry.Base.name, NameTgtAddr, NameSize, 0, nullptr,
                    nullptr);
    if (strnlen(Entry.Base.name, NameSize) != NameSize - 1) {
      DP("Warning: offload entry's name has wrong size.\n");
      break;
    }

    int Cmp = strncmp(PreviousName, Entry.Base.name, NameSize);
    if (Cmp > 0) {
      DP("Warning: offload table is not sorted.\n"
         "Warning: previous name is '%s'.\n"
         "Warning:  current name is '%s'.\n",
         PreviousName, Entry.Base.name);
      break;
    } else if (Cmp == 0 && (PreviousIsVar || Entry.Base.size)) {
      // The names are equal. This should never happen for
      // offload variables, but we allow this for offload functions.
      DP("Warning: duplicate names (%s) in offload table.\n", PreviousName);
      break;
    }
    PreviousName = Entry.Base.name;
    PreviousIsVar = (Entry.Base.size != 0);
  }

  if (I != DeviceNumEntries) {
    // Errors during the table processing.
    // Deallocate all memory allocated in the loop.
    for (size_t J = 0; J <= I; ++J) {
      DeviceOffloadEntryTy &Entry = DeviceTable[J];
      if (Entry.Base.name)
        delete[] Entry.Base.name;
    }

    DeviceTable.clear();
    return false;
  }

  if (DebugLevel > 0) {
    DP("Device offload table loaded:\n");
    for (size_t I = 0; I < DeviceNumEntries; ++I)
      DP("\t%zu:\t%s\n", I, DeviceTable[I].Base.name);
  }

  return true;
}

void RTLDeviceInfoTy::unloadOffloadTable(int32_t DeviceId) {
  for (auto &T : OffloadTables[DeviceId])
    for (auto &E : T)
      delete[] E.Base.name;

  OffloadTables[DeviceId].clear();
}

void *RTLDeviceInfoTy::allocDataClMem(int32_t DeviceId, size_t Size) {
  cl_mem ret = nullptr;
  cl_int rc;

  CALL_CL_RVRC(ret, clCreateBuffer, rc, getContext(DeviceId),
               CL_MEM_READ_WRITE, Size, nullptr);
  if (rc != CL_SUCCESS)
    return nullptr;

  std::unique_lock<std::mutex> lock(Mutexes[DeviceId]);
  ClMemBuffers[DeviceId].insert((void *)ret);

  DP("Allocated cl_mem data " DPxMOD "\n", DPxPTR(ret));
  return (void *)ret;
}

uint32_t RTLDeviceInfoTy::getPCIDeviceId(int32_t DeviceId) {
  uint32_t Id = 0;
#ifndef _WIN32
  // Linux: Device name contains "[0xABCD]" device identifier.
  if (Option.DeviceType == CL_DEVICE_TYPE_GPU) {
    std::string DeviceName(Names[DeviceId].data());
    auto P = DeviceName.rfind("[");
    if (P != std::string::npos && DeviceName.size() - P >= 8)
      Id = std::strtol(DeviceName.substr(P + 1, 6).c_str(), nullptr, 16);
  }
#endif
  return Id;
}

uint64_t RTLDeviceInfoTy::getDeviceArch(int32_t DeviceId) {
  if (Option.DeviceType == CL_DEVICE_TYPE_CPU)
    return DeviceArch_x86_64;

  std::string DeviceName(Names[DeviceId].data());
#ifdef _WIN32
  // Windows: Device name contains published product name.
  for (auto &Arch : DeviceArchMap)
    for (auto Str : Arch.second)
      if (DeviceName.find(Str) != std::string::npos)
        return Arch.first;
#else
  uint32_t PCIDeviceId = getPCIDeviceId(DeviceId);
  if (PCIDeviceId != 0) {
    for (auto &Arch : DeviceArchMap)
      for (auto Id : Arch.second)
        if (PCIDeviceId == Id || (PCIDeviceId & 0xFF00) == Id)
          return Arch.first;  // Exact match or prefix match
  }
#endif

  DP("Warning: Cannot decide device arch for %s.\n", DeviceName.c_str());
  return DeviceArch_None;
}

cl_unified_shared_memory_type_intel RTLDeviceInfoTy::getMemAllocType(
    int32_t DeviceId, const void *Ptr) {
  cl_unified_shared_memory_type_intel MemType = CL_MEM_TYPE_UNKNOWN_INTEL;
  CALL_CL_EXT_RET(DeviceId, MemType, clGetMemAllocInfoINTEL,
                  getContext(DeviceId), Ptr, CL_MEM_ALLOC_TYPE_INTEL,
                  sizeof(MemType), &MemType, nullptr);
  return MemType;
}

bool RTLDeviceInfoTy::readKernelInfo(
    int32_t DeviceId, const __tgt_offload_entry &KernelEntry) {
  const cl_kernel *KernelPtr =
      reinterpret_cast<const cl_kernel *>(KernelEntry.addr);
  const char *Name = KernelEntry.name;
  std::string InfoVarName(Name);
  InfoVarName += "_kernel_info";
  size_t InfoVarSize = 0;
  void *InfoVarAddr =
      getVarDeviceAddr(DeviceId, InfoVarName.c_str(), &InfoVarSize);
  // If there is no kernel info variable, then the kernel might have been
  // produced by older toolchain - this is acceptable, so return success.
  if (!InfoVarAddr)
    return true;
  if (InfoVarSize == 0) {
    DP("Error: kernel info variable cannot have 0 size.\n");
    return false;
  }
  std::vector<char> InfoBuffer;
  InfoBuffer.resize(InfoVarSize);
  CALL_CL_EXT_RET(DeviceId, false, clEnqueueMemcpyINTEL, Queues[DeviceId],
                  /*blocking=*/CL_TRUE, InfoBuffer.data(),
                  InfoVarAddr, InfoVarSize,
                  /*num_events_in_wait_list=*/0,
                  /*event_wait_list=*/nullptr,
                  /*event=*/nullptr);
  // TODO: add support for big-endian devices, if needed.
  //       Currently supported devices are little-endian.
  char *ReadPtr = InfoBuffer.data();
  uint32_t Version = llvm::support::endian::read32le(ReadPtr);
  if (Version == 0) {
    DP("Error: version 0 of kernel info structure is illegal.\n");
    return false;
  }
<<<<<<< HEAD
  if (Version > 3) {
=======
  if (Version > 4) {
>>>>>>> 8cd97e86
    DP("Error: unsupported version (%" PRIu32 ") of kernel info structure.\n",
       Version);
    DP("Error: please use newer OpenMP offload runtime.\n");
    return false;
  }
  ReadPtr += 4;
  uint32_t KernelArgsNum = llvm::support::endian::read32le(ReadPtr);
  size_t ExpectedInfoVarSize = static_cast<size_t>(KernelArgsNum) * 8 + 8;
  // Support Attributes1 since version 2.
  if (Version > 1)
    ExpectedInfoVarSize += 8;
  // Support WGNum since version 3.
  if (Version > 2)
    ExpectedInfoVarSize += 8;
<<<<<<< HEAD
=======
  // Support WINum since version 4.
  if (Version > 3)
    ExpectedInfoVarSize += 8;
>>>>>>> 8cd97e86
  if (InfoVarSize != ExpectedInfoVarSize) {
    DP("Error: expected kernel info variable size %zu - got %zu\n",
       ExpectedInfoVarSize, InfoVarSize);
    return false;
  }
  KernelInfoTy Info(Version);
  ReadPtr += 4;
  for (uint64_t I = 0; I < KernelArgsNum; ++I) {
    bool ArgIsLiteral = (llvm::support::endian::read32le(ReadPtr) != 0);
    ReadPtr += 4;
    uint32_t ArgSize = llvm::support::endian::read32le(ReadPtr);
    ReadPtr += 4;
    Info.addArgInfo(ArgIsLiteral, ArgSize);
  }

  if (Version > 1) {
    // Read 8-byte Attributes1 since version 2.
    uint64_t Attributes1 = llvm::support::endian::read64le(ReadPtr);
    Info.setAttributes1(Attributes1);
    ReadPtr += 8;
  }

  if (Version > 2) {
    // Read 8-byte WGNum since version 3.
    uint32_t WGNum = llvm::support::endian::read64le(ReadPtr);
    Info.setWGNum(WGNum);
    ReadPtr += 8;
<<<<<<< HEAD
=======
  }

  if (Version > 3) {
    // Read 8-byte WGNum since version 3.
    uint32_t WINum = llvm::support::endian::read64le(ReadPtr);
    Info.setWINum(WINum);
    ReadPtr += 8;
>>>>>>> 8cd97e86
  }

  FuncGblEntries[DeviceId].back().KernelInfo.emplace(
      std::make_pair(*KernelPtr, std::move(Info)));
  return true;
}

const KernelInfoTy *RTLDeviceInfoTy::getKernelInfo(
    int32_t DeviceId, const cl_kernel &Kernel) const {
  for (auto &Entry : FuncGblEntries[DeviceId]) {
    auto &KernelInfo = Entry.KernelInfo;
    auto It = KernelInfo.find(Kernel);
    if (It != KernelInfo.end())
      return &(It->second);
  }

  return nullptr;
}
#if INTEL_CUSTOMIZATION
bool RTLDeviceInfoTy::isDiscreteDevice(int32_t DeviceId) const {
  switch (DeviceArchs[DeviceId]) {
  case DeviceArch_XeHP:
    return true;

  case DeviceArch_Gen9:
  // FIXME: if needed, we should handle discrete cards from XeLP family
  //        properly. XeLP is currently a mix.
  case DeviceArch_XeLP:
  default:
    return false;
  }
}
#endif // INTEL_CUSTOMIZATION

void SpecConstantsTy::setProgramConstants(
    int32_t DeviceId, cl_program Program) const {
  cl_int Rc;

  if (!DeviceInfo->isExtensionFunctionEnabled(
          DeviceId, clSetProgramSpecializationConstantId)) {
    DP("Error: Extension %s is not supported.\n",
       DeviceInfo->getExtensionFunctionName(
           DeviceId, clSetProgramSpecializationConstantId));
    return;
  }

  for (int I = ConstantValues.size(); I > 0; --I) {
    cl_uint Id = static_cast<cl_uint>(ConstantIds[I - 1]);
    size_t Size = ConstantValueSizes[I - 1];
    const void *Val = ConstantValues[I - 1];
    CALL_CL_EXT_SILENT(DeviceId, Rc, clSetProgramSpecializationConstant,
                       Program, Id, Size, Val);
    if (Rc == CL_SUCCESS)
      DP("Set specialization constant '0x%X'\n", static_cast<int32_t>(Id));
  }
}

#ifdef __cplusplus
extern "C" {
#endif

static inline void addDataTransferLatency() {
  if (!DeviceInfo->Option.Flags.CollectDataTransferLatency)
    return;
  double goal = omp_get_wtime() + 1e-6 * DeviceInfo->Option.DataTransferLatency;
  // Naive spinning should be enough
  while (omp_get_wtime() < goal)
    ;
}

int32_t ExtensionsTy::getExtensionsInfoForDevice(int32_t DeviceNum) {
  // Identify the size of OpenCL extensions string.
  size_t RetSize = 0;
  // If the below call fails, some extensions's status may be
  // left ExtensionStatusUnknown, so only ExtensionStatusEnabled
  // actually means that the extension is enabled.
  DP("Getting extensions for device %d\n", DeviceNum);

  cl_device_id DeviceId = DeviceInfo->Devices[DeviceNum];
  CALL_CL_RET_FAIL(clGetDeviceInfo, DeviceId, CL_DEVICE_EXTENSIONS, 0, nullptr,
                   &RetSize);

  std::unique_ptr<char []> Data(new char[RetSize]);
  CALL_CL_RET_FAIL(clGetDeviceInfo, DeviceId, CL_DEVICE_EXTENSIONS, RetSize,
                   Data.get(), &RetSize);

  std::string Extensions(Data.get());
  DP("Device extensions: %s\n", Extensions.c_str());

  if (UnifiedSharedMemory == ExtensionStatusUnknown &&
      Extensions.find("cl_intel_unified_shared_memory") != std::string::npos) {
    UnifiedSharedMemory = ExtensionStatusEnabled;
    DP("Extension UnifiedSharedMemory enabled.\n");
  }

  if (DeviceAttributeQuery == ExtensionStatusUnknown &&
      Extensions.find("cl_intel_device_attribute_query") != std::string::npos) {
    DeviceAttributeQuery = ExtensionStatusEnabled;
    DP("Extension DeviceAttributeQuery enabled.\n");
  }

#if INTEL_CUSTOMIZATION
  // Check if the extension was not explicitly disabled, i.e.
  // that its current status is unknown.
  if (GetDeviceGlobalVariablePointer == ExtensionStatusUnknown)
    // FIXME: use the right extension name.
    if (Extensions.find("") != std::string::npos) {
      GetDeviceGlobalVariablePointer = ExtensionStatusEnabled;
      DPI("Extension clGetDeviceGlobalVariablePointerINTEL enabled.\n");
    }

  if (SuggestedGroupSize == ExtensionStatusUnknown)
    // FIXME: use the right extension name.
    if (Extensions.find("") != std::string::npos) {
      SuggestedGroupSize = ExtensionStatusEnabled;
      DPI("Extension clGetKernelSuggestedLocalWorkSizeINTEL enabled.\n");
    }
#endif // INTEL_CUSTOMIZATION

  std::for_each(LibdeviceExtensions.begin(), LibdeviceExtensions.end(),
                [&Extensions](LibdeviceExtDescTy &Desc) {
                  if (Desc.Status == ExtensionStatusUnknown)
                    if (Extensions.find(Desc.Name) != std::string::npos) {
                      Desc.Status = ExtensionStatusEnabled;
                      DP("Extension %s enabled.\n", Desc.Name);
                    }
                });

  return CL_SUCCESS;
}

int32_t DevicePropertiesTy::getDeviceProperties(cl_device_id ID) {
  CALL_CL_RET_FAIL(clGetDeviceInfo, ID, CL_DEVICE_ID_INTEL, sizeof(cl_uint),
                   &DeviceId, nullptr);
  CALL_CL_RET_FAIL(clGetDeviceInfo, ID, CL_DEVICE_NUM_SLICES_INTEL,
                   sizeof(cl_uint), &NumSlices, nullptr);
  CALL_CL_RET_FAIL(clGetDeviceInfo, ID,
                   CL_DEVICE_NUM_SUB_SLICES_PER_SLICE_INTEL, sizeof(cl_uint),
                   &NumSubslicesPerSlice, nullptr);
  CALL_CL_RET_FAIL(clGetDeviceInfo, ID, CL_DEVICE_NUM_EUS_PER_SUB_SLICE_INTEL,
                   sizeof(cl_uint), &NumEUsPerSubslice, nullptr);
  CALL_CL_RET_FAIL(clGetDeviceInfo, ID, CL_DEVICE_NUM_THREADS_PER_EU_INTEL,
                   sizeof(cl_uint), &NumThreadsPerEU, nullptr);

  NumHWThreads =
      NumSlices * NumSubslicesPerSlice * NumEUsPerSubslice * NumThreadsPerEU;

  return OFFLOAD_SUCCESS;
}

// FIXME: move this to llvm/BinaryFormat/ELF.h and elf.h:
#define NT_INTEL_ONEOMP_OFFLOAD_VERSION 1
#define NT_INTEL_ONEOMP_OFFLOAD_IMAGE_COUNT 2
#define NT_INTEL_ONEOMP_OFFLOAD_IMAGE_AUX 3

static bool isValidOneOmpImage(__tgt_device_image *Image,
                               uint64_t &MajorVer,
                               uint64_t &MinorVer) {
  char *ImgBegin = reinterpret_cast<char *>(Image->ImageStart);
  char *ImgEnd = reinterpret_cast<char *>(Image->ImageEnd);
  size_t ImgSize = ImgEnd - ImgBegin;
  ElfL E(ImgBegin, ImgSize);
  if (!E.isValidElf()) {
    DP("Warning: unable to get ELF handle: %s!\n", E.getErrmsg(-1));
    return false;
  }

  for (auto I = E.section_notes_begin(), IE = E.section_notes_end(); I != IE;
       ++I) {
    ElfLNote Note = *I;
    if (Note.getNameSize() == 0)
      continue;
    std::string NameStr(Note.getName(), Note.getNameSize());
    if (NameStr != "INTELONEOMPOFFLOAD")
      continue;
    uint64_t Type = Note.getType();
    if (Type != NT_INTEL_ONEOMP_OFFLOAD_VERSION)
      continue;
    std::string DescStr(reinterpret_cast<const char *>(Note.getDesc()),
                        Note.getDescSize());
    auto DelimPos = DescStr.find('.');
    if (DelimPos == std::string::npos) {
      // The version has to look like "Major#.Minor#".
      DP("Invalid NT_INTEL_ONEOMP_OFFLOAD_VERSION: '%s'\n", DescStr.c_str());
      return false;
    }
    std::string MajorVerStr = DescStr.substr(0, DelimPos);
    DescStr.erase(0, DelimPos + 1);
    MajorVer = std::stoull(MajorVerStr);
    MinorVer = std::stoull(DescStr);
    bool isSupported = (MajorVer == 1 && MinorVer == 0);
    return isSupported;
  }

  return false;
}

EXTERN
int32_t __tgt_rtl_is_valid_binary(__tgt_device_image *Image) {
  uint64_t MajorVer, MinorVer;
  if (isValidOneOmpImage(Image, MajorVer, MinorVer)) {
    DP("Target binary is a valid oneAPI OpenMP image.\n");
    return 1;
  }

  DP("Target binary is *not* a valid oneAPI OpenMP image.\n");

  // Fallback to legacy behavior, when the image is a plain
  // SPIR-V file.
  uint32_t MagicWord = *(uint32_t *)Image->ImageStart;
  // compare magic word in little endian and big endian:
  int32_t Ret = (MagicWord == 0x07230203 || MagicWord == 0x03022307);
  DP("Target binary is %s\n", Ret ? "VALID" : "INVALID");

  return Ret;
}

EXTERN
int32_t __tgt_rtl_number_of_devices() {
  // Assume it is thread safe, since it is called once.

  DP("Start initializing OpenCL\n");
  // get available platforms
  cl_uint platformIdCount = 0;
  CALL_CL_RET_ZERO(clGetPlatformIDs, 0, nullptr, &platformIdCount);
  std::vector<cl_platform_id> platformIds(platformIdCount);
  CALL_CL_RET_ZERO(clGetPlatformIDs, platformIdCount, platformIds.data(),
                   nullptr);

  // All eligible OpenCL device IDs from the platforms are stored in a list
  // in the order they are probed by clGetPlatformIDs/clGetDeviceIDs.
  for (cl_platform_id id : platformIds) {
    std::vector<char> buf;
    size_t buf_size;
    cl_int rc;
    CALL_CL(rc, clGetPlatformInfo, id, CL_PLATFORM_VERSION, 0, nullptr,
            &buf_size);
    if (rc != CL_SUCCESS || buf_size == 0)
      continue;
    buf.resize(buf_size);
    CALL_CL(rc, clGetPlatformInfo, id, CL_PLATFORM_VERSION, buf_size,
            buf.data(), nullptr);
    // clCreateProgramWithIL() requires OpenCL 2.1.
    if (rc != CL_SUCCESS || std::stof(std::string(buf.data() + 6)) <= 2.0) {
      continue;
    }
    cl_uint numDevices = 0;
    CALL_CL_SILENT(rc, clGetDeviceIDs, id, DeviceInfo->Option.DeviceType, 0,
                   nullptr, &numDevices);
    if (rc != CL_SUCCESS || numDevices == 0)
      continue;

    const char *platformName = buf.data() ? buf.data() : "undefined";
    DP("Platform %s has %" PRIu32 " Devices\n", platformName, numDevices);
    std::vector<cl_device_id> devices(numDevices);
    CALL_CL_RET_ZERO(clGetDeviceIDs, id, DeviceInfo->Option.DeviceType,
                     numDevices, devices.data(), nullptr);

    cl_context context = nullptr;
    if (DeviceInfo->Option.Flags.UseSingleContext) {
      cl_context_properties contextProperties[] = {
          CL_CONTEXT_PLATFORM, (cl_context_properties)id, 0
      };
      CALL_CL_RVRC(context, clCreateContext, rc, contextProperties,
                   devices.size(), devices.data(), nullptr, nullptr);
      if (rc != CL_SUCCESS)
        continue;
    }

    DeviceInfo->PlatformInfos.emplace(id, PlatformInfoTy(id, context));
    for (auto device : devices) {
      DeviceInfo->Devices.push_back(device);
      DeviceInfo->Platforms.push_back(id);
    }
    DeviceInfo->NumDevices += numDevices;
  }

  if (!DeviceInfo->Option.Flags.UseSingleContext)
    DeviceInfo->Contexts.resize(DeviceInfo->NumDevices);
  DeviceInfo->maxExecutionUnits.resize(DeviceInfo->NumDevices);
  DeviceInfo->maxWorkGroupSize.resize(DeviceInfo->NumDevices);
  DeviceInfo->MaxMemAllocSize.resize(DeviceInfo->NumDevices);
  DeviceInfo->DeviceProperties.resize(DeviceInfo->NumDevices);
  DeviceInfo->Extensions.resize(DeviceInfo->NumDevices);
  DeviceInfo->Queues.resize(DeviceInfo->NumDevices);
  DeviceInfo->QueuesInOrder.resize(DeviceInfo->NumDevices, nullptr);
  DeviceInfo->FuncGblEntries.resize(DeviceInfo->NumDevices);
  DeviceInfo->KernelProperties.resize(DeviceInfo->NumDevices);
  DeviceInfo->ClMemBuffers.resize(DeviceInfo->NumDevices);
  DeviceInfo->ImplicitArgs.resize(DeviceInfo->NumDevices);
  DeviceInfo->Profiles.resize(DeviceInfo->NumDevices);
  DeviceInfo->Names.resize(DeviceInfo->NumDevices);
  DeviceInfo->DeviceArchs.resize(DeviceInfo->NumDevices);
  DeviceInfo->Initialized.resize(DeviceInfo->NumDevices);
  DeviceInfo->SLMSize.resize(DeviceInfo->NumDevices);
  DeviceInfo->Mutexes = new std::mutex[DeviceInfo->NumDevices];
  DeviceInfo->ProfileLocks = new std::mutex[DeviceInfo->NumDevices];
  DeviceInfo->OffloadTables.resize(DeviceInfo->NumDevices);
  DeviceInfo->OwnedMemory.resize(DeviceInfo->NumDevices);
  DeviceInfo->NumActiveKernels.resize(DeviceInfo->NumDevices, 0);
  DeviceInfo->ProgramData.resize(DeviceInfo->NumDevices);

  // Host allocation information needs one additional slot
  for (uint32_t I = 0; I < DeviceInfo->NumDevices + 1; I++)
    DeviceInfo->MemAllocInfo.emplace_back(new MemAllocInfoMapTy());

  // get device specific information
  for (unsigned i = 0; i < DeviceInfo->NumDevices; i++) {
    size_t buf_size;
    cl_int rc;
    cl_device_id deviceId = DeviceInfo->Devices[i];
    CALL_CL(rc, clGetDeviceInfo, deviceId, CL_DEVICE_NAME, 0, nullptr,
            &buf_size);
    if (rc != CL_SUCCESS || buf_size == 0)
      continue;
    DeviceInfo->Names[i].resize(buf_size);
    CALL_CL(rc, clGetDeviceInfo, deviceId, CL_DEVICE_NAME, buf_size,
            DeviceInfo->Names[i].data(), nullptr);
    if (rc != CL_SUCCESS)
      continue;
    DeviceInfo->DeviceArchs[i] = DeviceInfo->getDeviceArch(i);
    DP("Device %d: %s\n", i, DeviceInfo->Names[i].data());
    CALL_CL_RET_ZERO(clGetDeviceInfo, deviceId, CL_DEVICE_MAX_COMPUTE_UNITS, 4,
                     &DeviceInfo->maxExecutionUnits[i], nullptr);
    DP("Number of execution units on the device is %d\n",
       DeviceInfo->maxExecutionUnits[i]);
    CALL_CL_RET_ZERO(clGetDeviceInfo, deviceId, CL_DEVICE_MAX_WORK_GROUP_SIZE,
                     sizeof(size_t), &DeviceInfo->maxWorkGroupSize[i], nullptr);
    DP("Maximum work group size for the device is %d\n",
       static_cast<int32_t>(DeviceInfo->maxWorkGroupSize[i]));
    CALL_CL_RET_ZERO(clGetDeviceInfo, deviceId, CL_DEVICE_MAX_MEM_ALLOC_SIZE,
                     sizeof(cl_ulong), &DeviceInfo->MaxMemAllocSize[i],
                     nullptr);
    DP("Maximum memory allocation size is %" PRIu64 "\n",
       DeviceInfo->MaxMemAllocSize[i]);
    cl_uint addressmode;
    CALL_CL_RET_ZERO(clGetDeviceInfo, deviceId, CL_DEVICE_ADDRESS_BITS, 4,
                     &addressmode, nullptr);
    DP("Addressing mode is %d bit\n", addressmode);
    CALL_CL_RET_ZERO(clGetDeviceInfo, deviceId, CL_DEVICE_LOCAL_MEM_SIZE,
                     sizeof(cl_ulong), &DeviceInfo->SLMSize[i], nullptr);
    DP("Device local mem size: %zu\n", (size_t)DeviceInfo->SLMSize[i]);
    DeviceInfo->Initialized[i] = false;
  }
  if (DeviceInfo->NumDevices == 0) {
    DP("WARNING: No OpenCL devices found.\n");
  }

#ifndef _WIN32
  // Make sure it is registered after OCL handlers are registered.
  // Registerization is done in DLLmain for Windows
  if (std::atexit(closeRTL)) {
    FATAL_ERROR("Registration of clean-up function");
  }
#endif //WIN32

  return DeviceInfo->NumDevices;
}

EXTERN
int32_t __tgt_rtl_init_device(int32_t device_id) {
  cl_int status;
  DP("Initialize OpenCL device\n");
  assert(device_id >= 0 && (cl_uint)device_id < DeviceInfo->NumDevices &&
         "bad device id");

  // Use out-of-order queue by default.
  std::vector<cl_queue_properties> qProperties {
      CL_QUEUE_PROPERTIES,
      CL_QUEUE_OUT_OF_ORDER_EXEC_MODE_ENABLE
  };
  if (DeviceInfo->Option.Flags.EnableProfile)
    qProperties.back() |= CL_QUEUE_PROFILING_ENABLE;
  qProperties.push_back(0);

  if (!DeviceInfo->Option.Flags.UseSingleContext) {
    auto platform = DeviceInfo->Platforms[device_id];
    auto device = DeviceInfo->Devices[device_id];
    cl_context_properties contextProperties[] = {
        CL_CONTEXT_PLATFORM, (cl_context_properties)platform, 0
    };
    cl_int rc;
    CALL_CL_RVRC(DeviceInfo->Contexts[device_id], clCreateContext, rc,
                 contextProperties, 1, &device, nullptr, nullptr);
    if (rc != CL_SUCCESS)
      return OFFLOAD_FAIL;
  }

  auto deviceID = DeviceInfo->Devices[device_id];
  auto context = DeviceInfo->getContext(device_id);
  CALL_CL_RVRC(DeviceInfo->Queues[device_id],
               clCreateCommandQueueWithProperties, status, context, deviceID,
               qProperties.data());
  if (status != CL_SUCCESS) {
    DP("Error: Failed to create CommandQueue: %d\n", status);
    return OFFLOAD_FAIL;
  }

  auto &Extension = DeviceInfo->Extensions[device_id];
  Extension.getExtensionsInfoForDevice(device_id);

  if (Extension.DeviceAttributeQuery == ExtensionStatusEnabled) {
    if (OFFLOAD_SUCCESS !=
        DeviceInfo->DeviceProperties[device_id].getDeviceProperties(deviceID))
      return OFFLOAD_FAIL;
  }

  OMPT_CALLBACK(ompt_callback_device_initialize, device_id,
                DeviceInfo->Names[device_id].data(),
                DeviceInfo->Devices[device_id],
                omptLookupEntries, OmptDocument);

  DeviceInfo->Initialized[device_id] = true;

  return OFFLOAD_SUCCESS;
}

EXTERN int64_t __tgt_rtl_init_requires(int64_t RequiresFlags) {
  DP("Initialize requires flags to %" PRId64 "\n", RequiresFlags);
  DeviceInfo->RequiresFlags = RequiresFlags;
  return RequiresFlags;
}

static void dumpImageToFile(
    const void *Image, size_t ImageSize, const char *Type) {
#if INTEL_CUSTOMIZATION
#if INTEL_INTERNAL_BUILD
  if (DebugLevel <= 0)
    return;

  if (!std::getenv("LIBOMPTARGET_SAVE_TEMPS"))
    return;

  char TmpFileName[] = "omptarget_opencl_image_XXXXXX";
#if _WIN32
  errno_t CErr = _mktemp_s(TmpFileName, sizeof(TmpFileName));
  if (CErr) {
    DPI("Error creating temporary file template name.\n");
    return;
  }
  int TmpFileFd;
  _sopen_s(&TmpFileFd, TmpFileName, _O_RDWR | _O_CREAT | _O_BINARY,
           _SH_DENYNO, _S_IREAD | _S_IWRITE);
#else  // !_WIN32
  int TmpFileFd = mkstemp(TmpFileName);
#endif  // !_WIN32
  DPI("Dumping %s image of size %d from address " DPxMOD " to file %s\n",
      Type, static_cast<int32_t>(ImageSize), DPxPTR(Image), TmpFileName);

  if (TmpFileFd < 0) {
    DPI("Error creating temporary file: %s\n", strerror(errno));
    return;
  }

#if _WIN32
  int WErr = _write(TmpFileFd, Image, ImageSize);
#else  // !_WIN32
  int WErr = write(TmpFileFd, Image, ImageSize);
#endif  // !_WIN32
  if (WErr < 0) {
    DPI("Error writing temporary file %s: %s\n", TmpFileName, strerror(errno));
  }

#if _WIN32
  int CloseErr = _close(TmpFileFd);
#else  // !_WIN32
  int CloseErr = close(TmpFileFd);
#endif  // !_WIN32
  if (CloseErr < 0) {
    DPI("Error closing temporary file %s: %s\n", TmpFileName, strerror(errno));
  }
#endif  // INTEL_INTERNAL_BUILD
#endif  // INTEL_CUSTOMIZATION
}

static void debugPrintBuildLog(cl_program program, cl_device_id did) {
  if (DebugLevel <= 0 && !DeviceInfo->Option.Flags.ShowBuildLog)
    return;

  size_t len = 0;
  CALL_CL_RET_VOID(clGetProgramBuildInfo, program, did, CL_PROGRAM_BUILD_LOG, 0,
                   nullptr, &len);
  // The len must actually be bigger than 0 always, because the log string
  // is null-terminated.
  if (len == 0)
    return;

  std::vector<char> buffer(len);
  CALL_CL_RET_VOID(clGetProgramBuildInfo, program, did, CL_PROGRAM_BUILD_LOG,
                   len, buffer.data(), nullptr);
  const char *buildLog = (len > 1) ? buffer.data() : "<empty>";
  MESSAGE0("Target build log:");
  std::stringstream Str(buildLog);
  std::string Line;
  while(std::getline(Str, Line, '\n'))
    MESSAGE("  %s", Line.c_str());
}

static cl_program createProgramFromFile(
    const char *basename, int32_t device_id, std::string &options) {
  std::string device_rtl_path = getDeviceRTLPath(basename);
  std::ifstream device_rtl(device_rtl_path, std::ios::binary);

  if (device_rtl.is_open()) {
    DP("Found device RTL: %s\n", device_rtl_path.c_str());
    device_rtl.seekg(0, device_rtl.end);
    int device_rtl_len = device_rtl.tellg();
    std::string device_rtl_bin(device_rtl_len, '\0');
    device_rtl.seekg(0);
    if (!device_rtl.read(&device_rtl_bin[0], device_rtl_len)) {
      DP("I/O Error: Failed to read device RTL.\n");
      return nullptr;
    }

    dumpImageToFile(device_rtl_bin.c_str(), device_rtl_len, basename);

    cl_int status;
    cl_program program;
    CALL_CL_RVRC(program, clCreateProgramWithIL, status,
                 DeviceInfo->getContext(device_id), device_rtl_bin.c_str(),
                 device_rtl_len);
    if (status != CL_SUCCESS) {
      DP("Error: Failed to create device RTL from IL: %d\n", status);
      return nullptr;
    }

    DeviceInfo->Option.CommonSpecConstants.setProgramConstants(device_id,
                                                               program);

    CALL_CL(status, clCompileProgram, program, 0, nullptr, options.c_str(), 0,
            nullptr, nullptr, nullptr, nullptr);
    if (status != CL_SUCCESS || DeviceInfo->Option.Flags.ShowBuildLog) {
      debugPrintBuildLog(program, DeviceInfo->Devices[device_id]);
      if (status != CL_SUCCESS) {
        DP("Error: Failed to compile program: %d\n", status);
        return nullptr;
      }
    }

    return program;
  }

  DP("Cannot find device RTL: %s\n", device_rtl_path.c_str());
  return nullptr;
}

static cl_program getOpenCLProgramForImage(int32_t DeviceId,
                                           __tgt_device_image *Image,
                                           std::string &CompilationOptions,
                                           std::string &LinkingOptions,
                                           bool &IsBinary) {
  cl_int Status;

  uint64_t MajorVer, MinorVer;
  if (!isValidOneOmpImage(Image, MajorVer, MinorVer)) {
    // Handle legacy plain SPIR-V image.
    char *ImgBegin = reinterpret_cast<char *>(Image->ImageStart);
    char *ImgEnd = reinterpret_cast<char *>(Image->ImageEnd);
    size_t ImgSize = ImgEnd - ImgBegin;
    dumpImageToFile(ImgBegin, ImgSize, "OpenMP");
    cl_program Program;
    CALL_CL_RVRC(Program, clCreateProgramWithIL, Status,
                 DeviceInfo->getContext(DeviceId),
                 ImgBegin, ImgSize);
    if (Status != CL_SUCCESS || DeviceInfo->Option.Flags.ShowBuildLog) {
      debugPrintBuildLog(Program, DeviceInfo->Devices[DeviceId]);
      if (Status != CL_SUCCESS) {
        DP("Error: Failed to create program: %d\n", Status);
        return nullptr;
      }
    }

    return Program;
  }

  // Iterate over the images and pick the first one that fits.
  char *ImgBegin = reinterpret_cast<char *>(Image->ImageStart);
  char *ImgEnd = reinterpret_cast<char *>(Image->ImageEnd);
  size_t ImgSize = ImgEnd - ImgBegin;
  ElfL E(ImgBegin, ImgSize);
  assert(E.isValidElf() &&
         "isValidOneOmpImage() returns true for invalid ELF image.");
  assert(MajorVer == 1 && MinorVer == 0 &&
         "FIXME: update image processing for new oneAPI OpenMP version.");
  // Collect auxiliary information.
  uint64_t ImageCount = 0;
  uint64_t MaxImageIdx = 0;
  struct V1ImageInfo {
    // 0 - native, 1 - SPIR-V
    uint64_t Format =  (std::numeric_limits<uint64_t>::max)();
    std::string CompileOpts;
    std::string LinkOpts;
    const uint8_t *Begin;
    uint64_t Size;

    V1ImageInfo(uint64_t Format, std::string CompileOpts,
                std::string LinkOpts, const uint8_t *Begin, uint64_t Size)
      : Format(Format), CompileOpts(CompileOpts),
        LinkOpts(LinkOpts), Begin(Begin), Size(Size) {}
  };

  std::unordered_map<uint64_t, V1ImageInfo> AuxInfo;

  for (auto I = E.section_notes_begin(), IE = E.section_notes_end(); I != IE;
       ++I) {
    ElfLNote Note = *I;
    if (Note.getNameSize() == 0)
      continue;
    std::string NameStr(Note.getName(), Note.getNameSize());
    if (NameStr != "INTELONEOMPOFFLOAD")
      continue;
    uint64_t Type = Note.getType();
    std::string DescStr(reinterpret_cast<const char *>(Note.getDesc()),
                        Note.getDescSize());
    switch (Type) {
    default:
      DP("Warning: unrecognized INTELONEOMPOFFLOAD note.\n");
      break;
    case NT_INTEL_ONEOMP_OFFLOAD_VERSION:
      break;
    case NT_INTEL_ONEOMP_OFFLOAD_IMAGE_COUNT:
      ImageCount = std::stoull(DescStr);
      break;
    case NT_INTEL_ONEOMP_OFFLOAD_IMAGE_AUX: {
      std::vector<std::string> Parts;
      do {
        auto DelimPos = DescStr.find('\0');
        if (DelimPos == std::string::npos) {
          Parts.push_back(DescStr);
          break;
        }
        Parts.push_back(DescStr.substr(0, DelimPos));
        DescStr.erase(0, DelimPos + 1);
      } while (Parts.size() < 4);

      // Ignore records with less than 4 strings.
      if (Parts.size() != 4) {
        DP("Warning: short NT_INTEL_ONEOMP_OFFLOAD_IMAGE_AUX "
           "record is ignored.\n");
        continue;
      }

      uint64_t Idx = std::stoull(Parts[0]);
      MaxImageIdx = (std::max)(MaxImageIdx, Idx);
      if (AuxInfo.find(Idx) != AuxInfo.end()) {
        DP("Warning: duplicate auxiliary information for image %" PRIu64
           " is ignored.\n", Idx);
        continue;
      }
      AuxInfo.emplace(std::piecewise_construct,
                      std::forward_as_tuple(Idx),
                      std::forward_as_tuple(std::stoull(Parts[1]),
                                            Parts[2], Parts[3],
                                            // Image pointer and size
                                            // will be initialized later.
                                            nullptr, 0));
    }
    }
  }

  if (MaxImageIdx >= ImageCount)
    DP("Warning: invalid image index found in auxiliary information.\n");

  for (auto I = E.sections_begin(), IE = E.sections_end(); I != IE; ++I) {
    const char *Prefix = "__openmp_offload_spirv_";
    std::string SectionName((*I).getName() ? (*I).getName() : "");
    if (SectionName.find(Prefix) != 0)
      continue;
    SectionName.erase(0, std::strlen(Prefix));
    uint64_t Idx = std::stoull(SectionName);
    if (Idx >= ImageCount) {
      DP("Warning: ignoring image section (index %" PRIu64
         " is out of range).\n", Idx);
      continue;
    }

    auto AuxInfoIt = AuxInfo.find(Idx);
    if (AuxInfoIt == AuxInfo.end()) {
      DP("Warning: ignoring image section (no aux info).\n");
      continue;
    }

    AuxInfoIt->second.Begin = (*I).getContents();
    AuxInfoIt->second.Size = (*I).getSize();
  }

  for (uint64_t Idx = 0; Idx < ImageCount; ++Idx) {
    auto It = AuxInfo.find(Idx);
    if (It == AuxInfo.end()) {
      DP("Warning: image %" PRIu64
         " without auxiliary information is ingored.\n", Idx);
      continue;
    }

    const unsigned char *ImgBegin =
        reinterpret_cast<const unsigned char *>(It->second.Begin);
    size_t ImgSize = It->second.Size;
    dumpImageToFile(ImgBegin, ImgSize, "OpenMP");
    cl_program Program;

    if (It->second.Format == 0) {
      // Native format.
      IsBinary = true;
      CALL_CL_RVRC(Program, clCreateProgramWithBinary, Status,
                   DeviceInfo->getContext(DeviceId),
                   1, &DeviceInfo->Devices[DeviceId],
                   &ImgSize, &ImgBegin, nullptr);
    } else if (It->second.Format == 1) {
      // SPIR-V format.
      IsBinary = false;
      CALL_CL_RVRC(Program, clCreateProgramWithIL, Status,
                   DeviceInfo->getContext(DeviceId),
                   ImgBegin, ImgSize);
    } else {
      DP("Warning: image %" PRIu64 "is ignored due to unknown format.\n", Idx);
      continue;
    }

    if (Status != CL_SUCCESS || DeviceInfo->Option.Flags.ShowBuildLog) {
      debugPrintBuildLog(Program, DeviceInfo->Devices[DeviceId]);
      if (Status != CL_SUCCESS) {
        DP("Warning: failed to create program from %s (%" PRIu64 "): %d\n",
           IsBinary ? "binary" : "SPIR-V", Idx, Status);
        continue;
      }
    }

    DP("Created offload program from image #%" PRIu64 ".\n", Idx);
    if (DeviceInfo->Option.Flags.UseImageOptions) {
      CompilationOptions += " " + It->second.CompileOpts;
      LinkingOptions += " " + It->second.LinkOpts;
    }
    return Program;
  }

  return nullptr;
}

EXTERN
__tgt_target_table *__tgt_rtl_load_binary(int32_t device_id,
                                          __tgt_device_image *image) {

  DP("Device %d: load binary from " DPxMOD " image\n", device_id,
     DPxPTR(image->ImageStart));

  size_t NumEntries = (size_t)(image->EntriesEnd - image->EntriesBegin);
  DP("Expecting to have %zu entries defined.\n", NumEntries);

  ProfileIntervalTy CompilationTimer("Compiling", device_id);
  ProfileIntervalTy LinkingTimer("Linking", device_id);

  DeviceInfo->FuncGblEntries[device_id].emplace_back();
  auto &FuncGblEntries = DeviceInfo->FuncGblEntries[device_id].back();

  // create Program
  cl_int status;
  std::vector<cl_program> programs;
  cl_program linked_program;
  std::string CompilationOptions(
      DeviceInfo->Option.CompilationOptions + " " +
      DeviceInfo->Option.UserCompilationOptions);
  std::string LinkingOptions(DeviceInfo->Option.UserLinkingOptions);
  DP("Basic OpenCL compilation options: %s\n", CompilationOptions.c_str());
  DP("Basic OpenCL linking options: %s\n", LinkingOptions.c_str());

  bool IsBinary = false;
  // Create program for the target regions.
  // User program must be first in the link order.
  CompilationTimer.start();
  cl_program program = getOpenCLProgramForImage(device_id, image,
                                                CompilationOptions,
                                                LinkingOptions,
                                                IsBinary);
  if (!program) {
    // This must never happen. The compiler must make sure that
    // at least one generic SPIR-V image fits all devices.
    DP("Error: failed to create a program from the offload image.\n");
    return NULL;
  }

  DeviceInfo->Option.CommonSpecConstants.setProgramConstants(device_id,
                                                             program);

#if INTEL_CUSTOMIZATION
  CompilationOptions += " " + DeviceInfo->Option.InternalCompilationOptions;
  LinkingOptions += " " + DeviceInfo->Option.InternalLinkingOptions;
  if (DeviceInfo->Option.DeviceType == CL_DEVICE_TYPE_GPU) {
    // For some reason GPU RT ignores -g and -cl-opt-disable passed
    // to clCompileProgram. At the same time CPU RT only accepts
    // these options for clCompileProgram - it will fail, if we pass
    // them to clLinkProgram. So here we try to look for these
    // options in the CompilationOptions and copy them to the LinkingOptions
    // only for GPU RT.

    // Add spaces around to simplify matching.
    CompilationOptions = " " + CompilationOptions + " ";
    if (CompilationOptions.find(" -g ") != std::string::npos)
      LinkingOptions += " -g ";
    if (CompilationOptions.find(" -cl-opt-disable ") != std::string::npos)
      LinkingOptions += " -cl-opt-disable ";
  }
  DPI("Final OpenCL compilation options: %s\n", CompilationOptions.c_str());
  DPI("Final OpenCL linking options: %s\n", LinkingOptions.c_str());
#else // INTEL_CUSTOMIZATION
  DP("Final OpenCL compilation options: %s\n", CompilationOptions.c_str());
  DP("Final OpenCL linking options: %s\n", LinkingOptions.c_str());
#endif // INTEL_CUSTOMIZATION
  // clLinkProgram drops the last symbol. Work this around temporarily.
  LinkingOptions += " ";

  if (IsBinary || DeviceInfo->Option.Flags.EnableSimd ||
      // Work around GPU API issue: clCompileProgram/clLinkProgram
      // does not work with -vc-codegen, so we have to use clBuildProgram.
      CompilationOptions.find(" -vc-codegen ") != std::string::npos) {
    // Programs created from binary must still be built.
    CALL_CL(status, clBuildProgram, program, 0, nullptr,
      (CompilationOptions + " " + LinkingOptions).c_str(), nullptr, nullptr);
    if (status != CL_SUCCESS || DeviceInfo->Option.Flags.ShowBuildLog) {
      debugPrintBuildLog(program, DeviceInfo->Devices[device_id]);
      if (status != CL_SUCCESS) {
        DP("Error: Failed to build program: %d\n", status);
        return NULL;
      }
    }
    linked_program = program;
    FuncGblEntries.Program = linked_program;
    CompilationTimer.stop();
  } else {
    CALL_CL(status, clCompileProgram, program, 0, nullptr,
      CompilationOptions.c_str(), 0, nullptr, nullptr, nullptr, nullptr);
    if (status != CL_SUCCESS || DeviceInfo->Option.Flags.ShowBuildLog) {
      debugPrintBuildLog(program, DeviceInfo->Devices[device_id]);
      if (status != CL_SUCCESS) {
        DP("Error: Failed to compile program: %d\n", status);
        return NULL;
      }
    }
    programs.push_back(program);

    if (DeviceInfo->Option.Flags.LinkLibDevice) {
      // Link libdevice fallback implementations, if needed.
      auto &libdevice_extensions =
          DeviceInfo->Extensions[device_id].LibdeviceExtensions;

      for (unsigned i = 0; i < libdevice_extensions.size(); ++i) {
        auto &desc = libdevice_extensions[i];
        if (desc.Status != ExtensionStatusEnabled) {
          // Device runtime does not support this libdevice extension,
          // so we have to link in the fallback implementation.
          //
          // TODO: the device image must specify which libdevice extensions
          //       are actually required. We should link only the required
          //       fallback implementations.
          cl_program program =
              createProgramFromFile(desc.FallbackLibName, device_id,
                                    CompilationOptions);
          if (program) {
            DP("Successfully compiled fallback libdevice %s\n",
               desc.FallbackLibName);
            programs.push_back(program);
          } else {
            DP("Error: Failed to compile fallback libdevice %s\n",
               desc.FallbackLibName);
            return NULL;
          }
        } else {
          DP("Skipped device RTL: %s\n", desc.FallbackLibName);
        }
      }
    }
    CompilationTimer.stop();

    LinkingTimer.start();

    CALL_CL_RVRC(linked_program, clLinkProgram, status,
        DeviceInfo->getContext(device_id), 1, &DeviceInfo->Devices[device_id],
        LinkingOptions.c_str(), programs.size(), programs.data(), nullptr,
        nullptr);
    if (status != CL_SUCCESS || DeviceInfo->Option.Flags.ShowBuildLog) {
      debugPrintBuildLog(linked_program, DeviceInfo->Devices[device_id]);
      if (status != CL_SUCCESS) {
        DP("Error: Failed to link program: %d\n", status);
        return NULL;
      }
    } else {
      DP("Successfully linked program.\n");
    }
    FuncGblEntries.Program = linked_program;
    LinkingTimer.stop();
  }

  // create kernel and target entries
  FuncGblEntries.Entries.resize(NumEntries);
  FuncGblEntries.Kernels.resize(NumEntries);
  auto &entries = FuncGblEntries.Entries;
  auto &kernels = FuncGblEntries.Kernels;

  ProfileIntervalTy EntriesTimer("OffloadEntriesInit", device_id);
  EntriesTimer.start();
  // FIXME: table loading does not work at all on XeLP.
  // Enable it after CMPLRLIBS-33285 is fixed.
  if (DeviceInfo->DeviceArchs[device_id] != DeviceArch_XeLP &&
      !DeviceInfo->loadOffloadTable(device_id, NumEntries))
    DP("Warning: offload table loading failed.\n");
  EntriesTimer.stop();

  for (unsigned i = 0; i < NumEntries; i++) {
    // Size is 0 means that it is kernel function.
    auto Size = image->EntriesBegin[i].size;

    if (Size != 0) {
      EntriesTimer.start();

      void *HostAddr = image->EntriesBegin[i].addr;
      char *Name = image->EntriesBegin[i].name;

      void *TgtAddr =
          DeviceInfo->getOffloadVarDeviceAddr(device_id, Name, Size);
      if (!TgtAddr) {
        TgtAddr = __tgt_rtl_data_alloc(device_id, Size, HostAddr,
                                       TARGET_ALLOC_DEFAULT);
        __tgt_rtl_data_submit(device_id, TgtAddr, HostAddr, Size);
        DP("Warning: global variable '%s' allocated. "
           "Direct references will not work properly.\n", Name);
      }

      DP("Global variable mapped: Name = %s, Size = %zu, "
         "HostPtr = " DPxMOD ", TgtPtr = " DPxMOD "\n",
         Name, Size, DPxPTR(HostAddr), DPxPTR(TgtAddr));
      entries[i].addr = TgtAddr;
      entries[i].name = Name;
      entries[i].size = Size;

      EntriesTimer.stop();
      continue;
    }

    char *name = image->EntriesBegin[i].name;
#if _WIN32
    // FIXME: temporary allow zero padding bytes in the entries table
    //        added by MSVC linker (e.g. for incremental linking).
    if (!name) {
      // Initialize the members to be on the safe side.
      DP("Warning: Entry with a nullptr name!!!\n");
      entries[i].addr = nullptr;
      entries[i].name = nullptr;
      continue;
    }
#endif  // _WIN32
    CALL_CL_RVRC(kernels[i], clCreateKernel, status, linked_program, name);
    if (status != CL_SUCCESS) {
      // If a kernel was deleted by optimizations (e.g. DCE), then
      // clCreateKernel will fail. We expect that such a kernel
      // will never be actually invoked.
      DP("Warning: Failed to create kernel %s, %d\n", name, status);
      kernels[i] = nullptr;
    }
    entries[i].addr = &kernels[i];
    entries[i].name = name;

    // Do not try to query information for deleted kernels.
    if (!kernels[i])
      continue;

    if (!DeviceInfo->readKernelInfo(device_id, entries[i])) {
      DP("Error: failed to read kernel info for kernel %s\n", name);
      return nullptr;
    }

    // Retrieve kernel group size info.
    auto &KernelProperty = DeviceInfo->KernelProperties[device_id][kernels[i]];
    auto Device = DeviceInfo->Devices[device_id];
    CALL_CL_RET_NULL(clGetKernelWorkGroupInfo, kernels[i], Device,
                     CL_KERNEL_PREFERRED_WORK_GROUP_SIZE_MULTIPLE,
                     sizeof(size_t), &KernelProperty.Width, nullptr);
    CALL_CL_RET_NULL(clGetKernelSubGroupInfo, kernels[i], Device,
                     CL_KERNEL_MAX_SUB_GROUP_SIZE_FOR_NDRANGE, sizeof(size_t),
                     &KernelProperty.SIMDWidth, sizeof(size_t),
                     &KernelProperty.SIMDWidth, nullptr);
    assert(KernelProperty.SIMDWidth <= KernelProperty.Width &&
           "Invalid preferred group size multiple.");

    CALL_CL_RET_NULL(clGetKernelWorkGroupInfo, kernels[i], Device,
                     CL_KERNEL_WORK_GROUP_SIZE, sizeof(size_t),
                     &KernelProperty.MaxThreadGroupSize, nullptr);

    if (DebugLevel > 0) {
      // Show kernel information
      std::vector<char> buf;
      size_t buf_size;
      cl_uint kernel_num_args = 0;
      CALL_CL_RET_NULL(clGetKernelInfo, kernels[i], CL_KERNEL_FUNCTION_NAME, 0,
                       nullptr, &buf_size);
      buf.resize(buf_size);
      CALL_CL_RET_NULL(clGetKernelInfo, kernels[i], CL_KERNEL_FUNCTION_NAME,
                       buf_size, buf.data(), nullptr);
      CALL_CL_RET_NULL(clGetKernelInfo, kernels[i], CL_KERNEL_NUM_ARGS,
                       sizeof(cl_uint), &kernel_num_args, nullptr);
      const char *kernelName = buf.data() ? buf.data() : "undefined";
      DP("Kernel %d: Name = %s, NumArgs = %d\n", i, kernelName,
         kernel_num_args);
      for (unsigned idx = 0; idx < kernel_num_args; idx++) {
        CALL_CL_RET_NULL(clGetKernelArgInfo, kernels[i], idx,
                         CL_KERNEL_ARG_TYPE_NAME, 0, nullptr, &buf_size);
        buf.resize(buf_size);
        CALL_CL_RET_NULL(clGetKernelArgInfo, kernels[i], idx,
                         CL_KERNEL_ARG_TYPE_NAME, buf_size, buf.data(),
                         nullptr);
        std::string type_name = buf.data();
        CALL_CL_RET_NULL(clGetKernelArgInfo, kernels[i], idx,
                         CL_KERNEL_ARG_NAME, 0, nullptr, &buf_size);
        buf.resize(buf_size);
        CALL_CL_RET_NULL(clGetKernelArgInfo, kernels[i], idx,
                         CL_KERNEL_ARG_NAME, buf_size, buf.data(), nullptr);
        const char *argName = buf.data() ? buf.data() : "undefined";
        DP("  Arg %2d: %s %s\n", idx, type_name.c_str(), argName);
      }
    }
  }

  // Release intermediate programs and store the final program.
  if (!DeviceInfo->Option.Flags.EnableSimd) {
    for (uint32_t i = 0; i < programs.size(); i++) {
      CALL_CL_EXIT_FAIL(clReleaseProgram, programs[i]);
    }
  }

  if (DeviceInfo->initProgramData(device_id) != OFFLOAD_SUCCESS)
    return nullptr;
  __tgt_target_table &table = FuncGblEntries.Table;
  table.EntriesBegin = &(entries[0]);
  table.EntriesEnd = &(entries.data()[entries.size()]);

  OMPT_CALLBACK(ompt_callback_device_load, device_id,
                "" /* filename */,
                -1 /* offset_in_file */,
                nullptr /* vma_in_file */,
                table.EntriesEnd - table.EntriesBegin /* bytes */,
                table.EntriesBegin /* host_addr */,
                nullptr /* device_addr */,
                0 /* module_id */);

  return &table;
}

void event_callback_completed(cl_event event, cl_int status, void *data) {
  if (status == CL_SUCCESS) {
    if (!data) {
      FATAL_ERROR("Invalid asynchronous offloading event");
    }
    AsyncDataTy *async_data = (AsyncDataTy *)data;
    AsyncEventTy *async_event = async_data->Event;
    if (!async_event || !async_event->handler || !async_event->arg) {
      FATAL_ERROR("Invalid asynchronous offloading event");
    }

    cl_command_type cmd;
    CALL_CL_EXIT_FAIL(clGetEventInfo, event, CL_EVENT_COMMAND_TYPE, sizeof(cmd),
                      &cmd, nullptr);

    // Release the temporary cl_mem object used in the data operation.
    if (async_data->MemToRelease &&
        (cmd == CL_COMMAND_READ_BUFFER || cmd == CL_COMMAND_WRITE_BUFFER)) {
      CALL_CL_EXIT_FAIL(clReleaseMemObject, async_data->MemToRelease);
    }

    if (DeviceInfo->Option.Flags.EnableProfile) {
      const char *event_name;
      switch (cmd) {
      case CL_COMMAND_NDRANGE_KERNEL:
        event_name = "KernelAsync";
        break;
      case CL_COMMAND_SVM_MEMCPY:
        event_name = "DataAsync";
        break;
      case CL_COMMAND_READ_BUFFER:
        event_name = "DataReadAsync";
        break;
      case CL_COMMAND_WRITE_BUFFER:
        event_name = "DataWriteAsync";
        break;
      default:
        event_name = "OthersAsync";
      }
      DeviceInfo->getProfiles(async_data->DeviceId).update(event_name, event);
    }

    // Libomptarget is responsible for defining the handler and argument.
    DP("Calling asynchronous offloading event handler " DPxMOD
       " with argument " DPxMOD "\n", DPxPTR(async_event->handler),
       DPxPTR(async_event->arg));
    async_event->handler(async_event->arg);
    delete async_data;
  } else {
    FATAL_ERROR("Failed to complete asynchronous offloading");
  }
}

// Notify the kernel about target pointers that are not explicitly
// passed as arguments, but which are pointing to mapped objects
// that may potentially be accessed in the kernel code (e.g. PTR_AND_OBJ
// objects).
EXTERN int32_t __tgt_rtl_manifest_data_for_region(
    int32_t DeviceId, void *TgtEntryPtr, void **TgtPtrs, size_t NumPtrs) {
  cl_kernel Kernel = *static_cast<cl_kernel *>(TgtEntryPtr);
  DP("Stashing %zu implicit arguments for kernel " DPxMOD "\n", NumPtrs,
     DPxPTR(Kernel));
  auto &KernelProperty = DeviceInfo->KernelProperties[DeviceId][Kernel];
  std::lock_guard<std::mutex> Lock(DeviceInfo->Mutexes[DeviceId]);
  KernelProperty.ImplicitArgs.clear();
  KernelProperty.ImplicitArgs.insert(TgtPtrs, TgtPtrs + NumPtrs);

  return OFFLOAD_SUCCESS;
}

EXTERN void __tgt_rtl_get_offload_queue(int32_t DeviceId, void *Interop,
       bool CreateNew) {

  if (Interop == nullptr) {
    DP("Invalid interop object in %s\n", __func__);
    return;
  }

  __tgt_interop_obj *obj = static_cast<__tgt_interop_obj *>(Interop);
  cl_int status;
  cl_command_queue queue = nullptr;
  auto device = DeviceInfo->Devices[DeviceId];
  auto context = DeviceInfo->getContext(DeviceId);

  // Queue properties for profiling
  cl_queue_properties qProperties[] = {
    CL_QUEUE_PROPERTIES,
    CL_QUEUE_PROFILING_ENABLE,
    0
  };
  auto enableProfile = DeviceInfo->Option.Flags.EnableProfile;

  // Return a shared in-order queue for synchronous case
  if (!CreateNew) {
    std::unique_lock<std::mutex> lock(DeviceInfo->Mutexes[DeviceId]);
    queue = DeviceInfo->QueuesInOrder[DeviceId];
    if (!queue) {
      CALL_CL_RVRC(queue, clCreateCommandQueueWithProperties, status, context,
                   device, enableProfile ? qProperties : nullptr);
      if (status != CL_SUCCESS) {
        DP("Error: Failed to create interop command queue: %d\n", status);
        obj->queue = nullptr;
        return;
      }
      DeviceInfo->QueuesInOrder[DeviceId] = queue;
    }
    DP("%s returns a shared in-order queue " DPxMOD "\n", __func__,
       DPxPTR(queue));
    obj->queue = queue;
    return;
  }

  // Return a new in-order queue for asynchronous case
  CALL_CL_RVRC(queue, clCreateCommandQueueWithProperties, status, context,
               device, enableProfile ? qProperties : nullptr);
  if (status != CL_SUCCESS) {
    DP("Error: Failed to create interop command queue\n");
    obj->queue = nullptr;
    return;
  }
  DP("%s creates and returns a new in-order queue " DPxMOD "\n", __func__,
     DPxPTR(queue));
  obj->queue = queue;
  return;
}

// Release the command queue if it is a new in-order command queue.
EXTERN int32_t __tgt_rtl_release_offload_queue(int32_t device_id, void *queue) {
  cl_command_queue cmdQueue = (cl_command_queue)queue;
  std::unique_lock<std::mutex> lock(DeviceInfo->Mutexes[device_id]);
  if (cmdQueue != DeviceInfo->QueuesInOrder[device_id] &&
      cmdQueue != DeviceInfo->Queues[device_id]) {
    CALL_CL_RET_FAIL(clReleaseCommandQueue, cmdQueue);
    DP("%s releases an in-order queue " DPxMOD "\n", __func__, DPxPTR(queue));
  }
  return OFFLOAD_SUCCESS;
}

EXTERN void *__tgt_rtl_get_platform_handle(int32_t device_id) {
  auto context = DeviceInfo->getContext(device_id);
  return (void *) context;
}

EXTERN void __tgt_rtl_set_device_handle(int32_t DeviceId, void *Interop) {
  if (Interop == nullptr) {
    DP("Invalid interop object in %s\n", __func__);
    return;
  }
  __tgt_interop_obj *obj = static_cast<__tgt_interop_obj *>(Interop);
  obj->device_handle = DeviceInfo->Devices[DeviceId];
}

EXTERN void *__tgt_rtl_get_context_handle(int32_t DeviceId) {
  auto context = DeviceInfo->getContext(DeviceId);
  return (void *)context;
}

// Check if the pointer belongs to a device-accessible pointer ranges
EXTERN int32_t __tgt_rtl_is_device_accessible_ptr(
    int32_t DeviceId, void *Ptr) {
  // What we want here is to check if Ptr is a SVM/USM pointer.
  // For GPU device, use the USM API to allow use of external memory allocation.
  // For CPU device, use the existing internal data when SVM is enabled since
  // USM API does not return consistent result.
  int32_t Ret = 0;
  if (DeviceInfo->Option.Flags.UseSVM &&
      DeviceInfo->Option.DeviceType == CL_DEVICE_TYPE_CPU) {
    if (DeviceInfo->MemAllocInfo[DeviceId]->contains(Ptr, 1))
      Ret = 1;
  } else {
    cl_unified_shared_memory_type_intel memType = 0;
    CALL_CL_EXT_RET(DeviceId, false, clGetMemAllocInfoINTEL,
                    DeviceInfo->getContext(DeviceId), Ptr,
                    CL_MEM_ALLOC_TYPE_INTEL, sizeof(memType), &memType,
                    nullptr);
    switch (memType) {
    case CL_MEM_TYPE_HOST_INTEL:
    case CL_MEM_TYPE_DEVICE_INTEL:
    case CL_MEM_TYPE_SHARED_INTEL:    // Includes SVM on GPU
      Ret = 1;
      break;
    case CL_MEM_TYPE_UNKNOWN_INTEL:   // Normal host memory
    default:
      Ret = 0;
    }
  }
  DP("Ptr " DPxMOD " is %sa device-accessible pointer.\n", DPxPTR(Ptr),
     Ret ? "" : "not ");
  return Ret;
}

static inline void *dataAlloc(int32_t DeviceId, int64_t Size, void *HstPtr,
    void *HstBase, bool ImplicitArg, cl_uint Align = 0) {
  intptr_t Offset = (intptr_t)HstPtr - (intptr_t)HstBase;
  // If the offset is negative, then for our practical purposes it can be
  // considered 0 because the base address of an array will be contained
  // within or after the allocated memory.
  intptr_t MeaningfulOffset = Offset >= 0 ? Offset : 0;
  // If the offset is negative and the size we map is not large enough to reach
  // the base, then we must allocate extra memory up to the base (+1 to include
  // at least the first byte the base is pointing to).
  int64_t MeaningfulSize =
      Offset < 0 && abs(Offset) >= Size ? abs(Offset) + 1 : Size;

  void *Base = nullptr;
  auto Context = DeviceInfo->getContext(DeviceId);
  size_t AllocSize = MeaningfulSize + MeaningfulOffset;
  auto MaxSize = DeviceInfo->MaxMemAllocSize[DeviceId];
  int32_t AllocKind = TARGET_ALLOC_DEVICE;

  ProfileIntervalTy DataAllocTimer("DataAlloc", DeviceId);
  DataAllocTimer.start();

  if (DeviceInfo->Option.Flags.UseSVM) {
    AllocKind = TARGET_ALLOC_SVM;
    CALL_CL_RV(Base, clSVMAlloc, Context, CL_MEM_READ_WRITE, AllocSize, Align);
  } else {
    if (!DeviceInfo->isExtensionFunctionEnabled(DeviceId,
                                                clDeviceMemAllocINTELId)) {
      DP("Error: Extension %s is not supported\n",
         DeviceInfo->getExtensionFunctionName(DeviceId,
                                              clDeviceMemAllocINTELId));
      return nullptr;
    }
    cl_int RC;
    CALL_CL_EXT_RVRC(DeviceId, Base, clDeviceMemAllocINTEL, RC, Context,
                     DeviceInfo->Devices[DeviceId],
                     getAllocMemProperties(AllocSize, MaxSize)->data(),
                     AllocSize, Align);
    if (RC != CL_SUCCESS)
      return nullptr;
  }
  if (!Base) {
    DP("Error: Failed to allocate base buffer\n");
    return nullptr;
  }
  DP("Created base buffer " DPxMOD " during data alloc\n", DPxPTR(Base));

  void *Ret = (void *)((intptr_t)Base + MeaningfulOffset);

  if (ImplicitArg) {
    DP("Stashing an implicit argument " DPxMOD " for next kernel\n",
       DPxPTR(Ret));
  }
  DeviceInfo->MemAllocInfo[DeviceId]->add(
      Ret, Base, Size, AllocKind, false, ImplicitArg);

  DataAllocTimer.stop();

  return Ret;
}

static void *dataAllocExplicit(
    int32_t DeviceId, int64_t Size, int32_t Kind, cl_uint Align = 0) {
  auto Device = DeviceInfo->Devices[DeviceId];
  auto Context = DeviceInfo->getContext(DeviceId);
  cl_int RC;
  void *Mem = nullptr;
  auto MaxSize = DeviceInfo->MaxMemAllocSize[DeviceId];
  ProfileIntervalTy DataAllocTimer("DataAlloc", DeviceId);
  DataAllocTimer.start();
  auto ID = DeviceId;

  switch (Kind) {
  case TARGET_ALLOC_DEVICE:
    Mem = dataAlloc(DeviceId, Size, nullptr, nullptr, true /* ImplicitArg */,
                    Align);
    break;
  case TARGET_ALLOC_HOST:
    if (DeviceInfo->Option.Flags.UseSingleContext)
      ID = DeviceInfo->NumDevices;
    if (!DeviceInfo->isExtensionFunctionEnabled(DeviceId,
                                                clHostMemAllocINTELId)) {
      DP("Host memory allocator is not available\n");
      return nullptr;
    }
    CALL_CL_EXT_RVRC(DeviceId, Mem, clHostMemAllocINTEL, RC, Context,
                     getAllocMemProperties(Size, MaxSize)->data(), Size, Align);
    if (Mem) {
      DeviceInfo->MemAllocInfo[ID]->add(
          Mem, Mem, Size, Kind, false /* InPool */, true /* IsImplicitArg */);
      DP("Allocated a host memory object " DPxMOD "\n", DPxPTR(Mem));
    }
    break;
  case TARGET_ALLOC_SHARED:
    if (!DeviceInfo->isExtensionFunctionEnabled(
          DeviceId, clSharedMemAllocINTELId)) {
      DP("Shared memory allocator is not available\n");
      return nullptr;
    }
    CALL_CL_EXT_RVRC(DeviceId, Mem, clSharedMemAllocINTEL, RC, Context, Device,
                     getAllocMemProperties(Size, MaxSize)->data(), Size, Align);
    if (Mem) {
      DeviceInfo->MemAllocInfo[ID]->add(
          Mem, Mem, Size, Kind, false /* InPool */, true /* IsImplicitArg */);
      DP("Allocated a shared memory object " DPxMOD "\n", DPxPTR(Mem));
    }
    break;
  default:
    FATAL_ERROR("Invalid target data allocation kind");
  }

  DataAllocTimer.stop();

  return Mem;
}

EXTERN
void *__tgt_rtl_data_alloc(int32_t DeviceId, int64_t Size, void *HstPtr,
                           int32_t Kind) {
  bool ImplicitArg = false;

  if (!HstPtr) {
    ImplicitArg = true;
    // User allocation
    if (Kind != TARGET_ALLOC_DEFAULT) {
      // Explicit allocation
      return dataAllocExplicit(DeviceId, Size, Kind);
    }
    if (DeviceInfo->Option.Flags.UseBuffer) {
      // Experimental CL buffer allocation
      return DeviceInfo->allocDataClMem(DeviceId, Size);
    }
  }
  return dataAlloc(DeviceId, Size, HstPtr, HstPtr, ImplicitArg);
}

// Allocate a base buffer with the given information.
EXTERN
void *__tgt_rtl_data_alloc_base(int32_t DeviceId, int64_t Size, void *HstPtr,
                                void *HstBase) {
  return dataAlloc(DeviceId, Size, HstPtr, HstBase, false);
}

// Allocate a managed memory object.
EXTERN void *__tgt_rtl_data_alloc_managed(int32_t DeviceId, int64_t Size) {
  int32_t Kind = DeviceInfo->Option.Flags.UseHostMemForUSM
                    ? TARGET_ALLOC_HOST : TARGET_ALLOC_SHARED;
  return dataAllocExplicit(DeviceId, Size, Kind);
}

EXTERN void *__tgt_rtl_data_realloc(
    int32_t DeviceId, void *Ptr, size_t Size, int32_t Kind) {
  const MemAllocInfoTy *Info = nullptr;

  if (Ptr) {
    Info = DeviceInfo->MemAllocInfo[DeviceId]->find(Ptr);
    if (!Info && DeviceInfo->Option.Flags.UseSingleContext)
      Info = DeviceInfo->MemAllocInfo[DeviceInfo->NumDevices]->find(Ptr);
    if (!Info) {
      DP("Error: Cannot find allocation information for pointer " DPxMOD "\n",
         DPxPTR(Ptr));
      return nullptr;
    }
    if (Size <= Info->Size && Kind == Info->Kind) {
      DP("Returning the same pointer " DPxMOD " as reallocation is unneeded\n",
         DPxPTR(Ptr));
      return Ptr;
    }
  }

  int32_t AllocKind =
      (Kind == TARGET_ALLOC_DEFAULT) ? TARGET_ALLOC_DEVICE : Kind;

  void *Mem = dataAllocExplicit(DeviceId, Size, AllocKind);

  if (Mem && Info) {
    if (AllocKind == TARGET_ALLOC_DEVICE || Info->Kind == TARGET_ALLOC_DEVICE ||
        Info->Kind == TARGET_ALLOC_SVM) {
      // TARGET_ALLOC_SVM is for "Device" memory type when SVM is enabled
      auto Queue = DeviceInfo->Queues[DeviceId];
      if (DeviceInfo->Option.Flags.UseSVM) {
        CALL_CL_RET_NULL(clEnqueueSVMMemcpy, Queue, CL_TRUE, Mem, Ptr,
                         Info->Size, 0, nullptr, nullptr);
      } else {
        CALL_CL_EXT_RET_NULL(DeviceId, clEnqueueMemcpyINTEL, Queue, CL_TRUE,
                             Mem, Ptr, Info->Size, 0, nullptr, nullptr);
      }
    } else {
      std::copy_n((char *)Ptr, Info->Size, (char *)Mem);
    }
    auto Rc = __tgt_rtl_data_delete(DeviceId, Ptr);
    if (Rc != OFFLOAD_SUCCESS)
      return nullptr;
  }

  return Mem;
}

EXTERN void *__tgt_rtl_data_aligned_alloc(
    int32_t DeviceId, size_t Align, size_t Size, int32_t Kind) {
  if (Align != 0 && (Align & (Align - 1)) != 0) {
    DP("Error: Alignment %zu is not power of two.\n", Align);
    return nullptr;
  }

  int32_t AllocKind =
      (Kind == TARGET_ALLOC_DEFAULT) ? TARGET_ALLOC_DEVICE : Kind;

  return dataAllocExplicit(DeviceId, Size, AllocKind, Align);
}

EXTERN
int32_t __tgt_rtl_data_submit_nowait(int32_t device_id, void *tgt_ptr,
                                     void *hst_ptr, int64_t size,
                                     void *async_event) {
  if (size == 0)
    // All other plugins seem to be handling 0 size gracefully,
    // so we should do as well.
    return OFFLOAD_SUCCESS;

  cl_command_queue queue = DeviceInfo->Queues[device_id];

  // Add synthetic delay for experiments
  addDataTransferLatency();

  const char *ProfileKey = "DataWrite (Host to Device)";

  AsyncDataTy *async_data = nullptr;
  if (async_event && ((AsyncEventTy *)async_event)->handler) {
    async_data = new AsyncDataTy((AsyncEventTy *)async_event, device_id);
  }

  if (DeviceInfo->Option.Flags.UseBuffer) {
    std::unique_lock<std::mutex> lock(DeviceInfo->Mutexes[device_id]);
    if (DeviceInfo->ClMemBuffers[device_id].count(tgt_ptr) > 0) {
      cl_event event;
      CALL_CL_RET_FAIL(clEnqueueWriteBuffer, queue, (cl_mem)tgt_ptr, CL_FALSE,
                       0, size, hst_ptr, 0, nullptr, &event);
      if (async_data) {
        CALL_CL_RET_FAIL(clSetEventCallback, event, CL_COMPLETE,
                         &event_callback_completed, async_data);
      } else {
        CALL_CL_RET_FAIL(clWaitForEvents, 1, &event);
        if (DeviceInfo->Option.Flags.EnableProfile)
          DeviceInfo->getProfiles(device_id).update(ProfileKey, event);
      }

      return OFFLOAD_SUCCESS;
    }
  }

  if (!DeviceInfo->Option.Flags.UseSVM) {
    if (!DeviceInfo->isExtensionFunctionEnabled(device_id,
                                                clEnqueueMemcpyINTELId)) {
      DP("Error: Extension %s is not supported\n",
         DeviceInfo->getExtensionFunctionName(device_id,
                                              clEnqueueMemcpyINTELId));
      return OFFLOAD_FAIL;
    }
    cl_event event;
    CALL_CL_EXT_RET_FAIL(device_id, clEnqueueMemcpyINTEL, queue, CL_FALSE,
                         tgt_ptr, hst_ptr, size, 0, nullptr, &event);
    if (async_data) {
      CALL_CL_RET_FAIL(clSetEventCallback, event, CL_COMPLETE,
                       &event_callback_completed, async_data);
    } else {
      CALL_CL_RET_FAIL(clWaitForEvents, 1, &event);
      if (DeviceInfo->Option.Flags.EnableProfile)
        DeviceInfo->getProfiles(device_id).update(ProfileKey, event);
    }
    return OFFLOAD_SUCCESS;
  }

  switch (DeviceInfo->Option.DataTransferMethod) {
  case DATA_TRANSFER_METHOD_SVMMAP: {
    cl_event event;
    if (async_data) {
      // Use SVMMemcpy for asynchronous transfer
      CALL_CL_RET_FAIL(clEnqueueSVMMemcpy, queue, CL_FALSE, tgt_ptr, hst_ptr,
                       size, 0, nullptr, &event);
      CALL_CL_RET_FAIL(clSetEventCallback, event, CL_COMPLETE,
                       &event_callback_completed, async_data);
    } else {
      ProfileIntervalTy SubmitTime(ProfileKey, device_id);
      SubmitTime.start();

      CALL_CL_RET_FAIL(clEnqueueSVMMap, queue, CL_TRUE, CL_MAP_WRITE, tgt_ptr,
                       size, 0, nullptr, nullptr);
      memcpy(tgt_ptr, hst_ptr, size);
      CALL_CL_RET_FAIL(clEnqueueSVMUnmap, queue, tgt_ptr, 0, nullptr, &event);
      CALL_CL_RET_FAIL(clWaitForEvents, 1, &event);

      SubmitTime.stop();
    }
  } break;
  case DATA_TRANSFER_METHOD_SVMMEMCPY: {
    cl_event event;
    if (async_data) {
      CALL_CL_RET_FAIL(clEnqueueSVMMemcpy, queue, CL_FALSE, tgt_ptr, hst_ptr,
                       size, 0, nullptr, &event);
      CALL_CL_RET_FAIL(clSetEventCallback, event, CL_COMPLETE,
                       &event_callback_completed, async_data);
    } else {
      CALL_CL_RET_FAIL(clEnqueueSVMMemcpy, queue, CL_TRUE, tgt_ptr, hst_ptr,
                       size, 0, nullptr, &event);
      if (DeviceInfo->Option.Flags.EnableProfile)
        DeviceInfo->getProfiles(device_id).update(ProfileKey, event);
    }
  } break;
  case DATA_TRANSFER_METHOD_CLMEM:
  default: {
    cl_event event;
    cl_int rc;
    cl_mem mem = nullptr;
    CALL_CL_RVRC(mem, clCreateBuffer, rc, DeviceInfo->getContext(device_id),
                 CL_MEM_USE_HOST_PTR, size, tgt_ptr);
    if (rc != CL_SUCCESS) {
      DP("Error: Failed to create a buffer from a SVM pointer " DPxMOD "\n",
         DPxPTR(tgt_ptr));
      return OFFLOAD_FAIL;
    }
    if (async_data) {
      async_data->MemToRelease = mem;
      CALL_CL_RET_FAIL(clEnqueueWriteBuffer, queue, mem, CL_FALSE, 0, size,
                       hst_ptr, 0, nullptr, &event);
      CALL_CL_RET_FAIL(clSetEventCallback, event, CL_COMPLETE,
                       &event_callback_completed, async_data);
    } else {
      CALL_CL_RET_FAIL(clEnqueueWriteBuffer, queue, mem, CL_FALSE, 0, size,
                       hst_ptr, 0, nullptr, &event);
      CALL_CL_RET_FAIL(clWaitForEvents, 1, &event);
      CALL_CL_RET_FAIL(clReleaseMemObject, mem);
      if (DeviceInfo->Option.Flags.EnableProfile)
        DeviceInfo->getProfiles(device_id).update(ProfileKey, event);
    }
  }
  }
  return OFFLOAD_SUCCESS;
}

EXTERN
int32_t __tgt_rtl_data_submit(int32_t device_id, void *tgt_ptr, void *hst_ptr,
                              int64_t size) {
  return __tgt_rtl_data_submit_nowait(device_id, tgt_ptr, hst_ptr, size,
                                      nullptr);
}

EXTERN
int32_t __tgt_rtl_data_submit_async(int32_t device_id, void *tgt_ptr, void *hst_ptr,
                              int64_t size,
                              __tgt_async_info *AsyncInfoPtr /*not used*/) {
  return __tgt_rtl_data_submit_nowait(device_id, tgt_ptr, hst_ptr, size,
                                      nullptr);
}

EXTERN
int32_t __tgt_rtl_data_retrieve_nowait(int32_t device_id, void *hst_ptr,
                                       void *tgt_ptr, int64_t size,
                                       void *async_event) {
  if (size == 0)
    // All other plugins seem to be handling 0 size gracefully,
    // so we should do as well.
    return OFFLOAD_SUCCESS;

  cl_command_queue queue = DeviceInfo->Queues[device_id];

  // Add synthetic delay for experiments
  addDataTransferLatency();

  const char *ProfileKey = "DataRead (Device to Host)";

  AsyncDataTy *async_data = nullptr;
  if (async_event && ((AsyncEventTy *)async_event)->handler) {
    async_data = new AsyncDataTy((AsyncEventTy *)async_event, device_id);
  }

  if (DeviceInfo->Option.Flags.UseBuffer) {
    std::unique_lock<std::mutex> lock(DeviceInfo->Mutexes[device_id]);
    if (DeviceInfo->ClMemBuffers[device_id].count(tgt_ptr) > 0) {
      cl_event event;
      CALL_CL_RET_FAIL(clEnqueueReadBuffer, queue, (cl_mem)tgt_ptr, CL_FALSE,
                       0, size, hst_ptr, 0, nullptr, &event);
      if (async_data) {
        CALL_CL_RET_FAIL(clSetEventCallback, event, CL_COMPLETE,
                         &event_callback_completed, async_data);
      } else {
        CALL_CL_RET_FAIL(clWaitForEvents, 1, &event);
        if (DeviceInfo->Option.Flags.EnableProfile)
          DeviceInfo->getProfiles(device_id).update(ProfileKey, event);
      }

      return OFFLOAD_SUCCESS;
    }
  }

  if (!DeviceInfo->Option.Flags.UseSVM) {
    if (!DeviceInfo->isExtensionFunctionEnabled(device_id,
                                                clEnqueueMemcpyINTELId)) {
      DP("Error: Extension %s is not supported\n",
         DeviceInfo->getExtensionFunctionName(device_id,
                                              clEnqueueMemcpyINTELId));
      return OFFLOAD_FAIL;
    }
    cl_event event;
    CALL_CL_EXT_RET_FAIL(device_id, clEnqueueMemcpyINTEL, queue, CL_FALSE,
                         hst_ptr, tgt_ptr, size, 0, nullptr, &event);
    if (async_data) {
      CALL_CL_RET_FAIL(clSetEventCallback, event, CL_COMPLETE,
                       &event_callback_completed, async_data);
    } else {
      CALL_CL_RET_FAIL(clWaitForEvents, 1, &event);
      if (DeviceInfo->Option.Flags.EnableProfile)
        DeviceInfo->getProfiles(device_id).update(ProfileKey, event);
    }
    return OFFLOAD_SUCCESS;
  }

  switch (DeviceInfo->Option.DataTransferMethod) {
  case DATA_TRANSFER_METHOD_SVMMAP: {
    cl_event event;
    if (async_data) {
      // Use SVMMemcpy for asynchronous transfer
      CALL_CL_RET_FAIL(clEnqueueSVMMemcpy, queue, CL_FALSE, hst_ptr, tgt_ptr,
                       size, 0, nullptr, &event);
      CALL_CL_RET_FAIL(clSetEventCallback, event, CL_COMPLETE,
                       &event_callback_completed, async_data);
    } else {
      ProfileIntervalTy RetrieveTime(ProfileKey, device_id);
      RetrieveTime.start();

      CALL_CL_RET_FAIL(clEnqueueSVMMap, queue, CL_TRUE, CL_MAP_READ, tgt_ptr,
                       size, 0, nullptr, nullptr);
      memcpy(hst_ptr, tgt_ptr, size);
      CALL_CL_RET_FAIL(clEnqueueSVMUnmap, queue, tgt_ptr, 0, nullptr, &event);
      CALL_CL_RET_FAIL(clWaitForEvents, 1, &event);

      RetrieveTime.stop();
    }
  } break;
  case DATA_TRANSFER_METHOD_SVMMEMCPY: {
    cl_event event;
    if (async_data) {
      CALL_CL_RET_FAIL(clEnqueueSVMMemcpy, queue, CL_FALSE, hst_ptr, tgt_ptr,
                       size, 0, nullptr, &event);
      CALL_CL_RET_FAIL(clSetEventCallback, event, CL_COMPLETE,
                       &event_callback_completed, async_data);
    } else {
      CALL_CL_RET_FAIL(clEnqueueSVMMemcpy, queue, CL_TRUE, hst_ptr, tgt_ptr,
                       size, 0, nullptr, &event);
      if (DeviceInfo->Option.Flags.EnableProfile)
        DeviceInfo->getProfiles(device_id).update(ProfileKey, event);
    }
  } break;
  case DATA_TRANSFER_METHOD_CLMEM:
  default: {
    cl_int rc;
    cl_event event;
    cl_mem mem = nullptr;
    CALL_CL_RVRC(mem, clCreateBuffer, rc, DeviceInfo->getContext(device_id),
                 CL_MEM_USE_HOST_PTR, size, tgt_ptr);
    if (rc != CL_SUCCESS) {
      DP("Error: Failed to create a buffer from a SVM pointer " DPxMOD "\n",
         DPxPTR(tgt_ptr));
      return OFFLOAD_FAIL;
    }
    if (async_data) {
      CALL_CL_RET_FAIL(clEnqueueReadBuffer, queue, mem, CL_FALSE, 0, size,
                       hst_ptr, 0, nullptr, &event);
      async_data->MemToRelease = mem;
      CALL_CL_RET_FAIL(clSetEventCallback, event, CL_COMPLETE,
                       &event_callback_completed, async_data);
    } else {
      CALL_CL_RET_FAIL(clEnqueueReadBuffer, queue, mem, CL_FALSE, 0, size,
                       hst_ptr, 0, nullptr, &event);
      CALL_CL_RET_FAIL(clWaitForEvents, 1, &event);
      CALL_CL_RET_FAIL(clReleaseMemObject, mem);
      if (DeviceInfo->Option.Flags.EnableProfile)
        DeviceInfo->getProfiles(device_id).update(ProfileKey, event);
    }
  }
  }
  return OFFLOAD_SUCCESS;
}

EXTERN
int32_t __tgt_rtl_data_retrieve(int32_t device_id, void *hst_ptr, void *tgt_ptr,
                                int64_t size) {
  return __tgt_rtl_data_retrieve_nowait(device_id, hst_ptr, tgt_ptr, size,
                                        nullptr);
}

EXTERN
int32_t
__tgt_rtl_data_retrieve_async(int32_t device_id, void *hst_ptr, void *tgt_ptr,
                              int64_t size,
                              __tgt_async_info *AsyncInfoPtr /*not used*/) {
  return __tgt_rtl_data_retrieve_nowait(device_id, hst_ptr, tgt_ptr, size,
                                        nullptr);
}

EXTERN int32_t __tgt_rtl_is_data_exchangable(int32_t SrcId, int32_t DstId) {
  // Only support this case. We don't have any documented OpenCL behavior for
  // cross-device data transfer.
  if (SrcId == DstId)
    return 1;

  return 0;
}

EXTERN int32_t __tgt_rtl_data_exchange(
    int32_t SrcId, void *SrcPtr, int32_t DstId, void *DstPtr, int64_t Size) {
  if (SrcId != DstId)
    return OFFLOAD_FAIL;

  // This is OK for same-device copy with SVM or USM extension.
  return __tgt_rtl_data_submit(DstId, DstPtr, SrcPtr, Size);
}

EXTERN int32_t __tgt_rtl_data_delete(int32_t DeviceId, void *TgtPtr) {
  DeviceInfo->Mutexes[DeviceId].lock();

  // Deallocate cl_mem data
  if (DeviceInfo->Option.Flags.UseBuffer) {
    auto &ClMemBuffers = DeviceInfo->ClMemBuffers[DeviceId];
    if (ClMemBuffers.count(TgtPtr) > 0) {
      ClMemBuffers.erase(TgtPtr);
      CALL_CL_RET_FAIL(clReleaseMemObject, (cl_mem)TgtPtr);
      return OFFLOAD_SUCCESS;
    }
  }

  DeviceInfo->Mutexes[DeviceId].unlock();

  MemAllocInfoTy Info;
  auto &AllocInfos = DeviceInfo->MemAllocInfo;
  auto Removed = AllocInfos[DeviceId]->remove(TgtPtr, &Info);
  // Try again with device-independent allocation information (host USM)
  if (!Removed && DeviceInfo->Option.Flags.UseSingleContext)
    Removed = AllocInfos[DeviceInfo->NumDevices]->remove(TgtPtr, &Info);
  if (!Removed) {
    DP("Error: Cannot find memory allocation information for " DPxMOD "\n",
       DPxPTR(TgtPtr));
    return OFFLOAD_FAIL;
  }

  auto Context = DeviceInfo->getContext(DeviceId);
  if (DeviceInfo->Option.Flags.UseSVM) {
    CALL_CL_VOID(clSVMFree, Context, Info.Base);
  } else {
    CALL_CL_EXT_VOID(DeviceId, clMemFreeINTEL, Context, Info.Base);
  }

  return OFFLOAD_SUCCESS;
}

static void decideLoopKernelGroupArguments(
    int32_t DeviceId, int32_t ThreadLimit, TgtNDRangeDescTy *LoopLevels,
    cl_kernel Kernel, size_t *GroupSizes, size_t *GroupCounts) {

  size_t maxGroupSize = DeviceInfo->maxWorkGroupSize[DeviceId];
  auto &KernelProperty = DeviceInfo->KernelProperties[DeviceId][Kernel];
  size_t kernelWidth = KernelProperty.Width;
  DP("Assumed kernel SIMD width is %zu\n", KernelProperty.SIMDWidth);
  DP("Preferred group size is multiple of %zu\n", kernelWidth);

  size_t kernelMaxThreadGroupSize = KernelProperty.MaxThreadGroupSize;
  if (kernelMaxThreadGroupSize < maxGroupSize) {
    maxGroupSize = kernelMaxThreadGroupSize;
    DP("Capping maximum thread group size to %zu due to kernel constraints.\n",
       maxGroupSize);
  }

  bool maxGroupSizeForced = false;

  if (ThreadLimit > 0) {
    maxGroupSizeForced = true;

    if ((uint32_t)ThreadLimit <= maxGroupSize) {
      maxGroupSize = ThreadLimit;
      DP("Max group size is set to %zu (thread_limit clause)\n", maxGroupSize);
    } else {
      DP("thread_limit(%" PRIu32 ") exceeds current maximum %zu\n",
         ThreadLimit, maxGroupSize);
    }
  }

  if (DeviceInfo->Option.ThreadLimit > 0) {
    maxGroupSizeForced = true;

    if (DeviceInfo->Option.ThreadLimit <= maxGroupSize) {
      maxGroupSize = DeviceInfo->Option.ThreadLimit;
      DP("Max group size is set to %zu (OMP_THREAD_LIMIT)\n", maxGroupSize);
    } else {
      DP("OMP_THREAD_LIMIT(%" PRIu32 ") exceeds current maximum %zu\n",
         DeviceInfo->Option.ThreadLimit, maxGroupSize);
    }
  }

  if (DeviceInfo->Option.NumTeams > 0)
    DP("OMP_NUM_TEAMS(%" PRIu32 ") is ignored\n", DeviceInfo->Option.NumTeams);

  GroupCounts[0] = GroupCounts[1] = GroupCounts[2] = 1;
  size_t groupSizes[3] = {maxGroupSize, 1, 1};
  TgtLoopDescTy *level = LoopLevels->Levels;
  int32_t distributeDim = LoopLevels->DistributeDim;
  assert(distributeDim >= 0 && distributeDim <= 2 &&
         "Invalid distribute dimension.");
  int32_t numLoopLevels = LoopLevels->NumLoops;
  assert((numLoopLevels > 0 && numLoopLevels <= 3) &&
         "Invalid loop nest description for ND partitioning");

  // Compute global widths for X/Y/Z dimensions.
  size_t tripCounts[3] = {1, 1, 1};

  for (int32_t i = 0; i < numLoopLevels; i++) {
    assert(level[i].Stride > 0 && "Invalid loop stride for ND partitioning");
    DP("Level %" PRIu32 ": Lb = %" PRId64 ", Ub = %" PRId64 ", Stride = %"
       PRId64 "\n", i, level[i].Lb, level[i].Ub, level[i].Stride);
    if (level[i].Ub < level[i].Lb)
      tripCounts[i] = 0;
    else
      tripCounts[i] =
          (level[i].Ub - level[i].Lb + level[i].Stride) / level[i].Stride;
  }

  // Check if any of the loop has zero iterations.
  if (tripCounts[0] == 0 || tripCounts[1] == 0 || tripCounts[2] == 0) {
    std::fill(GroupSizes, GroupSizes + 3, 1);
    std::fill(GroupCounts, GroupCounts + 3, 1);
    if (distributeDim > 0 && tripCounts[distributeDim] != 0) {
      // There is a distribute dimension, and the distribute loop
      // has non-zero iterations, but some inner parallel loop
      // has zero iterations. We still want to split the distribute
      // loop's iterations between many WGs (of size 1), but the inner/lower
      // dimensions should be 1x1.
      // Note that this code is currently dead, because we are not
      // hoisting the inner loops' bounds outside of the target regions.
      // The code is here just for completeness.
      size_t distributeTripCount = tripCounts[distributeDim];
      GroupCounts[distributeDim] = distributeTripCount;
    }
    return;
  }

  if (!maxGroupSizeForced) {
    // Use clGetKernelSuggestedLocalWorkSizeINTEL to compute group sizes,
    // or fallback to setting dimension 0 width to SIMDWidth.
    // Note that in case of user-specified LWS groupSizes[0]
    // is already set according to the specified value.
    size_t globalSizes[3] = { tripCounts[0], tripCounts[1], tripCounts[2] };
    if (distributeDim > 0) {
      // There is a distribute dimension.
      globalSizes[distributeDim - 1] *= globalSizes[distributeDim];
      globalSizes[distributeDim] = 1;
    }

    cl_int rc = CL_DEVICE_NOT_FOUND;
    size_t suggestedGroupSizes[3] = {1, 1, 1};
#if INTEL_CUSTOMIZATION
    if (DeviceInfo->Option.Flags.UseDriverGroupSizes &&
        DeviceInfo->isExtensionFunctionEnabled(
            DeviceId, clGetKernelSuggestedLocalWorkSizeINTELId)) {
      CALL_CL_EXT(DeviceId, rc, clGetKernelSuggestedLocalWorkSizeINTEL,
                  DeviceInfo->Queues[DeviceId], Kernel, 3, nullptr, globalSizes,
                  suggestedGroupSizes);
    }
#endif // INTEL_CUSTOMIZATION
    if (rc == CL_SUCCESS) {
      groupSizes[0] = suggestedGroupSizes[0];
      groupSizes[1] = suggestedGroupSizes[1];
      groupSizes[2] = suggestedGroupSizes[2];
    } else if (maxGroupSize > kernelWidth) {
      groupSizes[0] = kernelWidth;
    }
  }

  for (int32_t i = 0; i < numLoopLevels; i++) {
    if (i < distributeDim) {
      GroupCounts[i] = 1;
      continue;
    }
    size_t trip = tripCounts[i];
    if (groupSizes[i] >= trip)
      groupSizes[i] = trip;
    GroupCounts[i] = (trip + groupSizes[i] - 1) / groupSizes[i];
  }
  std::copy(groupSizes, groupSizes + 3, GroupSizes);
}

static void decideKernelGroupArguments(
    int32_t DeviceId, int32_t NumTeams, int32_t ThreadLimit,
    cl_kernel Kernel, size_t *GroupSizes, size_t *GroupCounts) {
#if INTEL_CUSTOMIZATION
  // Default to best GEN9 GT4 configuration initially.
  size_t numSubslices = 9;
  size_t numEUsPerSubslice= 8;
  size_t numThreadsPerEU = 7;
  size_t numEUs = DeviceInfo->maxExecutionUnits[DeviceId];
  if (DeviceInfo->Option.DeviceType == CL_DEVICE_TYPE_GPU) {
    // TODO: we need to find a way to compute the number of sub slices
    //       and number of EUs per sub slice for the particular device.
    if (numEUs >= 256) {
      // Newer GPUs.
      numEUsPerSubslice = 16;
      numSubslices = numEUs / numEUsPerSubslice;
      numThreadsPerEU = 8;
    } else if (DeviceInfo->DeviceArchs[DeviceId] == DeviceArch_XeLP) {
      numEUsPerSubslice = 16;
      numSubslices = numEUs / numEUsPerSubslice;
      numThreadsPerEU = 7;
    } else if (numEUs >= 72) {
      // Default GEN9 GT4 configuration.
    } else if (numEUs >= 48) {
      // GT3
      numSubslices = 6;
    } else if (numEUs >= 24) {
      // GT2
      numSubslices = 3;
    } else if (numEUs >= 18) {
      // GT1.5
      numSubslices = 3;
      numEUsPerSubslice = 6;
    } else {
      // GT1
      numSubslices = 2;
      numEUsPerSubslice = 6;
    }

    DPI("numEUsPerSubslice: %zu\n", numEUsPerSubslice);
    DPI("numSubslices: %zu\n", numSubslices);
    DPI("numThreadsPerEU: %zu\n", numThreadsPerEU);
    DPI("totalEUs: %zu\n", numEUs);
  }
#endif // INTEL_CUSTOMIZATION
  const KernelInfoTy *KInfo = DeviceInfo->getKernelInfo(DeviceId, Kernel);
  if (!KInfo) {
    DP("Warning: Cannot find kernel information for kernel " DPxMOD ".\n",
       DPxPTR(Kernel));
  }
  size_t maxGroupSize = DeviceInfo->maxWorkGroupSize[DeviceId];
  bool maxGroupSizeForced = false;
  bool maxGroupCountForced = false;

  auto &KernelProperty = DeviceInfo->KernelProperties[DeviceId][Kernel];
  size_t kernelWidth = KernelProperty.Width;
  size_t simdWidth = KernelProperty.SIMDWidth;
  DP("Assumed kernel SIMD width is %zu\n", simdWidth);
  DP("Preferred group size is multiple of %zu\n", kernelWidth);

  size_t kernelMaxThreadGroupSize = KernelProperty.MaxThreadGroupSize;
  if (kernelMaxThreadGroupSize < maxGroupSize) {
    maxGroupSize = kernelMaxThreadGroupSize;
    DP("Capping maximum thread group size to %zu due to kernel constraints.\n",
       maxGroupSize);
  }

  if (ThreadLimit > 0) {
    maxGroupSizeForced = true;

    if ((uint32_t)ThreadLimit <= maxGroupSize) {
      maxGroupSize = ThreadLimit;
      DP("Max group size is set to %zu (thread_limit clause)\n",
         maxGroupSize);
    } else {
      DP("thread_limit(%" PRIu32 ") exceeds current maximum %zu\n",
         ThreadLimit, maxGroupSize);
    }
  }

  if (DeviceInfo->Option.ThreadLimit > 0) {
    maxGroupSizeForced = true;

    if (DeviceInfo->Option.ThreadLimit <= maxGroupSize) {
      maxGroupSize = DeviceInfo->Option.ThreadLimit;
      DP("Max group size is set to %zu (OMP_THREAD_LIMIT)\n", maxGroupSize);
    } else {
      DP("OMP_THREAD_LIMIT(%" PRIu32 ") exceeds current maximum %zu\n",
         DeviceInfo->Option.ThreadLimit, maxGroupSize);
    }
  }

  size_t maxGroupCount = 0;

  if (NumTeams > 0) {
    maxGroupCount = NumTeams;
    maxGroupCountForced = true;
    DP("Max group count is set to %zu "
       "(num_teams clause or no teams construct)\n", maxGroupCount);
  } else if (DeviceInfo->Option.NumTeams > 0) {
    // OMP_NUM_TEAMS only matters, if num_teams() clause is absent.
    maxGroupCount = DeviceInfo->Option.NumTeams;
    maxGroupCountForced = true;
    DP("Max group count is set to %zu (OMP_NUM_TEAMS)\n", maxGroupCount);
  }

  if (maxGroupCountForced) {
    // If number of teams is specified by the user, then use kernelWidth
    // WIs per WG by default, so that it matches
    // decideLoopKernelGroupArguments() behavior.
    if (!maxGroupSizeForced) {
      maxGroupSize = kernelWidth;
    }
  } else {
    maxGroupCount = DeviceInfo->maxExecutionUnits[DeviceId];
#if INTEL_CUSTOMIZATION
    if (DeviceInfo->Option.DeviceType == CL_DEVICE_TYPE_GPU) {
      // A work group is partitioned into EU threads,
      // and then scheduled onto a sub slice. A sub slice must have all the
      // resources available to start a work group, otherwise it will wait
      // for resources. This means that uneven partitioning may result
      // in waiting work groups, and also unused EUs.
      // See slides 25-27 here:
      //   https://software.intel.com/sites/default/files/      \
      //   Faster-Better-Pixels-on-the-Go-and-in-the-Cloud-     \
      //   with-OpenCL-on-Intel-Architecture.pdf
      size_t numThreadsPerSubslice = numEUsPerSubslice * numThreadsPerEU;
      maxGroupCount = numSubslices * numThreadsPerSubslice;
      if (maxGroupSizeForced) {
        // Set group size for the HW capacity
        size_t numThreadsPerGroup =
            (maxGroupSize + simdWidth - 1) / simdWidth;
        size_t numGroupsPerSubslice =
            (numThreadsPerSubslice + numThreadsPerGroup - 1) /
            numThreadsPerGroup;
        maxGroupCount = numGroupsPerSubslice * numSubslices;
      } else {
        // For kernels with cross-WG reductions use LWS equal
        // to kernelWidth. This is just a performance heuristic.
        if (KInfo && KInfo->getHasTeamsReduction() &&
#if INTEL_CUSTOMIZATION
            // Only do this for discrete devices.
            DeviceInfo->isDiscreteDevice(DeviceId) &&
#endif // INTEL_CUSTOMIZATION
            DeviceInfo->Option.ReductionSubscriptionRate &&
            // Do not use this heuristic for kernels that use
            // atomic-free reductions. We want to maximize
            // LWS for such kernels.
            !KInfo->isAtomicFreeReduction())
          maxGroupSize = kernelWidth;

        assert(!maxGroupSizeForced && !maxGroupCountForced);
        assert((maxGroupSize <= kernelWidth ||
                maxGroupSize % kernelWidth == 0) && "Invalid maxGroupSize");
        // Maximize group size
        while (maxGroupSize >= kernelWidth) {
          size_t numThreadsPerGroup =
              (maxGroupSize + simdWidth - 1) / simdWidth;
          if (numThreadsPerSubslice % numThreadsPerGroup == 0) {
            size_t numGroupsPerSubslice =
                numThreadsPerSubslice / numThreadsPerGroup;
            maxGroupCount = numGroupsPerSubslice * numSubslices;
            break;
          }
          maxGroupSize -= kernelWidth;
        }
      }
    }
#endif  // INTEL_CUSTOMIZATION
  }

  GroupSizes[0] = maxGroupSize;
  GroupSizes[1] = GroupSizes[2] = 1;

  if (KInfo && KInfo->getWINum()) {
    GroupSizes[0] =
        (std::min)(KInfo->getWINum(), static_cast<uint64_t>(GroupSizes[0]));
    DP("Capping maximum thread group size to %" PRIu64
       " due to kernel constraints (reduction).\n", KInfo->getWINum());
  }

  GroupCounts[0] = maxGroupCount;
  GroupCounts[1] = GroupCounts[2] = 1;
  if (!maxGroupCountForced) {
    if (KInfo && KInfo->getHasTeamsReduction() &&
        DeviceInfo->Option.ReductionSubscriptionRate) {
#if INTEL_CUSTOMIZATION
      if (DeviceInfo->isDiscreteDevice(DeviceId)) {
        // Do not apply ReductionSubscriptionRate for non-discrete devices.
        // But we have to avoid the regular SubscriptionRate in the else
        // clause. Basically, for non-discrete devices, the reduction
        // subscription rate is 1.
#endif // INTEL_CUSTOMIZATION
      if (!KInfo->isAtomicFreeReduction() ||
          !DeviceInfo->Option.ReductionSubscriptionRateIsDefault) {
        // Use reduction subscription rate 1 for kernels using
        // atomic-free reductions, unless user forced reduction subscription
        // rate via environment.
        GroupCounts[0] /= DeviceInfo->Option.ReductionSubscriptionRate;
        GroupCounts[0] = (std::max)(GroupCounts[0], size_t(1));
      }
#if INTEL_CUSTOMIZATION
      }
#endif // INTEL_CUSTOMIZATION
    } else {
      GroupCounts[0] *= DeviceInfo->Option.SubscriptionRate;
    }
  }
<<<<<<< HEAD
  // cannot use std::min as some std Windows header
  // define min as a macro
  if (KInfo && KInfo->getWGNum())
    GroupCounts[0] = (KInfo->getWGNum() < static_cast<uint64_t>(GroupCounts[0]))
                         ? KInfo->getWGNum()
                         : static_cast<uint64_t>(GroupCounts[0]);
=======

  if (KInfo && KInfo->getWGNum()) {
    GroupCounts[0] =
        (std::min)(KInfo->getWGNum(), static_cast<uint64_t>(GroupCounts[0]));
    DP("Capping maximum thread groups count to %" PRIu64
       " due to kernel constraints (reduction).\n", KInfo->getWGNum());
  }
>>>>>>> 8cd97e86
}

static inline int32_t runTargetTeamNDRegion(
    int32_t DeviceId, void *TgtEntryPtr, void **TgtArgs,
    ptrdiff_t *TgtOffsets, int32_t NumArgs, int32_t NumTeams,
    int32_t ThreadLimit, void *LoopDesc, void *AsyncEvent) {

  cl_kernel Kernel = *static_cast<cl_kernel *>(TgtEntryPtr);
  if (!Kernel) {
    REPORT("Failed to invoke deleted kernel.\n");
    return OFFLOAD_FAIL;
  }

#if INTEL_INTERNAL_BUILD
  // TODO: kernels using to much SLM may limit the number of
  //       work groups running simultaneously on a sub slice.
  //       We may take this into account for computing the work partitioning.
  size_t DeviceLocalMemSize = (size_t)DeviceInfo->SLMSize[DeviceId];
  DP("Device local mem size: %zu\n", DeviceLocalMemSize);
  cl_ulong LocalMemSizeTmp = 0;
  CALL_CL_RET_FAIL(clGetKernelWorkGroupInfo, Kernel,
                   DeviceInfo->Devices[DeviceId], CL_KERNEL_LOCAL_MEM_SIZE,
                   sizeof(LocalMemSizeTmp), &LocalMemSizeTmp, nullptr);
  size_t KernelLocalMemSize = (size_t)LocalMemSizeTmp;
  DP("Kernel local mem size: %zu\n", KernelLocalMemSize);
#endif // INTEL_INTERNAL_BUILD

  // Decide group sizes and counts
  size_t LocalWorkSize[3] = {1, 1, 1};
  size_t NumWorkGroups[3] = {1, 1, 1};
  if (LoopDesc) {
    decideLoopKernelGroupArguments(DeviceId, ThreadLimit,
                                   (TgtNDRangeDescTy *)LoopDesc, Kernel,
                                   LocalWorkSize, NumWorkGroups);
  } else {
    decideKernelGroupArguments(DeviceId, NumTeams, ThreadLimit, Kernel,
                               LocalWorkSize, NumWorkGroups);
  }

  size_t GlobalWorkSize[3];
  for (int32_t I = 0; I < 3; ++I)
    GlobalWorkSize[I] = LocalWorkSize[I] * NumWorkGroups[I];

#if INTEL_INTERNAL_BUILD
  // Use forced group sizes. This is only for internal experiments, and we
  // don't want to plug these numbers into the decision logic.
  auto UserLWS = DeviceInfo->Option.ForcedLocalSizes;
  auto UserGWS = DeviceInfo->Option.ForcedGlobalSizes;
  if (UserLWS[0] > 0) {
    std::copy(UserLWS, UserLWS + 3, LocalWorkSize);
    DP("Forced LWS = {%zu, %zu, %zu}\n", UserLWS[0], UserLWS[1], UserLWS[2]);
  }
  if (UserGWS[0] > 0) {
    std::copy(UserGWS, UserGWS + 3, GlobalWorkSize);
    DP("Forced GWS = {%zu, %zu, %zu}\n", UserGWS[0], UserGWS[1], UserGWS[2]);
  }
#endif // INTEL_INTERNAL_BUILD

  DP("Group sizes = {%zu, %zu, %zu}\n", LocalWorkSize[0], LocalWorkSize[1],
     LocalWorkSize[2]);
  DP("Group counts = {%zu, %zu, %zu}\n", GlobalWorkSize[0] / LocalWorkSize[0],
     GlobalWorkSize[1] / LocalWorkSize[1],
     GlobalWorkSize[2] / LocalWorkSize[2]);

  // Protect thread-unsafe OpenCL API calls
  DeviceInfo->Mutexes[DeviceId].lock();

  // Set kernel args
  for (int32_t I = 0; I < NumArgs; ++I) {
    ptrdiff_t Offset = TgtOffsets[I];
    const char *ArgType = "Unknown";
    auto *KernelInfo = DeviceInfo->getKernelInfo(DeviceId, Kernel);
    if (KernelInfo && KernelInfo->isArgLiteral(I)) {
      uint32_t Size = KernelInfo->getArgSize(I);
      CALL_CL_RET_FAIL(clSetKernelArg, Kernel, I, Size, TgtArgs[I]);
      ArgType = "ByVal";
    } else if (Offset == (std::numeric_limits<ptrdiff_t>::max)()) {
      // Offset equal to MAX(ptrdiff_t) means that the argument
      // must be passed as literal, and the offset should be ignored.
      intptr_t Arg = (intptr_t)TgtArgs[I];
      CALL_CL_RET_FAIL(clSetKernelArg, Kernel, I, sizeof(Arg), &Arg);
      ArgType = "Scalar";
    } else {
      ArgType = "Pointer";
      void *Ptr = (void *)((intptr_t)TgtArgs[I] + Offset);
      if (DeviceInfo->Option.Flags.UseBuffer &&
          DeviceInfo->ClMemBuffers[DeviceId].count(Ptr) > 0) {
        CALL_CL_RET_FAIL(clSetKernelArg, Kernel, I, sizeof(cl_mem), &Ptr);
        ArgType = "ClMem";
      } else if (DeviceInfo->Option.Flags.UseSVM) {
        CALL_CL_RET_FAIL(clSetKernelArgSVMPointer, Kernel, I, Ptr);
      } else {
        if (!DeviceInfo->isExtensionFunctionEnabled(
                DeviceId, clSetKernelArgMemPointerINTELId)) {
          DP("Error: Extension %s is not supported\n",
             DeviceInfo->getExtensionFunctionName(
                 DeviceId, clSetKernelArgMemPointerINTELId));
          return OFFLOAD_FAIL;
        }
        CALL_CL_EXT_RET_FAIL(
            DeviceId, clSetKernelArgMemPointerINTEL, Kernel, I, Ptr);
      }
    }
    DP("Kernel %s Arg %d set successfully\n", ArgType, I);
    (void)ArgType;
  }

  auto &KernelProperty = DeviceInfo->KernelProperties[DeviceId][Kernel];
  std::vector<void *> ImplicitSVMArgs;
  std::vector<void *> ImplicitUSMArgs;
  std::map<int32_t, bool> HasUSMArgs{
      {TARGET_ALLOC_DEVICE, false},
      {TARGET_ALLOC_HOST, false},
      {TARGET_ALLOC_SHARED, false}
  };
  auto &AllocInfos = DeviceInfo->MemAllocInfo;

  // Kernel dynamic memory
  auto KernelDynamicMem = DeviceInfo->ProgramData[DeviceId].DynamicMemoryLB;
  if (KernelDynamicMem) {
    ImplicitUSMArgs.push_back((void *)KernelDynamicMem);
    HasUSMArgs[TARGET_ALLOC_DEVICE] = true;
  }

  /// Kernel-dependent implicit arguments
  for (auto Ptr : KernelProperty.ImplicitArgs) {
    if (!Ptr)
      continue;
    // "Ptr" is not always the allocation information known to libomptarget, so
    // use "search" instead of "find".
    auto *Info = AllocInfos[DeviceId]->search(Ptr);
    if (Info) {
      if ((int32_t)Info->Kind == TARGET_ALLOC_SVM) {
        ImplicitSVMArgs.push_back(Ptr);
      } else {
        ImplicitUSMArgs.push_back(Ptr);
        HasUSMArgs[Info->Kind] = true;
      }
    }
<<<<<<< HEAD
    if (DeviceInfo->Flags.UseSingleContext) {
=======
    if (DeviceInfo->Option.Flags.UseSingleContext) {
>>>>>>> 8cd97e86
      Info = AllocInfos[DeviceInfo->NumDevices]->search(Ptr);
      if (Info) {
        ImplicitUSMArgs.push_back(Ptr);
        HasUSMArgs[TARGET_ALLOC_HOST] = true;
      }
    }
  }

  /// Kernel-independent implicit arguments
  AllocInfos[DeviceId]->getImplicitArgs(ImplicitSVMArgs, ImplicitUSMArgs);
  for (auto &ArgKind : HasUSMArgs)
    if (AllocInfos[DeviceId]->hasImplicitUSMArg(ArgKind.first))
      ArgKind.second = true;
  if (DeviceInfo->Option.Flags.UseSingleContext) {
    auto ID = DeviceInfo->NumDevices;
    AllocInfos[ID]->getImplicitArgs(ImplicitSVMArgs, ImplicitUSMArgs);
    if (AllocInfos[ID]->hasImplicitUSMArg(TARGET_ALLOC_HOST))
      HasUSMArgs[TARGET_ALLOC_HOST] = true;
  }

  if (ImplicitSVMArgs.size() > 0) {
    DP("Calling clSetKernelExecInfo to pass %zu implicit SVM arguments "
       "to kernel " DPxMOD "\n", ImplicitSVMArgs.size(), DPxPTR(Kernel));
    CALL_CL_RET_FAIL(clSetKernelExecInfo, Kernel, CL_KERNEL_EXEC_INFO_SVM_PTRS,
                     sizeof(void *) * ImplicitSVMArgs.size(),
                     ImplicitSVMArgs.data());
  }

  if (ImplicitUSMArgs.size() > 0) {
    // Report non-argument USM pointers to the runtime.
    DP("Calling clSetKernelExecInfo to pass %zu implicit USM arguments "
       "to kernel " DPxMOD "\n", ImplicitUSMArgs.size(), DPxPTR(Kernel));
    CALL_CL_RET_FAIL(clSetKernelExecInfo, Kernel,
                     CL_KERNEL_EXEC_INFO_USM_PTRS_INTEL,
                     sizeof(void *) * ImplicitUSMArgs.size(),
                     ImplicitUSMArgs.data());
    // Mark the kernel as supporting indirect USM accesses, otherwise,
    // clEnqueueNDRangeKernel call below will fail.
    cl_bool KernelSupportsUSM = CL_TRUE;
    if (HasUSMArgs[TARGET_ALLOC_HOST])
      CALL_CL_RET_FAIL(clSetKernelExecInfo, Kernel,
                       CL_KERNEL_EXEC_INFO_INDIRECT_HOST_ACCESS_INTEL,
                       sizeof(cl_bool), &KernelSupportsUSM);
    if (HasUSMArgs[TARGET_ALLOC_DEVICE])
      CALL_CL_RET_FAIL(clSetKernelExecInfo, Kernel,
                       CL_KERNEL_EXEC_INFO_INDIRECT_DEVICE_ACCESS_INTEL,
                       sizeof(cl_bool), &KernelSupportsUSM);
    if (HasUSMArgs[TARGET_ALLOC_SHARED])
      CALL_CL_RET_FAIL(clSetKernelExecInfo, Kernel,
                       CL_KERNEL_EXEC_INFO_INDIRECT_SHARED_ACCESS_INTEL,
                       sizeof(cl_bool), &KernelSupportsUSM);
  }

  if (OMPT_ENABLED) {
    // Push current work size
    size_t FinalNumTeams =
        GlobalWorkSize[0] * GlobalWorkSize[1] * GlobalWorkSize[2];
    size_t FinalThreadLimit =
        LocalWorkSize[0] * LocalWorkSize[1] * LocalWorkSize[2];
    FinalNumTeams /= FinalThreadLimit;
    OmptGlobal->getTrace().pushWorkSize(FinalNumTeams, FinalThreadLimit);
  }

  cl_event Event;
  OCL_KERNEL_BEGIN(DeviceId);
  CALL_CL_RET_FAIL(clEnqueueNDRangeKernel, DeviceInfo->Queues[DeviceId],
                   Kernel, 3, nullptr, GlobalWorkSize,
                   LocalWorkSize, 0, nullptr, &Event);

  DeviceInfo->Mutexes[DeviceId].unlock();

  DP("Started executing kernel.\n");

  if (AsyncEvent) {
    if (((AsyncEventTy *)AsyncEvent)->handler) {
      // Add event handler if necessary.
      CALL_CL_RET_FAIL(clSetEventCallback, Event, CL_COMPLETE,
          &event_callback_completed,
          new AsyncDataTy((AsyncEventTy *)AsyncEvent, DeviceId));
    } else {
      // Make sure all queued commands finish before the next one starts.
      CALL_CL_RET_FAIL(clEnqueueBarrierWithWaitList,
                       DeviceInfo->Queues[DeviceId], 0, nullptr, nullptr);
    }
  } else {
    CALL_CL_RET_FAIL(clWaitForEvents, 1, &Event);
    OCL_KERNEL_END(DeviceId);
    if (DeviceInfo->Option.Flags.EnableProfile) {
      std::vector<char> Buf;
      size_t BufSize;
      CALL_CL_RET_FAIL(clGetKernelInfo, Kernel, CL_KERNEL_FUNCTION_NAME, 0,
                       nullptr, &BufSize);
      std::string KernelName("Kernel ");
      if (BufSize > 0) {
        Buf.resize(BufSize);
        CALL_CL_RET_FAIL(clGetKernelInfo, Kernel, CL_KERNEL_FUNCTION_NAME,
                         Buf.size(), Buf.data(), nullptr);
        KernelName += Buf.data();
      }
      DeviceInfo->getProfiles(DeviceId).update(KernelName.c_str(), Event);
    }
    DP("Successfully finished kernel execution.\n");
  }

  return OFFLOAD_SUCCESS;
}

EXTERN int32_t __tgt_rtl_run_target_team_nd_region(
    int32_t DeviceId, void *TgtEntryPtr, void **TgtArgs, ptrdiff_t *TgtOffsets,
    int32_t NumArgs, int32_t NumTeams, int32_t ThreadLimit, void *LoopDesc) {
  return runTargetTeamNDRegion(DeviceId, TgtEntryPtr, TgtArgs, TgtOffsets,
                               NumArgs, NumTeams, ThreadLimit, LoopDesc,
                               nullptr);
}

EXTERN int32_t __tgt_rtl_run_target_team_nd_region_nowait(
    int32_t DeviceId, void *TgtEntryPtr, void **TgtArgs, ptrdiff_t *TgtOffsets,
    int32_t NumArgs, int32_t NumTeams, int32_t ThreadLimit, void *LoopDesc,
    void *AsyncEvent) {
  return runTargetTeamNDRegion(DeviceId, TgtEntryPtr, TgtArgs, TgtOffsets,
                               NumArgs, NumTeams, ThreadLimit, LoopDesc,
                               AsyncEvent);
}

EXTERN int32_t __tgt_rtl_run_target_team_region_nowait(
    int32_t DeviceId, void *TgtEntryPtr, void **TgtArgs, ptrdiff_t *TgtOffsets,
    int32_t NumArgs, int32_t NumTeams, int32_t ThreadLimit,
    uint64_t LoopTripCount, void *AsyncEvent) {
  return runTargetTeamNDRegion(DeviceId, TgtEntryPtr, TgtArgs, TgtOffsets,
                               NumArgs, NumTeams, ThreadLimit, nullptr,
                               AsyncEvent);
}

EXTERN int32_t __tgt_rtl_run_target_region_nowait(
    int32_t DeviceId, void *TgtEntryPtr, void **TgtArgs, ptrdiff_t *TgtOffsets,
    int32_t NumArgs, void *AsyncEvent) {
  return runTargetTeamNDRegion(DeviceId, TgtEntryPtr, TgtArgs, TgtOffsets,
                               NumArgs, 1, 0, nullptr, AsyncEvent);
}

EXTERN int32_t __tgt_rtl_run_target_team_region(
    int32_t DeviceId, void *TgtEntryPtr, void **TgtArgs, ptrdiff_t *TgtOffsets,
    int32_t NumArgs, int32_t NumTeams, int32_t ThreadLimit,
    uint64_t LoopTripCount /*not used*/) {
  return runTargetTeamNDRegion(DeviceId, TgtEntryPtr, TgtArgs, TgtOffsets,
                               NumArgs, NumTeams, ThreadLimit, nullptr,
                               nullptr);
}

EXTERN int32_t __tgt_rtl_run_target_team_region_async(
    int32_t DeviceId, void *TgtEntryPtr, void **TgtArgs, ptrdiff_t *TgtOffsets,
    int32_t NumArgs, int32_t NumTeams, int32_t ThreadLimit,
    uint64_t LoopTripCount /*not used*/,
    __tgt_async_info *AsyncInfoPtr /*not used*/) {
  return runTargetTeamNDRegion(DeviceId, TgtEntryPtr, TgtArgs, TgtOffsets,
                               NumArgs, NumTeams, ThreadLimit, nullptr,
                               nullptr);
}

EXTERN int32_t __tgt_rtl_run_target_region(
    int32_t DeviceId, void *TgtEntryPtr, void **TgtArgs, ptrdiff_t *TgtOffsets,
    int32_t NumArgs) {
  // use one team!
  return __tgt_rtl_run_target_team_region(DeviceId, TgtEntryPtr, TgtArgs,
                                          TgtOffsets, NumArgs, 1, 0, 0);
}

EXTERN int32_t __tgt_rtl_run_target_region_async(
    int32_t DeviceId, void *TgtEntryPtr, void **TgtArgs, ptrdiff_t *TgtOffsets,
    int32_t NumArgs, __tgt_async_info *AsyncInfoPtr /*not used*/) {
  // use one team!
  return __tgt_rtl_run_target_team_region(DeviceId, TgtEntryPtr, TgtArgs,
                                          TgtOffsets, NumArgs, 1, 0, 0);
}

EXTERN char *__tgt_rtl_get_device_name(
    int32_t device_id, char *buffer, size_t buffer_max_size) {
  assert(buffer && "buffer cannot be nullptr.");
  assert(buffer_max_size > 0 && "buffer_max_size cannot be zero.");
  CALL_CL_RET_NULL(clGetDeviceInfo, DeviceInfo->Devices[device_id],
                   CL_DEVICE_NAME, buffer_max_size, buffer, nullptr);
  return buffer;
}

EXTERN int32_t __tgt_rtl_synchronize(int32_t device_id,
                                     __tgt_async_info *async_info_ptr) {
  return OFFLOAD_SUCCESS;
}

EXTERN int32_t __tgt_rtl_get_data_alloc_info(
    int32_t DeviceId, int32_t NumPtrs, void *TgtPtrs, void *AllocInfo) {
  void **Ptrs = static_cast<void **>(TgtPtrs);
  __tgt_memory_info *Info = static_cast<__tgt_memory_info *>(AllocInfo);
  for (int32_t I = 0; I < NumPtrs; I++) {
    auto *MemInfo = DeviceInfo->MemAllocInfo[DeviceId]->find(Ptrs[I]);
    if (!MemInfo) {
      DP("%s cannot find allocation information for " DPxMOD "\n", __func__,
         DPxPTR(Ptrs[I]));
      return OFFLOAD_FAIL;
    }
    Info[I].Base = MemInfo->Base;
    Info[I].Offset = (uintptr_t)Ptrs[I] - (uintptr_t)Info[I].Base;
    Info[I].Size = MemInfo->Size + Info[I].Offset;
  }
  return OFFLOAD_SUCCESS;
}

EXTERN void __tgt_rtl_add_build_options(
    const char *CompileOptions, const char *LinkOptions) {
  if (CompileOptions) {
    auto &compileOptions = DeviceInfo->Option.UserCompilationOptions;
    if (compileOptions.empty()) {
      compileOptions = std::string(CompileOptions) + " ";
    } else {
      DP("Respecting LIBOMPTARGET_OPENCL_COMPILATION_OPTIONS=%s\n",
         compileOptions.c_str());
    }
  }
  if (LinkOptions) {
    auto &linkOptions = DeviceInfo->Option.UserLinkingOptions;
    if (linkOptions.empty()) {
      linkOptions = std::string(LinkOptions) + " ";
    } else {
      DP("Respecting LIBOMPTARGET_OPENCL_LINKING_OPTIONS=%s\n",
         linkOptions.c_str());
    }
  }
}

EXTERN int32_t __tgt_rtl_is_supported_device(int32_t DeviceId,
                                             void *DeviceType) {
  if (!DeviceType)
    return true;

  uint64_t deviceArch = DeviceInfo->DeviceArchs[DeviceId];
  int32_t ret = (uint64_t)(deviceArch & (uint64_t)DeviceType) == deviceArch;
  DP("Device %" PRIu32 " does%s match the requested device types " DPxMOD "\n",
     DeviceId, ret ? "" : " not", DPxPTR(DeviceType));
  return ret;
}

EXTERN void __tgt_rtl_deinit(void) {
  // No-op on Linux
#ifdef _WIN32
  if (DeviceInfo) {
    closeRTL();
    deinit();
  }
#endif // _WIN32
}

EXTERN __tgt_interop *__tgt_rtl_create_interop(
    int32_t DeviceId, int32_t InteropContext, int32_t NumPrefers,
    intptr_t *PreferIDs) {
  // Preference-list is ignored since we cannot have multiple runtimes.
  auto ret = new __tgt_interop();
  ret->FrId = OCLInterop::FrId;
  ret->FrName = OCLInterop::FrName;
  ret->Vendor = OCLInterop::Vendor;
  ret->VendorName = OCLInterop::VendorName;
  ret->DeviceNum = DeviceId;

  auto platform = DeviceInfo->Platforms[DeviceId];
  auto context = DeviceInfo->getContext(DeviceId);
  auto device = DeviceInfo->Devices[DeviceId];

  if (InteropContext == OMP_INTEROP_CONTEXT_TARGET ||
      InteropContext == OMP_INTEROP_CONTEXT_TARGETSYNC) {
    ret->Platform = platform;
    ret->Device = device;
    ret->DeviceContext = context;
  }
  if (InteropContext == OMP_INTEROP_CONTEXT_TARGETSYNC) {
    // Create a new out-of-order queue with profiling enabled.
    cl_queue_properties properties[] = {
      CL_QUEUE_PROPERTIES,
      CL_QUEUE_OUT_OF_ORDER_EXEC_MODE_ENABLE | CL_QUEUE_PROFILING_ENABLE,
      0
    };
    cl_command_queue cmdQueue = nullptr;
    cl_int rc;
    CALL_CL_RVRC(cmdQueue, clCreateCommandQueueWithProperties, rc, context,
                 device, properties);
    if (rc != CL_SUCCESS) {
      DP("Error: Failed to create targetsync for interop\n");
      delete ret;
      return nullptr;
    }
    ret->TargetSync = cmdQueue;
  }

  ret->RTLProperty = new OCLInterop::Property();

  return ret;
}

EXTERN int32_t __tgt_rtl_release_interop(
    int32_t DeviceId, __tgt_interop *Interop) {
  if (!Interop || Interop->DeviceNum != (intptr_t)DeviceId ||
      Interop->FrId != OCLInterop::FrId) {
    DP("Invalid/inconsistent OpenMP interop " DPxMOD "\n", DPxPTR(Interop));
    return OFFLOAD_FAIL;
  }

  if (Interop->TargetSync) {
    auto cmdQueue = static_cast<cl_command_queue>(Interop->TargetSync);
    CALL_CL_RET_FAIL(clFinish, cmdQueue);
    CALL_CL_RET_FAIL(clReleaseCommandQueue, cmdQueue);
  }

  auto OCL = static_cast<OCLInterop::Property *>(Interop->RTLProperty);
  delete OCL;
  delete Interop;

  return OFFLOAD_SUCCESS;
}

EXTERN int32_t __tgt_rtl_use_interop(int32_t DeviceId, __tgt_interop *Interop) {
  if (!Interop || Interop->DeviceNum != (intptr_t)DeviceId ||
      Interop->FrId != OCLInterop::FrId) {
    DP("Invalid/inconsistent OpenMP interop " DPxMOD "\n", DPxPTR(Interop));
    return OFFLOAD_FAIL;
  }

  if (Interop->TargetSync) {
    auto cmdQueue = static_cast<cl_command_queue>(Interop->TargetSync);
    CALL_CL_RET_FAIL(clFinish, cmdQueue);
  }

  return OFFLOAD_SUCCESS;
}

EXTERN int32_t __tgt_rtl_get_num_interop_properties(int32_t DeviceId) {
  // TODO: decide implementation-defined properties
  return 0;
}

/// Return the value of the requested property
EXTERN int32_t __tgt_rtl_get_interop_property_value(
    int32_t DeviceId, __tgt_interop *Interop, int32_t Ipr, int32_t ValueType,
    size_t Size, void *Value) {

  if (Interop->RTLProperty == nullptr)
    return omp_irc_out_of_range;

  int32_t retCode = omp_irc_success;

  // TODO
  //  switch (Ipr) {
  //default:
  //retCode = omp_irc_out_of_range;
  //}

  return retCode;
}

EXTERN const char *__tgt_rtl_get_interop_property_info(
    int32_t DeviceId, int32_t Ipr, int32_t InfoType) {
  int32_t offset = Ipr - omp_ipr_first;
  if (offset < 0 || (size_t)offset >= OCLInterop::IprNames.size())
    return nullptr;

  if (InfoType == OMP_IPR_INFO_NAME)
    return OCLInterop::IprNames[offset];
  else if (InfoType == OMP_IPR_INFO_TYPE_DESC)
    return OCLInterop::IprTypeDescs[offset];

  return nullptr;
}

EXTERN const char *__tgt_rtl_get_interop_rc_desc(int32_t DeviceId,
                                                 int32_t RetCode) {
  // TODO: decide implementation-defined return code.
  return nullptr;
}

EXTERN int32_t __tgt_rtl_is_accessible_addr_range(
    int32_t DeviceId, const void *Ptr, size_t Size) {
  if (!Ptr || Size == 0)
    return 0;

  auto MemType = DeviceInfo->getMemAllocType(DeviceId, Ptr);
  if (MemType != CL_MEM_TYPE_HOST_INTEL && MemType != CL_MEM_TYPE_SHARED_INTEL)
    return 0;

  if (MemType == CL_MEM_TYPE_HOST_INTEL &&
      DeviceInfo->Option.Flags.UseSingleContext)
    DeviceId = DeviceInfo->NumDevices;

  if (DeviceInfo->MemAllocInfo[DeviceId]->contains(Ptr, Size))
    return 1;
  else
    return 0;
}

EXTERN int32_t __tgt_rtl_notify_indirect_access(
    int32_t DeviceId, const void *Ptr, size_t Offset) {
#if INTEL_CUSTOMIZATION
  auto Fn = reinterpret_cast<clGitsIndirectAllocationOffsets_fn>(
      DeviceInfo->getExtensionFunctionPtr(DeviceId,
                                          clGitsIndirectAllocationOffsetsId));
  void *PtrBase = (void *)((uintptr_t)Ptr - Offset);
  // This DP is only for testability
  DP("Notifying indirect access: " DPxMOD " + %zu\n", DPxPTR(PtrBase), Offset);
  if (Fn) {
    Fn(PtrBase, 1, &Offset);
  }
#endif // INTEL_CUSTOMIZATION
  return OFFLOAD_SUCCESS;
}

EXTERN int32_t __tgt_rtl_is_private_arg_on_host(
    int32_t DeviceId, const void *TgtEntryPtr, uint32_t Idx) {
  const cl_kernel *Kernel = static_cast<const cl_kernel *>(TgtEntryPtr);
  if (!*Kernel) {
    REPORT("Querying information about a deleted kernel.\n");
    return 0;
  }
  auto *KernelInfo = DeviceInfo->getKernelInfo(DeviceId, *Kernel);
  if (!KernelInfo)
    return 0;

  if (KernelInfo->isArgLiteral(Idx))
    return 1;

  return 0;
}

EXTERN int32_t __tgt_rtl_set_function_ptr_map(
    int32_t DeviceId, uint64_t Size,
    const __omp_offloading_fptr_map_t *FnPtrs) {
  cl_int Rc;
  if (Size == 0)
    return OFFLOAD_SUCCESS;

  ProfileIntervalTy Timer("Function pointers init", DeviceId);
  void *DeviceMapSizeVarAddr = DeviceInfo->getVarDeviceAddr(
      DeviceId, "__omp_offloading_fptr_map_size", sizeof(uint64_t));

  // getVarDeviceAddr() will return the device pointer size
  // in DeviceMapPtrVarSize.
  size_t DeviceMapPtrVarSize = 0;
  void *DeviceMapPtrVarAddr = DeviceInfo->getVarDeviceAddr(
      DeviceId, "__omp_offloading_fptr_map_p", &DeviceMapPtrVarSize);
  if (!DeviceMapSizeVarAddr || !DeviceMapPtrVarAddr)
    return OFFLOAD_FAIL;

  // Allocate memory for the function pointers map on the device,
  // and transfer the host map to the allocated memory.
  size_t FnPtrMapSizeInBytes = Size * sizeof(__omp_offloading_fptr_map_t);
  void *FnPtrMapMem = nullptr;
  CALL_CL_EXT_RVRC(DeviceId, FnPtrMapMem, clDeviceMemAllocINTEL, Rc,
                   DeviceInfo->getContext(DeviceId),
                   DeviceInfo->Devices[DeviceId],
                   getAllocMemProperties(
                       FnPtrMapSizeInBytes,
                       DeviceInfo->MaxMemAllocSize[DeviceId])->data(),
                   FnPtrMapSizeInBytes, 0);
  if (Rc != CL_SUCCESS || !FnPtrMapMem)
    return OFFLOAD_FAIL;

  DeviceInfo->Mutexes[DeviceId].lock();
  DeviceInfo->OwnedMemory[DeviceId].push_back(FnPtrMapMem);
  DeviceInfo->Mutexes[DeviceId].unlock();
  // Track this memory as being implicitly accessed by kernels.
  DeviceInfo->MemAllocInfo[DeviceId]->add(
      FnPtrMapMem, FnPtrMapMem, FnPtrMapSizeInBytes,
      TARGET_ALLOC_DEVICE, /*_InPool=*/false, /*_ImplicitArg=*/true);

  if (DebugLevel >= 2) {
    DP("Transferring function pointers table (%" PRIu64
       " entries) to the device: {\n", Size);
    // Limit the number of printed entries with (DebugLevel * 5).
    uint64_t PrintEntriesNum =
        std::min<uint64_t>(Size, static_cast<uint64_t>(DebugLevel) * 5);
    for (uint64_t I = 0; I < PrintEntriesNum; ++I) {
      DP("\t{ " DPxMOD ", " DPxMOD " }\n",
         DPxPTR(FnPtrs[I].host_ptr), DPxPTR(FnPtrs[I].tgt_ptr));
    }
    if (PrintEntriesNum < Size)
      DP("\t... increase LIBOMPTARGET_DEBUG to see more entries ...\n");
    DP("}\n");
  }

  CALL_CL_EXT_RET_FAIL(DeviceId, clEnqueueMemcpyINTEL,
                       DeviceInfo->Queues[DeviceId],
                       /*blocking=*/CL_TRUE,
                       FnPtrMapMem, FnPtrs, FnPtrMapSizeInBytes,
                       /*num_events_in_wait_list=*/0,
                       /*num_events_in_wait_list*/nullptr,
                       /*event=*/nullptr);

  // Initialize __omp_offloading_fptr_map_p global with the value of
  // FnPtrMapMem.
  if (DeviceMapPtrVarSize != sizeof(void *)) {
    // Device pointer size is different from the host pointer size.
    // This is worth to mention, but the address transfer below
    // should be correct (given that __omp_offloading_fptr_map_p is
    // nullptr initially).
    DP("Warning: device pointer size is %zu, host pointer size is %zu.\n",
       DeviceMapPtrVarSize, static_cast<size_t>(sizeof(void *)));
  }
  size_t PtrTransferSize =
      std::min<size_t>(DeviceMapPtrVarSize, sizeof(void *));

  CALL_CL_EXT_RET_FAIL(DeviceId, clEnqueueMemcpyINTEL,
                       DeviceInfo->Queues[DeviceId],
                       /*blocking=*/CL_TRUE,
                       DeviceMapPtrVarAddr, &FnPtrMapMem, PtrTransferSize,
                       /*num_events_in_wait_list=*/0,
                       /*num_events_in_wait_list*/nullptr,
                       /*event=*/nullptr);

  // Initialize __omp_offloading_fptr_map_size with the table size.
  CALL_CL_EXT_RET_FAIL(DeviceId, clEnqueueMemcpyINTEL,
                       DeviceInfo->Queues[DeviceId],
                       /*blocking=*/CL_TRUE,
                       DeviceMapSizeVarAddr, &Size, sizeof(uint64_t),
                       /*num_events_in_wait_list=*/0,
                       /*num_events_in_wait_list*/nullptr,
                       /*event=*/nullptr);

  return OFFLOAD_SUCCESS;
}

EXTERN void *__tgt_rtl_alloc_per_hw_thread_scratch(
    int32_t DeviceId, size_t ObjSize, int32_t AllocKind) {
  void *Mem = nullptr;
  cl_uint NumHWThreads = DeviceInfo->DeviceProperties[DeviceId].NumHWThreads;

  if (NumHWThreads == 0)
    return Mem;

  // Only support USM
  cl_int RC;
  auto Context = DeviceInfo->getContext(DeviceId);
  auto MaxSize = DeviceInfo->MaxMemAllocSize[DeviceId];
  auto Device = DeviceInfo->Devices[DeviceId];
  size_t AllocSize = ObjSize * NumHWThreads;

  switch (AllocKind) {
  case TARGET_ALLOC_HOST:
    CALL_CL_EXT_RVRC(DeviceId, Mem, clHostMemAllocINTEL, RC, Context,
                     getAllocMemProperties(AllocSize, MaxSize)->data(),
                     AllocSize, 0 /* Align */);
    break;
  case TARGET_ALLOC_SHARED:
    CALL_CL_EXT_RVRC(DeviceId, Mem, clSharedMemAllocINTEL, RC, Context, Device,
                     getAllocMemProperties(AllocSize, MaxSize)->data(),
                     AllocSize, 0 /* Align */);
    break;
  case TARGET_ALLOC_DEVICE:
  default:
    CALL_CL_EXT_RVRC(DeviceId, Mem, clDeviceMemAllocINTEL, RC, Context, Device,
                     getAllocMemProperties(AllocSize, MaxSize)->data(),
                     AllocSize, 0 /* Align */);
  }

  if (RC != CL_SUCCESS) {
    DP("Failed to allocate per-hw-thread scratch space.\n");
    return nullptr;
  }

  DP("Allocated %zu byte per-hw-thread scratch space at " DPxMOD "\n",
     AllocSize, DPxPTR(Mem));

  return Mem;
}

EXTERN void __tgt_rtl_free_per_hw_thread_scratch(int32_t DeviceId, void *Ptr) {
  auto Context = DeviceInfo->getContext(DeviceId);
  CALL_CL_EXT_VOID(DeviceId, clMemFreeINTEL, Context, Ptr);
}
#ifdef __cplusplus
}
#endif

#endif // INTEL_COLLAB<|MERGE_RESOLUTION|>--- conflicted
+++ resolved
@@ -241,10 +241,7 @@
   uint32_t Version = 0;
   uint64_t Attributes1 = 0;
   uint64_t WGNum = 0;
-<<<<<<< HEAD
-=======
   uint64_t WINum = 0;
->>>>>>> 8cd97e86
 
   struct KernelArgInfoTy {
     bool IsLiteral = false;
@@ -290,8 +287,6 @@
   uint64_t getWGNum() const {
     return WGNum;
   }
-<<<<<<< HEAD
-=======
   void setWINum(uint64_t Val) {
     WINum = Val;
   }
@@ -301,7 +296,6 @@
   bool isAtomicFreeReduction() const {
     return getWGNum();
   }
->>>>>>> 8cd97e86
 };
 
 /// Keep entries table per device.
@@ -1032,15 +1026,6 @@
     }
 
     // Read LIBOMPTARGET_DYNAMIC_MEMORY_SIZE=<SizeInMB>
-<<<<<<< HEAD
-    if ((env = readEnvVar("LIBOMPTARGET_DYNAMIC_MEMORY_SIZE"))) {
-      size_t value = std::stoi(env);
-      const size_t maxValue = 2048;
-      if (value > maxValue) {
-        WARNING("Requested dynamic memory size %zu MB exceeds allowed limit -- "
-                "setting it to %zu MB\n", value, maxValue);
-        value = maxValue;
-=======
     if ((Env = readEnvVar("LIBOMPTARGET_DYNAMIC_MEMORY_SIZE"))) {
       size_t Value = std::stoi(Env);
       const size_t MaxValue = 2048;
@@ -1048,7 +1033,6 @@
         WARNING("Requested dynamic memory size %zu MB exceeds allowed limit -- "
                 "setting it to %zu MB\n", Value, MaxValue);
         Value = MaxValue;
->>>>>>> 8cd97e86
       }
       KernelDynamicMemorySize = Value << 20;
     }
@@ -1985,11 +1969,7 @@
     DP("Error: version 0 of kernel info structure is illegal.\n");
     return false;
   }
-<<<<<<< HEAD
-  if (Version > 3) {
-=======
   if (Version > 4) {
->>>>>>> 8cd97e86
     DP("Error: unsupported version (%" PRIu32 ") of kernel info structure.\n",
        Version);
     DP("Error: please use newer OpenMP offload runtime.\n");
@@ -2004,12 +1984,9 @@
   // Support WGNum since version 3.
   if (Version > 2)
     ExpectedInfoVarSize += 8;
-<<<<<<< HEAD
-=======
   // Support WINum since version 4.
   if (Version > 3)
     ExpectedInfoVarSize += 8;
->>>>>>> 8cd97e86
   if (InfoVarSize != ExpectedInfoVarSize) {
     DP("Error: expected kernel info variable size %zu - got %zu\n",
        ExpectedInfoVarSize, InfoVarSize);
@@ -2037,8 +2014,6 @@
     uint32_t WGNum = llvm::support::endian::read64le(ReadPtr);
     Info.setWGNum(WGNum);
     ReadPtr += 8;
-<<<<<<< HEAD
-=======
   }
 
   if (Version > 3) {
@@ -2046,7 +2021,6 @@
     uint32_t WINum = llvm::support::endian::read64le(ReadPtr);
     Info.setWINum(WINum);
     ReadPtr += 8;
->>>>>>> 8cd97e86
   }
 
   FuncGblEntries[DeviceId].back().KernelInfo.emplace(
@@ -4180,14 +4154,6 @@
       GroupCounts[0] *= DeviceInfo->Option.SubscriptionRate;
     }
   }
-<<<<<<< HEAD
-  // cannot use std::min as some std Windows header
-  // define min as a macro
-  if (KInfo && KInfo->getWGNum())
-    GroupCounts[0] = (KInfo->getWGNum() < static_cast<uint64_t>(GroupCounts[0]))
-                         ? KInfo->getWGNum()
-                         : static_cast<uint64_t>(GroupCounts[0]);
-=======
 
   if (KInfo && KInfo->getWGNum()) {
     GroupCounts[0] =
@@ -4195,7 +4161,6 @@
     DP("Capping maximum thread groups count to %" PRIu64
        " due to kernel constraints (reduction).\n", KInfo->getWGNum());
   }
->>>>>>> 8cd97e86
 }
 
 static inline int32_t runTargetTeamNDRegion(
@@ -4335,11 +4300,7 @@
         HasUSMArgs[Info->Kind] = true;
       }
     }
-<<<<<<< HEAD
-    if (DeviceInfo->Flags.UseSingleContext) {
-=======
     if (DeviceInfo->Option.Flags.UseSingleContext) {
->>>>>>> 8cd97e86
       Info = AllocInfos[DeviceInfo->NumDevices]->search(Ptr);
       if (Info) {
         ImplicitUSMArgs.push_back(Ptr);
