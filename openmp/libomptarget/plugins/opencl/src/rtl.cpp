--- conflicted
+++ resolved
@@ -413,13 +413,8 @@
   std::vector<FuncOrGblEntryTy> FuncGblEntries;
   std::vector<std::map<cl_kernel, KernelPropertiesTy>>
       KernelProperties;
-<<<<<<< HEAD
-  std::vector<std::map<void *, BufferInfoTy> > Buffers;
-  std::vector<std::map<cl_kernel, std::set<void *> > > ImplicitArgs;
-=======
   std::vector<std::map<void *, BufferInfoTy>> Buffers;
   std::vector<std::map<cl_kernel, std::set<void *>>> ImplicitArgs;
->>>>>>> 6c8b510a
   std::vector<std::map<int32_t, ProfileDataTy>> Profiles;
   std::vector<std::vector<char>> Names;
   std::vector<bool> Initialized;
@@ -688,8 +683,6 @@
     return profileData;
   }
 
-<<<<<<< HEAD
-=======
   /// Return context for the given device ID
   cl_context getContext(int32_t DeviceId) {
     auto platformId = Platforms[DeviceId];
@@ -734,7 +727,6 @@
     }
   }
 
->>>>>>> 6c8b510a
   /// Loads the device version of the offload table for device \p DeviceId.
   /// The table is expected to have \p NumEntries entries.
   /// Returns true, if the load was successful, false - otherwise.
@@ -943,10 +935,6 @@
         profile.second.printData(i, profile.first, DeviceInfo->Names[i].data(),
                                  DeviceInfo->ProfileResolution);
     }
-<<<<<<< HEAD
-#ifndef _WIN32
-=======
->>>>>>> 6c8b510a
     if (OMPT_ENABLED) {
       OMPT_CALLBACK(ompt_callback_device_unload, i, 0 /* module ID */);
       OMPT_CALLBACK(ompt_callback_device_finalize, i);
@@ -969,11 +957,7 @@
 
   delete[] DeviceInfo->Mutexes;
   delete[] DeviceInfo->ProfileLocks;
-<<<<<<< HEAD
-  DP("Closed RTL successfully\n");
-=======
   IDP("Closed RTL successfully\n");
->>>>>>> 6c8b510a
 }
 
 static std::string getDeviceRTLPath(const char *basename) {
@@ -1022,23 +1006,11 @@
     IDP("Warning: cannot find program data location on device.\n");
     return OFFLOAD_SUCCESS;
   }
-<<<<<<< HEAD
-  size_t globalWork = 1;
-  size_t localWork = 1;
-  cl_event event;
-  CALL_CL_RET_FAIL(clSetKernelArg, initPgm, 0, sizeof(devData), &devData);
-  CALL_CL_RET_FAIL(clEnqueueNDRangeKernel, queue, initPgm, 1, nullptr,
-                   &globalWork, &localWork, 0, nullptr, &event);
-  CALL_CL_RET_FAIL(clWaitForEvents, 1, &event);
-  CALL_CL_RET_FAIL(clReleaseMemObject, devData);
-  CALL_CL_RET_FAIL(clReleaseKernel, initPgm);
-=======
 
   CALL_CL_RET_FAIL(clEnqueueSVMMemcpy, Queues[deviceId], CL_TRUE, dataPtr,
                    &hostData, sizeof(hostData), 0, nullptr, nullptr);
 #endif // INTEL_CUSTOMIZATION
 
->>>>>>> 6c8b510a
   return OFFLOAD_SUCCESS;
 }
 
@@ -2993,11 +2965,7 @@
       }
       DeviceInfo->getProfiles(device_id).update(kernel_name.c_str(), event);
     }
-<<<<<<< HEAD
-    DP("Successfully finished kernel execution.\n");
-=======
     IDP("Successfully finished kernel execution.\n");
->>>>>>> 6c8b510a
   }
 
   return OFFLOAD_SUCCESS;
