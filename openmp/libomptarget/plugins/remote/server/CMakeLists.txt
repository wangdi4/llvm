##===----------------------------------------------------------------------===##
#
# Part of the LLVM Project, under the Apache License v2.0 with LLVM Exceptions.
# See https://llvm.org/LICENSE.txt for license information.
# SPDX-License-Identifier: Apache-2.0 WITH LLVM-exception
#
##===----------------------------------------------------------------------===##
#
# Build server for remote offloading.
#
##===----------------------------------------------------------------------===##

<<<<<<< HEAD
if(INTEL_COLLAB)
else(INTEL_COLLAB)
include_directories(${LIBOMPTARGET_DEP_LIBELF_INCLUDE_DIRS})
endif(INTEL_COLLAB)
=======
>>>>>>> b5c4fc0f
include_directories(${LIBOMPTARGET_SRC_DIR})
include_directories(${LIBOMPTARGET_INCLUDE_DIR})
include_directories(${GRPC_INCLUDE_DIR})
include_directories(${RPC_INCLUDE_DIR})

add_executable(openmp-offloading-server
        ${LIBOMPTARGET_SRC_FILES}
        ${GRPC_SRC_FILES}
        ${RPC_SRC_DIR}/Utils.cpp
        Server.cpp
        OffloadingServer.cpp
)

if(INTEL_COLLAB)
target_link_libraries(openmp-offloading-server
        grpc++
        protobuf
        ${OPENMP_PTHREAD_LIB}
<<<<<<< HEAD
        "-ldl" "-lomp" "-fopenmp" "-Wl,--version-script=${CMAKE_CURRENT_SOURCE_DIR}/../../exports")
else(INTEL_COLLAB)
target_link_libraries(openmp-offloading-server
        grpc++
        protobuf
        ${OPENMP_PTHREAD_LIB}
        "-ldl" "-lomp" "-fopenmp" "-Wl,--version-script=${CMAKE_CURRENT_SOURCE_DIR}/../../exports" ${LIBOMPTARGET_DEP_LIBELF_LIBRARIES})
endif(INTEL_COLLAB)
=======
        "-ldl" "-lomp" "-fopenmp" "-Wl,--version-script=${CMAKE_CURRENT_SOURCE_DIR}/../../exports")
>>>>>>> b5c4fc0f
<|MERGE_RESOLUTION|>--- conflicted
+++ resolved
@@ -10,13 +10,6 @@
 #
 ##===----------------------------------------------------------------------===##
 
-<<<<<<< HEAD
-if(INTEL_COLLAB)
-else(INTEL_COLLAB)
-include_directories(${LIBOMPTARGET_DEP_LIBELF_INCLUDE_DIRS})
-endif(INTEL_COLLAB)
-=======
->>>>>>> b5c4fc0f
 include_directories(${LIBOMPTARGET_SRC_DIR})
 include_directories(${LIBOMPTARGET_INCLUDE_DIR})
 include_directories(${GRPC_INCLUDE_DIR})
@@ -30,20 +23,8 @@
         OffloadingServer.cpp
 )
 
-if(INTEL_COLLAB)
 target_link_libraries(openmp-offloading-server
         grpc++
         protobuf
         ${OPENMP_PTHREAD_LIB}
-<<<<<<< HEAD
-        "-ldl" "-lomp" "-fopenmp" "-Wl,--version-script=${CMAKE_CURRENT_SOURCE_DIR}/../../exports")
-else(INTEL_COLLAB)
-target_link_libraries(openmp-offloading-server
-        grpc++
-        protobuf
-        ${OPENMP_PTHREAD_LIB}
-        "-ldl" "-lomp" "-fopenmp" "-Wl,--version-script=${CMAKE_CURRENT_SOURCE_DIR}/../../exports" ${LIBOMPTARGET_DEP_LIBELF_LIBRARIES})
-endif(INTEL_COLLAB)
-=======
-        "-ldl" "-lomp" "-fopenmp" "-Wl,--version-script=${CMAKE_CURRENT_SOURCE_DIR}/../../exports")
->>>>>>> b5c4fc0f
+        "-ldl" "-lomp" "-fopenmp" "-Wl,--version-script=${CMAKE_CURRENT_SOURCE_DIR}/../../exports")