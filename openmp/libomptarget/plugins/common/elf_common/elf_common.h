--- conflicted
+++ resolved
@@ -1,38 +1,4 @@
-<<<<<<< HEAD
-#if INTEL_COLLAB
 //===-- elf_common.h - Common ELF functionality -----------------*- C++ -*-===//
-//
-// Part of the LLVM Project, under the Apache License v2.0 with LLVM Exceptions.
-// See https://llvm.org/LICENSE.txt for license information.
-// SPDX-License-Identifier: Apache-2.0 WITH LLVM-exception
-//
-//===----------------------------------------------------------------------===//
-//
-// Common ELF functionality for target plugins.
-//
-//===----------------------------------------------------------------------===//
-
-#ifndef LLVM_OPENMP_LIBOMPTARGET_PLUGINS_COMMON_ELF_COMMON_ELF_COMMON_H
-#define LLVM_OPENMP_LIBOMPTARGET_PLUGINS_COMMON_ELF_COMMON_ELF_COMMON_H
-
-#include "elf_constants.h"
-#include "omptargetplugin.h"
-#include <cstdint>
-
-/// Return non-zero, if the given \p image is an ELF object, which
-/// e_machine matches \p target_id; return zero otherwise.
-EXTERN int32_t elf_check_machine(__tgt_device_image *image, uint16_t target_id);
-
-/// Return non-zero, if the given \p image is an ET_DYN ELF object;
-/// return zero otherwise.
-EXTERN int32_t elf_is_dynamic(__tgt_device_image *image);
-
-#endif // LLVM_OPENMP_LIBOMPTARGET_PLUGINS_COMMON_ELF_COMMON_ELF_COMMON_H
-#else // INTEL_COLLAB
-//===-- elf_common.h - Common ELF functionality -------------------*- C -*-===//
-=======
-//===-- elf_common.h - Common ELF functionality -----------------*- C++ -*-===//
->>>>>>> b5c4fc0f
 //
 // Part of the LLVM Project, under the Apache License v2.0 with LLVM Exceptions.
 // See https://llvm.org/LICENSE.txt for license information.
@@ -58,86 +24,4 @@
 /// return zero otherwise.
 EXTERN int32_t elf_is_dynamic(__tgt_device_image *image);
 
-<<<<<<< HEAD
-  char *img_begin = (char *)image->ImageStart;
-  char *img_end = (char *)image->ImageEnd;
-  size_t img_size = img_end - img_begin;
-
-  // Obtain elf handler
-  Elf *e = elf_memory(img_begin, img_size);
-  if (!e) {
-    DP("Unable to get ELF handle: %s!\n", elf_errmsg(-1));
-    return 0;
-  }
-
-  // Check if ELF is the right kind.
-  if (elf_kind(e) != ELF_K_ELF) {
-    DP("Unexpected ELF type!\n");
-    elf_end(e);
-    return 0;
-  }
-  Elf64_Ehdr *eh64 = elf64_getehdr(e);
-  Elf32_Ehdr *eh32 = elf32_getehdr(e);
-
-  if (!eh64 && !eh32) {
-    DP("Unable to get machine ID from ELF file!\n");
-    elf_end(e);
-    return 0;
-  }
-
-  uint16_t MachineID;
-  if (eh64 && !eh32)
-    MachineID = eh64->e_machine;
-  else if (eh32 && !eh64)
-    MachineID = eh32->e_machine;
-  else {
-    DP("Ambiguous ELF header!\n");
-    elf_end(e);
-    return 0;
-  }
-
-  elf_end(e);
-  return MachineID == target_id;
-}
-
-static inline int32_t elf_is_dynamic(__tgt_device_image *image) {
-
-  char *img_begin = (char *)image->ImageStart;
-  char *img_end = (char *)image->ImageEnd;
-  size_t img_size = img_end - img_begin;
-
-  // Obtain elf handler
-  Elf *e = elf_memory(img_begin, img_size);
-  if (!e) {
-    DP("Unable to get ELF handle: %s!\n", elf_errmsg(-1));
-    return 0;
-  }
-
-  Elf64_Ehdr *eh64 = elf64_getehdr(e);
-  Elf32_Ehdr *eh32 = elf32_getehdr(e);
-
-  if (!eh64 && !eh32) {
-    DP("Unable to get machine ID from ELF file!\n");
-    elf_end(e);
-    return 0;
-  }
-
-  uint16_t Type;
-  if (eh64 && !eh32)
-    Type = eh64->e_type;
-  else if (eh32 && !eh64)
-    Type = eh32->e_type;
-  else {
-    DP("Ambiguous ELF header!\n");
-    elf_end(e);
-    return 0;
-  }
-
-  elf_end(e);
-  DP("ELF Type: %d\n", Type);
-  return Type == ET_DYN;
-}
-#endif // INTEL_COLLAB
-=======
-#endif // LLVM_OPENMP_LIBOMPTARGET_PLUGINS_COMMON_ELF_COMMON_ELF_COMMON_H
->>>>>>> b5c4fc0f
+#endif // LLVM_OPENMP_LIBOMPTARGET_PLUGINS_COMMON_ELF_COMMON_ELF_COMMON_H