--- conflicted
+++ resolved
@@ -43,11 +43,6 @@
 else()
   llvm_map_components_to_libnames(llvm_libs BinaryFormat Object Support)
 endif()
-<<<<<<< HEAD
-
-target_link_libraries(elf_common PUBLIC ${llvm_libs} ${OPENMP_PTHREAD_LIB})
-
-=======
 
 target_link_libraries(elf_common PUBLIC ${llvm_libs} ${OPENMP_PTHREAD_LIB})
 # INTEL_CUSTOMIZATION
@@ -59,7 +54,6 @@
   set_msvc_crt_flags(elf_common)
 # end INTEL_CUSTOMIZATION
 
->>>>>>> f370248a
 # Build elf_common with PIC to be able to link it with plugin shared libraries.
 set_property(TARGET elf_common PROPERTY POSITION_INDEPENDENT_CODE ON)
 
