--- conflicted
+++ resolved
@@ -29,14 +29,9 @@
   add_openmp_testsuite(check-libomptarget-${CURRENT_TARGET}
     "Running libomptarget tests"
     ${CMAKE_CURRENT_BINARY_DIR}/${CURRENT_TARGET}
-<<<<<<< HEAD
     DEPENDS omptarget ${LIBOMPTARGET_TESTED_PLUGINS}
-    ARGS ${LIBOMPTARGET_LIT_ARGS})
+    ARGS ${LIBOMPTARGET_LIT_ARG_LIST})
 # end INTEL_CUSTOMIZATION
-=======
-    DEPENDS omptarget omp ${LIBOMPTARGET_TESTED_PLUGINS}
-    ARGS ${LIBOMPTARGET_LIT_ARG_LIST})
->>>>>>> 4504e113
   list(APPEND LIBOMPTARGET_LIT_TESTSUITES ${CMAKE_CURRENT_BINARY_DIR}/${CURRENT_TARGET})
 
 if (INTEL_CUSTOMIZATION)
@@ -61,11 +56,6 @@
   "Running libomptarget tests"
   ${LIBOMPTARGET_LIT_TESTSUITES}
   EXCLUDE_FROM_CHECK_ALL
-<<<<<<< HEAD
   DEPENDS omptarget ${LIBOMPTARGET_TESTED_PLUGINS}
-  ARGS ${LIBOMPTARGET_LIT_ARGS})
-# end INTEL_CUSTOMIZATION
-=======
-  DEPENDS omptarget omp ${LIBOMPTARGET_TESTED_PLUGINS}
   ARGS ${LIBOMPTARGET_LIT_ARG_LIST})
->>>>>>> 4504e113
+# end INTEL_CUSTOMIZATION