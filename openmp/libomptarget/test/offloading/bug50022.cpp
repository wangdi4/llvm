--- conflicted
+++ resolved
@@ -3,11 +3,6 @@
 // Disabling run test until CMPLRLIBS-33596 is resolved.
 // RUN: %libomptarget-compilexx-generic
 // end INTEL_CUSTOMIZATION
-<<<<<<< HEAD
-
-// UNSUPPORTED: amdgcn-amd-amdhsa
-=======
->>>>>>> 8cd97e86
 
 #include <cassert>
 #include <iostream>
