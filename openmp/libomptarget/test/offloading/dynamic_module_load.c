--- conflicted
+++ resolved
@@ -1,17 +1,9 @@
-<<<<<<< HEAD
 // INTEL_CUSTOMIZATION
 // Explicit %clang invocation below breaks,
 // since there is no dlfcn.h on Windows.
 // UNSUPPORTED: system-windows
 // end INTEL_CUSTOMIZATION
-// RUN: %libomptarget-compile-aarch64-unknown-linux-gnu -DSHARED -fPIC -shared -o %t.so && %clang %flags %s -o %t-aarch64-unknown-linux-gnu -ldl && %libomptarget-run-aarch64-unknown-linux-gnu %t.so 2>&1 | %fcheck-aarch64-unknown-linux-gnu
-// RUN: %libomptarget-compile-powerpc64-ibm-linux-gnu -DSHARED -fPIC -shared -o %t.so && %clang %flags %s -o %t-powerpc64-ibm-linux-gnu -ldl && %libomptarget-run-powerpc64-ibm-linux-gnu %t.so 2>&1 | %fcheck-powerpc64-ibm-linux-gnu
-// RUN: %libomptarget-compile-powerpc64le-ibm-linux-gnu -DSHARED -fPIC -shared -o %t.so && %clang %flags %s -o %t-powerpc64le-ibm-linux-gnu -ldl && %libomptarget-run-powerpc64le-ibm-linux-gnu %t.so 2>&1 | %fcheck-powerpc64le-ibm-linux-gnu
-// RUN: %libomptarget-compile-x86_64-pc-linux-gnu -DSHARED -fPIC -shared -o %t.so && %clang %flags %s -o %t-x86_64-pc-linux-gnu -ldl && %libomptarget-run-x86_64-pc-linux-gnu %t.so 2>&1 | %fcheck-x86_64-pc-linux-gnu
-// RUN: %libomptarget-compile-nvptx64-nvidia-cuda -DSHARED -fPIC -shared -o %t.so && %clang %flags %s -o %t-nvptx64-nvidia-cuda -ldl && %libomptarget-run-nvptx64-nvidia-cuda %t.so 2>&1 | %fcheck-nvptx64-nvidia-cuda
-=======
 // RUN: %libomptarget-compile-generic -DSHARED -fPIC -shared -o %t.so && %clang %flags %s -o %t -ldl && %libomptarget-run-generic %t.so 2>&1 | %fcheck-generic
->>>>>>> 24f836e8
 
 #ifdef SHARED
 #include <stdio.h>
