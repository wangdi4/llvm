// REQUIRES: libomptarget-debug
// RUN: %libomptarget-compile-x86_64-pc-linux-gnu && env LIBOMPTARGET_DEBUG=1 LIBOMPTARGET_PLUGIN=x86_64 %libomptarget-run-x86_64-pc-linux-gnu 2>&1 | %fcheck-x86_64-pc-linux-gnu

// CHECK: TARGET ELF Common --> LLVMOMPOFFLOAD ELF note NT_LLVM_OPENMP_OFFLOAD_VERSION with value: '1.0'
// CHECK: TARGET ELF Common --> LLVMOMPOFFLOAD ELF note NT_LLVM_OPENMP_OFFLOAD_PRODUCER with value: 'Intel(R) oneAPI DPC++/C++ Compiler'
<<<<<<< HEAD
// CHECK: TARGET ELF Common --> LLVMOMPOFFLOAD ELF note NT_LLVM_OPENMP_OFFLOAD_PRODUCER_VERSION with value: '2022.{{[0-9]}}.{{[0-9]}}{{( [0-9a-fA-F]+)?}}'
=======
// CHECK: TARGET ELF Common --> LLVMOMPOFFLOAD ELF note NT_LLVM_OPENMP_OFFLOAD_PRODUCER_VERSION with value: '202{{[0-9]}}.{{[0-9]}}.0{{( [0-9a-fA-F]+)?}}'
>>>>>>> 7fca6dfc

int main() {
#pragma omp target
  ;

  return 0;
}<|MERGE_RESOLUTION|>--- conflicted
+++ resolved
@@ -3,11 +3,7 @@
 
 // CHECK: TARGET ELF Common --> LLVMOMPOFFLOAD ELF note NT_LLVM_OPENMP_OFFLOAD_VERSION with value: '1.0'
 // CHECK: TARGET ELF Common --> LLVMOMPOFFLOAD ELF note NT_LLVM_OPENMP_OFFLOAD_PRODUCER with value: 'Intel(R) oneAPI DPC++/C++ Compiler'
-<<<<<<< HEAD
-// CHECK: TARGET ELF Common --> LLVMOMPOFFLOAD ELF note NT_LLVM_OPENMP_OFFLOAD_PRODUCER_VERSION with value: '2022.{{[0-9]}}.{{[0-9]}}{{( [0-9a-fA-F]+)?}}'
-=======
 // CHECK: TARGET ELF Common --> LLVMOMPOFFLOAD ELF note NT_LLVM_OPENMP_OFFLOAD_PRODUCER_VERSION with value: '202{{[0-9]}}.{{[0-9]}}.0{{( [0-9a-fA-F]+)?}}'
->>>>>>> 7fca6dfc
 
 int main() {
 #pragma omp target
