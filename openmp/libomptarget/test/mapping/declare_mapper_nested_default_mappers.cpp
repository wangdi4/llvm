--- conflicted
+++ resolved
@@ -1,10 +1,7 @@
 // RUN: %libomptarget-compilexx-run-and-check-generic
-<<<<<<< HEAD
-=======
 
 // amdgcn does not have printf definition
 // XFAIL: amdgcn-amd-amdhsa
->>>>>>> 3f9ee3c9
 
 #include <cstdio>
 #include <cstdlib>
