// RUN: %libomptarget-compile-run-and-check-x86_64-pc-linux-gnu
// RUN: %libomptarget-compile-x86_64-pc-linux-gnu -DUNUSED -Wall -Werror

<<<<<<< HEAD
// INTEL_CUSTOMIZATION
// Disable use of variants for the second RUN line until proper fix is done in
// omp.h.
#ifndef UNUSED
// end INTEL_CUSTOMIZATION
=======
// only run for x86_64 host offloading:
// REQUIRES: x86_64-pc-linux-gnu

>>>>>>> 24f836e8
#include <omp.h>
// INTEL_CUSTOMIZATION
#endif
// end INTEL_CUSTOMIZATION
#include <stdio.h>

int main() {
  int errors = 0;
#ifdef UNUSED
// Test if it is OK to leave the variants unused in the header
#else // UNUSED
  int host = omp_is_initial_device();
  int device = 1;
#pragma omp target map(tofrom : device)
  { device = omp_is_initial_device(); }
  if (!host) {
    printf("omp_is_initial_device() returned false on host\n");
    errors++;
  }
  if (device) {
    printf("omp_is_initial_device() returned true on device\n");
    errors++;
  }
#endif // UNUSED

  // CHECK: PASS
  printf("%s\n", errors ? "FAIL" : "PASS");

  return errors;
}<|MERGE_RESOLUTION|>--- conflicted
+++ resolved
@@ -1,17 +1,14 @@
 // RUN: %libomptarget-compile-run-and-check-x86_64-pc-linux-gnu
 // RUN: %libomptarget-compile-x86_64-pc-linux-gnu -DUNUSED -Wall -Werror
 
-<<<<<<< HEAD
+// only run for x86_64 host offloading:
+// REQUIRES: x86_64-pc-linux-gnu
+
 // INTEL_CUSTOMIZATION
 // Disable use of variants for the second RUN line until proper fix is done in
 // omp.h.
 #ifndef UNUSED
 // end INTEL_CUSTOMIZATION
-=======
-// only run for x86_64 host offloading:
-// REQUIRES: x86_64-pc-linux-gnu
-
->>>>>>> 24f836e8
 #include <omp.h>
 // INTEL_CUSTOMIZATION
 #endif
