//===---------- private.h - Target independent OpenMP target RTL ----------===//
//
// Part of the LLVM Project, under the Apache License v2.0 with LLVM Exceptions.
// See https://llvm.org/LICENSE.txt for license information.
// SPDX-License-Identifier: Apache-2.0 WITH LLVM-exception
//
//===----------------------------------------------------------------------===//
//
// Private function declarations and helper macros for debugging output.
//
//===----------------------------------------------------------------------===//

#ifndef _OMPTARGET_PRIVATE_H
#define _OMPTARGET_PRIVATE_H

#include <omptarget.h>
#include <Debug.h>

#include <cstdint>

extern int targetDataBegin(DeviceTy &Device, int32_t arg_num, void **args_base,
                           void **args, int64_t *arg_sizes, int64_t *arg_types,
                           void **arg_mappers,
                           __tgt_async_info *async_info_ptr);

extern int targetDataEnd(DeviceTy &Device, int32_t ArgNum, void **ArgBases,
                         void **Args, int64_t *ArgSizes, int64_t *ArgTypes,
                         void **ArgMappers, __tgt_async_info *AsyncInfo);

extern int target_data_update(DeviceTy &Device, int32_t arg_num,
                              void **args_base, void **args,
                              int64_t *arg_sizes, int64_t *arg_types,
                              void **arg_mappers,
                              __tgt_async_info *async_info_ptr = nullptr);

extern int target(int64_t DeviceId, void *HostPtr, int32_t ArgNum,
                  void **ArgBases, void **Args, int64_t *ArgSizes,
                  int64_t *ArgTypes, void **ArgMappers, int32_t TeamNum,
                  int32_t ThreadLimit, int IsTeamConstruct);

extern int CheckDeviceAndCtors(int64_t device_id);

// enum for OMP_TARGET_OFFLOAD; keep in sync with kmp.h definition
enum kmp_target_offload_kind {
  tgt_disabled = 0,
  tgt_default = 1,
  tgt_mandatory = 2
};
typedef enum kmp_target_offload_kind kmp_target_offload_kind_t;
extern kmp_target_offload_kind_t TargetOffloadPolicy;

// This structure stores information of a mapped memory region.
struct MapComponentInfoTy {
  void *Base;
  void *Begin;
  int64_t Size;
  int64_t Type;
  MapComponentInfoTy() = default;
  MapComponentInfoTy(void *Base, void *Begin, int64_t Size, int64_t Type)
      : Base(Base), Begin(Begin), Size(Size), Type(Type) {}
};

// This structure stores all components of a user-defined mapper. The number of
// components are dynamically decided, so we utilize C++ STL vector
// implementation here.
struct MapperComponentsTy {
  std::vector<MapComponentInfoTy> Components;
  int32_t size() { return Components.size(); }
};

// The mapper function pointer type. It follows the signature below:
// void .omp_mapper.<type_name>.<mapper_id>.(void *rt_mapper_handle,
//                                           void *base, void *begin,
//                                           size_t size, int64_t type);
typedef void (*MapperFuncPtrTy)(void *, void *, void *, int64_t, int64_t);

// Function pointer type for target_data_* functions (targetDataBegin,
// targetDataEnd and target_data_update).
typedef int (*TargetDataFuncPtrTy)(DeviceTy &, int32_t, void **, void **,
                                   int64_t *, int64_t *, void **,
                                   __tgt_async_info *);

// Implemented in libomp, they are called from within __tgt_* functions.
#ifdef __cplusplus
extern "C" {
#endif
// functions that extract info from libomp; keep in sync
#if INTEL_COLLAB
#ifdef _WIN32
// libomp has to be linked in to satisfy these dependencies.
// FIXME: we should actually include omp.h instead of declaring
//        omp_get_default_device() ourselves.
int __cdecl omp_get_default_device(void);
int32_t __cdecl __kmpc_omp_taskwait(void *loc_ref, int32_t gtid);
int32_t __cdecl __kmpc_global_thread_num(void *);
int __cdecl __kmpc_get_target_offload(void);
void __cdecl __kmpc_proxy_task_completed_ooo(void *);
#else
// We do not have to make these weak just to be able
// to have undefined symbols in the shared library.
// To make this work without weak, we have to make sure -Wl,-z,defs
// is not passed to the linker, so just keep it as-is.
int omp_get_default_device(void) __attribute__((weak));
int32_t __kmpc_omp_taskwait(void *loc_ref, int32_t gtid) __attribute__((weak));
int32_t __kmpc_global_thread_num(void *) __attribute__((weak));
int __kmpc_get_target_offload(void) __attribute__((weak));
void __kmpc_proxy_task_completed_ooo(void *);
#endif
#else  // INTEL_COLLAB
int omp_get_default_device(void) __attribute__((weak));
int32_t __kmpc_omp_taskwait(void *loc_ref, int32_t gtid) __attribute__((weak));
int32_t __kmpc_global_thread_num(void *) __attribute__((weak));
int __kmpc_get_target_offload(void) __attribute__((weak));
#endif // INTEL_COLLAB
#ifdef __cplusplus
}
#endif

#define TARGET_NAME Libomptarget
#define DEBUG_PREFIX GETNAME(TARGET_NAME)

////////////////////////////////////////////////////////////////////////////////
/// dump a table of all the host-target pointer pairs on failure
static inline void dumpTargetPointerMappings(const DeviceTy &Device) {
  if (Device.HostDataToTargetMap.empty())
    return;

  fprintf(stderr, "Device %d Host-Device Pointer Mappings:\n", Device.DeviceID);
  fprintf(stderr, "%-18s %-18s %s\n", "Host Ptr", "Target Ptr", "Size (B)");
  for (const auto &HostTargetMap : Device.HostDataToTargetMap) {
<<<<<<< HEAD
    fprintf(stderr, DPxMOD " " DPxMOD " %lu\n",
=======
    fprintf(stderr, DPxMOD " " DPxMOD " %" PRIxPTR "\n", // INTEL
>>>>>>> 47665e34
            DPxPTR(HostTargetMap.HstPtrBegin),
            DPxPTR(HostTargetMap.TgtPtrBegin),
            HostTargetMap.HstPtrEnd - HostTargetMap.HstPtrBegin);
  }
}

#endif<|MERGE_RESOLUTION|>--- conflicted
+++ resolved
@@ -128,11 +128,7 @@
   fprintf(stderr, "Device %d Host-Device Pointer Mappings:\n", Device.DeviceID);
   fprintf(stderr, "%-18s %-18s %s\n", "Host Ptr", "Target Ptr", "Size (B)");
   for (const auto &HostTargetMap : Device.HostDataToTargetMap) {
-<<<<<<< HEAD
-    fprintf(stderr, DPxMOD " " DPxMOD " %lu\n",
-=======
     fprintf(stderr, DPxMOD " " DPxMOD " %" PRIxPTR "\n", // INTEL
->>>>>>> 47665e34
             DPxPTR(HostTargetMap.HstPtrBegin),
             DPxPTR(HostTargetMap.TgtPtrBegin),
             HostTargetMap.HstPtrEnd - HostTargetMap.HstPtrBegin);
