//===---------- private.h - Target independent OpenMP target RTL ----------===//
//
// Part of the LLVM Project, under the Apache License v2.0 with LLVM Exceptions.
// See https://llvm.org/LICENSE.txt for license information.
// SPDX-License-Identifier: Apache-2.0 WITH LLVM-exception
//
//===----------------------------------------------------------------------===//
//
// Private function declarations and helper macros for debugging output.
//
//===----------------------------------------------------------------------===//

#ifndef _OMPTARGET_PRIVATE_H
#define _OMPTARGET_PRIVATE_H

#include <omptarget.h>
#include <Debug.h>

#include <cstdint>

extern int targetDataBegin(DeviceTy &Device, int32_t arg_num, void **args_base,
                           void **args, int64_t *arg_sizes, int64_t *arg_types,
                           map_var_info_t *arg_names, void **arg_mappers,
                           __tgt_async_info *async_info_ptr);

extern int targetDataEnd(DeviceTy &Device, int32_t ArgNum, void **ArgBases,
                         void **Args, int64_t *ArgSizes, int64_t *ArgTypes,
                         map_var_info_t *arg_names, void **ArgMappers,
                         __tgt_async_info *AsyncInfo);

extern int target_data_update(DeviceTy &Device, int32_t arg_num,
                              void **args_base, void **args, int64_t *arg_sizes,
                              int64_t *arg_types, map_var_info_t *arg_names,
                              void **arg_mappers,
                              __tgt_async_info *async_info_ptr = nullptr);

extern int target(int64_t DeviceId, void *HostPtr, int32_t ArgNum,
                  void **ArgBases, void **Args, int64_t *ArgSizes,
                  int64_t *ArgTypes, map_var_info_t *arg_names,
                  void **ArgMappers, int32_t TeamNum, int32_t ThreadLimit,
                  int IsTeamConstruct);

extern int CheckDeviceAndCtors(int64_t device_id);

// This structure stores information of a mapped memory region.
struct MapComponentInfoTy {
  void *Base;
  void *Begin;
  int64_t Size;
  int64_t Type;
  MapComponentInfoTy() = default;
  MapComponentInfoTy(void *Base, void *Begin, int64_t Size, int64_t Type)
      : Base(Base), Begin(Begin), Size(Size), Type(Type) {}
};

// This structure stores all components of a user-defined mapper. The number of
// components are dynamically decided, so we utilize C++ STL vector
// implementation here.
struct MapperComponentsTy {
  std::vector<MapComponentInfoTy> Components;
  int32_t size() { return Components.size(); }
};

// The mapper function pointer type. It follows the signature below:
// void .omp_mapper.<type_name>.<mapper_id>.(void *rt_mapper_handle,
//                                           void *base, void *begin,
//                                           size_t size, int64_t type);
typedef void (*MapperFuncPtrTy)(void *, void *, void *, int64_t, int64_t);

// Function pointer type for target_data_* functions (targetDataBegin,
// targetDataEnd and target_data_update).
typedef int (*TargetDataFuncPtrTy)(DeviceTy &, int32_t, void **, void **,
                                   int64_t *, int64_t *, map_var_info_t *,
                                   void **, __tgt_async_info *);

// Implemented in libomp, they are called from within __tgt_* functions.
#ifdef __cplusplus
extern "C" {
#endif
// functions that extract info from libomp; keep in sync
#if INTEL_COLLAB
#ifdef _WIN32
// libomp has to be linked in to satisfy these dependencies.
// FIXME: we should actually include omp.h instead of declaring
//        omp_get_default_device() ourselves.
int __cdecl omp_get_default_device(void);
int32_t __cdecl __kmpc_omp_taskwait(void *loc_ref, int32_t gtid);
int32_t __cdecl __kmpc_global_thread_num(void *);
int __cdecl __kmpc_get_target_offload(void);
void __cdecl __kmpc_proxy_task_completed_ooo(void *);
#else
// We do not have to make these weak just to be able
// to have undefined symbols in the shared library.
// To make this work without weak, we have to make sure -Wl,-z,defs
// is not passed to the linker, so just keep it as-is.
int omp_get_default_device(void) __attribute__((weak));
int32_t __kmpc_omp_taskwait(void *loc_ref, int32_t gtid) __attribute__((weak));
int32_t __kmpc_global_thread_num(void *) __attribute__((weak));
int __kmpc_get_target_offload(void) __attribute__((weak));
void __kmpc_proxy_task_completed_ooo(void *);
#endif
#else  // INTEL_COLLAB
int omp_get_default_device(void) __attribute__((weak));
int32_t __kmpc_omp_taskwait(void *loc_ref, int32_t gtid) __attribute__((weak));
int32_t __kmpc_global_thread_num(void *) __attribute__((weak));
int __kmpc_get_target_offload(void) __attribute__((weak));
#endif // INTEL_COLLAB
#ifdef __cplusplus
}
#endif

#define TARGET_NAME Libomptarget
#define DEBUG_PREFIX GETNAME(TARGET_NAME)

////////////////////////////////////////////////////////////////////////////////
/// dump a table of all the host-target pointer pairs on failure
static inline void dumpTargetPointerMappings(const DeviceTy &Device) {
  if (Device.HostDataToTargetMap.empty())
    return;

  fprintf(stderr, "Device %d Host-Device Pointer Mappings:\n", Device.DeviceID);
  fprintf(stderr, "%-18s %-18s %s %s\n", "Host Ptr", "Target Ptr", "Size (B)",
          "Declaration");
  for (const auto &HostTargetMap : Device.HostDataToTargetMap) {
<<<<<<< HEAD
    fprintf(stderr, DPxMOD " " DPxMOD " %" PRIxPTR "\n", // INTEL
=======
    SourceInfo info(HostTargetMap.HstPtrName);
    fprintf(stderr, DPxMOD " " DPxMOD " %-8lu %s at %s:%d:%d\n",
>>>>>>> 5378c6a4
            DPxPTR(HostTargetMap.HstPtrBegin),
            DPxPTR(HostTargetMap.TgtPtrBegin),
            HostTargetMap.HstPtrEnd - HostTargetMap.HstPtrBegin,
            info.name.c_str(), info.filename.c_str(), info.line, info.column);
  }
}

#endif<|MERGE_RESOLUTION|>--- conflicted
+++ resolved
@@ -122,12 +122,8 @@
   fprintf(stderr, "%-18s %-18s %s %s\n", "Host Ptr", "Target Ptr", "Size (B)",
           "Declaration");
   for (const auto &HostTargetMap : Device.HostDataToTargetMap) {
-<<<<<<< HEAD
-    fprintf(stderr, DPxMOD " " DPxMOD " %" PRIxPTR "\n", // INTEL
-=======
     SourceInfo info(HostTargetMap.HstPtrName);
-    fprintf(stderr, DPxMOD " " DPxMOD " %-8lu %s at %s:%d:%d\n",
->>>>>>> 5378c6a4
+    fprintf(stderr, DPxMOD " " DPxMOD " %-8" PRIxPTR " %s at %s:%d:%d\n", // INTEL
             DPxPTR(HostTargetMap.HstPtrBegin),
             DPxPTR(HostTargetMap.TgtPtrBegin),
             HostTargetMap.HstPtrEnd - HostTargetMap.HstPtrBegin,
