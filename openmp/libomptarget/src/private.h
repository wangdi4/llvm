--- conflicted
+++ resolved
@@ -45,12 +45,8 @@
                   int IsTeamConstruct, AsyncInfoTy &AsyncInfo);
 
 extern void handleTargetOutcome(bool Success, ident_t *Loc);
-<<<<<<< HEAD
-extern int checkDeviceAndCtors(int64_t &DeviceID, ident_t *Loc);
+extern bool checkDeviceAndCtors(int64_t &DeviceID, ident_t *Loc);
 extern bool isOffloadDisabled(); // INTEL_COLLAB
-=======
-extern bool checkDeviceAndCtors(int64_t &DeviceID, ident_t *Loc);
->>>>>>> 2cfe1a09
 extern void *targetAllocExplicit(size_t size, int device_num, int kind,
                                  const char *name);
 
