//===---------- private.h - Target independent OpenMP target RTL ----------===//
//
// Part of the LLVM Project, under the Apache License v2.0 with LLVM Exceptions.
// See https://llvm.org/LICENSE.txt for license information.
// SPDX-License-Identifier: Apache-2.0 WITH LLVM-exception
//
//===----------------------------------------------------------------------===//
//
// Private function declarations and helper macros for debugging output.
//
//===----------------------------------------------------------------------===//

#ifndef _OMPTARGET_PRIVATE_H
#define _OMPTARGET_PRIVATE_H

#include <Debug.h>
#include <SourceInfo.h>
#include <omptarget.h>

#include <cstdint>

extern int targetDataBegin(ident_t *loc, DeviceTy &Device, int32_t arg_num,
                           void **args_base, void **args, int64_t *arg_sizes,
                           int64_t *arg_types, map_var_info_t *arg_names,
                           void **arg_mappers,
                           __tgt_async_info *async_info_ptr);

extern int targetDataEnd(ident_t *loc, DeviceTy &Device, int32_t ArgNum,
                         void **ArgBases, void **Args, int64_t *ArgSizes,
                         int64_t *ArgTypes, map_var_info_t *arg_names,
                         void **ArgMappers, __tgt_async_info *AsyncInfo);

extern int targetDataUpdate(ident_t *loc, DeviceTy &Device, int32_t arg_num,
                            void **args_base, void **args, int64_t *arg_sizes,
                            int64_t *arg_types, map_var_info_t *arg_names,
                            void **arg_mappers,
                            __tgt_async_info *async_info_ptr = nullptr);

extern int target(ident_t *loc, int64_t DeviceId, void *HostPtr, int32_t ArgNum,
                  void **ArgBases, void **Args, int64_t *ArgSizes,
                  int64_t *ArgTypes, map_var_info_t *arg_names,
                  void **ArgMappers, int32_t TeamNum, int32_t ThreadLimit,
                  int IsTeamConstruct);

extern int CheckDeviceAndCtors(int64_t device_id);

// This structure stores information of a mapped memory region.
struct MapComponentInfoTy {
  void *Base;
  void *Begin;
  int64_t Size;
  int64_t Type;
  void *Name;
  MapComponentInfoTy() = default;
  MapComponentInfoTy(void *Base, void *Begin, int64_t Size, int64_t Type,
                     void *Name)
      : Base(Base), Begin(Begin), Size(Size), Type(Type), Name(Name) {}
};

// This structure stores all components of a user-defined mapper. The number of
// components are dynamically decided, so we utilize C++ STL vector
// implementation here.
struct MapperComponentsTy {
  std::vector<MapComponentInfoTy> Components;
  int32_t size() { return Components.size(); }
};

// The mapper function pointer type. It follows the signature below:
// void .omp_mapper.<type_name>.<mapper_id>.(void *rt_mapper_handle,
//                                           void *base, void *begin,
//                                           size_t size, int64_t type,
//                                           void * name);
typedef void (*MapperFuncPtrTy)(void *, void *, void *, int64_t, int64_t,
                                void *);

// Function pointer type for targetData* functions (targetDataBegin,
// targetDataEnd and targetDataUpdate).
typedef int (*TargetDataFuncPtrTy)(ident_t *, DeviceTy &, int32_t, void **,
                                   void **, int64_t *, int64_t *,
                                   map_var_info_t *, void **,
                                   __tgt_async_info *);

// Implemented in libomp, they are called from within __tgt_* functions.
#ifdef __cplusplus
extern "C" {
#endif
// functions that extract info from libomp; keep in sync
#if INTEL_COLLAB
#ifdef _WIN32
// libomp has to be linked in to satisfy these dependencies.
// FIXME: we should actually include omp.h instead of declaring
//        omp_get_default_device() ourselves.
int __cdecl omp_get_default_device(void);
int32_t __cdecl __kmpc_omp_taskwait(void *loc_ref, int32_t gtid);
int32_t __cdecl __kmpc_global_thread_num(void *);
int __cdecl __kmpc_get_target_offload(void);
void __cdecl __kmpc_proxy_task_completed_ooo(void *);
#else
// We do not have to make these weak just to be able
// to have undefined symbols in the shared library.
// To make this work without weak, we have to make sure -Wl,-z,defs
// is not passed to the linker, so just keep it as-is.
int omp_get_default_device(void) __attribute__((weak));
int32_t __kmpc_omp_taskwait(void *loc_ref, int32_t gtid) __attribute__((weak));
int32_t __kmpc_global_thread_num(void *) __attribute__((weak));
int __kmpc_get_target_offload(void) __attribute__((weak));
void __kmpc_proxy_task_completed_ooo(void *);
#endif
#else  // INTEL_COLLAB
int omp_get_default_device(void) __attribute__((weak));
int32_t __kmpc_omp_taskwait(void *loc_ref, int32_t gtid) __attribute__((weak));
int32_t __kmpc_global_thread_num(void *) __attribute__((weak));
int __kmpc_get_target_offload(void) __attribute__((weak));
#endif // INTEL_COLLAB
#ifdef __cplusplus
}
#endif

#define TARGET_NAME Libomptarget
#define DEBUG_PREFIX GETNAME(TARGET_NAME)

////////////////////////////////////////////////////////////////////////////////
/// dump a table of all the host-target pointer pairs on failure
static inline void dumpTargetPointerMappings(const ident_t *Loc,
                                             const DeviceTy &Device) {
  if (Device.HostDataToTargetMap.empty())
    return;

  SourceInfo Kernel(Loc);
  INFO(OMP_INFOTYPE_ALL, Device.DeviceID,
       "OpenMP Host-Device pointer mappings after block at %s:%d:%d:\n",
       Kernel.getFilename(), Kernel.getLine(), Kernel.getColumn());
  INFO(OMP_INFOTYPE_ALL, Device.DeviceID, "%-18s %-18s %s %s %s\n", "Host Ptr",
       "Target Ptr", "Size (B)", "RefCount", "Declaration");
  for (const auto &HostTargetMap : Device.HostDataToTargetMap) {
    SourceInfo Info(HostTargetMap.HstPtrName);
#if INTEL_CUSTOMIZATION
    INFO(OMP_INFOTYPE_ALL, Device.DeviceID,
         DPxMOD " " DPxMOD " %-8" PRIuPTR " %-8" PRId64 " %s at %s:%d:%d\n",
         DPxPTR(HostTargetMap.HstPtrBegin), DPxPTR(HostTargetMap.TgtPtrBegin),
         HostTargetMap.HstPtrEnd - HostTargetMap.HstPtrBegin,
         HostTargetMap.getRefCount(), Info.getName(), Info.getFilename(),
         Info.getLine(), Info.getColumn());
#endif // INTEL_CUSTOMIZATION

  }
}

////////////////////////////////////////////////////////////////////////////////
/// Print out the names and properties of the arguments to each kernel
static inline void
printKernelArguments(const ident_t *Loc, const int64_t DeviceId,
                     const int32_t ArgNum, const int64_t *ArgSizes,
                     const int64_t *ArgTypes, const map_var_info_t *ArgNames,
                     const char *RegionType) {
  SourceInfo info(Loc);
  INFO(OMP_INFOTYPE_ALL, DeviceId, "%s at %s:%d:%d with %d arguments:\n",
       RegionType, info.getFilename(), info.getLine(), info.getColumn(),
       ArgNum);

  for (int32_t i = 0; i < ArgNum; ++i) {
    const map_var_info_t varName = (ArgNames) ? ArgNames[i] : nullptr;
    const char *type = nullptr;
    const char *implicit =
        (ArgTypes[i] & OMP_TGT_MAPTYPE_IMPLICIT) ? "(implicit)" : "";
    if (ArgTypes[i] & OMP_TGT_MAPTYPE_TO && ArgTypes[i] & OMP_TGT_MAPTYPE_FROM)
      type = "tofrom";
    else if (ArgTypes[i] & OMP_TGT_MAPTYPE_TO)
      type = "to";
    else if (ArgTypes[i] & OMP_TGT_MAPTYPE_FROM)
      type = "from";
    else if (ArgTypes[i] & OMP_TGT_MAPTYPE_PRIVATE)
      type = "private";
    else if (ArgTypes[i] & OMP_TGT_MAPTYPE_LITERAL)
      type = "firstprivate";
    else if (ArgSizes[i] != 0)
      type = "alloc";
    else
      type = "use_address";
<<<<<<< HEAD
#if INTEL_CUSTOMIZATION
    INFO(OMP_INFOTYPE_ALL, DeviceId, "%s(%s)[%ld] %s\n", type,
=======

    INFO(OMP_INFOTYPE_ALL, DeviceId, "%s(%s)[%" PRId64 "] %s\n", type,
>>>>>>> 5f1d4d47
         getNameFromMapping(varName).c_str(), ArgSizes[i], implicit);
#endif // INTEL_CUSTOMIZATION

  }
}

#ifdef OMPTARGET_PROFILE_ENABLED
#include "llvm/Support/TimeProfiler.h"
#define TIMESCOPE() llvm::TimeTraceScope TimeScope(__FUNCTION__)
#define TIMESCOPE_WITH_IDENT(IDENT)                                            \
  SourceInfo SI(IDENT);                                                        \
  llvm::TimeTraceScope TimeScope(__FUNCTION__, SI.getProfileLocation())
#define TIMESCOPE_WITH_NAME_AND_IDENT(NAME, IDENT)                             \
  SourceInfo SI(IDENT);                                                        \
  llvm::TimeTraceScope TimeScope(NAME, SI.getProfileLocation())
#else
#define TIMESCOPE()
#define TIMESCOPE_WITH_IDENT(IDENT)
#define TIMESCOPE_WITH_NAME_AND_IDENT(NAME, IDENT)
#endif

#endif<|MERGE_RESOLUTION|>--- conflicted
+++ resolved
@@ -177,13 +177,8 @@
       type = "alloc";
     else
       type = "use_address";
-<<<<<<< HEAD
 #if INTEL_CUSTOMIZATION
-    INFO(OMP_INFOTYPE_ALL, DeviceId, "%s(%s)[%ld] %s\n", type,
-=======
-
     INFO(OMP_INFOTYPE_ALL, DeviceId, "%s(%s)[%" PRId64 "] %s\n", type,
->>>>>>> 5f1d4d47
          getNameFromMapping(varName).c_str(), ArgSizes[i], implicit);
 #endif // INTEL_CUSTOMIZATION
 
