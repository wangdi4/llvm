--- conflicted
+++ resolved
@@ -46,12 +46,9 @@
 
 extern void handleTargetOutcome(bool Success, ident_t *Loc);
 extern int checkDeviceAndCtors(int64_t &DeviceID, ident_t *Loc);
-<<<<<<< HEAD
 extern bool isOffloadDisabled(); // INTEL_COLLAB
-=======
 extern void *targetAllocExplicit(size_t size, int device_num, int kind,
                                  const char *name);
->>>>>>> 2468fdd9
 
 // This structure stores information of a mapped memory region.
 struct MapComponentInfoTy {
