//===----------- rtl.cpp - Target independent OpenMP target RTL -----------===//
//
// Part of the LLVM Project, under the Apache License v2.0 with LLVM Exceptions.
// See https://llvm.org/LICENSE.txt for license information.
// SPDX-License-Identifier: Apache-2.0 WITH LLVM-exception
//
//===----------------------------------------------------------------------===//
//
// Functionality for handling RTL plugins.
//
//===----------------------------------------------------------------------===//

#include "rtl.h"
#include "device.h"
#include "private.h"
<<<<<<< HEAD
#include "rtl.h"
#if INTEL_COLLAB
#include "omptarget-tools.h"
#endif // INTEL_COLLAB
=======
>>>>>>> 9cd1e222

#include <cassert>
#include <cstdlib>
#include <cstring>
#if INTEL_CUSTOMIZATION
// FIXME: temporary solution for LIBDL on Windows.
#ifdef _WIN32
#include <windows.h>
#include <intel_win_dlfcn.h>
#else  // !_WIN32
#include <dlfcn.h>
#endif // !_WIN32
#else  // INTEL_CUSTOMIZATION
#include <dlfcn.h>
#endif  // INTEL_CUSTOMIZATION
#include <mutex>
#include <string>

// List of all plugins that can support offloading.
static const char *RTLNames[] = {
#if INTEL_CUSTOMIZATION
#if INTEL_FEATURE_CSA
    /* CSA target     */ "libomptarget.rtl.csa.so",
#endif  // INTEL_FEATURE_CSA
#endif // INTEL_CUSTOMIZATION
#if INTEL_COLLAB
#if _WIN32
#if INTEL_CUSTOMIZATION
    /* Level0 target  */ "omptarget.rtl.level0.dll",
#endif // INTEL_CUSTOMIZATION
    /* OpenCL target  */ "omptarget.rtl.opencl.dll",
#else  // !_WIN32
#if INTEL_CUSTOMIZATION
    /* Level0 target  */ "libomptarget.rtl.level0.so",
#endif // INTEL_CUSTOMIZATION
    /* OpenCL target  */ "libomptarget.rtl.opencl.so",
#endif // !_WIN32
#endif // INTEL_COLLAB
    /* PowerPC target       */ "libomptarget.rtl.ppc64.so",
#if INTEL_COLLAB
#if _WIN32
    /* x86_64 target        */ "omptarget.rtl.x86_64.dll",
#else  // !_WIN32
    /* x86_64 target        */ "libomptarget.rtl.x86_64.so",
#endif // !_WIN32
#else  // INTEL_COLLAB
    /* x86_64 target        */ "libomptarget.rtl.x86_64.so",
#endif  // INTEL_COLLAB
    /* CUDA target          */ "libomptarget.rtl.cuda.so",
    /* AArch64 target       */ "libomptarget.rtl.aarch64.so",
    /* SX-Aurora VE target  */ "libomptarget.rtl.ve.so",
    /* AMDGPU target        */ "libomptarget.rtl.amdgpu.so",
    /* Remote target        */ "libomptarget.rtl.rpc.so",
};

PluginManager *PM;

#if INTEL_COLLAB
OmptGlobalTy *OmptGlobal;
#endif // INTEL_COLLAB

#ifdef INTEL_CUSTOMIZATION
#ifdef _WIN32
#define __ATTRIBUTE__(X)
#else
#define __ATTRIBUTE__(X)  __attribute__((X))
#endif
#endif // INTEL_CUSTOMIZATION

#if OMPTARGET_PROFILE_ENABLED
static char *ProfileTraceFile = nullptr;
#endif

__ATTRIBUTE__(constructor(101)) void init() { // INTEL
  DP("Init target library!\n");
  PM = new PluginManager();

#if INTEL_COLLAB
  OmptGlobal = new OmptGlobalTy();
#endif // INTEL_COLLAB

#ifdef OMPTARGET_PROFILE_ENABLED
  ProfileTraceFile = getenv("LIBOMPTARGET_PROFILE");
  // TODO: add a configuration option for time granularity
  if (ProfileTraceFile)
    llvm::timeTraceProfilerInitialize(500 /* us */, "libomptarget");
#endif
}

__ATTRIBUTE__(destructor(101)) void deinit() { // INTEL
  DP("Deinit target library!\n");
  delete PM;

#if INTEL_COLLAB
  delete OmptGlobal;
#endif // INTEL_COLLAB

#ifdef OMPTARGET_PROFILE_ENABLED
  if (ProfileTraceFile) {
    // TODO: add env var for file output
    if (auto E = llvm::timeTraceProfilerWrite(ProfileTraceFile, "-"))
      fprintf(stderr, "Error writing out the time trace\n");

    llvm::timeTraceProfilerCleanup();
  }
#endif
}

#if INTEL_CUSTOMIZATION
#if _WIN32
extern "C" BOOL WINAPI
DllMain(HINSTANCE const instance, // handle to DLL module
        DWORD const reason,       // reason for calling function
        LPVOID const reserved)    // reserved
{
  // Perform actions based on the reason for calling.
  switch (reason) {
  case DLL_PROCESS_ATTACH:
    // Initialize once for each new process.
    // Return FALSE to fail DLL load.
    init();
    break;

  case DLL_THREAD_ATTACH:
    // Do thread-specific initialization.
    break;

  case DLL_THREAD_DETACH:
    // Do thread-specific cleanup.
    break;

  case DLL_PROCESS_DETACH:
    // Perform any necessary cleanup.
    deinit();
    break;
  }
  return TRUE; // Successful DLL_PROCESS_ATTACH.
}
#endif // _WIN32
#endif // INTEL_CUSTOMIZATION

void RTLsTy::LoadRTLs() {
  // Parse environment variable OMP_TARGET_OFFLOAD (if set)
  PM->TargetOffloadPolicy =
      (kmp_target_offload_kind_t)__kmpc_get_target_offload();
  if (PM->TargetOffloadPolicy == tgt_disabled) {
    return;
  }
#if INTEL_COLLAB
  OmptGlobal->init();
#endif // INTEL_COLLAB

  DP("Loading RTLs...\n");

#if INTEL_COLLAB
  // Only check a single plugin if specified by user
  std::vector<const char *> RTLChecked;
  if (char *envStr = getenv("LIBOMPTARGET_PLUGIN")) {
    std::string pluginName(envStr);
    if (pluginName == "OPENCL" || pluginName == "opencl") {
#if _WIN32
      RTLChecked.push_back("omptarget.rtl.opencl.dll");
#else
      RTLChecked.push_back("libomptarget.rtl.opencl.so");
#endif
#if INTEL_CUSTOMIZATION
    } else if (pluginName == "LEVEL0" || pluginName == "level0") {
#if _WIN32
      RTLChecked.push_back("omptarget.rtl.level0.dll");
#else
      RTLChecked.push_back("libomptarget.rtl.level0.so");
#endif
#endif // INTEL_CUSTOMIZATION
    } else if (pluginName == "CUDA" || pluginName == "cuda") {
      RTLChecked.push_back("libomptarget.rtl.cuda.so");
    } else if (pluginName == "X86_64" || pluginName == "x86_64") {
#if _WIN32
      RTLChecked.push_back("omptarget.rtl.x86_64.dll");
#else
      RTLChecked.push_back("libomptarget.rtl.x86_64.so");
#endif
    } else if (pluginName == "NIOS2" || pluginName == "nios2") {
      RTLChecked.push_back("libomptarget.rtl.nios2.so");
    // TODO: any other plugins to be listed here?
    } else {
      DP("Unknown plugin name '%s'\n", envStr);
    }
  }
  // Use the whole list by default
  if (RTLChecked.empty()) {
    RTLChecked.insert(RTLChecked.begin(), RTLNames,
                      RTLNames + sizeof(RTLNames) / sizeof(const char *));
  } else {
    DP("Checking user-specified plugin '%s'...\n", RTLChecked[0]);
  }

  for (auto *Name : RTLChecked) {
#else // INTEL_COLLAB

  // Attempt to open all the plugins and, if they exist, check if the interface
  // is correct and if they are supporting any devices.
  for (auto *Name : RTLNames) {
#endif // INTEL_COLLAB
    DP("Loading library '%s'...\n", Name);
    void *dynlib_handle = dlopen(Name, RTLD_NOW);

    if (!dynlib_handle) {
      // Library does not exist or cannot be found.
      DP("Unable to load library '%s': %s!\n", Name, dlerror());
      continue;
    }

    DP("Successfully loaded library '%s'!\n", Name);

    AllRTLs.emplace_back();

    // Retrieve the RTL information from the runtime library.
    RTLInfoTy &R = AllRTLs.back();

    bool ValidPlugin = true;

    if (!(*((void **)&R.is_valid_binary) =
              dlsym(dynlib_handle, "__tgt_rtl_is_valid_binary")))
      ValidPlugin = false;
    if (!(*((void **)&R.number_of_devices) =
              dlsym(dynlib_handle, "__tgt_rtl_number_of_devices")))
      ValidPlugin = false;
    if (!(*((void **)&R.init_device) =
              dlsym(dynlib_handle, "__tgt_rtl_init_device")))
      ValidPlugin = false;
    if (!(*((void **)&R.load_binary) =
              dlsym(dynlib_handle, "__tgt_rtl_load_binary")))
      ValidPlugin = false;
    if (!(*((void **)&R.data_alloc) =
              dlsym(dynlib_handle, "__tgt_rtl_data_alloc")))
      ValidPlugin = false;
    if (!(*((void **)&R.data_submit) =
              dlsym(dynlib_handle, "__tgt_rtl_data_submit")))
      ValidPlugin = false;
    if (!(*((void **)&R.data_retrieve) =
              dlsym(dynlib_handle, "__tgt_rtl_data_retrieve")))
      ValidPlugin = false;
    if (!(*((void **)&R.data_delete) =
              dlsym(dynlib_handle, "__tgt_rtl_data_delete")))
      ValidPlugin = false;
    if (!(*((void **)&R.run_region) =
              dlsym(dynlib_handle, "__tgt_rtl_run_target_region")))
      ValidPlugin = false;
    if (!(*((void **)&R.run_team_region) =
              dlsym(dynlib_handle, "__tgt_rtl_run_target_team_region")))
      ValidPlugin = false;

    // Invalid plugin
    if (!ValidPlugin) {
      DP("Invalid plugin as necessary interface is not found.\n");
      AllRTLs.pop_back();
      continue;
    }

    // No devices are supported by this RTL?
    if (!(R.NumberOfDevices = R.number_of_devices())) {
      // The RTL is invalid! Will pop the object from the RTLs list.
      DP("No devices supported in this RTL\n");
      AllRTLs.pop_back();
      continue;
    }

    R.LibraryHandler = dynlib_handle;

#ifdef OMPTARGET_DEBUG
    R.RTLName = Name;
#endif
#if INTEL_COLLAB
    R.RTLConstName = Name;
#endif  // INTEL_COLLAB

    DP("Registering RTL %s supporting %d devices!\n", R.RTLName.c_str(),
       R.NumberOfDevices);

    // Optional functions
    *((void **)&R.init_requires) =
        dlsym(dynlib_handle, "__tgt_rtl_init_requires");
    *((void **)&R.data_submit_async) =
        dlsym(dynlib_handle, "__tgt_rtl_data_submit_async");
    *((void **)&R.data_retrieve_async) =
        dlsym(dynlib_handle, "__tgt_rtl_data_retrieve_async");
    *((void **)&R.run_region_async) =
        dlsym(dynlib_handle, "__tgt_rtl_run_target_region_async");
    *((void **)&R.run_team_region_async) =
        dlsym(dynlib_handle, "__tgt_rtl_run_target_team_region_async");
    *((void **)&R.synchronize) = dlsym(dynlib_handle, "__tgt_rtl_synchronize");
    *((void **)&R.data_exchange) =
        dlsym(dynlib_handle, "__tgt_rtl_data_exchange");
    *((void **)&R.data_exchange_async) =
        dlsym(dynlib_handle, "__tgt_rtl_data_exchange_async");
    *((void **)&R.is_data_exchangable) =
        dlsym(dynlib_handle, "__tgt_rtl_is_data_exchangable");

#if INTEL_COLLAB
    #define SET_OPTIONAL_INTERFACE(entry, name)                                \
      do {                                                                     \
        if ((*((void **)&R.entry) = dlsym(dynlib_handle, "__tgt_rtl_" #name))) \
          DP("Optional interface: __tgt_rtl_" #name "\n");                     \
      } while (0)
    #define SET_OPTIONAL_INTERFACE_FN(name) SET_OPTIONAL_INTERFACE(name, name)
    SET_OPTIONAL_INTERFACE_FN(data_alloc_base);
    SET_OPTIONAL_INTERFACE_FN(data_alloc_user);
    SET_OPTIONAL_INTERFACE_FN(data_alloc_explicit);
    SET_OPTIONAL_INTERFACE_FN(data_alloc_managed);
    SET_OPTIONAL_INTERFACE_FN(data_submit_nowait);
    SET_OPTIONAL_INTERFACE_FN(data_retrieve_nowait);
    SET_OPTIONAL_INTERFACE_FN(create_offload_queue);
    SET_OPTIONAL_INTERFACE_FN(release_offload_queue);
    SET_OPTIONAL_INTERFACE_FN(get_device_name);
    SET_OPTIONAL_INTERFACE_FN(get_platform_handle);
    SET_OPTIONAL_INTERFACE_FN(get_device_handle);
    SET_OPTIONAL_INTERFACE_FN(get_context_handle);
    SET_OPTIONAL_INTERFACE_FN(get_data_alloc_info);
    SET_OPTIONAL_INTERFACE_FN(init_ompt);
    SET_OPTIONAL_INTERFACE_FN(is_device_accessible_ptr);
    SET_OPTIONAL_INTERFACE_FN(manifest_data_for_region);
    SET_OPTIONAL_INTERFACE_FN(push_subdevice);
    SET_OPTIONAL_INTERFACE_FN(pop_subdevice);
    SET_OPTIONAL_INTERFACE_FN(add_build_options);
    SET_OPTIONAL_INTERFACE_FN(is_supported_device);
    SET_OPTIONAL_INTERFACE_FN(deinit);
    SET_OPTIONAL_INTERFACE(run_team_nd_region, run_target_team_nd_region);
    SET_OPTIONAL_INTERFACE(run_region_nowait, run_target_region_nowait);
    SET_OPTIONAL_INTERFACE(run_team_region_nowait,
                           run_target_team_region_nowait);
    SET_OPTIONAL_INTERFACE(run_team_nd_region_nowait,
                           run_target_team_nd_region_nowait);
    #undef SET_OPTIONAL_INTERFACE
    #undef SET_OPTIONAL_INTERFACE_FN

    // Initialize RTL's OMPT data
    if (R.init_ompt)
      R.init_ompt(OmptGlobal);
#endif // INTEL_COLLAB

    *((void **)&R.register_lib) =
        dlsym(dynlib_handle, "__tgt_rtl_register_lib");
    *((void **)&R.unregister_lib) =
        dlsym(dynlib_handle, "__tgt_rtl_unregister_lib");
  }

  DP("RTLs loaded!\n");

  return;
}

////////////////////////////////////////////////////////////////////////////////
// Functionality for registering libs

static void RegisterImageIntoTranslationTable(TranslationTable &TT,
                                              RTLInfoTy &RTL,
                                              __tgt_device_image *image) {

  // same size, as when we increase one, we also increase the other.
  assert(TT.TargetsTable.size() == TT.TargetsImages.size() &&
         "We should have as many images as we have tables!");

  // Resize the Targets Table and Images to accommodate the new targets if
  // required
  unsigned TargetsTableMinimumSize = RTL.Idx + RTL.NumberOfDevices;

  if (TT.TargetsTable.size() < TargetsTableMinimumSize) {
    TT.TargetsImages.resize(TargetsTableMinimumSize, 0);
    TT.TargetsTable.resize(TargetsTableMinimumSize, 0);
  }

  // Register the image in all devices for this target type.
  for (int32_t i = 0; i < RTL.NumberOfDevices; ++i) {
    // If we are changing the image we are also invalidating the target table.
    if (TT.TargetsImages[RTL.Idx + i] != image) {
      TT.TargetsImages[RTL.Idx + i] = image;
      TT.TargetsTable[RTL.Idx + i] = 0; // lazy initialization of target table.
    }
  }
}

////////////////////////////////////////////////////////////////////////////////
// Functionality for registering Ctors/Dtors

static void RegisterGlobalCtorsDtorsForImage(__tgt_bin_desc *desc,
                                             __tgt_device_image *img,
                                             RTLInfoTy *RTL) {

  for (int32_t i = 0; i < RTL->NumberOfDevices; ++i) {
    DeviceTy &Device = PM->Devices[RTL->Idx + i];
    Device.PendingGlobalsMtx.lock();
    Device.HasPendingGlobals = true;
    for (__tgt_offload_entry *entry = img->EntriesBegin;
<<<<<<< HEAD
#if INTEL_COLLAB
         // Due to paddings potentially inserted by a linker
         // (e.g. due to MSVC incremental linking),
         // the EntriesEnd may be unaligned to the multiple
         // of the entry size. Potentially we may access memory
         // beyond the entries section - we should probably
         // setup the alignment for the entries begin/end
         // symbols and the entries themselves.
         // Another potential issue is that we rely on the gaps
         // inserted by the linker being zeroes.
         entry < img->EntriesEnd; ++entry) {
#else  // INTEL_COLLAB
        entry != img->EntriesEnd; ++entry) {
#endif  // INTEL_COLLAB
=======
         entry != img->EntriesEnd; ++entry) {
>>>>>>> 9cd1e222
      if (entry->flags & OMP_DECLARE_TARGET_CTOR) {
        DP("Adding ctor " DPxMOD " to the pending list.\n",
           DPxPTR(entry->addr));
        Device.PendingCtorsDtors[desc].PendingCtors.push_back(entry->addr);
      } else if (entry->flags & OMP_DECLARE_TARGET_DTOR) {
        // Dtors are pushed in reverse order so they are executed from end
        // to beginning when unregistering the library!
        DP("Adding dtor " DPxMOD " to the pending list.\n",
           DPxPTR(entry->addr));
        Device.PendingCtorsDtors[desc].PendingDtors.push_front(entry->addr);
      }

      if (entry->flags & OMP_DECLARE_TARGET_LINK) {
        DP("The \"link\" attribute is not yet supported!\n");
      }
    }
    Device.PendingGlobalsMtx.unlock();
  }
}

void RTLsTy::RegisterRequires(int64_t flags) {
  // TODO: add more elaborate check.
  // Minimal check: only set requires flags if previous value
  // is undefined. This ensures that only the first call to this
  // function will set the requires flags. All subsequent calls
  // will be checked for compatibility.
  assert(flags != OMP_REQ_UNDEFINED &&
         "illegal undefined flag for requires directive!");
  if (RequiresFlags == OMP_REQ_UNDEFINED) {
    RequiresFlags = flags;
    return;
  }

  // If multiple compilation units are present enforce
  // consistency across all of them for require clauses:
  //  - reverse_offload
  //  - unified_address
  //  - unified_shared_memory
  if ((RequiresFlags & OMP_REQ_REVERSE_OFFLOAD) !=
      (flags & OMP_REQ_REVERSE_OFFLOAD)) {
    FATAL_MESSAGE0(
        1, "'#pragma omp requires reverse_offload' not used consistently!");
  }
  if ((RequiresFlags & OMP_REQ_UNIFIED_ADDRESS) !=
      (flags & OMP_REQ_UNIFIED_ADDRESS)) {
    FATAL_MESSAGE0(
        1, "'#pragma omp requires unified_address' not used consistently!");
  }
  if ((RequiresFlags & OMP_REQ_UNIFIED_SHARED_MEMORY) !=
      (flags & OMP_REQ_UNIFIED_SHARED_MEMORY)) {
    FATAL_MESSAGE0(
        1,
        "'#pragma omp requires unified_shared_memory' not used consistently!");
  }

  // TODO: insert any other missing checks

  DP("New requires flags %" PRId64 " compatible with existing %" PRId64 "!\n",
     flags, RequiresFlags);
}

void RTLsTy::RegisterLib(__tgt_bin_desc *desc) {
  PM->RTLsMtx.lock();
  // Register the images with the RTLs that understand them, if any.
  for (int32_t i = 0; i < desc->NumDeviceImages; ++i) {
    // Obtain the image.
    __tgt_device_image *img = &desc->DeviceImages[i];

    RTLInfoTy *FoundRTL = NULL;

    // Scan the RTLs that have associated images until we find one that supports
    // the current image.
    for (auto &R : AllRTLs) {
      if (!R.is_valid_binary(img)) {
        DP("Image " DPxMOD " is NOT compatible with RTL %s!\n",
           DPxPTR(img->ImageStart), R.RTLName.c_str());
        continue;
      }

      DP("Image " DPxMOD " is compatible with RTL %s!\n",
         DPxPTR(img->ImageStart), R.RTLName.c_str());

      // If this RTL is not already in use, initialize it.
      if (!R.isUsed) {
        // Initialize the device information for the RTL we are about to use.
        DeviceTy device(&R);
        size_t Start = PM->Devices.size();
        PM->Devices.resize(Start + R.NumberOfDevices, device);
        for (int32_t device_id = 0; device_id < R.NumberOfDevices;
             device_id++) {
          // global device ID
          PM->Devices[Start + device_id].DeviceID = Start + device_id;
          // RTL local device ID
          PM->Devices[Start + device_id].RTLDeviceID = device_id;
        }

        // Initialize the index of this RTL and save it in the used RTLs.
        R.Idx = (UsedRTLs.empty())
                    ? 0
                    : UsedRTLs.back()->Idx + UsedRTLs.back()->NumberOfDevices;
        assert((size_t)R.Idx == Start &&
               "RTL index should equal the number of devices used so far.");
        R.isUsed = true;
        UsedRTLs.push_back(&R);

        DP("RTL " DPxMOD " has index %d!\n", DPxPTR(R.LibraryHandler), R.Idx);
      }

      // Initialize (if necessary) translation table for this library.
      PM->TrlTblMtx.lock();
      if (!PM->HostEntriesBeginToTransTable.count(desc->HostEntriesBegin)) {
        TranslationTable &TransTable =
            (PM->HostEntriesBeginToTransTable)[desc->HostEntriesBegin];
        TransTable.HostTable.EntriesBegin = desc->HostEntriesBegin;
        TransTable.HostTable.EntriesEnd = desc->HostEntriesEnd;
      }

      // Retrieve translation table for this library.
      TranslationTable &TransTable =
          (PM->HostEntriesBeginToTransTable)[desc->HostEntriesBegin];

      DP("Registering image " DPxMOD " with RTL %s!\n", DPxPTR(img->ImageStart),
         R.RTLName.c_str());
      RegisterImageIntoTranslationTable(TransTable, R, img);
      PM->TrlTblMtx.unlock();
      FoundRTL = &R;

      // Load ctors/dtors for static objects
      RegisterGlobalCtorsDtorsForImage(desc, img, FoundRTL);

      // if an RTL was found we are done - proceed to register the next image
      break;
    }

    if (!FoundRTL) {
      DP("No RTL found for image " DPxMOD "!\n", DPxPTR(img->ImageStart));
    }
  }
  PM->RTLsMtx.unlock();

  DP("Done registering entries!\n");
}

void RTLsTy::UnregisterLib(__tgt_bin_desc *desc) {
  DP("Unloading target library!\n");

  PM->RTLsMtx.lock();
  // Find which RTL understands each image, if any.
  for (int32_t i = 0; i < desc->NumDeviceImages; ++i) {
    // Obtain the image.
    __tgt_device_image *img = &desc->DeviceImages[i];

    RTLInfoTy *FoundRTL = NULL;

    // Scan the RTLs that have associated images until we find one that supports
    // the current image. We only need to scan RTLs that are already being used.
    for (auto *R : UsedRTLs) {

      assert(R->isUsed && "Expecting used RTLs.");

      if (!R->is_valid_binary(img)) {
        DP("Image " DPxMOD " is NOT compatible with RTL " DPxMOD "!\n",
           DPxPTR(img->ImageStart), DPxPTR(R->LibraryHandler));
        continue;
      }

      DP("Image " DPxMOD " is compatible with RTL " DPxMOD "!\n",
         DPxPTR(img->ImageStart), DPxPTR(R->LibraryHandler));

      FoundRTL = R;

      // Execute dtors for static objects if the device has been used, i.e.
      // if its PendingCtors list has been emptied.
      for (int32_t i = 0; i < FoundRTL->NumberOfDevices; ++i) {
        DeviceTy &Device = PM->Devices[FoundRTL->Idx + i];
        Device.PendingGlobalsMtx.lock();
        if (Device.PendingCtorsDtors[desc].PendingCtors.empty()) {
          for (auto &dtor : Device.PendingCtorsDtors[desc].PendingDtors) {
            int rc =
                target(nullptr, Device.DeviceID, dtor, 0, nullptr, nullptr,
                       nullptr, nullptr, nullptr, nullptr, 1, 1, true /*team*/);
            if (rc != OFFLOAD_SUCCESS) {
              DP("Running destructor " DPxMOD " failed.\n", DPxPTR(dtor));
            }
          }
          // Remove this library's entry from PendingCtorsDtors
          Device.PendingCtorsDtors.erase(desc);
        }
        Device.PendingGlobalsMtx.unlock();
      }

      DP("Unregistered image " DPxMOD " from RTL " DPxMOD "!\n",
         DPxPTR(img->ImageStart), DPxPTR(R->LibraryHandler));

      break;
    }

    // if no RTL was found proceed to unregister the next image
    if (!FoundRTL) {
      DP("No RTLs in use support the image " DPxMOD "!\n",
         DPxPTR(img->ImageStart));
    }
  }
  PM->RTLsMtx.unlock();
  DP("Done unregistering images!\n");

  // Remove entries from PM->HostPtrToTableMap
  PM->TblMapMtx.lock();
  for (__tgt_offload_entry *cur = desc->HostEntriesBegin;
       cur < desc->HostEntriesEnd; ++cur) {
    PM->HostPtrToTableMap.erase(cur->addr);
  }

  // Remove translation table for this descriptor.
  auto TransTable =
      PM->HostEntriesBeginToTransTable.find(desc->HostEntriesBegin);
  if (TransTable != PM->HostEntriesBeginToTransTable.end()) {
    DP("Removing translation table for descriptor " DPxMOD "\n",
       DPxPTR(desc->HostEntriesBegin));
    PM->HostEntriesBeginToTransTable.erase(TransTable);
  } else {
    DP("Translation table for descriptor " DPxMOD " cannot be found, probably "
       "it has been already removed.\n",
       DPxPTR(desc->HostEntriesBegin));
  }

  PM->TblMapMtx.unlock();
#if INTEL_COLLAB
  // Force RTL deinit if applicable
  for (auto *R : UsedRTLs)
    if (R->deinit)
      R->deinit();
#endif // INTEL_COLLAB

  // TODO: Remove RTL and the devices it manages if it's not used anymore?
  // TODO: Write some RTL->unload_image(...) function?

  DP("Done unregistering library!\n");
}<|MERGE_RESOLUTION|>--- conflicted
+++ resolved
@@ -13,13 +13,9 @@
 #include "rtl.h"
 #include "device.h"
 #include "private.h"
-<<<<<<< HEAD
-#include "rtl.h"
 #if INTEL_COLLAB
 #include "omptarget-tools.h"
 #endif // INTEL_COLLAB
-=======
->>>>>>> 9cd1e222
 
 #include <cassert>
 #include <cstdlib>
@@ -413,7 +409,6 @@
     Device.PendingGlobalsMtx.lock();
     Device.HasPendingGlobals = true;
     for (__tgt_offload_entry *entry = img->EntriesBegin;
-<<<<<<< HEAD
 #if INTEL_COLLAB
          // Due to paddings potentially inserted by a linker
          // (e.g. due to MSVC incremental linking),
@@ -426,11 +421,8 @@
          // inserted by the linker being zeroes.
          entry < img->EntriesEnd; ++entry) {
 #else  // INTEL_COLLAB
-        entry != img->EntriesEnd; ++entry) {
+         entry != img->EntriesEnd; ++entry) {
 #endif  // INTEL_COLLAB
-=======
-         entry != img->EntriesEnd; ++entry) {
->>>>>>> 9cd1e222
       if (entry->flags & OMP_DECLARE_TARGET_CTOR) {
         DP("Adding ctor " DPxMOD " to the pending list.\n",
            DPxPTR(entry->addr));
