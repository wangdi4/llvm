//===----------- rtl.cpp - Target independent OpenMP target RTL -----------===//
//
// Part of the LLVM Project, under the Apache License v2.0 with LLVM Exceptions.
// See https://llvm.org/LICENSE.txt for license information.
// SPDX-License-Identifier: Apache-2.0 WITH LLVM-exception
//
//===----------------------------------------------------------------------===//
//
// Functionality for handling RTL plugins.
//
//===----------------------------------------------------------------------===//

#include "device.h"
#include "private.h"
#include "rtl.h"
#if INTEL_COLLAB
#include "omptarget-tools.h"
#endif // INTEL_COLLAB

#include <cassert>
#include <cstdlib>
#include <cstring>
#if INTEL_CUSTOMIZATION
// FIXME: temporary solution for LIBDL on Windows.
#ifdef _WIN32
#include <windows.h>
#include <intel_win_dlfcn.h>
#else  // !_WIN32
#include <dlfcn.h>
#endif // !_WIN32
#else  // INTEL_CUSTOMIZATION
#include <dlfcn.h>
#endif  // INTEL_CUSTOMIZATION
#include <mutex>
#include <string>

// List of all plugins that can support offloading.
static const char *RTLNames[] = {
#if INTEL_CUSTOMIZATION
#if INTEL_FEATURE_CSA
    /* CSA target     */ "libomptarget.rtl.csa.so",
#endif  // INTEL_FEATURE_CSA
#endif // INTEL_CUSTOMIZATION
#if INTEL_COLLAB
#if _WIN32
#if INTEL_CUSTOMIZATION
    /* Level0 target  */ "omptarget.rtl.level0.dll",
#endif // INTEL_CUSTOMIZATION
    /* OpenCL target  */ "omptarget.rtl.opencl.dll",
#else  // !_WIN32
#if INTEL_CUSTOMIZATION
    /* Level0 target  */ "libomptarget.rtl.level0.so",
#endif // INTEL_CUSTOMIZATION
    /* OpenCL target  */ "libomptarget.rtl.opencl.so",
#endif // !_WIN32
#endif // INTEL_COLLAB
    /* PowerPC target       */ "libomptarget.rtl.ppc64.so",
#if INTEL_COLLAB
#if _WIN32
    /* x86_64 target        */ "omptarget.rtl.x86_64.dll",
#else  // !_WIN32
    /* x86_64 target        */ "libomptarget.rtl.x86_64.so",
#endif // !_WIN32
#else  // INTEL_COLLAB
    /* x86_64 target        */ "libomptarget.rtl.x86_64.so",
#endif  // INTEL_COLLAB
    /* CUDA target          */ "libomptarget.rtl.cuda.so",
    /* AArch64 target       */ "libomptarget.rtl.aarch64.so",
    /* SX-Aurora VE target  */ "libomptarget.rtl.ve.so",
    /* AMDGPU target        */ "libomptarget.rtl.amdgpu.so",
};

PluginManager *PM;

<<<<<<< HEAD
#if INTEL_COLLAB
OmptGlobalTy *OmptGlobal;
#endif // INTEL_COLLAB

#ifdef INTEL_CUSTOMIZATION
#ifdef _WIN32
#define __ATTRIBUTE__(X)
#else
#define __ATTRIBUTE__(X)  __attribute__((X))
#endif
#endif // INTEL_CUSTOMIZATION

__ATTRIBUTE__(constructor(101)) void init() { // INTEL
  DP("Init target library!\n");
  PM = new PluginManager();
#if INTEL_COLLAB
  OmptGlobal = new OmptGlobalTy();
#endif // INTEL_COLLAB
=======
#if OMPTARGET_PROFILE_ENABLED
static char *ProfileTraceFile = nullptr;
#endif

__attribute__((constructor(101))) void init() {
  DP("Init target library!\n");
  PM = new PluginManager();

#ifdef OMPTARGET_PROFILE_ENABLED
  ProfileTraceFile = getenv("LIBOMPTARGET_PROFILE");
  // TODO: add a configuration option for time granularity
  if (ProfileTraceFile)
    llvm::timeTraceProfilerInitialize(500 /* us */, "libomptarget");
#endif
>>>>>>> e007b328
}

__ATTRIBUTE__(destructor(101)) void deinit() { // INTEL
  DP("Deinit target library!\n");
  delete PM;
<<<<<<< HEAD
#if INTEL_COLLAB
  delete OmptGlobal;
#endif // INTEL_COLLAB
=======

#ifdef OMPTARGET_PROFILE_ENABLED
  if (ProfileTraceFile) {
    // TODO: add env var for file output
    if (auto E = llvm::timeTraceProfilerWrite(ProfileTraceFile, "-"))
      fprintf(stderr, "Error writing out the time trace\n");

    llvm::timeTraceProfilerCleanup();
  }
#endif
>>>>>>> e007b328
}

#if INTEL_CUSTOMIZATION
#if _WIN32
extern "C" BOOL WINAPI
DllMain(HINSTANCE const instance, // handle to DLL module
        DWORD const reason,       // reason for calling function
        LPVOID const reserved)    // reserved
{
  // Perform actions based on the reason for calling.
  switch (reason) {
  case DLL_PROCESS_ATTACH:
    // Initialize once for each new process.
    // Return FALSE to fail DLL load.
    init();
    break;

  case DLL_THREAD_ATTACH:
    // Do thread-specific initialization.
    break;

  case DLL_THREAD_DETACH:
    // Do thread-specific cleanup.
    break;

  case DLL_PROCESS_DETACH:
    // Perform any necessary cleanup.
    deinit();
    break;
  }
  return TRUE; // Successful DLL_PROCESS_ATTACH.
}
#endif // _WIN32
#endif // INTEL_CUSTOMIZATION

void RTLsTy::LoadRTLs() {
  // Parse environment variable OMP_TARGET_OFFLOAD (if set)
  PM->TargetOffloadPolicy =
      (kmp_target_offload_kind_t)__kmpc_get_target_offload();
  if (PM->TargetOffloadPolicy == tgt_disabled) {
    return;
  }
#if INTEL_COLLAB
  OmptGlobal->init();
#endif // INTEL_COLLAB

  DP("Loading RTLs...\n");

#if INTEL_COLLAB
  // Only check a single plugin if specified by user
  std::vector<const char *> RTLChecked;
  if (char *envStr = getenv("LIBOMPTARGET_PLUGIN")) {
    std::string pluginName(envStr);
    if (pluginName == "OPENCL" || pluginName == "opencl") {
#if _WIN32
      RTLChecked.push_back("omptarget.rtl.opencl.dll");
#else
      RTLChecked.push_back("libomptarget.rtl.opencl.so");
#endif
#if INTEL_CUSTOMIZATION
    } else if (pluginName == "LEVEL0" || pluginName == "level0") {
#if _WIN32
      RTLChecked.push_back("omptarget.rtl.level0.dll");
#else
      RTLChecked.push_back("libomptarget.rtl.level0.so");
#endif
#endif // INTEL_CUSTOMIZATION
    } else if (pluginName == "CUDA" || pluginName == "cuda") {
      RTLChecked.push_back("libomptarget.rtl.cuda.so");
    } else if (pluginName == "X86_64" || pluginName == "x86_64") {
#if _WIN32
      RTLChecked.push_back("omptarget.rtl.x86_64.dll");
#else
      RTLChecked.push_back("libomptarget.rtl.x86_64.so");
#endif
    } else if (pluginName == "NIOS2" || pluginName == "nios2") {
      RTLChecked.push_back("libomptarget.rtl.nios2.so");
    // TODO: any other plugins to be listed here?
    } else {
      DP("Unknown plugin name '%s'\n", envStr);
    }
  }
  // Use the whole list by default
  if (RTLChecked.empty()) {
    RTLChecked.insert(RTLChecked.begin(), RTLNames,
                      RTLNames + sizeof(RTLNames) / sizeof(const char *));
  } else {
    DP("Checking user-specified plugin '%s'...\n", RTLChecked[0]);
  }

  for (auto *Name : RTLChecked) {
#else // INTEL_COLLAB

  // Attempt to open all the plugins and, if they exist, check if the interface
  // is correct and if they are supporting any devices.
  for (auto *Name : RTLNames) {
#endif // INTEL_COLLAB
    DP("Loading library '%s'...\n", Name);
    void *dynlib_handle = dlopen(Name, RTLD_NOW);

    if (!dynlib_handle) {
      // Library does not exist or cannot be found.
      DP("Unable to load library '%s': %s!\n", Name, dlerror());
      continue;
    }

    DP("Successfully loaded library '%s'!\n", Name);

    // Retrieve the RTL information from the runtime library.
    RTLInfoTy R;

    R.LibraryHandler = dynlib_handle;
    R.isUsed = false;

#ifdef OMPTARGET_DEBUG
    R.RTLName = Name;
#endif
#if INTEL_COLLAB
    R.RTLConstName = Name;
#endif  // INTEL_COLLAB

    if (!(*((void **)&R.is_valid_binary) =
              dlsym(dynlib_handle, "__tgt_rtl_is_valid_binary")))
      continue;
    if (!(*((void **)&R.number_of_devices) =
              dlsym(dynlib_handle, "__tgt_rtl_number_of_devices")))
      continue;
    if (!(*((void **)&R.init_device) =
              dlsym(dynlib_handle, "__tgt_rtl_init_device")))
      continue;
    if (!(*((void **)&R.load_binary) =
              dlsym(dynlib_handle, "__tgt_rtl_load_binary")))
      continue;
    if (!(*((void **)&R.data_alloc) =
              dlsym(dynlib_handle, "__tgt_rtl_data_alloc")))
      continue;
    if (!(*((void **)&R.data_submit) =
              dlsym(dynlib_handle, "__tgt_rtl_data_submit")))
      continue;
    if (!(*((void **)&R.data_retrieve) =
              dlsym(dynlib_handle, "__tgt_rtl_data_retrieve")))
      continue;
    if (!(*((void **)&R.data_delete) =
              dlsym(dynlib_handle, "__tgt_rtl_data_delete")))
      continue;
    if (!(*((void **)&R.run_region) =
              dlsym(dynlib_handle, "__tgt_rtl_run_target_region")))
      continue;
    if (!(*((void **)&R.run_team_region) =
              dlsym(dynlib_handle, "__tgt_rtl_run_target_team_region")))
      continue;
#if INTEL_COLLAB
    #define SET_OPTIONAL_INTERFACE(entry, name)                                \
      do {                                                                     \
        if ((*((void **)&R.entry) = dlsym(dynlib_handle, "__tgt_rtl_" #name))) \
          DP("Optional interface: __tgt_rtl_" #name "\n");                     \
      } while (0)
    #define SET_OPTIONAL_INTERFACE_FN(name) SET_OPTIONAL_INTERFACE(name, name)
    SET_OPTIONAL_INTERFACE_FN(data_alloc_base);
    SET_OPTIONAL_INTERFACE_FN(data_alloc_user);
    SET_OPTIONAL_INTERFACE_FN(data_alloc_explicit);
    SET_OPTIONAL_INTERFACE_FN(data_alloc_managed);
    SET_OPTIONAL_INTERFACE_FN(data_submit_nowait);
    SET_OPTIONAL_INTERFACE_FN(data_retrieve_nowait);
    SET_OPTIONAL_INTERFACE_FN(create_offload_queue);
    SET_OPTIONAL_INTERFACE_FN(release_offload_queue);
    SET_OPTIONAL_INTERFACE_FN(get_device_name);
    SET_OPTIONAL_INTERFACE_FN(get_platform_handle);
    SET_OPTIONAL_INTERFACE_FN(get_device_handle);
    SET_OPTIONAL_INTERFACE_FN(get_context_handle);
    SET_OPTIONAL_INTERFACE_FN(get_data_alloc_info);
    SET_OPTIONAL_INTERFACE_FN(init_ompt);
    SET_OPTIONAL_INTERFACE_FN(is_device_accessible_ptr);
    SET_OPTIONAL_INTERFACE_FN(manifest_data_for_region);
    SET_OPTIONAL_INTERFACE_FN(push_subdevice);
    SET_OPTIONAL_INTERFACE_FN(pop_subdevice);
    SET_OPTIONAL_INTERFACE_FN(add_build_options);
    SET_OPTIONAL_INTERFACE_FN(is_supported_device);
    SET_OPTIONAL_INTERFACE(run_team_nd_region, run_target_team_nd_region);
    SET_OPTIONAL_INTERFACE(run_region_nowait, run_target_region_nowait);
    SET_OPTIONAL_INTERFACE(run_team_region_nowait,
                           run_target_team_region_nowait);
    SET_OPTIONAL_INTERFACE(run_team_nd_region_nowait,
                           run_target_team_nd_region_nowait);
    #undef SET_OPTIONAL_INTERFACE
    #undef SET_OPTIONAL_INTERFACE_FN
#endif // INTEL_COLLAB

    // Optional functions
    *((void **)&R.init_requires) =
        dlsym(dynlib_handle, "__tgt_rtl_init_requires");
    *((void **)&R.data_submit_async) =
        dlsym(dynlib_handle, "__tgt_rtl_data_submit_async");
    *((void **)&R.data_retrieve_async) =
        dlsym(dynlib_handle, "__tgt_rtl_data_retrieve_async");
    *((void **)&R.run_region_async) =
        dlsym(dynlib_handle, "__tgt_rtl_run_target_region_async");
    *((void **)&R.run_team_region_async) =
        dlsym(dynlib_handle, "__tgt_rtl_run_target_team_region_async");
    *((void **)&R.synchronize) = dlsym(dynlib_handle, "__tgt_rtl_synchronize");
    *((void **)&R.data_exchange) =
        dlsym(dynlib_handle, "__tgt_rtl_data_exchange");
    *((void **)&R.data_exchange_async) =
        dlsym(dynlib_handle, "__tgt_rtl_data_exchange_async");
    *((void **)&R.is_data_exchangable) =
        dlsym(dynlib_handle, "__tgt_rtl_is_data_exchangable");

    // No devices are supported by this RTL?
    if (!(R.NumberOfDevices = R.number_of_devices())) {
      DP("No devices supported in this RTL\n");
      continue;
    }
#if INTEL_COLLAB
    // Initialize RTL's OMPT data
    if (R.init_ompt)
      R.init_ompt(OmptGlobal);
#endif // INTEL_COLLAB

    DP("Registering RTL %s supporting %d devices!\n", R.RTLName.c_str(),
       R.NumberOfDevices);

    // The RTL is valid! Will save the information in the RTLs list.
    AllRTLs.push_back(R);
  }

  DP("RTLs loaded!\n");

  return;
}

////////////////////////////////////////////////////////////////////////////////
// Functionality for registering libs

static void RegisterImageIntoTranslationTable(TranslationTable &TT,
    RTLInfoTy &RTL, __tgt_device_image *image) {

  // same size, as when we increase one, we also increase the other.
  assert(TT.TargetsTable.size() == TT.TargetsImages.size() &&
         "We should have as many images as we have tables!");

  // Resize the Targets Table and Images to accommodate the new targets if
  // required
  unsigned TargetsTableMinimumSize = RTL.Idx + RTL.NumberOfDevices;

  if (TT.TargetsTable.size() < TargetsTableMinimumSize) {
    TT.TargetsImages.resize(TargetsTableMinimumSize, 0);
    TT.TargetsTable.resize(TargetsTableMinimumSize, 0);
  }

  // Register the image in all devices for this target type.
  for (int32_t i = 0; i < RTL.NumberOfDevices; ++i) {
    // If we are changing the image we are also invalidating the target table.
    if (TT.TargetsImages[RTL.Idx + i] != image) {
      TT.TargetsImages[RTL.Idx + i] = image;
      TT.TargetsTable[RTL.Idx + i] = 0; // lazy initialization of target table.
    }
  }
}

////////////////////////////////////////////////////////////////////////////////
// Functionality for registering Ctors/Dtors

static void RegisterGlobalCtorsDtorsForImage(__tgt_bin_desc *desc,
    __tgt_device_image *img, RTLInfoTy *RTL) {

  for (int32_t i = 0; i < RTL->NumberOfDevices; ++i) {
    DeviceTy &Device = PM->Devices[RTL->Idx + i];
    Device.PendingGlobalsMtx.lock();
    Device.HasPendingGlobals = true;
    for (__tgt_offload_entry *entry = img->EntriesBegin;
#if INTEL_COLLAB
         // Due to paddings potentially inserted by a linker
         // (e.g. due to MSVC incremental linking),
         // the EntriesEnd may be unaligned to the multiple
         // of the entry size. Potentially we may access memory
         // beyond the entries section - we should probably
         // setup the alignment for the entries begin/end
         // symbols and the entries themselves.
         // Another potential issue is that we rely on the gaps
         // inserted by the linker being zeroes.
         entry < img->EntriesEnd; ++entry) {
#else  // INTEL_COLLAB
        entry != img->EntriesEnd; ++entry) {
#endif  // INTEL_COLLAB
      if (entry->flags & OMP_DECLARE_TARGET_CTOR) {
        DP("Adding ctor " DPxMOD " to the pending list.\n",
            DPxPTR(entry->addr));
        Device.PendingCtorsDtors[desc].PendingCtors.push_back(entry->addr);
      } else if (entry->flags & OMP_DECLARE_TARGET_DTOR) {
        // Dtors are pushed in reverse order so they are executed from end
        // to beginning when unregistering the library!
        DP("Adding dtor " DPxMOD " to the pending list.\n",
            DPxPTR(entry->addr));
        Device.PendingCtorsDtors[desc].PendingDtors.push_front(entry->addr);
      }

      if (entry->flags & OMP_DECLARE_TARGET_LINK) {
        DP("The \"link\" attribute is not yet supported!\n");
      }
    }
    Device.PendingGlobalsMtx.unlock();
  }
}

void RTLsTy::RegisterRequires(int64_t flags) {
  // TODO: add more elaborate check.
  // Minimal check: only set requires flags if previous value
  // is undefined. This ensures that only the first call to this
  // function will set the requires flags. All subsequent calls
  // will be checked for compatibility.
  assert(flags != OMP_REQ_UNDEFINED &&
         "illegal undefined flag for requires directive!");
  if (RequiresFlags == OMP_REQ_UNDEFINED) {
    RequiresFlags = flags;
    return;
  }

  // If multiple compilation units are present enforce
  // consistency across all of them for require clauses:
  //  - reverse_offload
  //  - unified_address
  //  - unified_shared_memory
  if ((RequiresFlags & OMP_REQ_REVERSE_OFFLOAD) !=
      (flags & OMP_REQ_REVERSE_OFFLOAD)) {
    FATAL_MESSAGE0(1,
        "'#pragma omp requires reverse_offload' not used consistently!");
  }
  if ((RequiresFlags & OMP_REQ_UNIFIED_ADDRESS) !=
          (flags & OMP_REQ_UNIFIED_ADDRESS)) {
    FATAL_MESSAGE0(1,
        "'#pragma omp requires unified_address' not used consistently!");
  }
  if ((RequiresFlags & OMP_REQ_UNIFIED_SHARED_MEMORY) !=
          (flags & OMP_REQ_UNIFIED_SHARED_MEMORY)) {
    FATAL_MESSAGE0(1,
        "'#pragma omp requires unified_shared_memory' not used consistently!");
  }

  // TODO: insert any other missing checks

  DP("New requires flags %" PRId64 " compatible with existing %" PRId64 "!\n",
     flags, RequiresFlags);
}

void RTLsTy::RegisterLib(__tgt_bin_desc *desc) {
  // Attempt to load all plugins available in the system.
  std::call_once(initFlag, &RTLsTy::LoadRTLs, this);

  PM->RTLsMtx.lock();
  // Register the images with the RTLs that understand them, if any.
  for (int32_t i = 0; i < desc->NumDeviceImages; ++i) {
    // Obtain the image.
    __tgt_device_image *img = &desc->DeviceImages[i];

    RTLInfoTy *FoundRTL = NULL;

    // Scan the RTLs that have associated images until we find one that supports
    // the current image.
    for (auto &R : AllRTLs) {
      if (!R.is_valid_binary(img)) {
        DP("Image " DPxMOD " is NOT compatible with RTL %s!\n",
            DPxPTR(img->ImageStart), R.RTLName.c_str());
        continue;
      }

      DP("Image " DPxMOD " is compatible with RTL %s!\n",
          DPxPTR(img->ImageStart), R.RTLName.c_str());

      // If this RTL is not already in use, initialize it.
      if (!R.isUsed) {
        // Initialize the device information for the RTL we are about to use.
        DeviceTy device(&R);
        size_t Start = PM->Devices.size();
        PM->Devices.resize(Start + R.NumberOfDevices, device);
        for (int32_t device_id = 0; device_id < R.NumberOfDevices;
            device_id++) {
          // global device ID
          PM->Devices[Start + device_id].DeviceID = Start + device_id;
          // RTL local device ID
          PM->Devices[Start + device_id].RTLDeviceID = device_id;
        }

        // Initialize the index of this RTL and save it in the used RTLs.
        R.Idx = (UsedRTLs.empty())
                    ? 0
                    : UsedRTLs.back()->Idx + UsedRTLs.back()->NumberOfDevices;
        assert((size_t) R.Idx == Start &&
            "RTL index should equal the number of devices used so far.");
        R.isUsed = true;
        UsedRTLs.push_back(&R);

        DP("RTL " DPxMOD " has index %d!\n", DPxPTR(R.LibraryHandler), R.Idx);
      }

      // Initialize (if necessary) translation table for this library.
      PM->TrlTblMtx.lock();
      if (!PM->HostEntriesBeginToTransTable.count(desc->HostEntriesBegin)) {
        TranslationTable &TransTable =
            (PM->HostEntriesBeginToTransTable)[desc->HostEntriesBegin];
        TransTable.HostTable.EntriesBegin = desc->HostEntriesBegin;
        TransTable.HostTable.EntriesEnd = desc->HostEntriesEnd;
      }

      // Retrieve translation table for this library.
      TranslationTable &TransTable =
          (PM->HostEntriesBeginToTransTable)[desc->HostEntriesBegin];

      DP("Registering image " DPxMOD " with RTL %s!\n",
          DPxPTR(img->ImageStart), R.RTLName.c_str());
      RegisterImageIntoTranslationTable(TransTable, R, img);
      PM->TrlTblMtx.unlock();
      FoundRTL = &R;

      // Load ctors/dtors for static objects
      RegisterGlobalCtorsDtorsForImage(desc, img, FoundRTL);

      // if an RTL was found we are done - proceed to register the next image
      break;
    }

    if (!FoundRTL) {
      DP("No RTL found for image " DPxMOD "!\n", DPxPTR(img->ImageStart));
    }
  }
  PM->RTLsMtx.unlock();

  DP("Done registering entries!\n");
}

void RTLsTy::UnregisterLib(__tgt_bin_desc *desc) {
  DP("Unloading target library!\n");

  PM->RTLsMtx.lock();
  // Find which RTL understands each image, if any.
  for (int32_t i = 0; i < desc->NumDeviceImages; ++i) {
    // Obtain the image.
    __tgt_device_image *img = &desc->DeviceImages[i];

    RTLInfoTy *FoundRTL = NULL;

    // Scan the RTLs that have associated images until we find one that supports
    // the current image. We only need to scan RTLs that are already being used.
    for (auto *R : UsedRTLs) {

      assert(R->isUsed && "Expecting used RTLs.");

      if (!R->is_valid_binary(img)) {
        DP("Image " DPxMOD " is NOT compatible with RTL " DPxMOD "!\n",
            DPxPTR(img->ImageStart), DPxPTR(R->LibraryHandler));
        continue;
      }

      DP("Image " DPxMOD " is compatible with RTL " DPxMOD "!\n",
          DPxPTR(img->ImageStart), DPxPTR(R->LibraryHandler));

      FoundRTL = R;

      // Execute dtors for static objects if the device has been used, i.e.
      // if its PendingCtors list has been emptied.
      for (int32_t i = 0; i < FoundRTL->NumberOfDevices; ++i) {
        DeviceTy &Device = PM->Devices[FoundRTL->Idx + i];
        Device.PendingGlobalsMtx.lock();
        if (Device.PendingCtorsDtors[desc].PendingCtors.empty()) {
          for (auto &dtor : Device.PendingCtorsDtors[desc].PendingDtors) {
            int rc = target(Device.DeviceID, dtor, 0, nullptr, nullptr, nullptr,
                            nullptr, nullptr, nullptr, 1, 1, true /*team*/);
            if (rc != OFFLOAD_SUCCESS) {
              DP("Running destructor " DPxMOD " failed.\n", DPxPTR(dtor));
            }
          }
          // Remove this library's entry from PendingCtorsDtors
          Device.PendingCtorsDtors.erase(desc);
        }
        Device.PendingGlobalsMtx.unlock();
      }

      DP("Unregistered image " DPxMOD " from RTL " DPxMOD "!\n",
          DPxPTR(img->ImageStart), DPxPTR(R->LibraryHandler));

      break;
    }

    // if no RTL was found proceed to unregister the next image
    if (!FoundRTL){
      DP("No RTLs in use support the image " DPxMOD "!\n",
          DPxPTR(img->ImageStart));
    }
  }
  PM->RTLsMtx.unlock();
  DP("Done unregistering images!\n");

  // Remove entries from PM->HostPtrToTableMap
  PM->TblMapMtx.lock();
  for (__tgt_offload_entry *cur = desc->HostEntriesBegin;
      cur < desc->HostEntriesEnd; ++cur) {
    PM->HostPtrToTableMap.erase(cur->addr);
  }

  // Remove translation table for this descriptor.
  auto TransTable = PM->HostEntriesBeginToTransTable.find(desc->HostEntriesBegin);
  if (TransTable != PM->HostEntriesBeginToTransTable.end()) {
    DP("Removing translation table for descriptor " DPxMOD "\n",
        DPxPTR(desc->HostEntriesBegin));
    PM->HostEntriesBeginToTransTable.erase(TransTable);
  } else {
    DP("Translation table for descriptor " DPxMOD " cannot be found, probably "
        "it has been already removed.\n", DPxPTR(desc->HostEntriesBegin));
  }

  PM->TblMapMtx.unlock();

  // TODO: Remove RTL and the devices it manages if it's not used anymore?
  // TODO: Write some RTL->unload_image(...) function?

  DP("Done unregistering library!\n");
}<|MERGE_RESOLUTION|>--- conflicted
+++ resolved
@@ -72,7 +72,6 @@
 
 PluginManager *PM;
 
-<<<<<<< HEAD
 #if INTEL_COLLAB
 OmptGlobalTy *OmptGlobal;
 #endif // INTEL_COLLAB
@@ -85,20 +84,17 @@
 #endif
 #endif // INTEL_CUSTOMIZATION
 
+#if OMPTARGET_PROFILE_ENABLED
+static char *ProfileTraceFile = nullptr;
+#endif
+
 __ATTRIBUTE__(constructor(101)) void init() { // INTEL
   DP("Init target library!\n");
   PM = new PluginManager();
+
 #if INTEL_COLLAB
   OmptGlobal = new OmptGlobalTy();
 #endif // INTEL_COLLAB
-=======
-#if OMPTARGET_PROFILE_ENABLED
-static char *ProfileTraceFile = nullptr;
-#endif
-
-__attribute__((constructor(101))) void init() {
-  DP("Init target library!\n");
-  PM = new PluginManager();
 
 #ifdef OMPTARGET_PROFILE_ENABLED
   ProfileTraceFile = getenv("LIBOMPTARGET_PROFILE");
@@ -106,17 +102,15 @@
   if (ProfileTraceFile)
     llvm::timeTraceProfilerInitialize(500 /* us */, "libomptarget");
 #endif
->>>>>>> e007b328
 }
 
 __ATTRIBUTE__(destructor(101)) void deinit() { // INTEL
   DP("Deinit target library!\n");
   delete PM;
-<<<<<<< HEAD
+
 #if INTEL_COLLAB
   delete OmptGlobal;
 #endif // INTEL_COLLAB
-=======
 
 #ifdef OMPTARGET_PROFILE_ENABLED
   if (ProfileTraceFile) {
@@ -127,7 +121,6 @@
     llvm::timeTraceProfilerCleanup();
   }
 #endif
->>>>>>> e007b328
 }
 
 #if INTEL_CUSTOMIZATION
