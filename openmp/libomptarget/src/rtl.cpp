//===----------- rtl.cpp - Target independent OpenMP target RTL -----------===//
//
// Part of the LLVM Project, under the Apache License v2.0 with LLVM Exceptions.
// See https://llvm.org/LICENSE.txt for license information.
// SPDX-License-Identifier: Apache-2.0 WITH LLVM-exception
//
//===----------------------------------------------------------------------===//
//
// Functionality for handling RTL plugins.
//
//===----------------------------------------------------------------------===//

#include "device.h"
#include "private.h"
#include "rtl.h"
#if INTEL_COLLAB
#include "omptarget-tools.h"
#endif // INTEL_COLLAB

#include <cassert>
#include <cstdlib>
#include <cstring>
#if INTEL_CUSTOMIZATION
// FIXME: temporary solution for LIBDL on Windows.
#ifdef _WIN32
#include <windows.h>
#include <intel_win_dlfcn.h>
#else  // !_WIN32
#include <dlfcn.h>
#endif // !_WIN32
#else  // INTEL_CUSTOMIZATION
#include <dlfcn.h>
#endif  // INTEL_CUSTOMIZATION
#include <mutex>
#include <string>

// List of all plugins that can support offloading.
static const char *RTLNames[] = {
#if INTEL_CUSTOMIZATION
#if INTEL_FEATURE_CSA
    /* CSA target     */ "libomptarget.rtl.csa.so",
#endif  // INTEL_FEATURE_CSA
#endif // INTEL_CUSTOMIZATION
#if INTEL_COLLAB
#if _WIN32
#if INTEL_CUSTOMIZATION
    /* Level0 target  */ "omptarget.rtl.level0.dll",
#endif // INTEL_CUSTOMIZATION
    /* OpenCL target  */ "omptarget.rtl.opencl.dll",
#else  // !_WIN32
#if INTEL_CUSTOMIZATION
    /* Level0 target  */ "libomptarget.rtl.level0.so",
#endif // INTEL_CUSTOMIZATION
    /* OpenCL target  */ "libomptarget.rtl.opencl.so",
#endif // !_WIN32
#endif // INTEL_COLLAB
    /* PowerPC target       */ "libomptarget.rtl.ppc64.so",
#if INTEL_COLLAB
#if _WIN32
    /* x86_64 target        */ "omptarget.rtl.x86_64.dll",
#else  // !_WIN32
    /* x86_64 target        */ "libomptarget.rtl.x86_64.so",
#endif // !_WIN32
#else  // INTEL_COLLAB
    /* x86_64 target        */ "libomptarget.rtl.x86_64.so",
#endif  // INTEL_COLLAB
    /* CUDA target          */ "libomptarget.rtl.cuda.so",
    /* AArch64 target       */ "libomptarget.rtl.aarch64.so",
    /* SX-Aurora VE target  */ "libomptarget.rtl.ve.so",
    /* AMDGPU target        */ "libomptarget.rtl.amdgpu.so",
};

PluginManager *PM;

#if INTEL_COLLAB
OmptGlobalTy *OmptGlobal;
#endif // INTEL_COLLAB

#ifdef INTEL_CUSTOMIZATION
#ifdef _WIN32
#define __ATTRIBUTE__(X)
#else
#define __ATTRIBUTE__(X)  __attribute__((X))
#endif
#endif // INTEL_CUSTOMIZATION

__ATTRIBUTE__(constructor(101)) void init() { // INTEL
  DP("Init target library!\n");
<<<<<<< HEAD
  RTLs = new RTLsTy();
  RTLsMtx = new std::mutex();
  HostEntriesBeginToTransTable = new HostEntriesBeginToTransTableTy();
  TrlTblMtx = new std::mutex();
  HostPtrToTableMap = new HostPtrToTableMapTy();
  TblMapMtx = new std::mutex();
#if INTEL_COLLAB
  OmptGlobal = new OmptGlobalTy();
#endif // INTEL_COLLAB
=======
  PM = new PluginManager();
>>>>>>> a95b25b2
}

__ATTRIBUTE__(destructor(101)) void deinit() { // INTEL
  DP("Deinit target library!\n");
<<<<<<< HEAD
  delete RTLs;
  delete RTLsMtx;
  delete HostEntriesBeginToTransTable;
  delete TrlTblMtx;
  delete HostPtrToTableMap;
  delete TblMapMtx;
#if INTEL_COLLAB
  delete OmptGlobal;
#endif // INTEL_COLLAB
=======
  delete PM;
>>>>>>> a95b25b2
}

#if INTEL_CUSTOMIZATION
#if _WIN32
extern "C" BOOL WINAPI
DllMain(HINSTANCE const instance, // handle to DLL module
        DWORD const reason,       // reason for calling function
        LPVOID const reserved)    // reserved
{
  // Perform actions based on the reason for calling.
  switch (reason) {
  case DLL_PROCESS_ATTACH:
    // Initialize once for each new process.
    // Return FALSE to fail DLL load.
    init();
    break;

  case DLL_THREAD_ATTACH:
    // Do thread-specific initialization.
    break;

  case DLL_THREAD_DETACH:
    // Do thread-specific cleanup.
    break;

  case DLL_PROCESS_DETACH:
    // Perform any necessary cleanup.
    deinit();
    break;
  }
  return TRUE; // Successful DLL_PROCESS_ATTACH.
}
#endif // _WIN32
#endif // INTEL_CUSTOMIZATION

void RTLsTy::LoadRTLs() {
  // Parse environment variable OMP_TARGET_OFFLOAD (if set)
<<<<<<< HEAD
  TargetOffloadPolicy = (kmp_target_offload_kind_t) __kmpc_get_target_offload();
  DP("TargetOffloadPolicy = %s\n",
      (TargetOffloadPolicy == tgt_default)? "DEFAULT" :
      (TargetOffloadPolicy == tgt_disabled)? "DISABLED" : "MANDATORY");
  if (TargetOffloadPolicy == tgt_disabled) {
=======
  PM->TargetOffloadPolicy =
      (kmp_target_offload_kind_t)__kmpc_get_target_offload();
  if (PM->TargetOffloadPolicy == tgt_disabled) {
>>>>>>> a95b25b2
    return;
  }
#if INTEL_COLLAB
  OmptGlobal->init();
#endif // INTEL_COLLAB

  DP("Loading RTLs...\n");

#if INTEL_COLLAB
  // Only check a single plugin if specified by user
  std::vector<const char *> RTLChecked;
  if (char *envStr = getenv("LIBOMPTARGET_PLUGIN")) {
    std::string pluginName(envStr);
    if (pluginName == "OPENCL" || pluginName == "opencl") {
#if _WIN32
      RTLChecked.push_back("omptarget.rtl.opencl.dll");
#else
      RTLChecked.push_back("libomptarget.rtl.opencl.so");
#endif
#if INTEL_CUSTOMIZATION
    } else if (pluginName == "LEVEL0" || pluginName == "level0") {
#if _WIN32
      RTLChecked.push_back("omptarget.rtl.level0.dll");
#else
      RTLChecked.push_back("libomptarget.rtl.level0.so");
#endif
#endif // INTEL_CUSTOMIZATION
    } else if (pluginName == "CUDA" || pluginName == "cuda") {
      RTLChecked.push_back("libomptarget.rtl.cuda.so");
    } else if (pluginName == "X86_64" || pluginName == "x86_64") {
#if _WIN32
      RTLChecked.push_back("omptarget.rtl.x86_64.dll");
#else
      RTLChecked.push_back("libomptarget.rtl.x86_64.so");
#endif
    } else if (pluginName == "NIOS2" || pluginName == "nios2") {
      RTLChecked.push_back("libomptarget.rtl.nios2.so");
    // TODO: any other plugins to be listed here?
    } else {
      DP("Unknown plugin name '%s'\n", envStr);
    }
  }
  // Use the whole list by default
  if (RTLChecked.empty()) {
    RTLChecked.insert(RTLChecked.begin(), RTLNames,
                      RTLNames + sizeof(RTLNames) / sizeof(const char *));
  } else {
    DP("Checking user-specified plugin '%s'...\n", RTLChecked[0]);
  }

  for (auto *Name : RTLChecked) {
#else // INTEL_COLLAB

  // Attempt to open all the plugins and, if they exist, check if the interface
  // is correct and if they are supporting any devices.
  for (auto *Name : RTLNames) {
#endif // INTEL_COLLAB
    DP("Loading library '%s'...\n", Name);
    void *dynlib_handle = dlopen(Name, RTLD_NOW);

    if (!dynlib_handle) {
      // Library does not exist or cannot be found.
      DP("Unable to load library '%s': %s!\n", Name, dlerror());
      continue;
    }

    DP("Successfully loaded library '%s'!\n", Name);

    // Retrieve the RTL information from the runtime library.
    RTLInfoTy R;

    R.LibraryHandler = dynlib_handle;
    R.isUsed = false;

#ifdef OMPTARGET_DEBUG
    R.RTLName = Name;
#endif
#if INTEL_COLLAB
    R.RTLConstName = Name;
#endif  // INTEL_COLLAB

    if (!(*((void **)&R.is_valid_binary) =
              dlsym(dynlib_handle, "__tgt_rtl_is_valid_binary")))
      continue;
    if (!(*((void **)&R.number_of_devices) =
              dlsym(dynlib_handle, "__tgt_rtl_number_of_devices")))
      continue;
    if (!(*((void **)&R.init_device) =
              dlsym(dynlib_handle, "__tgt_rtl_init_device")))
      continue;
    if (!(*((void **)&R.load_binary) =
              dlsym(dynlib_handle, "__tgt_rtl_load_binary")))
      continue;
    if (!(*((void **)&R.data_alloc) =
              dlsym(dynlib_handle, "__tgt_rtl_data_alloc")))
      continue;
    if (!(*((void **)&R.data_submit) =
              dlsym(dynlib_handle, "__tgt_rtl_data_submit")))
      continue;
    if (!(*((void **)&R.data_retrieve) =
              dlsym(dynlib_handle, "__tgt_rtl_data_retrieve")))
      continue;
    if (!(*((void **)&R.data_delete) =
              dlsym(dynlib_handle, "__tgt_rtl_data_delete")))
      continue;
    if (!(*((void **)&R.run_region) =
              dlsym(dynlib_handle, "__tgt_rtl_run_target_region")))
      continue;
    if (!(*((void **)&R.run_team_region) =
              dlsym(dynlib_handle, "__tgt_rtl_run_target_team_region")))
      continue;
#if INTEL_COLLAB
    #define SET_OPTIONAL_INTERFACE(entry, name)                                \
      do {                                                                     \
        if ((*((void **)&R.entry) = dlsym(dynlib_handle, "__tgt_rtl_" #name))) \
          DP("Optional interface: __tgt_rtl_" #name "\n");                     \
      } while (0)
    #define SET_OPTIONAL_INTERFACE_FN(name) SET_OPTIONAL_INTERFACE(name, name)
    SET_OPTIONAL_INTERFACE_FN(data_alloc_base);
    SET_OPTIONAL_INTERFACE_FN(data_alloc_user);
    SET_OPTIONAL_INTERFACE_FN(data_alloc_explicit);
    SET_OPTIONAL_INTERFACE_FN(data_alloc_managed);
    SET_OPTIONAL_INTERFACE_FN(data_delete_managed);
    SET_OPTIONAL_INTERFACE_FN(data_submit_nowait);
    SET_OPTIONAL_INTERFACE_FN(data_retrieve_nowait);
    SET_OPTIONAL_INTERFACE_FN(create_buffer);
    SET_OPTIONAL_INTERFACE_FN(release_buffer);
    SET_OPTIONAL_INTERFACE_FN(create_offload_queue);
    SET_OPTIONAL_INTERFACE_FN(release_offload_queue);
    SET_OPTIONAL_INTERFACE_FN(get_device_name);
    SET_OPTIONAL_INTERFACE_FN(get_platform_handle);
    SET_OPTIONAL_INTERFACE_FN(get_device_handle);
    SET_OPTIONAL_INTERFACE_FN(get_context_handle);
    SET_OPTIONAL_INTERFACE_FN(get_data_alloc_info);
    SET_OPTIONAL_INTERFACE_FN(init_ompt);
    SET_OPTIONAL_INTERFACE_FN(is_managed_ptr);
    SET_OPTIONAL_INTERFACE_FN(manifest_data_for_region);
    SET_OPTIONAL_INTERFACE_FN(push_subdevice);
    SET_OPTIONAL_INTERFACE_FN(pop_subdevice);
    SET_OPTIONAL_INTERFACE(run_team_nd_region, run_target_team_nd_region);
    SET_OPTIONAL_INTERFACE(run_region_nowait, run_target_region_nowait);
    SET_OPTIONAL_INTERFACE(run_team_region_nowait,
                           run_target_team_region_nowait);
    SET_OPTIONAL_INTERFACE(run_team_nd_region_nowait,
                           run_target_team_nd_region_nowait);
    #undef SET_OPTIONAL_INTERFACE
    #undef SET_OPTIONAL_INTERFACE_FN
#endif // INTEL_COLLAB

    // Optional functions
    *((void **)&R.init_requires) =
        dlsym(dynlib_handle, "__tgt_rtl_init_requires");
    *((void **)&R.data_submit_async) =
        dlsym(dynlib_handle, "__tgt_rtl_data_submit_async");
    *((void **)&R.data_retrieve_async) =
        dlsym(dynlib_handle, "__tgt_rtl_data_retrieve_async");
    *((void **)&R.run_region_async) =
        dlsym(dynlib_handle, "__tgt_rtl_run_target_region_async");
    *((void **)&R.run_team_region_async) =
        dlsym(dynlib_handle, "__tgt_rtl_run_target_team_region_async");
    *((void **)&R.synchronize) = dlsym(dynlib_handle, "__tgt_rtl_synchronize");
    *((void **)&R.data_exchange) =
        dlsym(dynlib_handle, "__tgt_rtl_data_exchange");
    *((void **)&R.data_exchange_async) =
        dlsym(dynlib_handle, "__tgt_rtl_data_exchange_async");
    *((void **)&R.is_data_exchangable) =
        dlsym(dynlib_handle, "__tgt_rtl_is_data_exchangable");

    // No devices are supported by this RTL?
    if (!(R.NumberOfDevices = R.number_of_devices())) {
      DP("No devices supported in this RTL\n");
      continue;
    }
#if INTEL_COLLAB
    // Initialize RTL's OMPT data
    if (R.init_ompt)
      R.init_ompt(OmptGlobal);
#endif // INTEL_COLLAB

    DP("Registering RTL %s supporting %d devices!\n", R.RTLName.c_str(),
       R.NumberOfDevices);

    // The RTL is valid! Will save the information in the RTLs list.
    AllRTLs.push_back(R);
  }

  DP("RTLs loaded!\n");

  return;
}

////////////////////////////////////////////////////////////////////////////////
// Functionality for registering libs

static void RegisterImageIntoTranslationTable(TranslationTable &TT,
    RTLInfoTy &RTL, __tgt_device_image *image) {

  // same size, as when we increase one, we also increase the other.
  assert(TT.TargetsTable.size() == TT.TargetsImages.size() &&
         "We should have as many images as we have tables!");

  // Resize the Targets Table and Images to accommodate the new targets if
  // required
  unsigned TargetsTableMinimumSize = RTL.Idx + RTL.NumberOfDevices;

  if (TT.TargetsTable.size() < TargetsTableMinimumSize) {
    TT.TargetsImages.resize(TargetsTableMinimumSize, 0);
    TT.TargetsTable.resize(TargetsTableMinimumSize, 0);
  }

  // Register the image in all devices for this target type.
  for (int32_t i = 0; i < RTL.NumberOfDevices; ++i) {
    // If we are changing the image we are also invalidating the target table.
    if (TT.TargetsImages[RTL.Idx + i] != image) {
      TT.TargetsImages[RTL.Idx + i] = image;
      TT.TargetsTable[RTL.Idx + i] = 0; // lazy initialization of target table.
    }
  }
}

////////////////////////////////////////////////////////////////////////////////
// Functionality for registering Ctors/Dtors

static void RegisterGlobalCtorsDtorsForImage(__tgt_bin_desc *desc,
    __tgt_device_image *img, RTLInfoTy *RTL) {

  for (int32_t i = 0; i < RTL->NumberOfDevices; ++i) {
    DeviceTy &Device = PM->Devices[RTL->Idx + i];
    Device.PendingGlobalsMtx.lock();
    Device.HasPendingGlobals = true;
    for (__tgt_offload_entry *entry = img->EntriesBegin;
#if INTEL_COLLAB
         // Due to paddings potentially inserted by a linker
         // (e.g. due to MSVC incremental linking),
         // the EntriesEnd may be unaligned to the multiple
         // of the entry size. Potentially we may access memory
         // beyond the entries section - we should probably
         // setup the alignment for the entries begin/end
         // symbols and the entries themselves.
         // Another potential issue is that we rely on the gaps
         // inserted by the linker being zeroes.
         entry < img->EntriesEnd; ++entry) {
#else  // INTEL_COLLAB
        entry != img->EntriesEnd; ++entry) {
#endif  // INTEL_COLLAB
      if (entry->flags & OMP_DECLARE_TARGET_CTOR) {
        DP("Adding ctor " DPxMOD " to the pending list.\n",
            DPxPTR(entry->addr));
        Device.PendingCtorsDtors[desc].PendingCtors.push_back(entry->addr);
      } else if (entry->flags & OMP_DECLARE_TARGET_DTOR) {
        // Dtors are pushed in reverse order so they are executed from end
        // to beginning when unregistering the library!
        DP("Adding dtor " DPxMOD " to the pending list.\n",
            DPxPTR(entry->addr));
        Device.PendingCtorsDtors[desc].PendingDtors.push_front(entry->addr);
      }

      if (entry->flags & OMP_DECLARE_TARGET_LINK) {
        DP("The \"link\" attribute is not yet supported!\n");
      }
    }
    Device.PendingGlobalsMtx.unlock();
  }
}

void RTLsTy::RegisterRequires(int64_t flags) {
  // TODO: add more elaborate check.
  // Minimal check: only set requires flags if previous value
  // is undefined. This ensures that only the first call to this
  // function will set the requires flags. All subsequent calls
  // will be checked for compatibility.
  assert(flags != OMP_REQ_UNDEFINED &&
         "illegal undefined flag for requires directive!");
  if (RequiresFlags == OMP_REQ_UNDEFINED) {
    RequiresFlags = flags;
    return;
  }

  // If multiple compilation units are present enforce
  // consistency across all of them for require clauses:
  //  - reverse_offload
  //  - unified_address
  //  - unified_shared_memory
  if ((RequiresFlags & OMP_REQ_REVERSE_OFFLOAD) !=
      (flags & OMP_REQ_REVERSE_OFFLOAD)) {
    FATAL_MESSAGE0(1,
        "'#pragma omp requires reverse_offload' not used consistently!");
  }
  if ((RequiresFlags & OMP_REQ_UNIFIED_ADDRESS) !=
          (flags & OMP_REQ_UNIFIED_ADDRESS)) {
    FATAL_MESSAGE0(1,
        "'#pragma omp requires unified_address' not used consistently!");
  }
  if ((RequiresFlags & OMP_REQ_UNIFIED_SHARED_MEMORY) !=
          (flags & OMP_REQ_UNIFIED_SHARED_MEMORY)) {
    FATAL_MESSAGE0(1,
        "'#pragma omp requires unified_shared_memory' not used consistently!");
  }

  // TODO: insert any other missing checks

  DP("New requires flags %" PRId64 " compatible with existing %" PRId64 "!\n",
     flags, RequiresFlags);
}

void RTLsTy::RegisterLib(__tgt_bin_desc *desc) {
  // Attempt to load all plugins available in the system.
  std::call_once(initFlag, &RTLsTy::LoadRTLs, this);

  PM->RTLsMtx.lock();
  // Register the images with the RTLs that understand them, if any.
  for (int32_t i = 0; i < desc->NumDeviceImages; ++i) {
    // Obtain the image.
    __tgt_device_image *img = &desc->DeviceImages[i];

    RTLInfoTy *FoundRTL = NULL;

    // Scan the RTLs that have associated images until we find one that supports
    // the current image.
    for (auto &R : AllRTLs) {
      if (!R.is_valid_binary(img)) {
        DP("Image " DPxMOD " is NOT compatible with RTL %s!\n",
            DPxPTR(img->ImageStart), R.RTLName.c_str());
        continue;
      }

      DP("Image " DPxMOD " is compatible with RTL %s!\n",
          DPxPTR(img->ImageStart), R.RTLName.c_str());

      // If this RTL is not already in use, initialize it.
      if (!R.isUsed) {
        // Initialize the device information for the RTL we are about to use.
        DeviceTy device(&R);
        size_t Start = PM->Devices.size();
        PM->Devices.resize(Start + R.NumberOfDevices, device);
        for (int32_t device_id = 0; device_id < R.NumberOfDevices;
            device_id++) {
          // global device ID
          PM->Devices[Start + device_id].DeviceID = Start + device_id;
          // RTL local device ID
          PM->Devices[Start + device_id].RTLDeviceID = device_id;
        }

        // Initialize the index of this RTL and save it in the used RTLs.
        R.Idx = (UsedRTLs.empty())
                    ? 0
                    : UsedRTLs.back()->Idx + UsedRTLs.back()->NumberOfDevices;
        assert((size_t) R.Idx == Start &&
            "RTL index should equal the number of devices used so far.");
        R.isUsed = true;
        UsedRTLs.push_back(&R);

        DP("RTL " DPxMOD " has index %d!\n", DPxPTR(R.LibraryHandler), R.Idx);
      }

      // Initialize (if necessary) translation table for this library.
      PM->TrlTblMtx.lock();
      if (!PM->HostEntriesBeginToTransTable.count(desc->HostEntriesBegin)) {
        TranslationTable &TransTable =
            (PM->HostEntriesBeginToTransTable)[desc->HostEntriesBegin];
        TransTable.HostTable.EntriesBegin = desc->HostEntriesBegin;
        TransTable.HostTable.EntriesEnd = desc->HostEntriesEnd;
      }

      // Retrieve translation table for this library.
      TranslationTable &TransTable =
          (PM->HostEntriesBeginToTransTable)[desc->HostEntriesBegin];

      DP("Registering image " DPxMOD " with RTL %s!\n",
          DPxPTR(img->ImageStart), R.RTLName.c_str());
      RegisterImageIntoTranslationTable(TransTable, R, img);
      PM->TrlTblMtx.unlock();
      FoundRTL = &R;

      // Load ctors/dtors for static objects
      RegisterGlobalCtorsDtorsForImage(desc, img, FoundRTL);

      // if an RTL was found we are done - proceed to register the next image
      break;
    }

    if (!FoundRTL) {
      DP("No RTL found for image " DPxMOD "!\n", DPxPTR(img->ImageStart));
    }
  }
  PM->RTLsMtx.unlock();

  DP("Done registering entries!\n");
}

void RTLsTy::UnregisterLib(__tgt_bin_desc *desc) {
  DP("Unloading target library!\n");

  PM->RTLsMtx.lock();
  // Find which RTL understands each image, if any.
  for (int32_t i = 0; i < desc->NumDeviceImages; ++i) {
    // Obtain the image.
    __tgt_device_image *img = &desc->DeviceImages[i];

    RTLInfoTy *FoundRTL = NULL;

    // Scan the RTLs that have associated images until we find one that supports
    // the current image. We only need to scan RTLs that are already being used.
    for (auto *R : UsedRTLs) {

      assert(R->isUsed && "Expecting used RTLs.");

      if (!R->is_valid_binary(img)) {
        DP("Image " DPxMOD " is NOT compatible with RTL " DPxMOD "!\n",
            DPxPTR(img->ImageStart), DPxPTR(R->LibraryHandler));
        continue;
      }

      DP("Image " DPxMOD " is compatible with RTL " DPxMOD "!\n",
          DPxPTR(img->ImageStart), DPxPTR(R->LibraryHandler));

      FoundRTL = R;

      // Execute dtors for static objects if the device has been used, i.e.
      // if its PendingCtors list has been emptied.
      for (int32_t i = 0; i < FoundRTL->NumberOfDevices; ++i) {
        DeviceTy &Device = PM->Devices[FoundRTL->Idx + i];
        Device.PendingGlobalsMtx.lock();
        if (Device.PendingCtorsDtors[desc].PendingCtors.empty()) {
          for (auto &dtor : Device.PendingCtorsDtors[desc].PendingDtors) {
            int rc = target(Device.DeviceID, dtor, 0, NULL, NULL, NULL, NULL,
                NULL, 1, 1, true /*team*/);
            if (rc != OFFLOAD_SUCCESS) {
              DP("Running destructor " DPxMOD " failed.\n", DPxPTR(dtor));
            }
          }
          // Remove this library's entry from PendingCtorsDtors
          Device.PendingCtorsDtors.erase(desc);
        }
        Device.PendingGlobalsMtx.unlock();
      }

      DP("Unregistered image " DPxMOD " from RTL " DPxMOD "!\n",
          DPxPTR(img->ImageStart), DPxPTR(R->LibraryHandler));

      break;
    }

    // if no RTL was found proceed to unregister the next image
    if (!FoundRTL){
      DP("No RTLs in use support the image " DPxMOD "!\n",
          DPxPTR(img->ImageStart));
    }
  }
  PM->RTLsMtx.unlock();
  DP("Done unregistering images!\n");

  // Remove entries from PM->HostPtrToTableMap
  PM->TblMapMtx.lock();
  for (__tgt_offload_entry *cur = desc->HostEntriesBegin;
      cur < desc->HostEntriesEnd; ++cur) {
    PM->HostPtrToTableMap.erase(cur->addr);
  }

  // Remove translation table for this descriptor.
  auto TransTable = PM->HostEntriesBeginToTransTable.find(desc->HostEntriesBegin);
  if (TransTable != PM->HostEntriesBeginToTransTable.end()) {
    DP("Removing translation table for descriptor " DPxMOD "\n",
        DPxPTR(desc->HostEntriesBegin));
    PM->HostEntriesBeginToTransTable.erase(TransTable);
  } else {
    DP("Translation table for descriptor " DPxMOD " cannot be found, probably "
        "it has been already removed.\n", DPxPTR(desc->HostEntriesBegin));
  }

  PM->TblMapMtx.unlock();

  // TODO: Remove RTL and the devices it manages if it's not used anymore?
  // TODO: Write some RTL->unload_image(...) function?

  DP("Done unregistering library!\n");
}<|MERGE_RESOLUTION|>--- conflicted
+++ resolved
@@ -86,36 +86,18 @@
 
 __ATTRIBUTE__(constructor(101)) void init() { // INTEL
   DP("Init target library!\n");
-<<<<<<< HEAD
-  RTLs = new RTLsTy();
-  RTLsMtx = new std::mutex();
-  HostEntriesBeginToTransTable = new HostEntriesBeginToTransTableTy();
-  TrlTblMtx = new std::mutex();
-  HostPtrToTableMap = new HostPtrToTableMapTy();
-  TblMapMtx = new std::mutex();
+  PM = new PluginManager();
 #if INTEL_COLLAB
   OmptGlobal = new OmptGlobalTy();
 #endif // INTEL_COLLAB
-=======
-  PM = new PluginManager();
->>>>>>> a95b25b2
 }
 
 __ATTRIBUTE__(destructor(101)) void deinit() { // INTEL
   DP("Deinit target library!\n");
-<<<<<<< HEAD
-  delete RTLs;
-  delete RTLsMtx;
-  delete HostEntriesBeginToTransTable;
-  delete TrlTblMtx;
-  delete HostPtrToTableMap;
-  delete TblMapMtx;
+  delete PM;
 #if INTEL_COLLAB
   delete OmptGlobal;
 #endif // INTEL_COLLAB
-=======
-  delete PM;
->>>>>>> a95b25b2
 }
 
 #if INTEL_CUSTOMIZATION
@@ -153,17 +135,9 @@
 
 void RTLsTy::LoadRTLs() {
   // Parse environment variable OMP_TARGET_OFFLOAD (if set)
-<<<<<<< HEAD
-  TargetOffloadPolicy = (kmp_target_offload_kind_t) __kmpc_get_target_offload();
-  DP("TargetOffloadPolicy = %s\n",
-      (TargetOffloadPolicy == tgt_default)? "DEFAULT" :
-      (TargetOffloadPolicy == tgt_disabled)? "DISABLED" : "MANDATORY");
-  if (TargetOffloadPolicy == tgt_disabled) {
-=======
   PM->TargetOffloadPolicy =
       (kmp_target_offload_kind_t)__kmpc_get_target_offload();
   if (PM->TargetOffloadPolicy == tgt_disabled) {
->>>>>>> a95b25b2
     return;
   }
 #if INTEL_COLLAB
