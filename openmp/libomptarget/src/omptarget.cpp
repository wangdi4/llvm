--- conflicted
+++ resolved
@@ -792,12 +792,8 @@
     }
   } else {
     char *Ptr = (char *)ArgsBase + Offset;
-<<<<<<< HEAD
-    DP("Transfer of non-contiguous : host ptr %lx offset %ld len %ld\n",
-=======
     DP("Transfer of non-contiguous : host ptr %" PRIx64 "offset %" PRIu64 // INTEL
        " len %" PRIu64 "\n",                                              // INTEL
->>>>>>> 787bd015
        (uint64_t)Ptr, Offset, Size);
     Ret = targetDataContiguous(Device, ArgsBase, Ptr, Size, ArgType);
   }
