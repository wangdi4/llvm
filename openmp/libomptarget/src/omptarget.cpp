--- conflicted
+++ resolved
@@ -1194,16 +1194,12 @@
     // If the argument is not first-private, or its size is greater than a
     // predefined threshold, we will allocate memory and issue the transfer
     // immediately.
-<<<<<<< HEAD
-    if (ArgSize > FirstPrivateArgSizeThreshold || !IsFirstPrivate) {
+    if (ArgSize > FirstPrivateArgSizeThreshold || !IsFirstPrivate ||
+        AllocImmediately) {
 #if INTEL_COLLAB
       TgtPtr = Device.data_alloc_base(ArgSize, HstPtr,
                                       (void *)((intptr_t)HstPtr + ArgOffset));
 #else
-=======
-    if (ArgSize > FirstPrivateArgSizeThreshold || !IsFirstPrivate ||
-        AllocImmediately) {
->>>>>>> d0bc04d6
       TgtPtr = Device.allocData(ArgSize, HstPtr);
 #endif // INTEL_COLLAB
       if (!TgtPtr) {
