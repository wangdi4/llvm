//===------ omptarget.cpp - Target independent OpenMP target RTL -- C++ -*-===//
//
// Part of the LLVM Project, under the Apache License v2.0 with LLVM Exceptions.
// See https://llvm.org/LICENSE.txt for license information.
// SPDX-License-Identifier: Apache-2.0 WITH LLVM-exception
//
//===----------------------------------------------------------------------===//
//
// Implementation of the interface to be used by Clang during the codegen of a
// target region.
//
//===----------------------------------------------------------------------===//

#include "device.h"
#include "private.h"
#include "rtl.h"

#include <cassert>
#include <vector>

/* All begin addresses for partially mapped structs must be 8-aligned in order
 * to ensure proper alignment of members. E.g.
 *
 * struct S {
 *   int a;   // 4-aligned
 *   int b;   // 4-aligned
 *   int *p;  // 8-aligned
 * } s1;
 * ...
 * #pragma omp target map(tofrom: s1.b, s1.p[0:N])
 * {
 *   s1.b = 5;
 *   for (int i...) s1.p[i] = ...;
 * }
 *
 * Here we are mapping s1 starting from member b, so BaseAddress=&s1=&s1.a and
 * BeginAddress=&s1.b. Let's assume that the struct begins at address 0x100,
 * then &s1.a=0x100, &s1.b=0x104, &s1.p=0x108. Each member obeys the alignment
 * requirements for its type. Now, when we allocate memory on the device, in
 * CUDA's case cuMemAlloc() returns an address which is at least 256-aligned.
 * This means that the chunk of the struct on the device will start at a
 * 256-aligned address, let's say 0x200. Then the address of b will be 0x200 and
 * address of p will be a misaligned 0x204 (on the host there was no need to add
 * padding between b and p, so p comes exactly 4 bytes after b). If the device
 * kernel tries to access s1.p, a misaligned address error occurs (as reported
 * by the CUDA plugin). By padding the begin address down to a multiple of 8 and
 * extending the size of the allocated chuck accordingly, the chuck on the
 * device will start at 0x200 with the padding (4 bytes), then &s1.b=0x204 and
 * &s1.p=0x208, as they should be to satisfy the alignment requirements.
 */
static const int64_t Alignment = 8;

/// Map global data and execute pending ctors
static int InitLibrary(DeviceTy &Device) {
  /*
   * Map global data
   */
  int32_t device_id = Device.DeviceID;
  int rc = OFFLOAD_SUCCESS;

  Device.PendingGlobalsMtx.lock();
  PM->TrlTblMtx.lock();
  for (HostEntriesBeginToTransTableTy::iterator entry_it =
           PM->HostEntriesBeginToTransTable.begin();
       entry_it != PM->HostEntriesBeginToTransTable.end(); ++entry_it) {
    TranslationTable *TransTable = &entry_it->second;
    if (TransTable->HostTable.EntriesBegin ==
        TransTable->HostTable.EntriesEnd) {
      // No host entry so no need to proceed
      continue;
    }
    if (TransTable->TargetsTable[device_id] != 0) {
      // Library entries have already been processed
      continue;
    }

    // 1) get image.
    assert(TransTable->TargetsImages.size() > (size_t)device_id &&
           "Not expecting a device ID outside the table's bounds!");
    __tgt_device_image *img = TransTable->TargetsImages[device_id];
    if (!img) {
      REPORT("No image loaded for device id %d.\n", device_id);
      rc = OFFLOAD_FAIL;
      break;
    }
    // 2) load image into the target table.
    __tgt_target_table *TargetTable = TransTable->TargetsTable[device_id] =
        Device.load_binary(img);
    // Unable to get table for this image: invalidate image and fail.
    if (!TargetTable) {
      REPORT("Unable to generate entries table for device id %d.\n", device_id);
      TransTable->TargetsImages[device_id] = 0;
      rc = OFFLOAD_FAIL;
      break;
    }

    // Verify whether the two table sizes match.
    size_t hsize =
        TransTable->HostTable.EntriesEnd - TransTable->HostTable.EntriesBegin;
    size_t tsize = TargetTable->EntriesEnd - TargetTable->EntriesBegin;

    // Invalid image for these host entries!
    if (hsize != tsize) {
      REPORT("Host and Target tables mismatch for device id %d [%zx != %zx].\n",
             device_id, hsize, tsize);
      TransTable->TargetsImages[device_id] = 0;
      TransTable->TargetsTable[device_id] = 0;
      rc = OFFLOAD_FAIL;
      break;
    }

    // process global data that needs to be mapped.
    Device.DataMapMtx.lock();
    __tgt_target_table *HostTable = &TransTable->HostTable;
    for (__tgt_offload_entry *CurrDeviceEntry = TargetTable->EntriesBegin,
                             *CurrHostEntry = HostTable->EntriesBegin,
                             *EntryDeviceEnd = TargetTable->EntriesEnd;
         CurrDeviceEntry != EntryDeviceEnd;
         CurrDeviceEntry++, CurrHostEntry++) {
      if (CurrDeviceEntry->size != 0) {
        // has data.
        assert(CurrDeviceEntry->size == CurrHostEntry->size &&
               "data size mismatch");

        // Fortran may use multiple weak declarations for the same symbol,
        // therefore we must allow for multiple weak symbols to be loaded from
        // the fat binary. Treat these mappings as any other "regular" mapping.
        // Add entry to map.
        if (Device.getTgtPtrBegin(CurrHostEntry->addr, CurrHostEntry->size))
          continue;
        DP("Add mapping from host " DPxMOD " to device " DPxMOD " with size %zu"
           "\n",
           DPxPTR(CurrHostEntry->addr), DPxPTR(CurrDeviceEntry->addr),
           CurrDeviceEntry->size);
        Device.HostDataToTargetMap.emplace(
            (uintptr_t)CurrHostEntry->addr /*HstPtrBase*/,
            (uintptr_t)CurrHostEntry->addr /*HstPtrBegin*/,
            (uintptr_t)CurrHostEntry->addr + CurrHostEntry->size /*HstPtrEnd*/,
            (uintptr_t)CurrDeviceEntry->addr /*TgtPtrBegin*/, nullptr,
            true /*IsRefCountINF*/);
      }
    }
    Device.DataMapMtx.unlock();
  }
  PM->TrlTblMtx.unlock();

  if (rc != OFFLOAD_SUCCESS) {
    Device.PendingGlobalsMtx.unlock();
    return rc;
  }

  /*
   * Run ctors for static objects
   */
  if (!Device.PendingCtorsDtors.empty()) {
    // Call all ctors for all libraries registered so far
    for (auto &lib : Device.PendingCtorsDtors) {
      if (!lib.second.PendingCtors.empty()) {
        DP("Has pending ctors... call now\n");
        for (auto &entry : lib.second.PendingCtors) {
          void *ctor = entry;
          int rc =
              target(nullptr, device_id, ctor, 0, nullptr, nullptr, nullptr,
                     nullptr, nullptr, nullptr, 1, 1, true /*team*/);
          if (rc != OFFLOAD_SUCCESS) {
            REPORT("Running ctor " DPxMOD " failed.\n", DPxPTR(ctor));
            Device.PendingGlobalsMtx.unlock();
            return OFFLOAD_FAIL;
          }
        }
        // Clear the list to indicate that this device has been used
        lib.second.PendingCtors.clear();
        DP("Done with pending ctors for lib " DPxMOD "\n", DPxPTR(lib.first));
      }
    }
  }
  Device.HasPendingGlobals = false;
  Device.PendingGlobalsMtx.unlock();

  return OFFLOAD_SUCCESS;
}

// Check whether a device has been initialized, global ctors have been
// executed and global data has been mapped; do so if not already done.
int CheckDeviceAndCtors(int64_t device_id) {
  // Is device ready?
  if (!device_is_ready(device_id)) {
    REPORT("Device %" PRId64 " is not ready.\n", device_id);
    return OFFLOAD_FAIL;
  }

  // Get device info.
  DeviceTy &Device = PM->Devices[device_id];

  // Check whether global data has been mapped for this device
  Device.PendingGlobalsMtx.lock();
  bool hasPendingGlobals = Device.HasPendingGlobals;
  Device.PendingGlobalsMtx.unlock();
  if (hasPendingGlobals && InitLibrary(Device) != OFFLOAD_SUCCESS) {
    REPORT("Failed to init globals on device %" PRId64 "\n", device_id);
    return OFFLOAD_FAIL;
  }

  return OFFLOAD_SUCCESS;
}

static int32_t getParentIndex(int64_t type) {
  return ((type & OMP_TGT_MAPTYPE_MEMBER_OF) >> 48) - 1;
}

/// Call the user-defined mapper function followed by the appropriate
// targetData* function (targetData{Begin,End,Update}).
int targetDataMapper(ident_t *loc, DeviceTy &Device, void *arg_base, void *arg,
                     int64_t arg_size, int64_t arg_type,
                     map_var_info_t arg_names, void *arg_mapper,
                     TargetDataFuncPtrTy target_data_function) {
  TIMESCOPE_WITH_IDENT(loc);
  DP("Calling the mapper function " DPxMOD "\n", DPxPTR(arg_mapper));

  // The mapper function fills up Components.
  MapperComponentsTy MapperComponents;
  MapperFuncPtrTy MapperFuncPtr = (MapperFuncPtrTy)(arg_mapper);
  (*MapperFuncPtr)((void *)&MapperComponents, arg_base, arg, arg_size, arg_type,
                   arg_names);

  // Construct new arrays for args_base, args, arg_sizes and arg_types
  // using the information in MapperComponents and call the corresponding
  // targetData* function using these new arrays.
  std::vector<void *> MapperArgsBase(MapperComponents.Components.size());
  std::vector<void *> MapperArgs(MapperComponents.Components.size());
  std::vector<int64_t> MapperArgSizes(MapperComponents.Components.size());
  std::vector<int64_t> MapperArgTypes(MapperComponents.Components.size());
  std::vector<void *> MapperArgNames(MapperComponents.Components.size());

  for (unsigned I = 0, E = MapperComponents.Components.size(); I < E; ++I) {
    auto &C =
        MapperComponents
            .Components[target_data_function == targetDataEnd ? I : E - I - 1];
    MapperArgsBase[I] = C.Base;
    MapperArgs[I] = C.Begin;
    MapperArgSizes[I] = C.Size;
    MapperArgTypes[I] = C.Type;
    MapperArgNames[I] = C.Name;
  }

  int rc = target_data_function(loc, Device, MapperComponents.Components.size(),
                                MapperArgsBase.data(), MapperArgs.data(),
                                MapperArgSizes.data(), MapperArgTypes.data(),
                                MapperArgNames.data(), /*arg_mappers*/ nullptr,
                                /*__tgt_async_info*/ nullptr);

  return rc;
}

/// Internal function to do the mapping and transfer the data to the device
int targetDataBegin(ident_t *loc, DeviceTy &Device, int32_t arg_num,
                    void **args_base, void **args, int64_t *arg_sizes,
                    int64_t *arg_types, map_var_info_t *arg_names,
                    void **arg_mappers, __tgt_async_info *async_info_ptr) {
#if INTEL_COLLAB
  int32_t gtid = __kmpc_global_thread_num(nullptr);
  Device.UsedPtrsMtx.lock();
  if (Device.UsedPtrs.count(gtid) == 0)
    Device.UsedPtrs.emplace(gtid, UsedPtrsTy());
  auto &usedPtrs = Device.UsedPtrs[gtid];
  Device.UsedPtrsMtx.unlock();
  usedPtrs.emplace_back(std::set<void *>());
#endif // INTEL_COLLAB
  // process each input.
  for (int32_t i = 0; i < arg_num; ++i) {
    // Ignore private variables and arrays - there is no mapping for them.
    if ((arg_types[i] & OMP_TGT_MAPTYPE_LITERAL) ||
#if INTEL_COLLAB
        // No mapping for ND-range descriptor.
        (arg_types[i] & OMP_TGT_MAPTYPE_ND_DESC) ||
#endif // INTEL_COLLAB
        (arg_types[i] & OMP_TGT_MAPTYPE_PRIVATE))
      continue;

    if (arg_mappers && arg_mappers[i]) {
      // Instead of executing the regular path of targetDataBegin, call the
      // targetDataMapper variant which will call targetDataBegin again
      // with new arguments.
      DP("Calling targetDataMapper for the %dth argument\n", i);

      map_var_info_t arg_name = (!arg_names) ? nullptr : arg_names[i];
      int rc = targetDataMapper(loc, Device, args_base[i], args[i], arg_sizes[i],
                                arg_types[i], arg_name, arg_mappers[i],
                                targetDataBegin);

      if (rc != OFFLOAD_SUCCESS) {
        REPORT("Call to targetDataBegin via targetDataMapper for custom mapper"
               " failed.\n");
        return OFFLOAD_FAIL;
      }

      // Skip the rest of this function, continue to the next argument.
      continue;
    }

    void *HstPtrBegin = args[i];
    void *HstPtrBase = args_base[i];
    int64_t data_size = arg_sizes[i];
    map_var_info_t HstPtrName = (!arg_names) ? nullptr : arg_names[i];

    // Adjust for proper alignment if this is a combined entry (for structs).
    // Look at the next argument - if that is MEMBER_OF this one, then this one
    // is a combined entry.
    int64_t padding = 0;
    const int next_i = i + 1;
    if (getParentIndex(arg_types[i]) < 0 && next_i < arg_num &&
        getParentIndex(arg_types[next_i]) == i) {
      padding = (int64_t)HstPtrBegin % Alignment;
      if (padding) {
        DP("Using a padding of %" PRId64 " bytes for begin address " DPxMOD
           "\n",
           padding, DPxPTR(HstPtrBegin));
        HstPtrBegin = (char *)HstPtrBegin - padding;
        data_size += padding;
      }
    }

    // Address of pointer on the host and device, respectively.
    void *Pointer_HstPtrBegin, *PointerTgtPtrBegin;
    bool IsNew, Pointer_IsNew;
    bool IsHostPtr = false;
    bool IsImplicit = arg_types[i] & OMP_TGT_MAPTYPE_IMPLICIT;
    // Force the creation of a device side copy of the data when:
    // a close map modifier was associated with a map that contained a to.
    bool HasCloseModifier = arg_types[i] & OMP_TGT_MAPTYPE_CLOSE;
    bool HasPresentModifier = arg_types[i] & OMP_TGT_MAPTYPE_PRESENT;
    // UpdateRef is based on MEMBER_OF instead of TARGET_PARAM because if we
    // have reached this point via __tgt_target_data_begin and not __tgt_target
    // then no argument is marked as TARGET_PARAM ("omp target data map" is not
    // associated with a target region, so there are no target parameters). This
    // may be considered a hack, we could revise the scheme in the future.
    bool UpdateRef = !(arg_types[i] & OMP_TGT_MAPTYPE_MEMBER_OF);
    if (arg_types[i] & OMP_TGT_MAPTYPE_PTR_AND_OBJ) {
      DP("Has a pointer entry: \n");
      // Base is address of pointer.
      //
      // Usually, the pointer is already allocated by this time.  For example:
      //
      //   #pragma omp target map(s.p[0:N])
      //
      // The map entry for s comes first, and the PTR_AND_OBJ entry comes
      // afterward, so the pointer is already allocated by the time the
      // PTR_AND_OBJ entry is handled below, and PointerTgtPtrBegin is thus
      // non-null.  However, "declare target link" can produce a PTR_AND_OBJ
      // entry for a global that might not already be allocated by the time the
      // PTR_AND_OBJ entry is handled below, and so the allocation might fail
      // when HasPresentModifier.
      PointerTgtPtrBegin = Device.getOrAllocTgtPtr(
          HstPtrBase, HstPtrBase, sizeof(void *), nullptr, Pointer_IsNew,
          IsHostPtr, IsImplicit, UpdateRef, HasCloseModifier,
          HasPresentModifier);
      if (!PointerTgtPtrBegin) {
        REPORT("Call to getOrAllocTgtPtr returned null pointer (%s).\n",
               HasPresentModifier ? "'present' map type modifier"
                                  : "device failure or illegal mapping");
        return OFFLOAD_FAIL;
      }
      DP("There are %zu bytes allocated at target address " DPxMOD " - is%s new"
         "\n",
         sizeof(void *), DPxPTR(PointerTgtPtrBegin),
         (Pointer_IsNew ? "" : " not"));
      Pointer_HstPtrBegin = HstPtrBase;
      // modify current entry.
      HstPtrBase = *(void **)HstPtrBase;
      UpdateRef = true; // subsequently update ref count of pointee
    }

    void *TgtPtrBegin = Device.getOrAllocTgtPtr(
        HstPtrBegin, HstPtrBase, data_size, HstPtrName, IsNew, IsHostPtr,
        IsImplicit, UpdateRef, HasCloseModifier, HasPresentModifier);
    // If data_size==0, then the argument could be a zero-length pointer to
    // NULL, so getOrAlloc() returning NULL is not an error.
    if (!TgtPtrBegin && (data_size || HasPresentModifier)) {
      REPORT("Call to getOrAllocTgtPtr returned null pointer (%s).\n",
             HasPresentModifier ? "'present' map type modifier"
                                : "device failure or illegal mapping");
      return OFFLOAD_FAIL;
    }
    DP("There are %" PRId64 " bytes allocated at target address " DPxMOD
       " - is%s new\n",
       data_size, DPxPTR(TgtPtrBegin), (IsNew ? "" : " not"));

    if (arg_types[i] & OMP_TGT_MAPTYPE_RETURN_PARAM) {
      uintptr_t Delta = (uintptr_t)HstPtrBegin - (uintptr_t)HstPtrBase;
      void *TgtPtrBase = (void *)((uintptr_t)TgtPtrBegin - Delta);
      DP("Returning device pointer " DPxMOD "\n", DPxPTR(TgtPtrBase));
      args_base[i] = TgtPtrBase;
#if INTEL_COLLAB
      usedPtrs.back().insert(TgtPtrBase);
#endif // INTEL_COLLAB
    }

    if (arg_types[i] & OMP_TGT_MAPTYPE_TO) {
      bool copy = false;
#if INTEL_COLLAB
      if (!(PM->RTLs.RequiresFlags & OMP_REQ_UNIFIED_SHARED_MEMORY) ||
          // If the device does not support the concept of managed memory,
          // do not take into account the result of is_device_accessible_ptr().
          !(Device.is_device_accessible_ptr(HstPtrBegin) ||
            !Device.managed_memory_supported()) ||
          HasCloseModifier) {
#else // INTEL_COLLAB
      if (!(PM->RTLs.RequiresFlags & OMP_REQ_UNIFIED_SHARED_MEMORY) ||
          HasCloseModifier) {
#endif // INTEL_COLLAB
        if (IsNew || (arg_types[i] & OMP_TGT_MAPTYPE_ALWAYS)) {
          copy = true;
        } else if ((arg_types[i] & OMP_TGT_MAPTYPE_MEMBER_OF) &&
                   !(arg_types[i] & OMP_TGT_MAPTYPE_PTR_AND_OBJ)) {
          // Copy data only if the "parent" struct has RefCount==1.
          // If this is a PTR_AND_OBJ entry, the OBJ is not part of the struct,
          // so exclude it from this check.
          int32_t parent_idx = getParentIndex(arg_types[i]);
          uint64_t parent_rc = Device.getMapEntryRefCnt(args[parent_idx]);
          assert(parent_rc > 0 && "parent struct not found");
          if (parent_rc == 1) {
            copy = true;
          }
        }
      }

      if (copy && !IsHostPtr) {
        DP("Moving %" PRId64 " bytes (hst:" DPxMOD ") -> (tgt:" DPxMOD ")\n",
           data_size, DPxPTR(HstPtrBegin), DPxPTR(TgtPtrBegin));
        int rt = Device.submitData(TgtPtrBegin, HstPtrBegin, data_size,
                                   async_info_ptr);
        if (rt != OFFLOAD_SUCCESS) {
          REPORT("Copying data to device failed.\n");
          return OFFLOAD_FAIL;
        }
      }
    }

    if (arg_types[i] & OMP_TGT_MAPTYPE_PTR_AND_OBJ && !IsHostPtr) {
      DP("Update pointer (" DPxMOD ") -> [" DPxMOD "]\n",
         DPxPTR(PointerTgtPtrBegin), DPxPTR(TgtPtrBegin));
      uint64_t Delta = (uint64_t)HstPtrBegin - (uint64_t)HstPtrBase;
      void *TgtPtrBase = (void *)((uint64_t)TgtPtrBegin - Delta);
      int rt = Device.submitData(PointerTgtPtrBegin, &TgtPtrBase,
                                 sizeof(void *), async_info_ptr);
      if (rt != OFFLOAD_SUCCESS) {
        REPORT("Copying data to device failed.\n");
        return OFFLOAD_FAIL;
      }
      // create shadow pointers for this entry
      Device.ShadowMtx.lock();
      Device.ShadowPtrMap[Pointer_HstPtrBegin] = {
          HstPtrBase, PointerTgtPtrBegin, TgtPtrBase};
      Device.ShadowMtx.unlock();
    }
  }

  return OFFLOAD_SUCCESS;
}

namespace {
/// This structure contains information to deallocate a target pointer, aka.
/// used to call the function \p DeviceTy::deallocTgtPtr.
struct DeallocTgtPtrInfo {
  /// Host pointer used to look up into the map table
  void *HstPtrBegin;
  /// Size of the data
  int64_t DataSize;
  /// Whether it is forced to be removed from the map table
  bool ForceDelete;
  /// Whether it has \p close modifier
  bool HasCloseModifier;

  DeallocTgtPtrInfo(void *HstPtr, int64_t Size, bool ForceDelete,
                    bool HasCloseModifier)
      : HstPtrBegin(HstPtr), DataSize(Size), ForceDelete(ForceDelete),
        HasCloseModifier(HasCloseModifier) {}
};
} // namespace

/// Internal function to undo the mapping and retrieve the data from the device.
int targetDataEnd(ident_t *loc, DeviceTy &Device, int32_t ArgNum,
                  void **ArgBases, void **Args, int64_t *ArgSizes,
                  int64_t *ArgTypes, map_var_info_t *ArgNames,
                  void **ArgMappers, __tgt_async_info *AsyncInfo) {
  int Ret;
  std::vector<DeallocTgtPtrInfo> DeallocTgtPtrs;
  // process each input.
  for (int32_t I = ArgNum - 1; I >= 0; --I) {
    // Ignore private variables and arrays - there is no mapping for them.
    // Also, ignore the use_device_ptr directive, it has no effect here.
    if ((ArgTypes[I] & OMP_TGT_MAPTYPE_LITERAL) ||
#if INTEL_COLLAB
        // No mapping for ND-range descriptor.
        (ArgTypes[I] & OMP_TGT_MAPTYPE_ND_DESC) ||
#endif // INTEL_COLLAB
        (ArgTypes[I] & OMP_TGT_MAPTYPE_PRIVATE))
      continue;

    if (ArgMappers && ArgMappers[I]) {
      // Instead of executing the regular path of targetDataEnd, call the
      // targetDataMapper variant which will call targetDataEnd again
      // with new arguments.
      DP("Calling targetDataMapper for the %dth argument\n", I);

      map_var_info_t ArgName = (!ArgNames) ? nullptr : ArgNames[I];
      Ret =
          targetDataMapper(loc, Device, ArgBases[I], Args[I], ArgSizes[I],
                           ArgTypes[I], ArgName, ArgMappers[I], targetDataEnd);

      if (Ret != OFFLOAD_SUCCESS) {
        REPORT("Call to targetDataEnd via targetDataMapper for custom mapper"
               " failed.\n");
        return OFFLOAD_FAIL;
      }

      // Skip the rest of this function, continue to the next argument.
      continue;
    }

    void *HstPtrBegin = Args[I];
    int64_t DataSize = ArgSizes[I];
    // Adjust for proper alignment if this is a combined entry (for structs).
    // Look at the next argument - if that is MEMBER_OF this one, then this one
    // is a combined entry.
    const int NextI = I + 1;
    if (getParentIndex(ArgTypes[I]) < 0 && NextI < ArgNum &&
        getParentIndex(ArgTypes[NextI]) == I) {
      int64_t Padding = (int64_t)HstPtrBegin % Alignment;
      if (Padding) {
        DP("Using a Padding of %" PRId64 " bytes for begin address " DPxMOD
           "\n",
           Padding, DPxPTR(HstPtrBegin));
        HstPtrBegin = (char *)HstPtrBegin - Padding;
        DataSize += Padding;
      }
    }

    bool IsLast, IsHostPtr;
    bool IsImplicit = ArgTypes[I] & OMP_TGT_MAPTYPE_IMPLICIT;
    bool UpdateRef = !(ArgTypes[I] & OMP_TGT_MAPTYPE_MEMBER_OF) ||
                     (ArgTypes[I] & OMP_TGT_MAPTYPE_PTR_AND_OBJ);
    bool ForceDelete = ArgTypes[I] & OMP_TGT_MAPTYPE_DELETE;
    bool HasCloseModifier = ArgTypes[I] & OMP_TGT_MAPTYPE_CLOSE;
    bool HasPresentModifier = ArgTypes[I] & OMP_TGT_MAPTYPE_PRESENT;

    // If PTR_AND_OBJ, HstPtrBegin is address of pointee
    void *TgtPtrBegin = Device.getTgtPtrBegin(
        HstPtrBegin, DataSize, IsLast, UpdateRef, IsHostPtr, !IsImplicit);
    if (!TgtPtrBegin && (DataSize || HasPresentModifier)) {
      DP("Mapping does not exist (%s)\n",
         (HasPresentModifier ? "'present' map type modifier" : "ignored"));
      if (HasPresentModifier) {
        // This should be an error upon entering an "omp target exit data".  It
        // should not be an error upon exiting an "omp target data" or "omp
        // target".  For "omp target data", Clang thus doesn't include present
        // modifiers for end calls.  For "omp target", we have not found a valid
        // OpenMP program for which the error matters: it appears that, if a
        // program can guarantee that data is present at the beginning of an
        // "omp target" region so that there's no error there, that data is also
        // guaranteed to be present at the end.
#if INTEL_COLLAB
        MESSAGE("device mapping required by 'present' map type modifier does "
                "not exist for host address " DPxMOD " (%" PRId64 " bytes)",
                DPxPTR(HstPtrBegin), DataSize);
#else // INTEL_COLLAB
        MESSAGE("device mapping required by 'present' map type modifier does "
                "not exist for host address " DPxMOD " (%" PRId64 " bytes)",
                DPxPTR(HstPtrBegin), DataSize);
#endif // INTEL_COLLAB
        return OFFLOAD_FAIL;
      }
    } else {
      DP("There are %" PRId64 " bytes allocated at target address " DPxMOD
         " - is%s last\n",
         DataSize, DPxPTR(TgtPtrBegin), (IsLast ? "" : " not"));
    }

    bool DelEntry = IsLast || ForceDelete;

    if ((ArgTypes[I] & OMP_TGT_MAPTYPE_MEMBER_OF) &&
        !(ArgTypes[I] & OMP_TGT_MAPTYPE_PTR_AND_OBJ)) {
      DelEntry = false; // protect parent struct from being deallocated
    }

    if ((ArgTypes[I] & OMP_TGT_MAPTYPE_FROM) || DelEntry) {
      // Move data back to the host
      if (ArgTypes[I] & OMP_TGT_MAPTYPE_FROM) {
        bool Always = ArgTypes[I] & OMP_TGT_MAPTYPE_ALWAYS;
        bool CopyMember = false;
#if INTEL_COLLAB
        if (!(PM->RTLs.RequiresFlags & OMP_REQ_UNIFIED_SHARED_MEMORY) ||
            // If the device does not support the concept of managed memory,
            // do not take into account the result of is_device_accessible_ptr().
            !(Device.is_device_accessible_ptr(HstPtrBegin) ||
              !Device.managed_memory_supported()) ||
            HasCloseModifier) {
#else // INTEL_COLLAB
        if (!(PM->RTLs.RequiresFlags & OMP_REQ_UNIFIED_SHARED_MEMORY) ||
            HasCloseModifier) {
#endif // INTEL_COLLAB
          if ((ArgTypes[I] & OMP_TGT_MAPTYPE_MEMBER_OF) &&
              !(ArgTypes[I] & OMP_TGT_MAPTYPE_PTR_AND_OBJ)) {
            // Copy data only if the "parent" struct has RefCount==1.
            int32_t ParentIdx = getParentIndex(ArgTypes[I]);
            uint64_t ParentRC = Device.getMapEntryRefCnt(Args[ParentIdx]);
            assert(ParentRC > 0 && "parent struct not found");
            if (ParentRC == 1)
              CopyMember = true;
          }
        }

        if ((DelEntry || Always || CopyMember) &&
            !(PM->RTLs.RequiresFlags & OMP_REQ_UNIFIED_SHARED_MEMORY &&
              TgtPtrBegin == HstPtrBegin)) {
          DP("Moving %" PRId64 " bytes (tgt:" DPxMOD ") -> (hst:" DPxMOD ")\n",
             DataSize, DPxPTR(TgtPtrBegin), DPxPTR(HstPtrBegin));
          Ret = Device.retrieveData(HstPtrBegin, TgtPtrBegin, DataSize,
                                    AsyncInfo);
          if (Ret != OFFLOAD_SUCCESS) {
            REPORT("Copying data from device failed.\n");
            return OFFLOAD_FAIL;
          }
        }
      }

      // If we copied back to the host a struct/array containing pointers, we
      // need to restore the original host pointer values from their shadow
      // copies. If the struct is going to be deallocated, remove any remaining
      // shadow pointer entries for this struct.
      uintptr_t LB = (uintptr_t)HstPtrBegin;
      uintptr_t UB = (uintptr_t)HstPtrBegin + DataSize;
      Device.ShadowMtx.lock();
      for (ShadowPtrListTy::iterator Itr = Device.ShadowPtrMap.begin();
           Itr != Device.ShadowPtrMap.end();) {
        void **ShadowHstPtrAddr = (void **)Itr->first;

        // An STL map is sorted on its keys; use this property
        // to quickly determine when to break out of the loop.
        if ((uintptr_t)ShadowHstPtrAddr < LB) {
          ++Itr;
          continue;
        }
        if ((uintptr_t)ShadowHstPtrAddr >= UB)
          break;

        // If we copied the struct to the host, we need to restore the pointer.
        if (ArgTypes[I] & OMP_TGT_MAPTYPE_FROM) {
          DP("Restoring original host pointer value " DPxMOD " for host "
             "pointer " DPxMOD "\n",
             DPxPTR(Itr->second.HstPtrVal), DPxPTR(ShadowHstPtrAddr));
          *ShadowHstPtrAddr = Itr->second.HstPtrVal;
        }
        // If the struct is to be deallocated, remove the shadow entry.
        if (DelEntry) {
          DP("Removing shadow pointer " DPxMOD "\n", DPxPTR(ShadowHstPtrAddr));
          Itr = Device.ShadowPtrMap.erase(Itr);
        } else {
          ++Itr;
        }
      }
      Device.ShadowMtx.unlock();

      // Add pointer to the buffer for later deallocation
      if (DelEntry)
        DeallocTgtPtrs.emplace_back(HstPtrBegin, DataSize, ForceDelete,
                                    HasCloseModifier);
    }
  }

  // We need to synchronize before deallocating data.
  // If AsyncInfo is nullptr, the previous data transfer (if has) will be
  // synchronous, so we don't need to synchronize again. If AsyncInfo->Queue is
  // nullptr, there is no data transfer happened because once there is,
  // AsyncInfo->Queue will not be nullptr, so again, we don't need to
  // synchronize.
  if (AsyncInfo && AsyncInfo->Queue) {
    Ret = Device.synchronize(AsyncInfo);
    if (Ret != OFFLOAD_SUCCESS) {
      REPORT("Failed to synchronize device.\n");
      return OFFLOAD_FAIL;
    }
  }

  // Deallocate target pointer
  for (DeallocTgtPtrInfo &Info : DeallocTgtPtrs) {
    Ret = Device.deallocTgtPtr(Info.HstPtrBegin, Info.DataSize,
                               Info.ForceDelete, Info.HasCloseModifier);
    if (Ret != OFFLOAD_SUCCESS) {
      REPORT("Deallocating data from device failed.\n");
      return OFFLOAD_FAIL;
    }
  }
#if INTEL_COLLAB
  int32_t gtid = __kmpc_global_thread_num(nullptr);
  Device.UsedPtrsMtx.lock();
  if (!Device.UsedPtrs[gtid].empty())
    Device.UsedPtrs[gtid].pop_back();
  Device.UsedPtrsMtx.unlock();
#endif // INTEL_COLLAB

  return OFFLOAD_SUCCESS;
}

static int targetDataContiguous(ident_t *loc, DeviceTy &Device, void *ArgsBase,
                                void *HstPtrBegin, int64_t ArgSize,
                                int64_t ArgType) {
  TIMESCOPE_WITH_IDENT(loc);
  bool IsLast, IsHostPtr;
  void *TgtPtrBegin = Device.getTgtPtrBegin(HstPtrBegin, ArgSize, IsLast, false,
                                            IsHostPtr, /*MustContain=*/true);
  if (!TgtPtrBegin) {
    DP("hst data:" DPxMOD " not found, becomes a noop\n", DPxPTR(HstPtrBegin));
    if (ArgType & OMP_TGT_MAPTYPE_PRESENT) {
      MESSAGE("device mapping required by 'present' motion modifier does not "
              "exist for host address " DPxMOD " (%" PRId64 " bytes)",
              DPxPTR(HstPtrBegin), ArgSize);
      return OFFLOAD_FAIL;
    }
    return OFFLOAD_SUCCESS;
  }

  if (PM->RTLs.RequiresFlags & OMP_REQ_UNIFIED_SHARED_MEMORY &&
      TgtPtrBegin == HstPtrBegin) {
    DP("hst data:" DPxMOD " unified and shared, becomes a noop\n",
       DPxPTR(HstPtrBegin));
    return OFFLOAD_SUCCESS;
  }

  if (ArgType & OMP_TGT_MAPTYPE_FROM) {
    DP("Moving %" PRId64 " bytes (tgt:" DPxMOD ") -> (hst:" DPxMOD ")\n",
       ArgSize, DPxPTR(TgtPtrBegin), DPxPTR(HstPtrBegin));
    int Ret = Device.retrieveData(HstPtrBegin, TgtPtrBegin, ArgSize, nullptr);
    if (Ret != OFFLOAD_SUCCESS) {
      REPORT("Copying data from device failed.\n");
      return OFFLOAD_FAIL;
    }

    uintptr_t LB = (uintptr_t)HstPtrBegin;
    uintptr_t UB = (uintptr_t)HstPtrBegin + ArgSize;
    Device.ShadowMtx.lock();
    for (ShadowPtrListTy::iterator IT = Device.ShadowPtrMap.begin();
         IT != Device.ShadowPtrMap.end(); ++IT) {
      void **ShadowHstPtrAddr = (void **)IT->first;
      if ((uintptr_t)ShadowHstPtrAddr < LB)
        continue;
      if ((uintptr_t)ShadowHstPtrAddr >= UB)
        break;
      DP("Restoring original host pointer value " DPxMOD
         " for host pointer " DPxMOD "\n",
         DPxPTR(IT->second.HstPtrVal), DPxPTR(ShadowHstPtrAddr));
      *ShadowHstPtrAddr = IT->second.HstPtrVal;
    }
    Device.ShadowMtx.unlock();
  }

  if (ArgType & OMP_TGT_MAPTYPE_TO) {
    DP("Moving %" PRId64 " bytes (hst:" DPxMOD ") -> (tgt:" DPxMOD ")\n",
       ArgSize, DPxPTR(HstPtrBegin), DPxPTR(TgtPtrBegin));
    int Ret = Device.submitData(TgtPtrBegin, HstPtrBegin, ArgSize, nullptr);
    if (Ret != OFFLOAD_SUCCESS) {
      REPORT("Copying data to device failed.\n");
      return OFFLOAD_FAIL;
    }

    uintptr_t LB = (uintptr_t)HstPtrBegin;
    uintptr_t UB = (uintptr_t)HstPtrBegin + ArgSize;
    Device.ShadowMtx.lock();
    for (ShadowPtrListTy::iterator IT = Device.ShadowPtrMap.begin();
         IT != Device.ShadowPtrMap.end(); ++IT) {
      void **ShadowHstPtrAddr = (void **)IT->first;
      if ((uintptr_t)ShadowHstPtrAddr < LB)
        continue;
      if ((uintptr_t)ShadowHstPtrAddr >= UB)
        break;
      DP("Restoring original target pointer value " DPxMOD " for target "
         "pointer " DPxMOD "\n",
         DPxPTR(IT->second.TgtPtrVal), DPxPTR(IT->second.TgtPtrAddr));
      Ret = Device.submitData(IT->second.TgtPtrAddr, &IT->second.TgtPtrVal,
                              sizeof(void *), nullptr);
      if (Ret != OFFLOAD_SUCCESS) {
        REPORT("Copying data to device failed.\n");
        Device.ShadowMtx.unlock();
        return OFFLOAD_FAIL;
      }
    }
    Device.ShadowMtx.unlock();
  }
  return OFFLOAD_SUCCESS;
}

static int targetDataNonContiguous(ident_t *loc, DeviceTy &Device,
                                   void *ArgsBase,
                                   __tgt_target_non_contig *NonContig,
                                   uint64_t Size, int64_t ArgType,
                                   int CurrentDim, int DimSize,
                                   uint64_t Offset) {
  TIMESCOPE_WITH_IDENT(loc);
  int Ret = OFFLOAD_SUCCESS;
  if (CurrentDim < DimSize) {
    for (unsigned int I = 0; I < NonContig[CurrentDim].Count; ++I) {
      uint64_t CurOffset =
          (NonContig[CurrentDim].Offset + I) * NonContig[CurrentDim].Stride;
      // we only need to transfer the first element for the last dimension
      // since we've already got a contiguous piece.
      if (CurrentDim != DimSize - 1 || I == 0) {
        Ret = targetDataNonContiguous(loc, Device, ArgsBase, NonContig, Size,
                                      ArgType, CurrentDim + 1, DimSize,
                                      Offset + CurOffset);
        // Stop the whole process if any contiguous piece returns anything
        // other than OFFLOAD_SUCCESS.
        if (Ret != OFFLOAD_SUCCESS)
          return Ret;
      }
    }
  } else {
    char *Ptr = (char *)ArgsBase + Offset;
<<<<<<< HEAD
    DP("Transfer of non-contiguous : host ptr %" PRIx64 "offset %" PRIu64 // INTEL
       " len %" PRIu64 "\n",                                              // INTEL
       (uint64_t)Ptr, Offset, Size);
=======
    DP("Transfer of non-contiguous : host ptr " DPxMOD " offset %" PRIu64
       " len %" PRIu64 "\n",
       DPxPTR(Ptr), Offset, Size);
>>>>>>> 5f1d4d47
    Ret = targetDataContiguous(loc, Device, ArgsBase, Ptr, Size, ArgType);
  }
  return Ret;
}

static int getNonContigMergedDimension(__tgt_target_non_contig *NonContig,
                                       int32_t DimSize) {
  int RemovedDim = 0;
  for (int I = DimSize - 1; I > 0; --I) {
    if (NonContig[I].Count * NonContig[I].Stride == NonContig[I - 1].Stride)
      RemovedDim++;
  }
  return RemovedDim;
}

/// Internal function to pass data to/from the target.
// async_info_ptr is currently unused, added here so targetDataUpdate has the
// same signature as targetDataBegin and targetDataEnd.
int targetDataUpdate(ident_t *loc, DeviceTy &Device, int32_t ArgNum,
                     void **ArgsBase, void **Args, int64_t *ArgSizes,
                     int64_t *ArgTypes, map_var_info_t *ArgNames,
                     void **ArgMappers, __tgt_async_info *AsyncInfoPtr) {
  // process each input.
  for (int32_t I = 0; I < ArgNum; ++I) {
    if ((ArgTypes[I] & OMP_TGT_MAPTYPE_LITERAL) ||
        (ArgTypes[I] & OMP_TGT_MAPTYPE_PRIVATE))
      continue;

    if (ArgMappers && ArgMappers[I]) {
      // Instead of executing the regular path of targetDataUpdate, call the
      // targetDataMapper variant which will call targetDataUpdate again
      // with new arguments.
      DP("Calling targetDataMapper for the %dth argument\n", I);

      map_var_info_t ArgName = (!ArgNames) ? nullptr : ArgNames[I];
      int Ret = targetDataMapper(loc, Device, ArgsBase[I], Args[I], ArgSizes[I],
                                 ArgTypes[I], ArgName, ArgMappers[I],
                                 targetDataUpdate);

      if (Ret != OFFLOAD_SUCCESS) {
        REPORT("Call to targetDataUpdate via targetDataMapper for custom mapper"
               " failed.\n");
        return OFFLOAD_FAIL;
      }

      // Skip the rest of this function, continue to the next argument.
      continue;
    }

    int Ret = OFFLOAD_SUCCESS;

    if (ArgTypes[I] & OMP_TGT_MAPTYPE_NON_CONTIG) {
      __tgt_target_non_contig *NonContig = (__tgt_target_non_contig *)Args[I];
      int32_t DimSize = ArgSizes[I];
      uint64_t Size =
          NonContig[DimSize - 1].Count * NonContig[DimSize - 1].Stride;
      int32_t MergedDim = getNonContigMergedDimension(NonContig, DimSize);
      Ret = targetDataNonContiguous(
          loc, Device, ArgsBase[I], NonContig, Size, ArgTypes[I],
          /*current_dim=*/0, DimSize - MergedDim, /*offset=*/0);
    } else {
      Ret = targetDataContiguous(loc, Device, ArgsBase[I], Args[I], ArgSizes[I],
                                 ArgTypes[I]);
    }
    if (Ret == OFFLOAD_FAIL)
      return OFFLOAD_FAIL;
  }
  return OFFLOAD_SUCCESS;
}

static const unsigned LambdaMapping = OMP_TGT_MAPTYPE_PTR_AND_OBJ |
                                      OMP_TGT_MAPTYPE_LITERAL |
                                      OMP_TGT_MAPTYPE_IMPLICIT;
static bool isLambdaMapping(int64_t Mapping) {
  return (Mapping & LambdaMapping) == LambdaMapping;
}

namespace {
/// Find the table information in the map or look it up in the translation
/// tables.
TableMap *getTableMap(void *HostPtr) {
  std::lock_guard<std::mutex> TblMapLock(PM->TblMapMtx);
  HostPtrToTableMapTy::iterator TableMapIt =
      PM->HostPtrToTableMap.find(HostPtr);

  if (TableMapIt != PM->HostPtrToTableMap.end())
    return &TableMapIt->second;

  // We don't have a map. So search all the registered libraries.
  TableMap *TM = nullptr;
  std::lock_guard<std::mutex> TrlTblLock(PM->TrlTblMtx);
  for (HostEntriesBeginToTransTableTy::iterator Itr =
           PM->HostEntriesBeginToTransTable.begin();
       Itr != PM->HostEntriesBeginToTransTable.end(); ++Itr) {
    // get the translation table (which contains all the good info).
    TranslationTable *TransTable = &Itr->second;
    // iterate over all the host table entries to see if we can locate the
    // host_ptr.
    __tgt_offload_entry *Cur = TransTable->HostTable.EntriesBegin;
    for (uint32_t I = 0; Cur < TransTable->HostTable.EntriesEnd; ++Cur, ++I) {
      if (Cur->addr != HostPtr)
        continue;
      // we got a match, now fill the HostPtrToTableMap so that we
      // may avoid this search next time.
      TM = &(PM->HostPtrToTableMap)[HostPtr];
      TM->Table = TransTable;
      TM->Index = I;
      return TM;
    }
  }

  return nullptr;
}

/// Get loop trip count
/// FIXME: This function will not work right if calling
/// __kmpc_push_target_tripcount in one thread but doing offloading in another
/// thread, which might occur when we call task yield.
uint64_t getLoopTripCount(int64_t DeviceId) {
  DeviceTy &Device = PM->Devices[DeviceId];
  uint64_t LoopTripCount = 0;

  {
    std::lock_guard<std::mutex> TblMapLock(PM->TblMapMtx);
    auto I = Device.LoopTripCnt.find(__kmpc_global_thread_num(NULL));
    if (I != Device.LoopTripCnt.end()) {
      LoopTripCount = I->second;
      Device.LoopTripCnt.erase(I);
<<<<<<< HEAD
#if INTEL_COLLAB
      DP("loop trip count is %" PRIu64 ".\n", LoopTripCount);
#else  // INTEL_COLLAB
      DP("loop trip count is %lu.\n", LoopTripCount);
#endif  // INTEL_COLLAB
=======
      DP("loop trip count is %" PRIu64 ".\n", LoopTripCount);
>>>>>>> 5f1d4d47
    }
  }

  return LoopTripCount;
}

/// A class manages private arguments in a target region.
class PrivateArgumentManagerTy {
  /// A data structure for the information of first-private arguments. We can
  /// use this information to optimize data transfer by packing all
  /// first-private arguments and transfer them all at once.
  struct FirstPrivateArgInfoTy {
    /// The index of the element in \p TgtArgs corresponding to the argument
    const int Index;
    /// Host pointer begin
    const char *HstPtrBegin;
    /// Host pointer end
    const char *HstPtrEnd;
    /// Aligned size
    const int64_t AlignedSize;
    /// Host pointer name
    const map_var_info_t HstPtrName = nullptr;

    FirstPrivateArgInfoTy(int Index, const void *HstPtr, int64_t Size,
                          const map_var_info_t HstPtrName = nullptr)
        : Index(Index), HstPtrBegin(reinterpret_cast<const char *>(HstPtr)),
          HstPtrEnd(HstPtrBegin + Size), AlignedSize(Size + Size % Alignment),
          HstPtrName(HstPtrName) {}
  };

  /// A vector of target pointers for all private arguments
  std::vector<void *> TgtPtrs;

  /// A vector of information of all first-private arguments to be packed
  std::vector<FirstPrivateArgInfoTy> FirstPrivateArgInfo;
  /// Host buffer for all arguments to be packed
  std::vector<char> FirstPrivateArgBuffer;
  /// The total size of all arguments to be packed
  int64_t FirstPrivateArgSize = 0;

  /// A reference to the \p DeviceTy object
  DeviceTy &Device;
  /// A pointer to a \p __tgt_async_info object
  __tgt_async_info *AsyncInfo;

  // TODO: What would be the best value here? Should we make it configurable?
  // If the size is larger than this threshold, we will allocate and transfer it
  // immediately instead of packing it.
#if INTEL_COLLAB
  // Setting this to 0 due to new failure in
  // sollveC/test_target_teams_distribute_firstprivate, which needs to be
  // investigated.
  static constexpr const int64_t FirstPrivateArgSizeThreshold = 0;
#else // INTEL_COLLAB
  static constexpr const int64_t FirstPrivateArgSizeThreshold = 1024;
#endif // INTEL_COLLAB

public:
  /// Constructor
  PrivateArgumentManagerTy(DeviceTy &Dev, __tgt_async_info *AsyncInfo)
      : Device(Dev), AsyncInfo(AsyncInfo) {}

  /// Add a private argument
  int addArg(void *HstPtr, int64_t ArgSize, int64_t ArgOffset,
             bool IsFirstPrivate, void *&TgtPtr, int TgtArgsIndex,
             const map_var_info_t HstPtrName = nullptr) {
    // If the argument is not first-private, or its size is greater than a
    // predefined threshold, we will allocate memory and issue the transfer
    // immediately.
    if (ArgSize > FirstPrivateArgSizeThreshold || !IsFirstPrivate) {
#if INTEL_COLLAB
      TgtPtr = Device.data_alloc_base(ArgSize, HstPtr,
                                      (void *)((intptr_t)HstPtr + ArgOffset));
#else
      TgtPtr = Device.allocData(ArgSize, HstPtr);
#endif // INTEL_COLLAB
      if (!TgtPtr) {
        DP("Data allocation for %sprivate array " DPxMOD " failed.\n",
           (IsFirstPrivate ? "first-" : ""), DPxPTR(HstPtr));
        return OFFLOAD_FAIL;
      }
#ifdef OMPTARGET_DEBUG
      void *TgtPtrBase = (void *)((intptr_t)TgtPtr + ArgOffset);
      DP("Allocated %" PRId64 " bytes of target memory at " DPxMOD
         " for %sprivate array " DPxMOD " - pushing target argument " DPxMOD
         "\n",
         ArgSize, DPxPTR(TgtPtr), (IsFirstPrivate ? "first-" : ""),
         DPxPTR(HstPtr), DPxPTR(TgtPtrBase));
#endif
      // If first-private, copy data from host
      if (IsFirstPrivate) {
        int Ret = Device.submitData(TgtPtr, HstPtr, ArgSize, AsyncInfo);
        if (Ret != OFFLOAD_SUCCESS) {
          DP("Copying data to device failed, failed.\n");
          return OFFLOAD_FAIL;
        }
      }
      TgtPtrs.push_back(TgtPtr);
    } else {
      DP("Firstprivate array " DPxMOD " of size %" PRId64 " will be packed\n",
         DPxPTR(HstPtr), ArgSize);
      // When reach this point, the argument must meet all following
      // requirements:
      // 1. Its size does not exceed the threshold (see the comment for
      // FirstPrivateArgSizeThreshold);
      // 2. It must be first-private (needs to be mapped to target device).
      // We will pack all this kind of arguments to transfer them all at once
      // to reduce the number of data transfer. We will not take
      // non-first-private arguments, aka. private arguments that doesn't need
      // to be mapped to target device, into account because data allocation
      // can be very efficient with memory manager.

      // Placeholder value
      TgtPtr = nullptr;
      FirstPrivateArgInfo.emplace_back(TgtArgsIndex, HstPtr, ArgSize,
                                       HstPtrName);
      FirstPrivateArgSize += FirstPrivateArgInfo.back().AlignedSize;
    }

    return OFFLOAD_SUCCESS;
  }

  /// Pack first-private arguments, replace place holder pointers in \p TgtArgs,
  /// and start the transfer.
  int packAndTransfer(std::vector<void *> &TgtArgs) {
    if (!FirstPrivateArgInfo.empty()) {
      assert(FirstPrivateArgSize != 0 &&
             "FirstPrivateArgSize is 0 but FirstPrivateArgInfo is empty");
      FirstPrivateArgBuffer.resize(FirstPrivateArgSize, 0);
      auto Itr = FirstPrivateArgBuffer.begin();
      // Copy all host data to this buffer
      for (FirstPrivateArgInfoTy &Info : FirstPrivateArgInfo) {
        std::copy(Info.HstPtrBegin, Info.HstPtrEnd, Itr);
        Itr = std::next(Itr, Info.AlignedSize);
      }
      // Allocate target memory
      void *TgtPtr =
          Device.allocData(FirstPrivateArgSize, FirstPrivateArgBuffer.data());
      if (TgtPtr == nullptr) {
        DP("Failed to allocate target memory for private arguments.\n");
        return OFFLOAD_FAIL;
      }
      TgtPtrs.push_back(TgtPtr);
      DP("Allocated %" PRId64 " bytes of target memory at " DPxMOD "\n",
         FirstPrivateArgSize, DPxPTR(TgtPtr));
      // Transfer data to target device
      int Ret = Device.submitData(TgtPtr, FirstPrivateArgBuffer.data(),
                                  FirstPrivateArgSize, AsyncInfo);
      if (Ret != OFFLOAD_SUCCESS) {
        DP("Failed to submit data of private arguments.\n");
        return OFFLOAD_FAIL;
      }
      // Fill in all placeholder pointers
      auto TP = reinterpret_cast<uintptr_t>(TgtPtr);
      for (FirstPrivateArgInfoTy &Info : FirstPrivateArgInfo) {
        void *&Ptr = TgtArgs[Info.Index];
        assert(Ptr == nullptr && "Target pointer is already set by mistaken");
        Ptr = reinterpret_cast<void *>(TP);
        TP += Info.AlignedSize;
        DP("Firstprivate array " DPxMOD " of size %" PRId64 " mapped to " DPxMOD
           "\n",
           DPxPTR(Info.HstPtrBegin), Info.HstPtrEnd - Info.HstPtrBegin,
           DPxPTR(Ptr));
      }
    }

    return OFFLOAD_SUCCESS;
  }

  /// Free all target memory allocated for private arguments
  int free() {
    for (void *P : TgtPtrs) {
      int Ret = Device.deleteData(P);
      if (Ret != OFFLOAD_SUCCESS) {
        DP("Deallocation of (first-)private arrays failed.\n");
        return OFFLOAD_FAIL;
      }
    }

    TgtPtrs.clear();

    return OFFLOAD_SUCCESS;
  }
};

/// Process data before launching the kernel, including calling targetDataBegin
/// to map and transfer data to target device, transferring (first-)private
/// variables.
static int processDataBefore(ident_t *loc, int64_t DeviceId, void *HostPtr,
                             int32_t ArgNum, void **ArgBases, void **Args,
                             int64_t *ArgSizes, int64_t *ArgTypes,
                             map_var_info_t *ArgNames, void **ArgMappers,
                             std::vector<void *> &TgtArgs,
                             std::vector<ptrdiff_t> &TgtOffsets,
                             PrivateArgumentManagerTy &PrivateArgumentManager,
#if INTEL_COLLAB
                      __tgt_async_info *AsyncInfo, void **TgtNDLoopDesc) {
#else  // INTEL_COLLAB
                      __tgt_async_info *AsyncInfo) {
#endif // INTEL_COLLAB

  TIMESCOPE_WITH_NAME_AND_IDENT("mappingBeforeTargetRegion", loc);
  DeviceTy &Device = PM->Devices[DeviceId];
  int Ret = targetDataBegin(loc, Device, ArgNum, ArgBases, Args, ArgSizes,
                            ArgTypes, ArgNames, ArgMappers, AsyncInfo);
  if (Ret != OFFLOAD_SUCCESS) {
    REPORT("Call to targetDataBegin failed, abort target.\n");
    return OFFLOAD_FAIL;
  }

  // List of (first-)private arrays allocated for this target region
  std::vector<int> TgtArgsPositions(ArgNum, -1);

  for (int32_t I = 0; I < ArgNum; ++I) {
    if (!(ArgTypes[I] & OMP_TGT_MAPTYPE_TARGET_PARAM)) {
#if INTEL_COLLAB
      if (ArgTypes[I] & OMP_TGT_MAPTYPE_ND_DESC)
        *TgtNDLoopDesc = (void *)Args[I];
#endif // INTEL_COLLAB
      // This is not a target parameter, do not push it into TgtArgs.
      // Check for lambda mapping.
      if (isLambdaMapping(ArgTypes[I])) {
        assert((ArgTypes[I] & OMP_TGT_MAPTYPE_MEMBER_OF) &&
               "PTR_AND_OBJ must be also MEMBER_OF.");
        unsigned Idx = getParentIndex(ArgTypes[I]);
        int TgtIdx = TgtArgsPositions[Idx];
        assert(TgtIdx != -1 && "Base address must be translated already.");
        // The parent lambda must be processed already and it must be the last
        // in TgtArgs and TgtOffsets arrays.
        void *HstPtrVal = Args[I];
        void *HstPtrBegin = ArgBases[I];
        void *HstPtrBase = Args[Idx];
        bool IsLast, IsHostPtr; // unused.
        void *TgtPtrBase =
            (void *)((intptr_t)TgtArgs[TgtIdx] + TgtOffsets[TgtIdx]);
        DP("Parent lambda base " DPxMOD "\n", DPxPTR(TgtPtrBase));
        uint64_t Delta = (uint64_t)HstPtrBegin - (uint64_t)HstPtrBase;
        void *TgtPtrBegin = (void *)((uintptr_t)TgtPtrBase + Delta);
        void *PointerTgtPtrBegin = Device.getTgtPtrBegin(
            HstPtrVal, ArgSizes[I], IsLast, false, IsHostPtr);
        if (!PointerTgtPtrBegin) {
          DP("No lambda captured variable mapped (" DPxMOD ") - ignored\n",
             DPxPTR(HstPtrVal));
          continue;
        }
        if (PM->RTLs.RequiresFlags & OMP_REQ_UNIFIED_SHARED_MEMORY &&
            TgtPtrBegin == HstPtrBegin) {
          DP("Unified memory is active, no need to map lambda captured"
             "variable (" DPxMOD ")\n",
             DPxPTR(HstPtrVal));
          continue;
        }
        DP("Update lambda reference (" DPxMOD ") -> [" DPxMOD "]\n",
           DPxPTR(PointerTgtPtrBegin), DPxPTR(TgtPtrBegin));
        Ret = Device.submitData(TgtPtrBegin, &PointerTgtPtrBegin,
                                sizeof(void *), AsyncInfo);
        if (Ret != OFFLOAD_SUCCESS) {
          REPORT("Copying data to device failed.\n");
          return OFFLOAD_FAIL;
        }
      }
      continue;
    }
    void *HstPtrBegin = Args[I];
    void *HstPtrBase = ArgBases[I];
    void *TgtPtrBegin;
    map_var_info_t HstPtrName = (!ArgNames) ? nullptr : ArgNames[I];
    ptrdiff_t TgtBaseOffset;
    bool IsLast, IsHostPtr; // unused.
    if (ArgTypes[I] & OMP_TGT_MAPTYPE_LITERAL) {
      DP("Forwarding first-private value " DPxMOD " to the target construct\n",
         DPxPTR(HstPtrBase));
      TgtPtrBegin = HstPtrBase;
      TgtBaseOffset = 0;
#if INTEL_COLLAB
      if (ArgSizes[I] == 0) {
        // Let the plugins know that this argument must be passed
        // as a non-pointer literal. OpenMP is_device_ptr() pointers
        // are mapped with non-zero size (which is ignored, though),
        // and they must still be passed to the outlined function
        // as pointer arguments.
        TgtBaseOffset = (std::numeric_limits<ptrdiff_t>::max)();
      }
#endif // INTEL_COLLAB
    } else if (ArgTypes[I] & OMP_TGT_MAPTYPE_PRIVATE) {
      TgtBaseOffset = (intptr_t)HstPtrBase - (intptr_t)HstPtrBegin;
      // Can be marked for optimization if the next argument(s) do(es) not
      // depend on this one.
      const bool IsFirstPrivate =
          (I >= ArgNum - 1 || !(ArgTypes[I + 1] & OMP_TGT_MAPTYPE_MEMBER_OF));
      Ret = PrivateArgumentManager.addArg(
          HstPtrBegin, ArgSizes[I], TgtBaseOffset, IsFirstPrivate, TgtPtrBegin,
          TgtArgs.size(), HstPtrName);
      if (Ret != OFFLOAD_SUCCESS) {
        REPORT("Failed to process %sprivate argument " DPxMOD "\n",
               (IsFirstPrivate ? "first-" : ""), DPxPTR(HstPtrBegin));
        return OFFLOAD_FAIL;
      }
    } else {
#if INTEL_COLLAB
      if (ArgTypes[I] & OMP_TGT_MAPTYPE_PTR_AND_OBJ) {
        TgtPtrBegin = Device.getTgtPtrBegin(HstPtrBase, sizeof(void *), IsLast, false, IsHostPtr);
        TgtBaseOffset = 0;
      } else {
        TgtPtrBegin = Device.getTgtPtrBegin(HstPtrBegin, ArgSizes[I], IsLast,
                                            false, IsHostPtr);
        TgtBaseOffset =(intptr_t)HstPtrBase - (intptr_t)HstPtrBegin;
      }
#else // INTEL COLLAB
      if (ArgTypes[I] & OMP_TGT_MAPTYPE_PTR_AND_OBJ)
        HstPtrBase = *reinterpret_cast<void **>(HstPtrBase);
      TgtPtrBegin = Device.getTgtPtrBegin(HstPtrBegin, ArgSizes[I], IsLast,
                                          false, IsHostPtr);
      TgtBaseOffset = (intptr_t)HstPtrBase - (intptr_t)HstPtrBegin;
#endif // INTEL_COLLAB
#ifdef OMPTARGET_DEBUG
#if INTEL_COLLAB
      DP("Obtained target argument (Begin: " DPxMOD ", Offset: %" PRId64
         ") from host pointer " DPxMOD "\n", DPxPTR(TgtPtrBegin), TgtBaseOffset,
         DPxPTR(HstPtrBegin));
#else
      void *TgtPtrBase = (void *)((intptr_t)TgtPtrBegin + TgtBaseOffset);
      DP("Obtained target argument " DPxMOD " from host pointer " DPxMOD "\n",
         DPxPTR(TgtPtrBase), DPxPTR(HstPtrBegin));
#endif // INTEL_COLLAB
#endif
    }
    TgtArgsPositions[I] = TgtArgs.size();
    TgtArgs.push_back(TgtPtrBegin);
    TgtOffsets.push_back(TgtBaseOffset);
  }

  assert(TgtArgs.size() == TgtOffsets.size() &&
         "Size mismatch in arguments and offsets");

  // Pack and transfer first-private arguments
  Ret = PrivateArgumentManager.packAndTransfer(TgtArgs);
  if (Ret != OFFLOAD_SUCCESS) {
    DP("Failed to pack and transfer first private arguments\n");
    return OFFLOAD_FAIL;
  }

  return OFFLOAD_SUCCESS;
}

/// Process data after launching the kernel, including transferring data back to
/// host if needed and deallocating target memory of (first-)private variables.
static int processDataAfter(ident_t *loc, int64_t DeviceId, void *HostPtr,
                            int32_t ArgNum, void **ArgBases, void **Args,
                            int64_t *ArgSizes, int64_t *ArgTypes,
                            map_var_info_t *ArgNames, void **ArgMappers,
                            PrivateArgumentManagerTy &PrivateArgumentManager,
                            __tgt_async_info *AsyncInfo) {
  TIMESCOPE_WITH_NAME_AND_IDENT("mappingAfterTargetRegion", loc);
  DeviceTy &Device = PM->Devices[DeviceId];

  // Move data from device.
  int Ret = targetDataEnd(loc, Device, ArgNum, ArgBases, Args, ArgSizes,
                          ArgTypes, ArgNames, ArgMappers, AsyncInfo);
  if (Ret != OFFLOAD_SUCCESS) {
    REPORT("Call to targetDataEnd failed, abort target.\n");
    return OFFLOAD_FAIL;
  }

  // Free target memory for private arguments
  Ret = PrivateArgumentManager.free();
  if (Ret != OFFLOAD_SUCCESS) {
    REPORT("Failed to deallocate target memory for private args\n");
    return OFFLOAD_FAIL;
  }

  return OFFLOAD_SUCCESS;
}
} // namespace

/// performs the same actions as data_begin in case arg_num is
/// non-zero and initiates run of the offloaded region on the target platform;
/// if arg_num is non-zero after the region execution is done it also
/// performs the same action as data_update and data_end above. This function
/// returns 0 if it was able to transfer the execution to a target and an
/// integer different from zero otherwise.
int target(ident_t *loc, int64_t DeviceId, void *HostPtr, int32_t ArgNum,
           void **ArgBases, void **Args, int64_t *ArgSizes, int64_t *ArgTypes,
           map_var_info_t *ArgNames, void **ArgMappers, int32_t TeamNum,
           int32_t ThreadLimit, int IsTeamConstruct) {
  DeviceTy &Device = PM->Devices[DeviceId];

  TableMap *TM = getTableMap(HostPtr);
  // No map for this host pointer found!
  if (!TM) {
    REPORT("Host ptr " DPxMOD " does not have a matching target pointer.\n",
           DPxPTR(HostPtr));
    return OFFLOAD_FAIL;
  }

  // get target table.
  __tgt_target_table *TargetTable = nullptr;
  {
    std::lock_guard<std::mutex> TrlTblLock(PM->TrlTblMtx);
    assert(TM->Table->TargetsTable.size() > (size_t)DeviceId &&
           "Not expecting a device ID outside the table's bounds!");
    TargetTable = TM->Table->TargetsTable[DeviceId];
  }
  assert(TargetTable && "Global data has not been mapped\n");

  __tgt_async_info AsyncInfo;

  std::vector<void *> TgtArgs;
  std::vector<ptrdiff_t> TgtOffsets;

  PrivateArgumentManagerTy PrivateArgumentManager(Device, &AsyncInfo);

#if INTEL_COLLAB
  void *TgtNDLoopDesc = nullptr;
#endif // INTEL_COLLAB

  int Ret;
  if (ArgNum) {
    // Process data, such as data mapping, before launching the kernel
    Ret = processDataBefore(loc, DeviceId, HostPtr, ArgNum, ArgBases, Args,
                            ArgSizes, ArgTypes, ArgNames, ArgMappers, TgtArgs,
#if INTEL_COLLAB
                              TgtOffsets, PrivateArgumentManager, &AsyncInfo,
                              &TgtNDLoopDesc);
#else  // INTEL_COLLAB
                              TgtOffsets, PrivateArgumentManager, &AsyncInfo);
#endif // INTEL_COLLAB
    if (Ret != OFFLOAD_SUCCESS) {
      REPORT("Failed to process data before launching the kernel.\n");
      return OFFLOAD_FAIL;
    }
  }

  // Get loop trip count
  uint64_t LoopTripCount = getLoopTripCount(DeviceId);

  // Launch device execution.
  void *TgtEntryPtr = TargetTable->EntriesBegin[TM->Index].addr;
  DP("Launching target execution %s with pointer " DPxMOD " (index=%d).\n",
     TargetTable->EntriesBegin[TM->Index].name, DPxPTR(TgtEntryPtr), TM->Index);

#if INTEL_COLLAB
  Ret = Device.manifest_data_for_region(TgtEntryPtr);

  if (Ret != OFFLOAD_SUCCESS) {
    DP("Data manifestation failed.\n");
    return OFFLOAD_FAIL;
  }

  void **argsPtr = nullptr;
  if (!TgtArgs.empty())
    argsPtr = (void **)&(TgtArgs.data()[0]);
  ptrdiff_t *offsetsPtr = nullptr;
  if (!TgtOffsets.empty())
    offsetsPtr = (ptrdiff_t *)&(TgtOffsets.data()[0]);

  if (TgtNDLoopDesc)
    // If NDRange is specified, use it.
    Ret = Device.run_team_nd_region(TgtEntryPtr, argsPtr, offsetsPtr,
                                    TgtArgs.size(), TeamNum, ThreadLimit,
                                    TgtNDLoopDesc);
  else if (IsTeamConstruct)
    Ret = Device.runTeamRegion(TgtEntryPtr, argsPtr, offsetsPtr, TgtArgs.size(),
                               TeamNum, ThreadLimit, LoopTripCount, &AsyncInfo);
  else
    Ret = Device.runRegion(TgtEntryPtr, argsPtr, offsetsPtr, TgtArgs.size(),
                           &AsyncInfo);
#else // INTEL_COLLAB
  {
    TIMESCOPE_WITH_NAME_AND_IDENT(
        IsTeamConstruct ? "runTargetTeamRegion" : "runTargetRegion", loc);
    if (IsTeamConstruct)
      Ret = Device.runTeamRegion(TgtEntryPtr, &TgtArgs[0], &TgtOffsets[0],
                                 TgtArgs.size(), TeamNum, ThreadLimit,
                                 LoopTripCount, &AsyncInfo);
    else
      Ret = Device.runRegion(TgtEntryPtr, &TgtArgs[0], &TgtOffsets[0],
                             TgtArgs.size(), &AsyncInfo);
  }
#endif // INTEL_COLLAB

  if (Ret != OFFLOAD_SUCCESS) {
    REPORT("Executing target region abort target.\n");
    return OFFLOAD_FAIL;
  }

  if (ArgNum) {
    // Transfer data back and deallocate target memory for (first-)private
    // variables
    Ret = processDataAfter(loc, DeviceId, HostPtr, ArgNum, ArgBases, Args,
                           ArgSizes, ArgTypes, ArgNames, ArgMappers,
                           PrivateArgumentManager, &AsyncInfo);
    if (Ret != OFFLOAD_SUCCESS) {
      REPORT("Failed to process data after launching the kernel.\n");
      return OFFLOAD_FAIL;
    }
  }

  return OFFLOAD_SUCCESS;
}<|MERGE_RESOLUTION|>--- conflicted
+++ resolved
@@ -815,15 +815,9 @@
     }
   } else {
     char *Ptr = (char *)ArgsBase + Offset;
-<<<<<<< HEAD
-    DP("Transfer of non-contiguous : host ptr %" PRIx64 "offset %" PRIu64 // INTEL
-       " len %" PRIu64 "\n",                                              // INTEL
-       (uint64_t)Ptr, Offset, Size);
-=======
     DP("Transfer of non-contiguous : host ptr " DPxMOD " offset %" PRIu64
        " len %" PRIu64 "\n",
        DPxPTR(Ptr), Offset, Size);
->>>>>>> 5f1d4d47
     Ret = targetDataContiguous(loc, Device, ArgsBase, Ptr, Size, ArgType);
   }
   return Ret;
@@ -952,15 +946,11 @@
     if (I != Device.LoopTripCnt.end()) {
       LoopTripCount = I->second;
       Device.LoopTripCnt.erase(I);
-<<<<<<< HEAD
 #if INTEL_COLLAB
       DP("loop trip count is %" PRIu64 ".\n", LoopTripCount);
 #else  // INTEL_COLLAB
       DP("loop trip count is %lu.\n", LoopTripCount);
 #endif  // INTEL_COLLAB
-=======
-      DP("loop trip count is %" PRIu64 ".\n", LoopTripCount);
->>>>>>> 5f1d4d47
     }
   }
 
