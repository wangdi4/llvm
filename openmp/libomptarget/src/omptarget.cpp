//===------ omptarget.cpp - Target independent OpenMP target RTL -- C++ -*-===//
//
// Part of the LLVM Project, under the Apache License v2.0 with LLVM Exceptions.
// See https://llvm.org/LICENSE.txt for license information.
// SPDX-License-Identifier: Apache-2.0 WITH LLVM-exception
//
//===----------------------------------------------------------------------===//
//
// Implementation of the interface to be used by Clang during the codegen of a
// target region.
//
//===----------------------------------------------------------------------===//

#include "omptarget.h"
#include "device.h"
#include "private.h"
#include "rtl.h"

#include <cassert>
#if INTEL_COLLAB
#include <cstring>
#endif // INTEL_COLLAB
#include <vector>

int AsyncInfoTy::synchronize() {
  int Result = OFFLOAD_SUCCESS;
  if (AsyncInfo.Queue) {
    // If we have a queue we need to synchronize it now.
    Result = Device.synchronize(*this);
    assert(AsyncInfo.Queue == nullptr &&
           "The device plugin should have nulled the queue to indicate there "
           "are no outstanding actions!");
  }
  return Result;
}

void *&AsyncInfoTy::getVoidPtrLocation() {
  BufferLocations.push_back(nullptr);
  return BufferLocations.back();
}

/* All begin addresses for partially mapped structs must be 8-aligned in order
 * to ensure proper alignment of members. E.g.
 *
 * struct S {
 *   int a;   // 4-aligned
 *   int b;   // 4-aligned
 *   int *p;  // 8-aligned
 * } s1;
 * ...
 * #pragma omp target map(tofrom: s1.b, s1.p[0:N])
 * {
 *   s1.b = 5;
 *   for (int i...) s1.p[i] = ...;
 * }
 *
 * Here we are mapping s1 starting from member b, so BaseAddress=&s1=&s1.a and
 * BeginAddress=&s1.b. Let's assume that the struct begins at address 0x100,
 * then &s1.a=0x100, &s1.b=0x104, &s1.p=0x108. Each member obeys the alignment
 * requirements for its type. Now, when we allocate memory on the device, in
 * CUDA's case cuMemAlloc() returns an address which is at least 256-aligned.
 * This means that the chunk of the struct on the device will start at a
 * 256-aligned address, let's say 0x200. Then the address of b will be 0x200 and
 * address of p will be a misaligned 0x204 (on the host there was no need to add
 * padding between b and p, so p comes exactly 4 bytes after b). If the device
 * kernel tries to access s1.p, a misaligned address error occurs (as reported
 * by the CUDA plugin). By padding the begin address down to a multiple of 8 and
 * extending the size of the allocated chuck accordingly, the chuck on the
 * device will start at 0x200 with the padding (4 bytes), then &s1.b=0x204 and
 * &s1.p=0x208, as they should be to satisfy the alignment requirements.
 */
static const int64_t Alignment = 8;

/// Map global data and execute pending ctors
static int InitLibrary(DeviceTy &Device) {
  /*
   * Map global data
   */
  int32_t device_id = Device.DeviceID;
  int rc = OFFLOAD_SUCCESS;
  bool supportsEmptyImages = Device.RTL->supports_empty_images &&
                             Device.RTL->supports_empty_images() > 0;

  Device.PendingGlobalsMtx.lock();
  PM->TrlTblMtx.lock();
  for (auto *HostEntriesBegin : PM->HostEntriesBeginRegistrationOrder) {
    TranslationTable *TransTable =
        &PM->HostEntriesBeginToTransTable[HostEntriesBegin];
    if (TransTable->HostTable.EntriesBegin ==
            TransTable->HostTable.EntriesEnd &&
        !supportsEmptyImages) {
      // No host entry so no need to proceed
      continue;
    }

    if (TransTable->TargetsTable[device_id] != 0) {
      // Library entries have already been processed
      continue;
    }

    // 1) get image.
    assert(TransTable->TargetsImages.size() > (size_t)device_id &&
           "Not expecting a device ID outside the table's bounds!");
    __tgt_device_image *img = TransTable->TargetsImages[device_id];
    if (!img) {
      REPORT("No image loaded for device id %d.\n", device_id);
      rc = OFFLOAD_FAIL;
      break;
    }
    // 2) load image into the target table.
    __tgt_target_table *TargetTable = TransTable->TargetsTable[device_id] =
        Device.load_binary(img);
    // Unable to get table for this image: invalidate image and fail.
    if (!TargetTable) {
      REPORT("Unable to generate entries table for device id %d.\n", device_id);
      TransTable->TargetsImages[device_id] = 0;
      rc = OFFLOAD_FAIL;
      break;
    }

    // Verify whether the two table sizes match.
    size_t hsize =
        TransTable->HostTable.EntriesEnd - TransTable->HostTable.EntriesBegin;
    size_t tsize = TargetTable->EntriesEnd - TargetTable->EntriesBegin;

    // Invalid image for these host entries!
    if (hsize != tsize) {
      REPORT("Host and Target tables mismatch for device id %d [%zx != %zx].\n",
             device_id, hsize, tsize);
      TransTable->TargetsImages[device_id] = 0;
      TransTable->TargetsTable[device_id] = 0;
      rc = OFFLOAD_FAIL;
      break;
    }

    // process global data that needs to be mapped.
    Device.DataMapMtx.lock();
    __tgt_target_table *HostTable = &TransTable->HostTable;
    for (__tgt_offload_entry *CurrDeviceEntry = TargetTable->EntriesBegin,
                             *CurrHostEntry = HostTable->EntriesBegin,
                             *EntryDeviceEnd = TargetTable->EntriesEnd;
         CurrDeviceEntry != EntryDeviceEnd;
         CurrDeviceEntry++, CurrHostEntry++) {
      if (CurrDeviceEntry->size != 0) {
        // has data.
        assert(CurrDeviceEntry->size == CurrHostEntry->size &&
               "data size mismatch");

        // Fortran may use multiple weak declarations for the same symbol,
        // therefore we must allow for multiple weak symbols to be loaded from
        // the fat binary. Treat these mappings as any other "regular" mapping.
        // Add entry to map.
        if (Device.getTgtPtrBegin(CurrHostEntry->addr, CurrHostEntry->size))
          continue;
        DP("Add mapping from host " DPxMOD " to device " DPxMOD " with size %zu"
           "\n",
           DPxPTR(CurrHostEntry->addr), DPxPTR(CurrDeviceEntry->addr),
           CurrDeviceEntry->size);
        Device.HostDataToTargetMap.emplace(
            (uintptr_t)CurrHostEntry->addr /*HstPtrBase*/,
            (uintptr_t)CurrHostEntry->addr /*HstPtrBegin*/,
            (uintptr_t)CurrHostEntry->addr + CurrHostEntry->size /*HstPtrEnd*/,
            (uintptr_t)CurrDeviceEntry->addr /*TgtPtrBegin*/,
            false /*UseHoldRefCount*/, nullptr /*Name*/,
            true /*IsRefCountINF*/);
      }
    }
    Device.DataMapMtx.unlock();
  }
  PM->TrlTblMtx.unlock();

  if (rc != OFFLOAD_SUCCESS) {
    Device.PendingGlobalsMtx.unlock();
    return rc;
  }

  /*
   * Run ctors for static objects
   */
  if (!Device.PendingCtorsDtors.empty()) {
    AsyncInfoTy AsyncInfo(Device);
    // Call all ctors for all libraries registered so far
    for (auto &lib : Device.PendingCtorsDtors) {
      if (!lib.second.PendingCtors.empty()) {
        DP("Has pending ctors... call now\n");
        for (auto &entry : lib.second.PendingCtors) {
          void *ctor = entry;
          int rc =
              target(nullptr, Device, ctor, 0, nullptr, nullptr, nullptr,
                     nullptr, nullptr, nullptr, 1, 1, true /*team*/, AsyncInfo);
          if (rc != OFFLOAD_SUCCESS) {
            REPORT("Running ctor " DPxMOD " failed.\n", DPxPTR(ctor));
            Device.PendingGlobalsMtx.unlock();
            return OFFLOAD_FAIL;
          }
        }
        // Clear the list to indicate that this device has been used
        lib.second.PendingCtors.clear();
        DP("Done with pending ctors for lib " DPxMOD "\n", DPxPTR(lib.first));
      }
    }
    // All constructors have been issued, wait for them now.
    if (AsyncInfo.synchronize() != OFFLOAD_SUCCESS)
      return OFFLOAD_FAIL;
  }
  Device.HasPendingGlobals = false;
  Device.PendingGlobalsMtx.unlock();

  return OFFLOAD_SUCCESS;
}

void handleTargetOutcome(bool Success, ident_t *Loc) {
  switch (PM->TargetOffloadPolicy) {
  case tgt_disabled:
    if (Success) {
      FATAL_MESSAGE0(1, "expected no offloading while offloading is disabled");
    }
    break;
  case tgt_default:
    FATAL_MESSAGE0(1, "default offloading policy must be switched to "
                      "mandatory or disabled");
    break;
  case tgt_mandatory:
    if (!Success) {
      if (getInfoLevel() & OMP_INFOTYPE_DUMP_TABLE)
        for (auto &Device : PM->Devices)
          dumpTargetPointerMappings(Loc, Device);
      else
#if INTEL_COLLAB
        FAILURE_MESSAGE("Run with\n");
        FAILURE_MESSAGE(
            "LIBOMPTARGET_DEBUG=1 to display basic debug information.\n");
        FAILURE_MESSAGE(
            "LIBOMPTARGET_DEBUG=2 to display calls to the compute runtime.\n");
        FAILURE_MESSAGE(
            "LIBOMPTARGET_INFO=%d to dump host-target pointer mappings.\n",
            OMP_INFOTYPE_DUMP_TABLE);
#else // INTEL_COLLAB
        FAILURE_MESSAGE("Run with LIBOMPTARGET_INFO=%d to dump host-target "
                        "pointer mappings.\n",
                        OMP_INFOTYPE_DUMP_TABLE);
#endif // INTEL_COLLAB

      SourceInfo info(Loc);
      if (info.isAvailible())
        fprintf(stderr, "%s:%d:%d: ", info.getFilename(), info.getLine(),
                info.getColumn());
      else
        FAILURE_MESSAGE("Source location information not present. Compile with "
                        "-g or -gline-tables-only.\n");
      FATAL_MESSAGE0(
          1, "failure of target construct while offloading is mandatory");
    } else {
      if (getInfoLevel() & OMP_INFOTYPE_DUMP_TABLE)
        for (auto &Device : PM->Devices)
          dumpTargetPointerMappings(Loc, Device);
    }
    break;
  }
}

static void handleDefaultTargetOffload() {
  PM->TargetOffloadMtx.lock();
  if (PM->TargetOffloadPolicy == tgt_default) {
    if (omp_get_num_devices() > 0) {
      DP("Default TARGET OFFLOAD policy is now mandatory "
         "(devices were found)\n");
      PM->TargetOffloadPolicy = tgt_mandatory;
    } else {
      DP("Default TARGET OFFLOAD policy is now disabled "
         "(no devices were found)\n");
      PM->TargetOffloadPolicy = tgt_disabled;
    }
  }
  PM->TargetOffloadMtx.unlock();
}

bool isOffloadDisabled() { // INTEL_COLLAB
  if (PM->TargetOffloadPolicy == tgt_default)
    handleDefaultTargetOffload();
  return PM->TargetOffloadPolicy == tgt_disabled;
}

// If offload is enabled, ensure that device DeviceID has been initialized,
// global ctors have been executed, and global data has been mapped.
//
// There are three possible results:
// - Return OFFLOAD_SUCCESS if the device is ready for offload.
// - Return OFFLOAD_FAIL without reporting a runtime error if offload is
//   disabled, perhaps because the initial device was specified.
// - Report a runtime error and return OFFLOAD_FAIL.
//
// If DeviceID == OFFLOAD_DEVICE_DEFAULT, set DeviceID to the default device.
// This step might be skipped if offload is disabled.
int checkDeviceAndCtors(int64_t &DeviceID, ident_t *Loc) {
  if (isOffloadDisabled()) {
    DP("Offload is disabled\n");
    return OFFLOAD_FAIL;
  }

  if (DeviceID == OFFLOAD_DEVICE_DEFAULT) {
    DeviceID = omp_get_default_device();
    DP("Use default device id %" PRId64 "\n", DeviceID);
  }

  // Proposed behavior for OpenMP 5.2 in OpenMP spec github issue 2669.
  if (omp_get_num_devices() == 0) {
    DP("omp_get_num_devices() == 0 but offload is manadatory\n");
    handleTargetOutcome(false, Loc);
    return OFFLOAD_FAIL;
  }

  if (DeviceID == omp_get_initial_device()) {
    DP("Device is host (%" PRId64 "), returning as if offload is disabled\n",
       DeviceID);
    return OFFLOAD_FAIL;
  }

  // Is device ready?
  if (!device_is_ready(DeviceID)) {
    REPORT("Device %" PRId64 " is not ready.\n", DeviceID);
    handleTargetOutcome(false, Loc);
    return OFFLOAD_FAIL;
  }

  // Get device info.
  DeviceTy &Device = PM->Devices[DeviceID];

  // Check whether global data has been mapped for this device
  Device.PendingGlobalsMtx.lock();
  bool hasPendingGlobals = Device.HasPendingGlobals;
  Device.PendingGlobalsMtx.unlock();
  if (hasPendingGlobals && InitLibrary(Device) != OFFLOAD_SUCCESS) {
    REPORT("Failed to init globals on device %" PRId64 "\n", DeviceID);
    handleTargetOutcome(false, Loc);
    return OFFLOAD_FAIL;
  }

  return OFFLOAD_SUCCESS;
}

static int32_t getParentIndex(int64_t type) {
  return ((type & OMP_TGT_MAPTYPE_MEMBER_OF) >> 48) - 1;
}

void *targetAllocExplicit(size_t size, int device_num, int kind,
                          const char *name) {
  TIMESCOPE();
  DP("Call to %s for device %d requesting %zu bytes\n", name, device_num, size);

  if (size <= 0) {
    DP("Call to %s with non-positive length\n", name);
    return NULL;
  }

  void *rc = NULL;

  if (device_num == omp_get_initial_device()) {
    rc = malloc(size);
    DP("%s returns host ptr " DPxMOD "\n", name, DPxPTR(rc));
    return rc;
  }

  if (!device_is_ready(device_num)) {
    DP("%s returns NULL ptr\n", name);
    return NULL;
  }

  DeviceTy &Device = PM->Devices[device_num];
  rc = Device.allocData(size, nullptr, kind);
  DP("%s returns device ptr " DPxMOD "\n", name, DPxPTR(rc));
  return rc;
}

/// Call the user-defined mapper function followed by the appropriate
// targetData* function (targetData{Begin,End,Update}).
int targetDataMapper(ident_t *loc, DeviceTy &Device, void *arg_base, void *arg,
                     int64_t arg_size, int64_t arg_type,
                     map_var_info_t arg_names, void *arg_mapper,
                     AsyncInfoTy &AsyncInfo,
                     TargetDataFuncPtrTy target_data_function) {
  TIMESCOPE_WITH_IDENT(loc);
  DP("Calling the mapper function " DPxMOD "\n", DPxPTR(arg_mapper));

  // The mapper function fills up Components.
  MapperComponentsTy MapperComponents;
  MapperFuncPtrTy MapperFuncPtr = (MapperFuncPtrTy)(arg_mapper);
  (*MapperFuncPtr)((void *)&MapperComponents, arg_base, arg, arg_size, arg_type,
                   arg_names);

  // Construct new arrays for args_base, args, arg_sizes and arg_types
  // using the information in MapperComponents and call the corresponding
  // targetData* function using these new arrays.
  std::vector<void *> MapperArgsBase(MapperComponents.Components.size());
  std::vector<void *> MapperArgs(MapperComponents.Components.size());
  std::vector<int64_t> MapperArgSizes(MapperComponents.Components.size());
  std::vector<int64_t> MapperArgTypes(MapperComponents.Components.size());
  std::vector<void *> MapperArgNames(MapperComponents.Components.size());

  for (unsigned I = 0, E = MapperComponents.Components.size(); I < E; ++I) {
    auto &C = MapperComponents.Components[I];
    MapperArgsBase[I] = C.Base;
    MapperArgs[I] = C.Begin;
    MapperArgSizes[I] = C.Size;
    MapperArgTypes[I] = C.Type;
    MapperArgNames[I] = C.Name;
  }

  int rc = target_data_function(loc, Device, MapperComponents.Components.size(),
                                MapperArgsBase.data(), MapperArgs.data(),
                                MapperArgSizes.data(), MapperArgTypes.data(),
                                MapperArgNames.data(), /*arg_mappers*/ nullptr,
                                AsyncInfo, /*FromMapper=*/true);

  return rc;
}

/// Internal function to do the mapping and transfer the data to the device
int targetDataBegin(ident_t *loc, DeviceTy &Device, int32_t arg_num,
                    void **args_base, void **args, int64_t *arg_sizes,
                    int64_t *arg_types, map_var_info_t *arg_names,
                    void **arg_mappers, AsyncInfoTy &AsyncInfo,
                    bool FromMapper) {
#if INTEL_COLLAB
  int32_t gtid = __kmpc_global_thread_num(nullptr);
  Device.UsedPtrsMtx.lock();
  if (Device.UsedPtrs.count(gtid) == 0)
    Device.UsedPtrs.emplace(gtid, UsedPtrsTy());
  auto &usedPtrs = Device.UsedPtrs[gtid];
  Device.UsedPtrsMtx.unlock();
  usedPtrs.emplace_back(std::set<void *>());
  // Begin data batching
  if (Device.commandBatchBegin() != OFFLOAD_SUCCESS) {
    REPORT("Failed to begin command batching\n");
    return OFFLOAD_FAIL;
  }
#endif // INTEL_COLLAB
  // process each input.
  for (int32_t i = 0; i < arg_num; ++i) {
    // Ignore private variables and arrays - there is no mapping for them.
    if ((arg_types[i] & OMP_TGT_MAPTYPE_LITERAL) ||
#if INTEL_COLLAB
        // No mapping for ND-range descriptor.
        (arg_types[i] & OMP_TGT_MAPTYPE_ND_DESC) ||
#endif // INTEL_COLLAB
        (arg_types[i] & OMP_TGT_MAPTYPE_PRIVATE))
      continue;

    if (arg_mappers && arg_mappers[i]) {
      // Instead of executing the regular path of targetDataBegin, call the
      // targetDataMapper variant which will call targetDataBegin again
      // with new arguments.
      DP("Calling targetDataMapper for the %dth argument\n", i);

      map_var_info_t arg_name = (!arg_names) ? nullptr : arg_names[i];
      int rc = targetDataMapper(loc, Device, args_base[i], args[i],
                                arg_sizes[i], arg_types[i], arg_name,
                                arg_mappers[i], AsyncInfo, targetDataBegin);

      if (rc != OFFLOAD_SUCCESS) {
        REPORT("Call to targetDataBegin via targetDataMapper for custom mapper"
               " failed.\n");
        return OFFLOAD_FAIL;
      }

      // Skip the rest of this function, continue to the next argument.
      continue;
    }

    void *HstPtrBegin = args[i];
    void *HstPtrBase = args_base[i];
    int64_t data_size = arg_sizes[i];
    map_var_info_t HstPtrName = (!arg_names) ? nullptr : arg_names[i];

    // Adjust for proper alignment if this is a combined entry (for structs).
    // Look at the next argument - if that is MEMBER_OF this one, then this one
    // is a combined entry.
    int64_t padding = 0;
    const int next_i = i + 1;
    if (getParentIndex(arg_types[i]) < 0 && next_i < arg_num &&
        getParentIndex(arg_types[next_i]) == i) {
      padding = (int64_t)HstPtrBegin % Alignment;
      if (padding) {
        DP("Using a padding of %" PRId64 " bytes for begin address " DPxMOD
           "\n",
           padding, DPxPTR(HstPtrBegin));
        HstPtrBegin = (char *)HstPtrBegin - padding;
        data_size += padding;
      }
    }

    // Address of pointer on the host and device, respectively.
    void *Pointer_HstPtrBegin, *PointerTgtPtrBegin;
    TargetPointerResultTy Pointer_TPR;
    bool IsHostPtr = false;
    bool IsImplicit = arg_types[i] & OMP_TGT_MAPTYPE_IMPLICIT;
    // Force the creation of a device side copy of the data when:
    // a close map modifier was associated with a map that contained a to.
    bool HasCloseModifier = arg_types[i] & OMP_TGT_MAPTYPE_CLOSE;
    bool HasPresentModifier = arg_types[i] & OMP_TGT_MAPTYPE_PRESENT;
    bool HasHoldModifier = arg_types[i] & OMP_TGT_MAPTYPE_OMPX_HOLD;
    // UpdateRef is based on MEMBER_OF instead of TARGET_PARAM because if we
    // have reached this point via __tgt_target_data_begin and not __tgt_target
    // then no argument is marked as TARGET_PARAM ("omp target data map" is not
    // associated with a target region, so there are no target parameters). This
    // may be considered a hack, we could revise the scheme in the future.
    bool UpdateRef =
        !(arg_types[i] & OMP_TGT_MAPTYPE_MEMBER_OF) && !(FromMapper && i == 0);
    if (arg_types[i] & OMP_TGT_MAPTYPE_PTR_AND_OBJ) {
      DP("Has a pointer entry: \n");
      // Base is address of pointer.
      //
      // Usually, the pointer is already allocated by this time.  For example:
      //
      //   #pragma omp target map(s.p[0:N])
      //
      // The map entry for s comes first, and the PTR_AND_OBJ entry comes
      // afterward, so the pointer is already allocated by the time the
      // PTR_AND_OBJ entry is handled below, and PointerTgtPtrBegin is thus
      // non-null.  However, "declare target link" can produce a PTR_AND_OBJ
      // entry for a global that might not already be allocated by the time the
      // PTR_AND_OBJ entry is handled below, and so the allocation might fail
      // when HasPresentModifier.
      Pointer_TPR = Device.getTargetPointer(
          HstPtrBase, HstPtrBase, sizeof(void *), /*HstPtrName=*/nullptr,
          /*HasFlagTo=*/false, /*HasFlagAlways=*/false, IsImplicit, UpdateRef,
          HasCloseModifier, HasPresentModifier, HasHoldModifier, AsyncInfo);
      PointerTgtPtrBegin = Pointer_TPR.TargetPointer;
      IsHostPtr = Pointer_TPR.Flags.IsHostPointer;
      if (!PointerTgtPtrBegin) {
        REPORT("Call to getTargetPointer returned null pointer (%s).\n",
               HasPresentModifier ? "'present' map type modifier"
                                  : "device failure or illegal mapping");
        return OFFLOAD_FAIL;
      }
      DP("There are %zu bytes allocated at target address " DPxMOD " - is%s new"
         "\n",
         sizeof(void *), DPxPTR(PointerTgtPtrBegin),
         (Pointer_TPR.Flags.IsNewEntry ? "" : " not"));
      Pointer_HstPtrBegin = HstPtrBase;
      // modify current entry.
      HstPtrBase = *(void **)HstPtrBase;
      // No need to update pointee ref count for the first element of the
      // subelement that comes from mapper.
      UpdateRef =
          (!FromMapper || i != 0); // subsequently update ref count of pointee
    }

    const bool HasFlagTo = arg_types[i] & OMP_TGT_MAPTYPE_TO;
    const bool HasFlagAlways = arg_types[i] & OMP_TGT_MAPTYPE_ALWAYS;
<<<<<<< HEAD
#if INTEL_COLLAB
    if (HasFlagTo &&
        (!UseUSM ||
         // If the device does not support the concept of managed memory,
         // do not take into account the result of is_device_accessible_ptr().
         !(Device.is_device_accessible_ptr(HstPtrBegin) ||
           !Device.managed_memory_supported()) ||
         HasCloseModifier))
      MoveData = HasFlagAlways ? MoveDataStateTy::REQUIRED
                               : MoveDataStateTy::UNKNOWN;
#else // INTEL_COLLAB
    if (HasFlagTo && (!UseUSM || HasCloseModifier))
      MoveData = HasFlagAlways ? MoveDataStateTy::REQUIRED
                               : MoveDataStateTy::UNKNOWN;
#endif // INTEL_COLLAB

    auto TPR = Device.getTargetPointer(
        HstPtrBegin, HstPtrBase, data_size, HstPtrName, MoveData, IsImplicit,
        UpdateRef, HasCloseModifier, HasPresentModifier, HasHoldModifier,
        AsyncInfo);
=======
    auto TPR = Device.getTargetPointer(HstPtrBegin, HstPtrBase, data_size,
                                       HstPtrName, HasFlagTo, HasFlagAlways,
                                       IsImplicit, UpdateRef, HasCloseModifier,
                                       HasPresentModifier, HasHoldModifier,
                                       AsyncInfo);
>>>>>>> d11bab0b
    void *TgtPtrBegin = TPR.TargetPointer;
    IsHostPtr = TPR.Flags.IsHostPointer;
    // If data_size==0, then the argument could be a zero-length pointer to
    // NULL, so getOrAlloc() returning NULL is not an error.
    if (!TgtPtrBegin && (data_size || HasPresentModifier)) {
      REPORT("Call to getTargetPointer returned null pointer (%s).\n",
             HasPresentModifier ? "'present' map type modifier"
                                : "device failure or illegal mapping");
      return OFFLOAD_FAIL;
    }
    DP("There are %" PRId64 " bytes allocated at target address " DPxMOD
       " - is%s new\n",
       data_size, DPxPTR(TgtPtrBegin), (TPR.Flags.IsNewEntry ? "" : " not"));

    if (arg_types[i] & OMP_TGT_MAPTYPE_RETURN_PARAM) {
      uintptr_t Delta = (uintptr_t)HstPtrBegin - (uintptr_t)HstPtrBase;
      void *TgtPtrBase = (void *)((uintptr_t)TgtPtrBegin - Delta);
      DP("Returning device pointer " DPxMOD "\n", DPxPTR(TgtPtrBase));
      args_base[i] = TgtPtrBase;
#if INTEL_COLLAB
      usedPtrs.back().insert(TgtPtrBase);
#endif // INTEL_COLLAB
    }

    if (arg_types[i] & OMP_TGT_MAPTYPE_PTR_AND_OBJ && !IsHostPtr) {
      // Check whether we need to update the pointer on the device
      bool UpdateDevPtr = false;

      uint64_t Delta = (uint64_t)HstPtrBegin - (uint64_t)HstPtrBase;
      void *ExpectedTgtPtrBase = (void *)((uint64_t)TgtPtrBegin - Delta);

      Device.ShadowMtx.lock();
      auto Entry = Device.ShadowPtrMap.find(Pointer_HstPtrBegin);
      // If this pointer is not in the map we need to insert it. If the map
      // contains a stale entry, we need to update it (e.g. if the pointee was
      // deallocated and later on is reallocated at another device address). The
      // latter scenario is the subject of LIT test env/base_ptr_ref_count.c. An
      // entry is removed from ShadowPtrMap only when the PTR of a PTR_AND_OBJ
      // pair is deallocated, not when the OBJ is deallocated. In
      // env/base_ptr_ref_count.c the PTR is a global "declare target" pointer,
      // so it stays in the map for the lifetime of the application. When the
      // OBJ is deallocated and later on allocated again (at a different device
      // address), ShadowPtrMap still contains an entry for Pointer_HstPtrBegin
      // which is stale, pointing to the old ExpectedTgtPtrBase of the OBJ.
      if (Entry == Device.ShadowPtrMap.end() ||
          Entry->second.TgtPtrVal != ExpectedTgtPtrBase) {
        // create or update shadow pointers for this entry
        Device.ShadowPtrMap[Pointer_HstPtrBegin] = {
            HstPtrBase, PointerTgtPtrBegin, ExpectedTgtPtrBase};
        UpdateDevPtr = true;
      }

      if (UpdateDevPtr) {
        Pointer_TPR.MapTableEntry->lock();
        Device.ShadowMtx.unlock();

        DP("Update pointer (" DPxMOD ") -> [" DPxMOD "]\n",
           DPxPTR(PointerTgtPtrBegin), DPxPTR(TgtPtrBegin));

        void *&TgtPtrBase = AsyncInfo.getVoidPtrLocation();
        TgtPtrBase = ExpectedTgtPtrBase;

        int rt = Device.submitData(PointerTgtPtrBegin, &TgtPtrBase,
                                   sizeof(void *), AsyncInfo);
        Pointer_TPR.MapTableEntry->unlock();

        if (rt != OFFLOAD_SUCCESS) {
          REPORT("Copying data to device failed.\n");
          return OFFLOAD_FAIL;
        }
#if INTEL_COLLAB
        // Obtain offset from the base address of PointerTgtPtrBegin.
        Device.DataMapMtx.lock();
        auto PtrLookup =
            Device.lookupMapping(Pointer_HstPtrBegin, sizeof(void *));
        Device.DataMapMtx.unlock();
        size_t PtrOffset = (size_t)((uint64_t)Pointer_HstPtrBegin -
            (uint64_t)PtrLookup.Entry->HstPtrBase);
        Device.notifyIndirectAccess(PointerTgtPtrBegin, PtrOffset);
#endif // INTEL_COLLAB
      } else
        Device.ShadowMtx.unlock();
    }
  }
#if INTEL_COLLAB
  if (Device.commandBatchEnd() != OFFLOAD_SUCCESS) {
    REPORT("Failed to end command batching\n");
    return OFFLOAD_FAIL;
  }
#endif // INTEL_COLLAB

  return OFFLOAD_SUCCESS;
}

namespace {
/// This structure contains information to deallocate a target pointer, aka.
/// used to call the function \p DeviceTy::deallocTgtPtr.
struct DeallocTgtPtrInfo {
  /// Host pointer used to look up into the map table
  void *HstPtrBegin;
  /// Size of the data
  int64_t DataSize;
  /// Whether it has \p ompx_hold modifier
  bool HasHoldModifier;

  DeallocTgtPtrInfo(void *HstPtr, int64_t Size, bool HasHoldModifier)
      : HstPtrBegin(HstPtr), DataSize(Size), HasHoldModifier(HasHoldModifier) {}
};
} // namespace

/// Internal function to undo the mapping and retrieve the data from the device.
int targetDataEnd(ident_t *loc, DeviceTy &Device, int32_t ArgNum,
                  void **ArgBases, void **Args, int64_t *ArgSizes,
                  int64_t *ArgTypes, map_var_info_t *ArgNames,
                  void **ArgMappers, AsyncInfoTy &AsyncInfo, bool FromMapper) {
  int Ret;
  std::vector<DeallocTgtPtrInfo> DeallocTgtPtrs;
  void *FromMapperBase = nullptr;
#if INTEL_COLLAB
  Ret = Device.commandBatchBegin();
  if (Ret != OFFLOAD_SUCCESS) {
    REPORT("Failed to begin command batching\n");
    return OFFLOAD_FAIL;
  }
#endif // INTEL_COLLAB
  // process each input.
  for (int32_t I = ArgNum - 1; I >= 0; --I) {
    // Ignore private variables and arrays - there is no mapping for them.
    // Also, ignore the use_device_ptr directive, it has no effect here.
    if ((ArgTypes[I] & OMP_TGT_MAPTYPE_LITERAL) ||
#if INTEL_COLLAB
        // No mapping for ND-range descriptor.
        (ArgTypes[I] & OMP_TGT_MAPTYPE_ND_DESC) ||
#endif // INTEL_COLLAB
        (ArgTypes[I] & OMP_TGT_MAPTYPE_PRIVATE))
      continue;

    if (ArgMappers && ArgMappers[I]) {
      // Instead of executing the regular path of targetDataEnd, call the
      // targetDataMapper variant which will call targetDataEnd again
      // with new arguments.
      DP("Calling targetDataMapper for the %dth argument\n", I);

      map_var_info_t ArgName = (!ArgNames) ? nullptr : ArgNames[I];
      Ret = targetDataMapper(loc, Device, ArgBases[I], Args[I], ArgSizes[I],
                             ArgTypes[I], ArgName, ArgMappers[I], AsyncInfo,
                             targetDataEnd);

      if (Ret != OFFLOAD_SUCCESS) {
        REPORT("Call to targetDataEnd via targetDataMapper for custom mapper"
               " failed.\n");
        return OFFLOAD_FAIL;
      }

      // Skip the rest of this function, continue to the next argument.
      continue;
    }

    void *HstPtrBegin = Args[I];
    int64_t DataSize = ArgSizes[I];
    // Adjust for proper alignment if this is a combined entry (for structs).
    // Look at the next argument - if that is MEMBER_OF this one, then this one
    // is a combined entry.
    const int NextI = I + 1;
    if (getParentIndex(ArgTypes[I]) < 0 && NextI < ArgNum &&
        getParentIndex(ArgTypes[NextI]) == I) {
      int64_t Padding = (int64_t)HstPtrBegin % Alignment;
      if (Padding) {
        DP("Using a Padding of %" PRId64 " bytes for begin address " DPxMOD
           "\n",
           Padding, DPxPTR(HstPtrBegin));
        HstPtrBegin = (char *)HstPtrBegin - Padding;
        DataSize += Padding;
      }
    }

    bool IsLast, IsHostPtr;
    bool IsImplicit = ArgTypes[I] & OMP_TGT_MAPTYPE_IMPLICIT;
    bool UpdateRef = (!(ArgTypes[I] & OMP_TGT_MAPTYPE_MEMBER_OF) ||
                      (ArgTypes[I] & OMP_TGT_MAPTYPE_PTR_AND_OBJ)) &&
                     !(FromMapper && I == 0);
    bool ForceDelete = ArgTypes[I] & OMP_TGT_MAPTYPE_DELETE;
    bool HasPresentModifier = ArgTypes[I] & OMP_TGT_MAPTYPE_PRESENT;
    bool HasHoldModifier = ArgTypes[I] & OMP_TGT_MAPTYPE_OMPX_HOLD;

    // If PTR_AND_OBJ, HstPtrBegin is address of pointee
    void *TgtPtrBegin = Device.getTgtPtrBegin(
        HstPtrBegin, DataSize, IsLast, UpdateRef, HasHoldModifier, IsHostPtr,
        !IsImplicit, ForceDelete);
    if (!TgtPtrBegin && (DataSize || HasPresentModifier)) {
      DP("Mapping does not exist (%s)\n",
         (HasPresentModifier ? "'present' map type modifier" : "ignored"));
      if (HasPresentModifier) {
        // OpenMP 5.1, sec. 2.21.7.1 "map Clause", p. 350 L10-13:
        // "If a map clause appears on a target, target data, target enter data
        // or target exit data construct with a present map-type-modifier then
        // on entry to the region if the corresponding list item does not appear
        // in the device data environment then an error occurs and the program
        // terminates."
        //
        // This should be an error upon entering an "omp target exit data".  It
        // should not be an error upon exiting an "omp target data" or "omp
        // target".  For "omp target data", Clang thus doesn't include present
        // modifiers for end calls.  For "omp target", we have not found a valid
        // OpenMP program for which the error matters: it appears that, if a
        // program can guarantee that data is present at the beginning of an
        // "omp target" region so that there's no error there, that data is also
        // guaranteed to be present at the end.
#if INTEL_COLLAB
        MESSAGE("device mapping required by 'present' map type modifier does "
                "not exist for host address " DPxMOD " (%" PRId64 " bytes)",
                DPxPTR(HstPtrBegin), DataSize);
#else // INTEL_COLLAB
        MESSAGE("device mapping required by 'present' map type modifier does "
                "not exist for host address " DPxMOD " (%" PRId64 " bytes)",
                DPxPTR(HstPtrBegin), DataSize);
#endif // INTEL_COLLAB
        return OFFLOAD_FAIL;
      }
    } else {
      DP("There are %" PRId64 " bytes allocated at target address " DPxMOD
         " - is%s last\n",
         DataSize, DPxPTR(TgtPtrBegin), (IsLast ? "" : " not"));
    }

    // OpenMP 5.1, sec. 2.21.7.1 "map Clause", p. 351 L14-16:
    // "If the map clause appears on a target, target data, or target exit data
    // construct and a corresponding list item of the original list item is not
    // present in the device data environment on exit from the region then the
    // list item is ignored."
    if (!TgtPtrBegin)
      continue;

    bool DelEntry = IsLast;

    // If the last element from the mapper (for end transfer args comes in
    // reverse order), do not remove the partial entry, the parent struct still
    // exists.
    if ((ArgTypes[I] & OMP_TGT_MAPTYPE_MEMBER_OF) &&
        !(ArgTypes[I] & OMP_TGT_MAPTYPE_PTR_AND_OBJ)) {
      DelEntry = false; // protect parent struct from being deallocated
    }

    if ((ArgTypes[I] & OMP_TGT_MAPTYPE_FROM) || DelEntry) {
      // Move data back to the host
      if (ArgTypes[I] & OMP_TGT_MAPTYPE_FROM) {
        bool Always = ArgTypes[I] & OMP_TGT_MAPTYPE_ALWAYS;
#if INTEL_COLLAB
        bool CopyMember = false;
        if (!IsHostPtr ||
            // If the device does not support the concept of managed memory,
            // do not take into account the result of is_device_accessible_ptr().
            !(Device.is_device_accessible_ptr(HstPtrBegin) ||
              !Device.managed_memory_supported())) {
          if (IsLast)
            CopyMember = true;
        }

        if ((DelEntry || Always || CopyMember) && !IsHostPtr) {
#else // INTEL_COLLAB
        if ((Always || IsLast) && !IsHostPtr) {
#endif // INTEL_COLLAB
          DP("Moving %" PRId64 " bytes (tgt:" DPxMOD ") -> (hst:" DPxMOD ")\n",
             DataSize, DPxPTR(TgtPtrBegin), DPxPTR(HstPtrBegin));
          Ret = Device.retrieveData(HstPtrBegin, TgtPtrBegin, DataSize,
                                    AsyncInfo);
          if (Ret != OFFLOAD_SUCCESS) {
            REPORT("Copying data from device failed.\n");
            return OFFLOAD_FAIL;
          }
        }
      }
      if (DelEntry && FromMapper && I == 0) {
        DelEntry = false;
        FromMapperBase = HstPtrBegin;
      }

      // If we copied back to the host a struct/array containing pointers, we
      // need to restore the original host pointer values from their shadow
      // copies. If the struct is going to be deallocated, remove any remaining
      // shadow pointer entries for this struct.
      uintptr_t LB = (uintptr_t)HstPtrBegin;
      uintptr_t UB = (uintptr_t)HstPtrBegin + DataSize;
      Device.ShadowMtx.lock();
      for (ShadowPtrListTy::iterator Itr = Device.ShadowPtrMap.begin();
           Itr != Device.ShadowPtrMap.end();) {
        void **ShadowHstPtrAddr = (void **)Itr->first;

        // An STL map is sorted on its keys; use this property
        // to quickly determine when to break out of the loop.
        if ((uintptr_t)ShadowHstPtrAddr < LB) {
          ++Itr;
          continue;
        }
        if ((uintptr_t)ShadowHstPtrAddr >= UB)
          break;

        // If we copied the struct to the host, we need to restore the pointer.
        if (ArgTypes[I] & OMP_TGT_MAPTYPE_FROM) {
          DP("Restoring original host pointer value " DPxMOD " for host "
             "pointer " DPxMOD "\n",
             DPxPTR(Itr->second.HstPtrVal), DPxPTR(ShadowHstPtrAddr));
          *ShadowHstPtrAddr = Itr->second.HstPtrVal;
        }
        // If the struct is to be deallocated, remove the shadow entry.
        if (DelEntry) {
          DP("Removing shadow pointer " DPxMOD "\n", DPxPTR(ShadowHstPtrAddr));
          Itr = Device.ShadowPtrMap.erase(Itr);
        } else {
          ++Itr;
        }
      }
      Device.ShadowMtx.unlock();

      // Add pointer to the buffer for later deallocation
      if (DelEntry && !IsHostPtr)
        DeallocTgtPtrs.emplace_back(HstPtrBegin, DataSize, HasHoldModifier);
    }
  }

  // TODO: We should not synchronize here but pass the AsyncInfo object to the
  //       allocate/deallocate device APIs.
  //
  // We need to synchronize before deallocating data.
  Ret = AsyncInfo.synchronize();
  if (Ret != OFFLOAD_SUCCESS)
    return OFFLOAD_FAIL;
#if INTEL_COLLAB
  Ret = Device.commandBatchEnd();
  if (Ret != OFFLOAD_SUCCESS) {
    REPORT("Failed to end command batching\n");
    return OFFLOAD_FAIL;
  }
#endif // INTEL_COLLAB

  // Deallocate target pointer
  for (DeallocTgtPtrInfo &Info : DeallocTgtPtrs) {
    if (FromMapperBase && FromMapperBase == Info.HstPtrBegin)
      continue;
    Ret = Device.deallocTgtPtr(Info.HstPtrBegin, Info.DataSize,
                               Info.HasHoldModifier);
    if (Ret != OFFLOAD_SUCCESS) {
      REPORT("Deallocating data from device failed.\n");
      return OFFLOAD_FAIL;
    }
  }
#if INTEL_COLLAB
  int32_t gtid = __kmpc_global_thread_num(nullptr);
  Device.UsedPtrsMtx.lock();
  if (!Device.UsedPtrs[gtid].empty())
    Device.UsedPtrs[gtid].pop_back();
  Device.UsedPtrsMtx.unlock();
#endif // INTEL_COLLAB

  return OFFLOAD_SUCCESS;
}

static int targetDataContiguous(ident_t *loc, DeviceTy &Device, void *ArgsBase,
                                void *HstPtrBegin, int64_t ArgSize,
                                int64_t ArgType, AsyncInfoTy &AsyncInfo) {
  TIMESCOPE_WITH_IDENT(loc);
  bool IsLast, IsHostPtr;
  void *TgtPtrBegin = Device.getTgtPtrBegin(
      HstPtrBegin, ArgSize, IsLast, /*UpdateRefCount=*/false,
      /*UseHoldRefCount=*/false, IsHostPtr, /*MustContain=*/true);
  if (!TgtPtrBegin) {
    DP("hst data:" DPxMOD " not found, becomes a noop\n", DPxPTR(HstPtrBegin));
    if (ArgType & OMP_TGT_MAPTYPE_PRESENT) {
      MESSAGE("device mapping required by 'present' motion modifier does not "
              "exist for host address " DPxMOD " (%" PRId64 " bytes)",
              DPxPTR(HstPtrBegin), ArgSize);
      return OFFLOAD_FAIL;
    }
    return OFFLOAD_SUCCESS;
  }

  if (PM->RTLs.RequiresFlags & OMP_REQ_UNIFIED_SHARED_MEMORY &&
      TgtPtrBegin == HstPtrBegin) {
    DP("hst data:" DPxMOD " unified and shared, becomes a noop\n",
       DPxPTR(HstPtrBegin));
    return OFFLOAD_SUCCESS;
  }

  if (ArgType & OMP_TGT_MAPTYPE_FROM) {
    DP("Moving %" PRId64 " bytes (tgt:" DPxMOD ") -> (hst:" DPxMOD ")\n",
       ArgSize, DPxPTR(TgtPtrBegin), DPxPTR(HstPtrBegin));
    int Ret = Device.retrieveData(HstPtrBegin, TgtPtrBegin, ArgSize, AsyncInfo);
    if (Ret != OFFLOAD_SUCCESS) {
      REPORT("Copying data from device failed.\n");
      return OFFLOAD_FAIL;
    }

    uintptr_t LB = (uintptr_t)HstPtrBegin;
    uintptr_t UB = (uintptr_t)HstPtrBegin + ArgSize;
    Device.ShadowMtx.lock();
    for (ShadowPtrListTy::iterator IT = Device.ShadowPtrMap.begin();
         IT != Device.ShadowPtrMap.end(); ++IT) {
      void **ShadowHstPtrAddr = (void **)IT->first;
      if ((uintptr_t)ShadowHstPtrAddr < LB)
        continue;
      if ((uintptr_t)ShadowHstPtrAddr >= UB)
        break;
      DP("Restoring original host pointer value " DPxMOD
         " for host pointer " DPxMOD "\n",
         DPxPTR(IT->second.HstPtrVal), DPxPTR(ShadowHstPtrAddr));
      *ShadowHstPtrAddr = IT->second.HstPtrVal;
    }
    Device.ShadowMtx.unlock();
  }

  if (ArgType & OMP_TGT_MAPTYPE_TO) {
    DP("Moving %" PRId64 " bytes (hst:" DPxMOD ") -> (tgt:" DPxMOD ")\n",
       ArgSize, DPxPTR(HstPtrBegin), DPxPTR(TgtPtrBegin));
    int Ret = Device.submitData(TgtPtrBegin, HstPtrBegin, ArgSize, AsyncInfo);
    if (Ret != OFFLOAD_SUCCESS) {
      REPORT("Copying data to device failed.\n");
      return OFFLOAD_FAIL;
    }

    uintptr_t LB = (uintptr_t)HstPtrBegin;
    uintptr_t UB = (uintptr_t)HstPtrBegin + ArgSize;
    Device.ShadowMtx.lock();
    for (ShadowPtrListTy::iterator IT = Device.ShadowPtrMap.begin();
         IT != Device.ShadowPtrMap.end(); ++IT) {
      void **ShadowHstPtrAddr = (void **)IT->first;
      if ((uintptr_t)ShadowHstPtrAddr < LB)
        continue;
      if ((uintptr_t)ShadowHstPtrAddr >= UB)
        break;
      DP("Restoring original target pointer value " DPxMOD " for target "
         "pointer " DPxMOD "\n",
         DPxPTR(IT->second.TgtPtrVal), DPxPTR(IT->second.TgtPtrAddr));
      Ret = Device.submitData(IT->second.TgtPtrAddr, &IT->second.TgtPtrVal,
                              sizeof(void *), AsyncInfo);
      if (Ret != OFFLOAD_SUCCESS) {
        REPORT("Copying data to device failed.\n");
        Device.ShadowMtx.unlock();
        return OFFLOAD_FAIL;
      }
    }
    Device.ShadowMtx.unlock();
  }
  return OFFLOAD_SUCCESS;
}

static int targetDataNonContiguous(ident_t *loc, DeviceTy &Device,
                                   void *ArgsBase,
                                   __tgt_target_non_contig *NonContig,
                                   uint64_t Size, int64_t ArgType,
                                   int CurrentDim, int DimSize, uint64_t Offset,
                                   AsyncInfoTy &AsyncInfo) {
  TIMESCOPE_WITH_IDENT(loc);
  int Ret = OFFLOAD_SUCCESS;
  if (CurrentDim < DimSize) {
    for (unsigned int I = 0; I < NonContig[CurrentDim].Count; ++I) {
      uint64_t CurOffset =
          (NonContig[CurrentDim].Offset + I) * NonContig[CurrentDim].Stride;
      // we only need to transfer the first element for the last dimension
      // since we've already got a contiguous piece.
      if (CurrentDim != DimSize - 1 || I == 0) {
        Ret = targetDataNonContiguous(loc, Device, ArgsBase, NonContig, Size,
                                      ArgType, CurrentDim + 1, DimSize,
                                      Offset + CurOffset, AsyncInfo);
        // Stop the whole process if any contiguous piece returns anything
        // other than OFFLOAD_SUCCESS.
        if (Ret != OFFLOAD_SUCCESS)
          return Ret;
      }
    }
  } else {
    char *Ptr = (char *)ArgsBase + Offset;
    DP("Transfer of non-contiguous : host ptr " DPxMOD " offset %" PRIu64
       " len %" PRIu64 "\n",
       DPxPTR(Ptr), Offset, Size);
    Ret = targetDataContiguous(loc, Device, ArgsBase, Ptr, Size, ArgType,
                               AsyncInfo);
  }
  return Ret;
}

static int getNonContigMergedDimension(__tgt_target_non_contig *NonContig,
                                       int32_t DimSize) {
  int RemovedDim = 0;
  for (int I = DimSize - 1; I > 0; --I) {
    if (NonContig[I].Count * NonContig[I].Stride == NonContig[I - 1].Stride)
      RemovedDim++;
  }
  return RemovedDim;
}

/// Internal function to pass data to/from the target.
int targetDataUpdate(ident_t *loc, DeviceTy &Device, int32_t ArgNum,
                     void **ArgsBase, void **Args, int64_t *ArgSizes,
                     int64_t *ArgTypes, map_var_info_t *ArgNames,
                     void **ArgMappers, AsyncInfoTy &AsyncInfo, bool) {
  // process each input.
  for (int32_t I = 0; I < ArgNum; ++I) {
    if ((ArgTypes[I] & OMP_TGT_MAPTYPE_LITERAL) ||
        (ArgTypes[I] & OMP_TGT_MAPTYPE_PRIVATE))
      continue;

    if (ArgMappers && ArgMappers[I]) {
      // Instead of executing the regular path of targetDataUpdate, call the
      // targetDataMapper variant which will call targetDataUpdate again
      // with new arguments.
      DP("Calling targetDataMapper for the %dth argument\n", I);

      map_var_info_t ArgName = (!ArgNames) ? nullptr : ArgNames[I];
      int Ret = targetDataMapper(loc, Device, ArgsBase[I], Args[I], ArgSizes[I],
                                 ArgTypes[I], ArgName, ArgMappers[I], AsyncInfo,
                                 targetDataUpdate);

      if (Ret != OFFLOAD_SUCCESS) {
        REPORT("Call to targetDataUpdate via targetDataMapper for custom mapper"
               " failed.\n");
        return OFFLOAD_FAIL;
      }

      // Skip the rest of this function, continue to the next argument.
      continue;
    }

    int Ret = OFFLOAD_SUCCESS;

    if (ArgTypes[I] & OMP_TGT_MAPTYPE_NON_CONTIG) {
      __tgt_target_non_contig *NonContig = (__tgt_target_non_contig *)Args[I];
      int32_t DimSize = ArgSizes[I];
      uint64_t Size =
          NonContig[DimSize - 1].Count * NonContig[DimSize - 1].Stride;
      int32_t MergedDim = getNonContigMergedDimension(NonContig, DimSize);
      Ret = targetDataNonContiguous(
          loc, Device, ArgsBase[I], NonContig, Size, ArgTypes[I],
          /*current_dim=*/0, DimSize - MergedDim, /*offset=*/0, AsyncInfo);
    } else {
      Ret = targetDataContiguous(loc, Device, ArgsBase[I], Args[I], ArgSizes[I],
                                 ArgTypes[I], AsyncInfo);
    }
    if (Ret == OFFLOAD_FAIL)
      return OFFLOAD_FAIL;
  }
  return OFFLOAD_SUCCESS;
}

static const unsigned LambdaMapping = OMP_TGT_MAPTYPE_PTR_AND_OBJ |
                                      OMP_TGT_MAPTYPE_LITERAL |
                                      OMP_TGT_MAPTYPE_IMPLICIT;
static bool isLambdaMapping(int64_t Mapping) {
  return (Mapping & LambdaMapping) == LambdaMapping;
}

namespace {
/// Find the table information in the map or look it up in the translation
/// tables.
TableMap *getTableMap(void *HostPtr) {
  std::lock_guard<std::mutex> TblMapLock(PM->TblMapMtx);
  HostPtrToTableMapTy::iterator TableMapIt =
      PM->HostPtrToTableMap.find(HostPtr);

  if (TableMapIt != PM->HostPtrToTableMap.end())
    return &TableMapIt->second;

  // We don't have a map. So search all the registered libraries.
  TableMap *TM = nullptr;
  std::lock_guard<std::mutex> TrlTblLock(PM->TrlTblMtx);
  for (HostEntriesBeginToTransTableTy::iterator Itr =
           PM->HostEntriesBeginToTransTable.begin();
       Itr != PM->HostEntriesBeginToTransTable.end(); ++Itr) {
    // get the translation table (which contains all the good info).
    TranslationTable *TransTable = &Itr->second;
    // iterate over all the host table entries to see if we can locate the
    // host_ptr.
    __tgt_offload_entry *Cur = TransTable->HostTable.EntriesBegin;
    for (uint32_t I = 0; Cur < TransTable->HostTable.EntriesEnd; ++Cur, ++I) {
      if (Cur->addr != HostPtr)
        continue;
      // we got a match, now fill the HostPtrToTableMap so that we
      // may avoid this search next time.
      TM = &(PM->HostPtrToTableMap)[HostPtr];
      TM->Table = TransTable;
      TM->Index = I;
      return TM;
    }
  }

  return nullptr;
}

/// Get loop trip count
/// FIXME: This function will not work right if calling
/// __kmpc_push_target_tripcount_mapper in one thread but doing offloading in
/// another thread, which might occur when we call task yield.
uint64_t getLoopTripCount(int64_t DeviceId) {
  DeviceTy &Device = PM->Devices[DeviceId];
  uint64_t LoopTripCount = 0;

  {
    std::lock_guard<std::mutex> TblMapLock(PM->TblMapMtx);
    auto I = Device.LoopTripCnt.find(__kmpc_global_thread_num(NULL));
    if (I != Device.LoopTripCnt.end()) {
      LoopTripCount = I->second;
      Device.LoopTripCnt.erase(I);
#if INTEL_COLLAB
      DP("loop trip count is %" PRIu64 ".\n", LoopTripCount);
#else  // INTEL_COLLAB
      DP("loop trip count is %lu.\n", LoopTripCount);
#endif  // INTEL_COLLAB
    }
  }

  return LoopTripCount;
}

/// A class manages private arguments in a target region.
class PrivateArgumentManagerTy {
  /// A data structure for the information of first-private arguments. We can
  /// use this information to optimize data transfer by packing all
  /// first-private arguments and transfer them all at once.
  struct FirstPrivateArgInfoTy {
    /// The index of the element in \p TgtArgs corresponding to the argument
    const int Index;
    /// Host pointer begin
    const char *HstPtrBegin;
    /// Host pointer end
    const char *HstPtrEnd;
    /// Aligned size
    const int64_t AlignedSize;
    /// Host pointer name
    const map_var_info_t HstPtrName = nullptr;

    FirstPrivateArgInfoTy(int Index, const void *HstPtr, int64_t Size,
                          const map_var_info_t HstPtrName = nullptr)
        : Index(Index), HstPtrBegin(reinterpret_cast<const char *>(HstPtr)),
          HstPtrEnd(HstPtrBegin + Size), AlignedSize(Size + Size % Alignment),
          HstPtrName(HstPtrName) {}
  };

  /// A vector of target pointers for all private arguments
  std::vector<void *> TgtPtrs;
#if INTEL_COLLAB
  /// A vector of host pointers allocated for privatee arguments
  /// that are passed to the plugins in the host memory.
  std::vector<void *> HstPtrs;
#endif // INTEL_COLLAB

  /// A vector of information of all first-private arguments to be packed
  std::vector<FirstPrivateArgInfoTy> FirstPrivateArgInfo;
  /// Host buffer for all arguments to be packed
  std::vector<char> FirstPrivateArgBuffer;
  /// The total size of all arguments to be packed
  int64_t FirstPrivateArgSize = 0;

  /// A reference to the \p DeviceTy object
  DeviceTy &Device;
  /// A pointer to a \p AsyncInfoTy object
  AsyncInfoTy &AsyncInfo;

  // TODO: What would be the best value here? Should we make it configurable?
  // If the size is larger than this threshold, we will allocate and transfer it
  // immediately instead of packing it.
#if INTEL_COLLAB
  // Setting this to 0 due to new failure in
  // sollveC/test_target_teams_distribute_firstprivate, which needs to be
  // investigated.
  static constexpr const int64_t FirstPrivateArgSizeThreshold = 0;
#else // INTEL_COLLAB
  static constexpr const int64_t FirstPrivateArgSizeThreshold = 1024;
#endif // INTEL_COLLAB

public:
  /// Constructor
  PrivateArgumentManagerTy(DeviceTy &Dev, AsyncInfoTy &AsyncInfo)
      : Device(Dev), AsyncInfo(AsyncInfo) {}

  /// Add a private argument
  int addArg(void *HstPtr, int64_t ArgSize, int64_t ArgOffset,
             bool IsFirstPrivate, void *&TgtPtr, int TgtArgsIndex,
             const map_var_info_t HstPtrName = nullptr,
#if INTEL_COLLAB
             const bool AllocImmediately = false,
             bool PassInHostMem = false) {
#else // INTEL_COLLAB
             const bool AllocImmediately = false) {
#endif // INTEL_COLLAB
#if INTEL_COLLAB
    // There is no significant point in combining the allocations,
    // if we pass the argument to the plugin in host memory.
    if (PassInHostMem) {
      TgtPtr = std::malloc(ArgSize);
      if (!TgtPtr) {
        DP("Data allocation on the host for %sprivate array " DPxMOD
           " failed.\n", (IsFirstPrivate ? "first-" : ""), DPxPTR(HstPtr));
        return OFFLOAD_FAIL;
      }
#ifdef OMPTARGET_DEBUG
      void *TgtPtrBase = (void *)((intptr_t)TgtPtr + ArgOffset);
      DP("Allocated %" PRId64 " bytes of host memory at " DPxMOD
         " for %sprivate array " DPxMOD " - pushing target argument " DPxMOD
         "\n",
         ArgSize, DPxPTR(TgtPtr), (IsFirstPrivate ? "first-" : ""),
         DPxPTR(HstPtr), DPxPTR(TgtPtrBase));
#endif // OMPTARGET_DEBUG
      if (IsFirstPrivate) {
        DP("Submitting firstprivate data to the host: %" PRId64
           " bytes from " DPxMOD" to " DPxMOD "\n",
           ArgSize, DPxPTR(HstPtr), DPxPTR(TgtPtr));
        std::memcpy(TgtPtr, HstPtr, ArgSize);
      }
      HstPtrs.push_back(TgtPtr);
      return OFFLOAD_SUCCESS;
    }
#endif // INTEL_COLLAB
    // If the argument is not first-private, or its size is greater than a
    // predefined threshold, we will allocate memory and issue the transfer
    // immediately.
    if (ArgSize > FirstPrivateArgSizeThreshold || !IsFirstPrivate ||
        AllocImmediately) {
#if INTEL_COLLAB
      TgtPtr = Device.data_alloc_base(ArgSize, HstPtr,
                                      (void *)((intptr_t)HstPtr + ArgOffset));
#else
      TgtPtr = Device.allocData(ArgSize, HstPtr);
#endif // INTEL_COLLAB
      if (!TgtPtr) {
        DP("Data allocation for %sprivate array " DPxMOD " failed.\n",
           (IsFirstPrivate ? "first-" : ""), DPxPTR(HstPtr));
        return OFFLOAD_FAIL;
      }
#ifdef OMPTARGET_DEBUG
      void *TgtPtrBase = (void *)((intptr_t)TgtPtr + ArgOffset);
      DP("Allocated %" PRId64 " bytes of target memory at " DPxMOD
         " for %sprivate array " DPxMOD " - pushing target argument " DPxMOD
         "\n",
         ArgSize, DPxPTR(TgtPtr), (IsFirstPrivate ? "first-" : ""),
         DPxPTR(HstPtr), DPxPTR(TgtPtrBase));
#endif
      // If first-private, copy data from host
      if (IsFirstPrivate) {
        DP("Submitting firstprivate data to the device.\n");
        int Ret = Device.submitData(TgtPtr, HstPtr, ArgSize, AsyncInfo);
        if (Ret != OFFLOAD_SUCCESS) {
          DP("Copying data to device failed, failed.\n");
          return OFFLOAD_FAIL;
        }
      }
      TgtPtrs.push_back(TgtPtr);
    } else {
      DP("Firstprivate array " DPxMOD " of size %" PRId64 " will be packed\n",
         DPxPTR(HstPtr), ArgSize);
      // When reach this point, the argument must meet all following
      // requirements:
      // 1. Its size does not exceed the threshold (see the comment for
      // FirstPrivateArgSizeThreshold);
      // 2. It must be first-private (needs to be mapped to target device).
      // We will pack all this kind of arguments to transfer them all at once
      // to reduce the number of data transfer. We will not take
      // non-first-private arguments, aka. private arguments that doesn't need
      // to be mapped to target device, into account because data allocation
      // can be very efficient with memory manager.

      // Placeholder value
      TgtPtr = nullptr;
      FirstPrivateArgInfo.emplace_back(TgtArgsIndex, HstPtr, ArgSize,
                                       HstPtrName);
      FirstPrivateArgSize += FirstPrivateArgInfo.back().AlignedSize;
    }

    return OFFLOAD_SUCCESS;
  }

  /// Pack first-private arguments, replace place holder pointers in \p TgtArgs,
  /// and start the transfer.
  int packAndTransfer(std::vector<void *> &TgtArgs) {
    if (!FirstPrivateArgInfo.empty()) {
      assert(FirstPrivateArgSize != 0 &&
             "FirstPrivateArgSize is 0 but FirstPrivateArgInfo is empty");
      FirstPrivateArgBuffer.resize(FirstPrivateArgSize, 0);
      auto Itr = FirstPrivateArgBuffer.begin();
      // Copy all host data to this buffer
      for (FirstPrivateArgInfoTy &Info : FirstPrivateArgInfo) {
        std::copy(Info.HstPtrBegin, Info.HstPtrEnd, Itr);
        Itr = std::next(Itr, Info.AlignedSize);
      }
      // Allocate target memory
      void *TgtPtr =
          Device.allocData(FirstPrivateArgSize, FirstPrivateArgBuffer.data());
      if (TgtPtr == nullptr) {
        DP("Failed to allocate target memory for private arguments.\n");
        return OFFLOAD_FAIL;
      }
      TgtPtrs.push_back(TgtPtr);
      DP("Allocated %" PRId64 " bytes of target memory at " DPxMOD "\n",
         FirstPrivateArgSize, DPxPTR(TgtPtr));
      // Transfer data to target device
      int Ret = Device.submitData(TgtPtr, FirstPrivateArgBuffer.data(),
                                  FirstPrivateArgSize, AsyncInfo);
      if (Ret != OFFLOAD_SUCCESS) {
        DP("Failed to submit data of private arguments.\n");
        return OFFLOAD_FAIL;
      }
      // Fill in all placeholder pointers
      auto TP = reinterpret_cast<uintptr_t>(TgtPtr);
      for (FirstPrivateArgInfoTy &Info : FirstPrivateArgInfo) {
        void *&Ptr = TgtArgs[Info.Index];
        assert(Ptr == nullptr && "Target pointer is already set by mistaken");
        Ptr = reinterpret_cast<void *>(TP);
        TP += Info.AlignedSize;
        DP("Firstprivate array " DPxMOD " of size %" PRId64 " mapped to " DPxMOD
           "\n",
           DPxPTR(Info.HstPtrBegin), Info.HstPtrEnd - Info.HstPtrBegin,
           DPxPTR(Ptr));
      }
    }

    return OFFLOAD_SUCCESS;
  }

  /// Free all target memory allocated for private arguments
  int free() {
    for (void *P : TgtPtrs) {
      int Ret = Device.deleteData(P);
      if (Ret != OFFLOAD_SUCCESS) {
        DP("Deallocation of (first-)private arrays failed.\n");
        return OFFLOAD_FAIL;
      }
    }

    TgtPtrs.clear();
#if INTEL_COLLAB
    for (void *P : HstPtrs)
      std::free(P);
    HstPtrs.clear();
#endif // INTEL_COLLAB

    return OFFLOAD_SUCCESS;
  }
};

/// Process data before launching the kernel, including calling targetDataBegin
/// to map and transfer data to target device, transferring (first-)private
/// variables.
#if INTEL_COLLAB
static int processDataBefore(ident_t *loc, int64_t DeviceId, void *TgtEntryPtr,
#else // INTEL_COLLAB
static int processDataBefore(ident_t *loc, int64_t DeviceId, void *HostPtr,
#endif // INTEL_COLLAB
                             int32_t ArgNum, void **ArgBases, void **Args,
                             int64_t *ArgSizes, int64_t *ArgTypes,
                             map_var_info_t *ArgNames, void **ArgMappers,
                             std::vector<void *> &TgtArgs,
                             std::vector<ptrdiff_t> &TgtOffsets,
                             PrivateArgumentManagerTy &PrivateArgumentManager,
#if INTEL_COLLAB
                             AsyncInfoTy &AsyncInfo, void **TgtNDLoopDesc) {
#else  // INTEL_COLLAB
                             AsyncInfoTy &AsyncInfo) {
#endif // INTEL_COLLAB

  TIMESCOPE_WITH_NAME_AND_IDENT("mappingBeforeTargetRegion", loc);
  DeviceTy &Device = PM->Devices[DeviceId];

  int Ret = targetDataBegin(loc, Device, ArgNum, ArgBases, Args, ArgSizes,
                            ArgTypes, ArgNames, ArgMappers, AsyncInfo);
  if (Ret != OFFLOAD_SUCCESS) {
    REPORT("Call to targetDataBegin failed, abort target.\n");
    return OFFLOAD_FAIL;
  }

  // List of (first-)private arrays allocated for this target region
  std::vector<int> TgtArgsPositions(ArgNum, -1);

  for (int32_t I = 0; I < ArgNum; ++I) {
    if (!(ArgTypes[I] & OMP_TGT_MAPTYPE_TARGET_PARAM)) {
#if INTEL_COLLAB
      if (ArgTypes[I] & OMP_TGT_MAPTYPE_ND_DESC)
        *TgtNDLoopDesc = (void *)Args[I];
#endif // INTEL_COLLAB
      // This is not a target parameter, do not push it into TgtArgs.
      // Check for lambda mapping.
      if (isLambdaMapping(ArgTypes[I])) {
        assert((ArgTypes[I] & OMP_TGT_MAPTYPE_MEMBER_OF) &&
               "PTR_AND_OBJ must be also MEMBER_OF.");
        unsigned Idx = getParentIndex(ArgTypes[I]);
        int TgtIdx = TgtArgsPositions[Idx];
        assert(TgtIdx != -1 && "Base address must be translated already.");
        // The parent lambda must be processed already and it must be the last
        // in TgtArgs and TgtOffsets arrays.
        void *HstPtrVal = Args[I];
        void *HstPtrBegin = ArgBases[I];
        void *HstPtrBase = Args[Idx];
        bool IsLast, IsHostPtr; // unused.
        void *TgtPtrBase =
            (void *)((intptr_t)TgtArgs[TgtIdx] + TgtOffsets[TgtIdx]);
        DP("Parent lambda base " DPxMOD "\n", DPxPTR(TgtPtrBase));
        uint64_t Delta = (uint64_t)HstPtrBegin - (uint64_t)HstPtrBase;
        void *TgtPtrBegin = (void *)((uintptr_t)TgtPtrBase + Delta);
        void *&PointerTgtPtrBegin = AsyncInfo.getVoidPtrLocation();
        PointerTgtPtrBegin = Device.getTgtPtrBegin(
            HstPtrVal, ArgSizes[I], IsLast, /*UpdateRefCount=*/false,
            /*UseHoldRefCount=*/false, IsHostPtr);
        if (!PointerTgtPtrBegin) {
          DP("No lambda captured variable mapped (" DPxMOD ") - ignored\n",
             DPxPTR(HstPtrVal));
          continue;
        }
        if (PM->RTLs.RequiresFlags & OMP_REQ_UNIFIED_SHARED_MEMORY &&
            TgtPtrBegin == HstPtrBegin) {
          DP("Unified memory is active, no need to map lambda captured"
             "variable (" DPxMOD ")\n",
             DPxPTR(HstPtrVal));
          continue;
        }
#if INTEL_COLLAB
        // PointerTgtPtrBegin contains the device address of the attached
        // object. For partially mapped objects we need to calculate their bases
        // and update the device copy of the lambda struct with the result.
        ptrdiff_t ObjDelta = (intptr_t) HstPtrVal - // begin address of object
            (intptr_t) (*(void **)HstPtrBegin); // base address of object
        PointerTgtPtrBegin =
            (void *) ((intptr_t) PointerTgtPtrBegin - ObjDelta);
#endif // INTEL_COLLAB
        DP("Update lambda reference (" DPxMOD ") -> [" DPxMOD "]\n",
           DPxPTR(PointerTgtPtrBegin), DPxPTR(TgtPtrBegin));
        Ret = Device.submitData(TgtPtrBegin, &PointerTgtPtrBegin,
                                sizeof(void *), AsyncInfo);
#if INTEL_COLLAB
        // Base address of attached object may not have been passed to the
        // device as a kernel argument, therefore we need to manifest it.
        Device.addLambdaPtr(PointerTgtPtrBegin);
#endif // INTEL_COLLAB
        if (Ret != OFFLOAD_SUCCESS) {
          REPORT("Copying data to device failed.\n");
          return OFFLOAD_FAIL;
        }
      }
      continue;
    }
    void *HstPtrBegin = Args[I];
    void *HstPtrBase = ArgBases[I];
    void *TgtPtrBegin;
    map_var_info_t HstPtrName = (!ArgNames) ? nullptr : ArgNames[I];
    ptrdiff_t TgtBaseOffset;
    bool IsLast, IsHostPtr; // unused.
    if (ArgTypes[I] & OMP_TGT_MAPTYPE_LITERAL) {
      DP("Forwarding first-private value " DPxMOD " to the target construct\n",
         DPxPTR(HstPtrBase));
      TgtPtrBegin = HstPtrBase;
      TgtBaseOffset = 0;
#if INTEL_COLLAB
      if (ArgSizes[I] == 0) {
        // Let the plugins know that this argument must be passed
        // as a non-pointer literal. OpenMP is_device_ptr() pointers
        // are mapped with non-zero size (which is ignored, though),
        // and they must still be passed to the outlined function
        // as pointer arguments.
        TgtBaseOffset = (std::numeric_limits<ptrdiff_t>::max)();
      }
#endif // INTEL_COLLAB
    } else if (ArgTypes[I] & OMP_TGT_MAPTYPE_PRIVATE) {
      TgtBaseOffset = (intptr_t)HstPtrBase - (intptr_t)HstPtrBegin;
      const bool IsFirstPrivate = (ArgTypes[I] & OMP_TGT_MAPTYPE_TO);
      // If there is a next argument and it depends on the current one, we need
      // to allocate the private memory immediately. If this is not the case,
      // then the argument can be marked for optimization and packed with the
      // other privates.
      const bool AllocImmediately =
          (I < ArgNum - 1 && (ArgTypes[I + 1] & OMP_TGT_MAPTYPE_MEMBER_OF));
#if INTEL_COLLAB
      const bool PassInHostMem =
          Device.isPrivateArgOnHost(TgtEntryPtr, TgtArgs.size());
      if (PassInHostMem) {
        if (TgtBaseOffset != 0) {
          REPORT("Cannot pass %sprivate argument " DPxMOD
                 " in host memory due to non-zero offset\n",
                 (IsFirstPrivate ? "first-" : ""), DPxPTR(HstPtrBegin));
          return OFFLOAD_FAIL;
        }
        if (AllocImmediately) {
          REPORT("Cannot pass %sprivate argument " DPxMOD
                 " in host memory due to pointer attachment\n",
                 (IsFirstPrivate ? "first-" : ""), DPxPTR(HstPtrBegin));
          return OFFLOAD_FAIL;
        }
      }
#endif // INTEL_COLLAB
      Ret = PrivateArgumentManager.addArg(
          HstPtrBegin, ArgSizes[I], TgtBaseOffset, IsFirstPrivate, TgtPtrBegin,
#if INTEL_COLLAB
          TgtArgs.size(), HstPtrName, AllocImmediately, PassInHostMem);
#else // INTEL_COLLAB
          TgtArgs.size(), HstPtrName, AllocImmediately);
#endif // INTEL_COLLAB
      if (Ret != OFFLOAD_SUCCESS) {
        REPORT("Failed to process %sprivate argument " DPxMOD "\n",
               (IsFirstPrivate ? "first-" : ""), DPxPTR(HstPtrBegin));
        return OFFLOAD_FAIL;
      }
    } else {
#if INTEL_COLLAB
      if (ArgTypes[I] & OMP_TGT_MAPTYPE_PTR_AND_OBJ) {
        TgtPtrBegin = Device.getTgtPtrBegin(HstPtrBase, sizeof(void *), IsLast, false, false, IsHostPtr);
        TgtBaseOffset = 0;
      } else {
        TgtPtrBegin = Device.getTgtPtrBegin(HstPtrBegin, ArgSizes[I], IsLast,
                                            /*UpdateRefCount=*/false,
                                            /*UseHoldRefCount=*/false, IsHostPtr);
        TgtBaseOffset =(intptr_t)HstPtrBase - (intptr_t)HstPtrBegin;
      }
#else // INTEL COLLAB
      if (ArgTypes[I] & OMP_TGT_MAPTYPE_PTR_AND_OBJ)
        HstPtrBase = *reinterpret_cast<void **>(HstPtrBase);
      TgtPtrBegin = Device.getTgtPtrBegin(HstPtrBegin, ArgSizes[I], IsLast,
                                          /*UpdateRefCount=*/false,
                                          /*UseHoldRefCount=*/false, IsHostPtr);
      TgtBaseOffset = (intptr_t)HstPtrBase - (intptr_t)HstPtrBegin;
#endif // INTEL_COLLAB
#ifdef OMPTARGET_DEBUG
#if INTEL_COLLAB
      DP("Obtained target argument (Begin: " DPxMOD ", Offset: %" PRId64
         ") from host pointer " DPxMOD "\n", DPxPTR(TgtPtrBegin), TgtBaseOffset,
         DPxPTR(HstPtrBegin));
#else
      void *TgtPtrBase = (void *)((intptr_t)TgtPtrBegin + TgtBaseOffset);
      DP("Obtained target argument " DPxMOD " from host pointer " DPxMOD "\n",
         DPxPTR(TgtPtrBase), DPxPTR(HstPtrBegin));
#endif // INTEL_COLLAB
#endif
    }
    TgtArgsPositions[I] = TgtArgs.size();
    TgtArgs.push_back(TgtPtrBegin);
    TgtOffsets.push_back(TgtBaseOffset);
  }

  assert(TgtArgs.size() == TgtOffsets.size() &&
         "Size mismatch in arguments and offsets");

  // Pack and transfer first-private arguments
  Ret = PrivateArgumentManager.packAndTransfer(TgtArgs);
  if (Ret != OFFLOAD_SUCCESS) {
    DP("Failed to pack and transfer first private arguments\n");
    return OFFLOAD_FAIL;
  }

  return OFFLOAD_SUCCESS;
}

/// Process data after launching the kernel, including transferring data back to
/// host if needed and deallocating target memory of (first-)private variables.
static int processDataAfter(ident_t *loc, int64_t DeviceId, void *HostPtr,
                            int32_t ArgNum, void **ArgBases, void **Args,
                            int64_t *ArgSizes, int64_t *ArgTypes,
                            map_var_info_t *ArgNames, void **ArgMappers,
                            PrivateArgumentManagerTy &PrivateArgumentManager,
                            AsyncInfoTy &AsyncInfo) {
  TIMESCOPE_WITH_NAME_AND_IDENT("mappingAfterTargetRegion", loc);
  DeviceTy &Device = PM->Devices[DeviceId];

  // Move data from device.
  int Ret = targetDataEnd(loc, Device, ArgNum, ArgBases, Args, ArgSizes,
                          ArgTypes, ArgNames, ArgMappers, AsyncInfo);
  if (Ret != OFFLOAD_SUCCESS) {
    REPORT("Call to targetDataEnd failed, abort target.\n");
    return OFFLOAD_FAIL;
  }

  // Free target memory for private arguments
  Ret = PrivateArgumentManager.free();
  if (Ret != OFFLOAD_SUCCESS) {
    REPORT("Failed to deallocate target memory for private args\n");
    return OFFLOAD_FAIL;
  }

  return OFFLOAD_SUCCESS;
}
} // namespace

/// performs the same actions as data_begin in case arg_num is
/// non-zero and initiates run of the offloaded region on the target platform;
/// if arg_num is non-zero after the region execution is done it also
/// performs the same action as data_update and data_end above. This function
/// returns 0 if it was able to transfer the execution to a target and an
/// integer different from zero otherwise.
int target(ident_t *loc, DeviceTy &Device, void *HostPtr, int32_t ArgNum,
           void **ArgBases, void **Args, int64_t *ArgSizes, int64_t *ArgTypes,
           map_var_info_t *ArgNames, void **ArgMappers, int32_t TeamNum,
           int32_t ThreadLimit, int IsTeamConstruct, AsyncInfoTy &AsyncInfo) {
  int32_t DeviceId = Device.DeviceID;

  TableMap *TM = getTableMap(HostPtr);
  // No map for this host pointer found!
  if (!TM) {
    REPORT("Host ptr " DPxMOD " does not have a matching target pointer.\n",
           DPxPTR(HostPtr));
    return OFFLOAD_FAIL;
  }

  // get target table.
  __tgt_target_table *TargetTable = nullptr;
  {
    std::lock_guard<std::mutex> TrlTblLock(PM->TrlTblMtx);
    assert(TM->Table->TargetsTable.size() > (size_t)DeviceId &&
           "Not expecting a device ID outside the table's bounds!");
    TargetTable = TM->Table->TargetsTable[DeviceId];
  }
  assert(TargetTable && "Global data has not been mapped\n");

  std::vector<void *> TgtArgs;
  std::vector<ptrdiff_t> TgtOffsets;

  PrivateArgumentManagerTy PrivateArgumentManager(Device, AsyncInfo);

#if INTEL_COLLAB
  void *TgtNDLoopDesc = nullptr;
  void *TgtEntryPtr = TargetTable->EntriesBegin[TM->Index].addr;

  if (Device.commandBatchBegin(2) != OFFLOAD_SUCCESS) {
    REPORT("Failed to begin command batching\n");
    return OFFLOAD_FAIL;
  }
#endif // INTEL_COLLAB

  int Ret;
  if (ArgNum) {
    // Process data, such as data mapping, before launching the kernel
#if INTEL_COLLAB
    Ret = processDataBefore(loc, DeviceId, TgtEntryPtr, ArgNum, ArgBases, Args,
#else // INTEL_COLLAB
    Ret = processDataBefore(loc, DeviceId, HostPtr, ArgNum, ArgBases, Args,
#endif // INTEL_COLLAB
                            ArgSizes, ArgTypes, ArgNames, ArgMappers, TgtArgs,
#if INTEL_COLLAB
                            TgtOffsets, PrivateArgumentManager, AsyncInfo,
                            &TgtNDLoopDesc);
#else  // INTEL_COLLAB
                            TgtOffsets, PrivateArgumentManager, AsyncInfo);
#endif // INTEL_COLLAB
    if (Ret != OFFLOAD_SUCCESS) {
      REPORT("Failed to process data before launching the kernel.\n");
      return OFFLOAD_FAIL;
    }
  }

  // Get loop trip count
  uint64_t LoopTripCount = getLoopTripCount(DeviceId);

  // Launch device execution.
#if INTEL_COLLAB
#else // INTEL_COLLAB
  void *TgtEntryPtr = TargetTable->EntriesBegin[TM->Index].addr;
#endif // INTEL_COLLAB
  DP("Launching target execution %s with pointer " DPxMOD " (index=%d).\n",
     TargetTable->EntriesBegin[TM->Index].name, DPxPTR(TgtEntryPtr), TM->Index);

#if INTEL_COLLAB
  Ret = Device.manifest_data_for_region(TgtEntryPtr);

  if (Ret != OFFLOAD_SUCCESS) {
    DP("Data manifestation failed.\n");
    return OFFLOAD_FAIL;
  }

  void **argsPtr = nullptr;
  if (!TgtArgs.empty())
    argsPtr = (void **)&(TgtArgs.data()[0]);
  ptrdiff_t *offsetsPtr = nullptr;
  if (!TgtOffsets.empty())
    offsetsPtr = (ptrdiff_t *)&(TgtOffsets.data()[0]);

  if (TgtNDLoopDesc)
    // If NDRange is specified, use it.
    Ret = Device.run_team_nd_region(TgtEntryPtr, argsPtr, offsetsPtr,
                                    TgtArgs.size(), TeamNum, ThreadLimit,
                                    TgtNDLoopDesc);
  else if (IsTeamConstruct)
    Ret = Device.runTeamRegion(TgtEntryPtr, argsPtr, offsetsPtr, TgtArgs.size(),
                               TeamNum, ThreadLimit, LoopTripCount, AsyncInfo);
  else
    Ret = Device.runRegion(TgtEntryPtr, argsPtr, offsetsPtr, TgtArgs.size(),
                           AsyncInfo);
#else // INTEL_COLLAB
  {
    TIMESCOPE_WITH_NAME_AND_IDENT(
        IsTeamConstruct ? "runTargetTeamRegion" : "runTargetRegion", loc);
    if (IsTeamConstruct)
      Ret = Device.runTeamRegion(TgtEntryPtr, &TgtArgs[0], &TgtOffsets[0],
                                 TgtArgs.size(), TeamNum, ThreadLimit,
                                 LoopTripCount, AsyncInfo);
    else
      Ret = Device.runRegion(TgtEntryPtr, &TgtArgs[0], &TgtOffsets[0],
                             TgtArgs.size(), AsyncInfo);
  }
#endif // INTEL_COLLAB

  if (Ret != OFFLOAD_SUCCESS) {
    REPORT("Executing target region abort target.\n");
    return OFFLOAD_FAIL;
  }

  if (ArgNum) {
    // Transfer data back and deallocate target memory for (first-)private
    // variables
    Ret = processDataAfter(loc, DeviceId, HostPtr, ArgNum, ArgBases, Args,
                           ArgSizes, ArgTypes, ArgNames, ArgMappers,
                           PrivateArgumentManager, AsyncInfo);
    if (Ret != OFFLOAD_SUCCESS) {
      REPORT("Failed to process data after launching the kernel.\n");
      return OFFLOAD_FAIL;
    }
  }
#if INTEL_COLLAB
  if (Device.commandBatchEnd(2) != OFFLOAD_SUCCESS) {
    REPORT("Failed to end command batching\n");
    return OFFLOAD_FAIL;
  }
#endif // INTEL_COLLAB

  return OFFLOAD_SUCCESS;
}<|MERGE_RESOLUTION|>--- conflicted
+++ resolved
@@ -548,34 +548,11 @@
 
     const bool HasFlagTo = arg_types[i] & OMP_TGT_MAPTYPE_TO;
     const bool HasFlagAlways = arg_types[i] & OMP_TGT_MAPTYPE_ALWAYS;
-<<<<<<< HEAD
-#if INTEL_COLLAB
-    if (HasFlagTo &&
-        (!UseUSM ||
-         // If the device does not support the concept of managed memory,
-         // do not take into account the result of is_device_accessible_ptr().
-         !(Device.is_device_accessible_ptr(HstPtrBegin) ||
-           !Device.managed_memory_supported()) ||
-         HasCloseModifier))
-      MoveData = HasFlagAlways ? MoveDataStateTy::REQUIRED
-                               : MoveDataStateTy::UNKNOWN;
-#else // INTEL_COLLAB
-    if (HasFlagTo && (!UseUSM || HasCloseModifier))
-      MoveData = HasFlagAlways ? MoveDataStateTy::REQUIRED
-                               : MoveDataStateTy::UNKNOWN;
-#endif // INTEL_COLLAB
-
-    auto TPR = Device.getTargetPointer(
-        HstPtrBegin, HstPtrBase, data_size, HstPtrName, MoveData, IsImplicit,
-        UpdateRef, HasCloseModifier, HasPresentModifier, HasHoldModifier,
-        AsyncInfo);
-=======
     auto TPR = Device.getTargetPointer(HstPtrBegin, HstPtrBase, data_size,
                                        HstPtrName, HasFlagTo, HasFlagAlways,
                                        IsImplicit, UpdateRef, HasCloseModifier,
                                        HasPresentModifier, HasHoldModifier,
                                        AsyncInfo);
->>>>>>> d11bab0b
     void *TgtPtrBegin = TPR.TargetPointer;
     IsHostPtr = TPR.Flags.IsHostPointer;
     // If data_size==0, then the argument could be a zero-length pointer to
