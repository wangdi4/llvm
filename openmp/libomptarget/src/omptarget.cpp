//===------ omptarget.cpp - Target independent OpenMP target RTL -- C++ -*-===//
//
// Part of the LLVM Project, under the Apache License v2.0 with LLVM Exceptions.
// See https://llvm.org/LICENSE.txt for license information.
// SPDX-License-Identifier: Apache-2.0 WITH LLVM-exception
//
//===----------------------------------------------------------------------===//
//
// Implementation of the interface to be used by Clang during the codegen of a
// target region.
//
//===----------------------------------------------------------------------===//

#include "omptarget.h"
#include "device.h"
#include "private.h"
#include "rtl.h"

#include <cassert>
#include <vector>

int AsyncInfoTy::synchronize() {
  int Result = OFFLOAD_SUCCESS;
  if (AsyncInfo.Queue) {
    // If we have a queue we need to synchronize it now.
    Result = Device.synchronize(*this);
    assert(AsyncInfo.Queue == nullptr &&
           "The device plugin should have nulled the queue to indicate there "
           "are no outstanding actions!");
  }
  return Result;
}

void *&AsyncInfoTy::getVoidPtrLocation() {
  BufferLocations.push_back(nullptr);
  return BufferLocations.back();
}

/* All begin addresses for partially mapped structs must be 8-aligned in order
 * to ensure proper alignment of members. E.g.
 *
 * struct S {
 *   int a;   // 4-aligned
 *   int b;   // 4-aligned
 *   int *p;  // 8-aligned
 * } s1;
 * ...
 * #pragma omp target map(tofrom: s1.b, s1.p[0:N])
 * {
 *   s1.b = 5;
 *   for (int i...) s1.p[i] = ...;
 * }
 *
 * Here we are mapping s1 starting from member b, so BaseAddress=&s1=&s1.a and
 * BeginAddress=&s1.b. Let's assume that the struct begins at address 0x100,
 * then &s1.a=0x100, &s1.b=0x104, &s1.p=0x108. Each member obeys the alignment
 * requirements for its type. Now, when we allocate memory on the device, in
 * CUDA's case cuMemAlloc() returns an address which is at least 256-aligned.
 * This means that the chunk of the struct on the device will start at a
 * 256-aligned address, let's say 0x200. Then the address of b will be 0x200 and
 * address of p will be a misaligned 0x204 (on the host there was no need to add
 * padding between b and p, so p comes exactly 4 bytes after b). If the device
 * kernel tries to access s1.p, a misaligned address error occurs (as reported
 * by the CUDA plugin). By padding the begin address down to a multiple of 8 and
 * extending the size of the allocated chuck accordingly, the chuck on the
 * device will start at 0x200 with the padding (4 bytes), then &s1.b=0x204 and
 * &s1.p=0x208, as they should be to satisfy the alignment requirements.
 */
static const int64_t Alignment = 8;

/// Map global data and execute pending ctors
static int InitLibrary(DeviceTy &Device) {
  /*
   * Map global data
   */
  int32_t device_id = Device.DeviceID;
  int rc = OFFLOAD_SUCCESS;
  bool supportsEmptyImages = Device.RTL->supports_empty_images &&
                             Device.RTL->supports_empty_images() > 0;

  Device.PendingGlobalsMtx.lock();
  PM->TrlTblMtx.lock();
  for (auto *HostEntriesBegin : PM->HostEntriesBeginRegistrationOrder) {
    TranslationTable *TransTable =
        &PM->HostEntriesBeginToTransTable[HostEntriesBegin];
    if (TransTable->HostTable.EntriesBegin ==
            TransTable->HostTable.EntriesEnd &&
        !supportsEmptyImages) {
      // No host entry so no need to proceed
      continue;
    }

    if (TransTable->TargetsTable[device_id] != 0) {
      // Library entries have already been processed
      continue;
    }

    // 1) get image.
    assert(TransTable->TargetsImages.size() > (size_t)device_id &&
           "Not expecting a device ID outside the table's bounds!");
    __tgt_device_image *img = TransTable->TargetsImages[device_id];
    if (!img) {
      REPORT("No image loaded for device id %d.\n", device_id);
      rc = OFFLOAD_FAIL;
      break;
    }
    // 2) load image into the target table.
    __tgt_target_table *TargetTable = TransTable->TargetsTable[device_id] =
        Device.load_binary(img);
    // Unable to get table for this image: invalidate image and fail.
    if (!TargetTable) {
      REPORT("Unable to generate entries table for device id %d.\n", device_id);
      TransTable->TargetsImages[device_id] = 0;
      rc = OFFLOAD_FAIL;
      break;
    }

    // Verify whether the two table sizes match.
    size_t hsize =
        TransTable->HostTable.EntriesEnd - TransTable->HostTable.EntriesBegin;
    size_t tsize = TargetTable->EntriesEnd - TargetTable->EntriesBegin;

    // Invalid image for these host entries!
    if (hsize != tsize) {
      REPORT("Host and Target tables mismatch for device id %d [%zx != %zx].\n",
             device_id, hsize, tsize);
      TransTable->TargetsImages[device_id] = 0;
      TransTable->TargetsTable[device_id] = 0;
      rc = OFFLOAD_FAIL;
      break;
    }

    // process global data that needs to be mapped.
    Device.DataMapMtx.lock();
    __tgt_target_table *HostTable = &TransTable->HostTable;
    for (__tgt_offload_entry *CurrDeviceEntry = TargetTable->EntriesBegin,
                             *CurrHostEntry = HostTable->EntriesBegin,
                             *EntryDeviceEnd = TargetTable->EntriesEnd;
         CurrDeviceEntry != EntryDeviceEnd;
         CurrDeviceEntry++, CurrHostEntry++) {
      if (CurrDeviceEntry->size != 0) {
        // has data.
        assert(CurrDeviceEntry->size == CurrHostEntry->size &&
               "data size mismatch");

        // Fortran may use multiple weak declarations for the same symbol,
        // therefore we must allow for multiple weak symbols to be loaded from
        // the fat binary. Treat these mappings as any other "regular" mapping.
        // Add entry to map.
        if (Device.getTgtPtrBegin(CurrHostEntry->addr, CurrHostEntry->size))
          continue;
        DP("Add mapping from host " DPxMOD " to device " DPxMOD " with size %zu"
           "\n",
           DPxPTR(CurrHostEntry->addr), DPxPTR(CurrDeviceEntry->addr),
           CurrDeviceEntry->size);
        Device.HostDataToTargetMap.emplace(
            (uintptr_t)CurrHostEntry->addr /*HstPtrBase*/,
            (uintptr_t)CurrHostEntry->addr /*HstPtrBegin*/,
            (uintptr_t)CurrHostEntry->addr + CurrHostEntry->size /*HstPtrEnd*/,
            (uintptr_t)CurrDeviceEntry->addr /*TgtPtrBegin*/, nullptr,
            true /*IsRefCountINF*/);
      }
    }
    Device.DataMapMtx.unlock();
  }
  PM->TrlTblMtx.unlock();

  if (rc != OFFLOAD_SUCCESS) {
    Device.PendingGlobalsMtx.unlock();
    return rc;
  }

  /*
   * Run ctors for static objects
   */
  if (!Device.PendingCtorsDtors.empty()) {
    AsyncInfoTy AsyncInfo(Device);
    // Call all ctors for all libraries registered so far
    for (auto &lib : Device.PendingCtorsDtors) {
      if (!lib.second.PendingCtors.empty()) {
        DP("Has pending ctors... call now\n");
        for (auto &entry : lib.second.PendingCtors) {
          void *ctor = entry;
          int rc =
              target(nullptr, Device, ctor, 0, nullptr, nullptr, nullptr,
                     nullptr, nullptr, nullptr, 1, 1, true /*team*/, AsyncInfo);
          if (rc != OFFLOAD_SUCCESS) {
            REPORT("Running ctor " DPxMOD " failed.\n", DPxPTR(ctor));
            Device.PendingGlobalsMtx.unlock();
            return OFFLOAD_FAIL;
          }
        }
        // Clear the list to indicate that this device has been used
        lib.second.PendingCtors.clear();
        DP("Done with pending ctors for lib " DPxMOD "\n", DPxPTR(lib.first));
      }
    }
    // All constructors have been issued, wait for them now.
    if (AsyncInfo.synchronize() != OFFLOAD_SUCCESS)
      return OFFLOAD_FAIL;
  }
  Device.HasPendingGlobals = false;
  Device.PendingGlobalsMtx.unlock();

  return OFFLOAD_SUCCESS;
}

void handleTargetOutcome(bool Success, ident_t *Loc) {
  switch (PM->TargetOffloadPolicy) {
  case tgt_disabled:
    if (Success) {
      FATAL_MESSAGE0(1, "expected no offloading while offloading is disabled");
    }
    break;
  case tgt_default:
    FATAL_MESSAGE0(1, "default offloading policy must be switched to "
                      "mandatory or disabled");
    break;
  case tgt_mandatory:
    if (!Success) {
      if (getInfoLevel() & OMP_INFOTYPE_DUMP_TABLE)
        for (auto &Device : PM->Devices)
          dumpTargetPointerMappings(Loc, Device);
      else
        FAILURE_MESSAGE("Run with LIBOMPTARGET_INFO=%d to dump host-target "
                        "pointer mappings.\n",
                        OMP_INFOTYPE_DUMP_TABLE);

      SourceInfo info(Loc);
      if (info.isAvailible())
        fprintf(stderr, "%s:%d:%d: ", info.getFilename(), info.getLine(),
                info.getColumn());
      else
        FAILURE_MESSAGE("Source location information not present. Compile with "
                        "-g or -gline-tables-only.\n");
      FATAL_MESSAGE0(
          1, "failure of target construct while offloading is mandatory");
    } else {
      if (getInfoLevel() & OMP_INFOTYPE_DUMP_TABLE)
        for (auto &Device : PM->Devices)
          dumpTargetPointerMappings(Loc, Device);
    }
    break;
  }
}

static void handleDefaultTargetOffload() {
  PM->TargetOffloadMtx.lock();
  if (PM->TargetOffloadPolicy == tgt_default) {
    if (omp_get_num_devices() > 0) {
      DP("Default TARGET OFFLOAD policy is now mandatory "
         "(devices were found)\n");
      PM->TargetOffloadPolicy = tgt_mandatory;
    } else {
      DP("Default TARGET OFFLOAD policy is now disabled "
         "(no devices were found)\n");
      PM->TargetOffloadPolicy = tgt_disabled;
    }
  }
  PM->TargetOffloadMtx.unlock();
}

bool isOffloadDisabled() { // INTEL_COLLAB
  if (PM->TargetOffloadPolicy == tgt_default)
    handleDefaultTargetOffload();
  return PM->TargetOffloadPolicy == tgt_disabled;
}

// If offload is enabled, ensure that device DeviceID has been initialized,
// global ctors have been executed, and global data has been mapped.
//
// There are three possible results:
// - Return OFFLOAD_SUCCESS if the device is ready for offload.
// - Return OFFLOAD_FAIL without reporting a runtime error if offload is
//   disabled, perhaps because the initial device was specified.
// - Report a runtime error and return OFFLOAD_FAIL.
//
// If DeviceID == OFFLOAD_DEVICE_DEFAULT, set DeviceID to the default device.
// This step might be skipped if offload is disabled.
int checkDeviceAndCtors(int64_t &DeviceID, ident_t *Loc) {
  if (isOffloadDisabled()) {
    DP("Offload is disabled\n");
    return OFFLOAD_FAIL;
  }

  if (DeviceID == OFFLOAD_DEVICE_DEFAULT) {
    DeviceID = omp_get_default_device();
    DP("Use default device id %" PRId64 "\n", DeviceID);
  }

  // Proposed behavior for OpenMP 5.2 in OpenMP spec github issue 2669.
  if (omp_get_num_devices() == 0) {
    DP("omp_get_num_devices() == 0 but offload is manadatory\n");
    handleTargetOutcome(false, Loc);
    return OFFLOAD_FAIL;
  }

  if (DeviceID == omp_get_initial_device()) {
    DP("Device is host (%" PRId64 "), returning as if offload is disabled\n",
       DeviceID);
    return OFFLOAD_FAIL;
  }

  // Is device ready?
  if (!device_is_ready(DeviceID)) {
    REPORT("Device %" PRId64 " is not ready.\n", DeviceID);
    handleTargetOutcome(false, Loc);
    return OFFLOAD_FAIL;
  }

  // Get device info.
  DeviceTy &Device = PM->Devices[DeviceID];

  // Check whether global data has been mapped for this device
  Device.PendingGlobalsMtx.lock();
  bool hasPendingGlobals = Device.HasPendingGlobals;
  Device.PendingGlobalsMtx.unlock();
  if (hasPendingGlobals && InitLibrary(Device) != OFFLOAD_SUCCESS) {
    REPORT("Failed to init globals on device %" PRId64 "\n", DeviceID);
    handleTargetOutcome(false, Loc);
    return OFFLOAD_FAIL;
  }

  return OFFLOAD_SUCCESS;
}

static int32_t getParentIndex(int64_t type) {
  return ((type & OMP_TGT_MAPTYPE_MEMBER_OF) >> 48) - 1;
}

void *targetAllocExplicit(size_t size, int device_num, int kind,
                          const char *name) {
  TIMESCOPE();
  DP("Call to %s for device %d requesting %zu bytes\n", name, device_num, size);

  if (size <= 0) {
    DP("Call to %s with non-positive length\n", name);
    return NULL;
  }

  void *rc = NULL;

  if (device_num == omp_get_initial_device()) {
    rc = malloc(size);
    DP("%s returns host ptr " DPxMOD "\n", name, DPxPTR(rc));
    return rc;
  }

  if (!device_is_ready(device_num)) {
    DP("%s returns NULL ptr\n", name);
    return NULL;
  }

  DeviceTy &Device = PM->Devices[device_num];
  rc = Device.allocData(size, nullptr, kind);
  DP("%s returns device ptr " DPxMOD "\n", name, DPxPTR(rc));
  return rc;
}

/// Call the user-defined mapper function followed by the appropriate
// targetData* function (targetData{Begin,End,Update}).
int targetDataMapper(ident_t *loc, DeviceTy &Device, void *arg_base, void *arg,
                     int64_t arg_size, int64_t arg_type,
                     map_var_info_t arg_names, void *arg_mapper,
                     AsyncInfoTy &AsyncInfo,
                     TargetDataFuncPtrTy target_data_function) {
  TIMESCOPE_WITH_IDENT(loc);
  DP("Calling the mapper function " DPxMOD "\n", DPxPTR(arg_mapper));

  // The mapper function fills up Components.
  MapperComponentsTy MapperComponents;
  MapperFuncPtrTy MapperFuncPtr = (MapperFuncPtrTy)(arg_mapper);
  (*MapperFuncPtr)((void *)&MapperComponents, arg_base, arg, arg_size, arg_type,
                   arg_names);

  // Construct new arrays for args_base, args, arg_sizes and arg_types
  // using the information in MapperComponents and call the corresponding
  // targetData* function using these new arrays.
  std::vector<void *> MapperArgsBase(MapperComponents.Components.size());
  std::vector<void *> MapperArgs(MapperComponents.Components.size());
  std::vector<int64_t> MapperArgSizes(MapperComponents.Components.size());
  std::vector<int64_t> MapperArgTypes(MapperComponents.Components.size());
  std::vector<void *> MapperArgNames(MapperComponents.Components.size());

  for (unsigned I = 0, E = MapperComponents.Components.size(); I < E; ++I) {
    auto &C = MapperComponents.Components[I];
    MapperArgsBase[I] = C.Base;
    MapperArgs[I] = C.Begin;
    MapperArgSizes[I] = C.Size;
    MapperArgTypes[I] = C.Type;
    MapperArgNames[I] = C.Name;
  }

  int rc = target_data_function(loc, Device, MapperComponents.Components.size(),
                                MapperArgsBase.data(), MapperArgs.data(),
                                MapperArgSizes.data(), MapperArgTypes.data(),
                                MapperArgNames.data(), /*arg_mappers*/ nullptr,
                                AsyncInfo, /*FromMapper=*/true);

  return rc;
}

/// Internal function to do the mapping and transfer the data to the device
int targetDataBegin(ident_t *loc, DeviceTy &Device, int32_t arg_num,
                    void **args_base, void **args, int64_t *arg_sizes,
                    int64_t *arg_types, map_var_info_t *arg_names,
                    void **arg_mappers, AsyncInfoTy &AsyncInfo,
                    bool FromMapper) {
#if INTEL_COLLAB
  int32_t gtid = __kmpc_global_thread_num(nullptr);
  Device.UsedPtrsMtx.lock();
  if (Device.UsedPtrs.count(gtid) == 0)
    Device.UsedPtrs.emplace(gtid, UsedPtrsTy());
  auto &usedPtrs = Device.UsedPtrs[gtid];
  Device.UsedPtrsMtx.unlock();
  usedPtrs.emplace_back(std::set<void *>());
#endif // INTEL_COLLAB
  // process each input.
  for (int32_t i = 0; i < arg_num; ++i) {
    // Ignore private variables and arrays - there is no mapping for them.
    if ((arg_types[i] & OMP_TGT_MAPTYPE_LITERAL) ||
#if INTEL_COLLAB
        // No mapping for ND-range descriptor.
        (arg_types[i] & OMP_TGT_MAPTYPE_ND_DESC) ||
#endif // INTEL_COLLAB
        (arg_types[i] & OMP_TGT_MAPTYPE_PRIVATE))
      continue;

    if (arg_mappers && arg_mappers[i]) {
      // Instead of executing the regular path of targetDataBegin, call the
      // targetDataMapper variant which will call targetDataBegin again
      // with new arguments.
      DP("Calling targetDataMapper for the %dth argument\n", i);

      map_var_info_t arg_name = (!arg_names) ? nullptr : arg_names[i];
      int rc = targetDataMapper(loc, Device, args_base[i], args[i],
                                arg_sizes[i], arg_types[i], arg_name,
                                arg_mappers[i], AsyncInfo, targetDataBegin);

      if (rc != OFFLOAD_SUCCESS) {
        REPORT("Call to targetDataBegin via targetDataMapper for custom mapper"
               " failed.\n");
        return OFFLOAD_FAIL;
      }

      // Skip the rest of this function, continue to the next argument.
      continue;
    }

    void *HstPtrBegin = args[i];
    void *HstPtrBase = args_base[i];
    int64_t data_size = arg_sizes[i];
    map_var_info_t HstPtrName = (!arg_names) ? nullptr : arg_names[i];

    // Adjust for proper alignment if this is a combined entry (for structs).
    // Look at the next argument - if that is MEMBER_OF this one, then this one
    // is a combined entry.
    int64_t padding = 0;
    const int next_i = i + 1;
    if (getParentIndex(arg_types[i]) < 0 && next_i < arg_num &&
        getParentIndex(arg_types[next_i]) == i) {
      padding = (int64_t)HstPtrBegin % Alignment;
      if (padding) {
        DP("Using a padding of %" PRId64 " bytes for begin address " DPxMOD
           "\n",
           padding, DPxPTR(HstPtrBegin));
        HstPtrBegin = (char *)HstPtrBegin - padding;
        data_size += padding;
      }
    }

    // Address of pointer on the host and device, respectively.
    void *Pointer_HstPtrBegin, *PointerTgtPtrBegin;
    TargetPointerResultTy Pointer_TPR;
    bool IsHostPtr = false;
    bool IsImplicit = arg_types[i] & OMP_TGT_MAPTYPE_IMPLICIT;
    // Force the creation of a device side copy of the data when:
    // a close map modifier was associated with a map that contained a to.
    bool HasCloseModifier = arg_types[i] & OMP_TGT_MAPTYPE_CLOSE;
    bool HasPresentModifier = arg_types[i] & OMP_TGT_MAPTYPE_PRESENT;
    // UpdateRef is based on MEMBER_OF instead of TARGET_PARAM because if we
    // have reached this point via __tgt_target_data_begin and not __tgt_target
    // then no argument is marked as TARGET_PARAM ("omp target data map" is not
    // associated with a target region, so there are no target parameters). This
    // may be considered a hack, we could revise the scheme in the future.
    bool UpdateRef =
        !(arg_types[i] & OMP_TGT_MAPTYPE_MEMBER_OF) && !(FromMapper && i == 0);
    if (arg_types[i] & OMP_TGT_MAPTYPE_PTR_AND_OBJ) {
      DP("Has a pointer entry: \n");
      // Base is address of pointer.
      //
      // Usually, the pointer is already allocated by this time.  For example:
      //
      //   #pragma omp target map(s.p[0:N])
      //
      // The map entry for s comes first, and the PTR_AND_OBJ entry comes
      // afterward, so the pointer is already allocated by the time the
      // PTR_AND_OBJ entry is handled below, and PointerTgtPtrBegin is thus
      // non-null.  However, "declare target link" can produce a PTR_AND_OBJ
      // entry for a global that might not already be allocated by the time the
      // PTR_AND_OBJ entry is handled below, and so the allocation might fail
      // when HasPresentModifier.
      Pointer_TPR = Device.getTargetPointer(
          HstPtrBase, HstPtrBase, sizeof(void *), nullptr,
          MoveDataStateTy::NONE, IsImplicit, UpdateRef, HasCloseModifier,
          HasPresentModifier, AsyncInfo);
      PointerTgtPtrBegin = Pointer_TPR.TargetPointer;
      IsHostPtr = Pointer_TPR.Flags.IsHostPointer;
      if (!PointerTgtPtrBegin) {
        REPORT("Call to getOrAllocTgtPtr returned null pointer (%s).\n",
               HasPresentModifier ? "'present' map type modifier"
                                  : "device failure or illegal mapping");
        return OFFLOAD_FAIL;
      }
      DP("There are %zu bytes allocated at target address " DPxMOD " - is%s new"
         "\n",
         sizeof(void *), DPxPTR(PointerTgtPtrBegin),
         (Pointer_TPR.Flags.IsNewEntry ? "" : " not"));
      Pointer_HstPtrBegin = HstPtrBase;
      // modify current entry.
      HstPtrBase = *(void **)HstPtrBase;
      // No need to update pointee ref count for the first element of the
      // subelement that comes from mapper.
      UpdateRef =
          (!FromMapper || i != 0); // subsequently update ref count of pointee
    }

    MoveDataStateTy MoveData = MoveDataStateTy::NONE;
    const bool UseUSM = PM->RTLs.RequiresFlags & OMP_REQ_UNIFIED_SHARED_MEMORY;
    const bool HasFlagTo = arg_types[i] & OMP_TGT_MAPTYPE_TO;
    const bool HasFlagAlways = arg_types[i] & OMP_TGT_MAPTYPE_ALWAYS;
    if (HasFlagTo && (!UseUSM || HasCloseModifier))
      MoveData = HasFlagAlways ? MoveDataStateTy::REQUIRED
                               : MoveData = MoveDataStateTy::UNKNOWN;

    auto TPR = Device.getTargetPointer(
        HstPtrBegin, HstPtrBase, data_size, HstPtrName, MoveData, IsImplicit,
        UpdateRef, HasCloseModifier, HasPresentModifier, AsyncInfo);
    void *TgtPtrBegin = TPR.TargetPointer;
    IsHostPtr = TPR.Flags.IsHostPointer;
    // If data_size==0, then the argument could be a zero-length pointer to
    // NULL, so getOrAlloc() returning NULL is not an error.
    if (!TgtPtrBegin && (data_size || HasPresentModifier)) {
      REPORT("Call to getOrAllocTgtPtr returned null pointer (%s).\n",
             HasPresentModifier ? "'present' map type modifier"
                                : "device failure or illegal mapping");
      return OFFLOAD_FAIL;
    }
    DP("There are %" PRId64 " bytes allocated at target address " DPxMOD
       " - is%s new\n",
       data_size, DPxPTR(TgtPtrBegin), (TPR.Flags.IsNewEntry ? "" : " not"));

    if (arg_types[i] & OMP_TGT_MAPTYPE_RETURN_PARAM) {
      uintptr_t Delta = (uintptr_t)HstPtrBegin - (uintptr_t)HstPtrBase;
      void *TgtPtrBase = (void *)((uintptr_t)TgtPtrBegin - Delta);
      DP("Returning device pointer " DPxMOD "\n", DPxPTR(TgtPtrBase));
      args_base[i] = TgtPtrBase;
#if INTEL_COLLAB
      usedPtrs.back().insert(TgtPtrBase);
#endif // INTEL_COLLAB
    }

<<<<<<< HEAD
    if (arg_types[i] & OMP_TGT_MAPTYPE_TO) {
      bool copy = false;
#if INTEL_COLLAB
      if (!(PM->RTLs.RequiresFlags & OMP_REQ_UNIFIED_SHARED_MEMORY) ||
          // If the device does not support the concept of managed memory,
          // do not take into account the result of is_device_accessible_ptr().
          !(Device.is_device_accessible_ptr(HstPtrBegin) ||
            !Device.managed_memory_supported()) ||
          HasCloseModifier) {
#else // INTEL_COLLAB
      if (!(PM->RTLs.RequiresFlags & OMP_REQ_UNIFIED_SHARED_MEMORY) ||
          HasCloseModifier) {
#endif // INTEL_COLLAB
        if (TPR.Flags.IsNewEntry || (arg_types[i] & OMP_TGT_MAPTYPE_ALWAYS))
          copy = true;
      }

      if (copy && !IsHostPtr) {
        DP("Moving %" PRId64 " bytes (hst:" DPxMOD ") -> (tgt:" DPxMOD ")\n",
           data_size, DPxPTR(HstPtrBegin), DPxPTR(TgtPtrBegin));
        int rt =
            Device.submitData(TgtPtrBegin, HstPtrBegin, data_size, AsyncInfo);
        if (rt != OFFLOAD_SUCCESS) {
          REPORT("Copying data to device failed.\n");
          return OFFLOAD_FAIL;
        }
      }
    }

=======
>>>>>>> 18ce3d3f
    if (arg_types[i] & OMP_TGT_MAPTYPE_PTR_AND_OBJ && !IsHostPtr) {
      // Check whether we need to update the pointer on the device
      bool UpdateDevPtr = false;

      uint64_t Delta = (uint64_t)HstPtrBegin - (uint64_t)HstPtrBase;
      void *ExpectedTgtPtrBase = (void *)((uint64_t)TgtPtrBegin - Delta);

      Device.ShadowMtx.lock();
      auto Entry = Device.ShadowPtrMap.find(Pointer_HstPtrBegin);
      // If this pointer is not in the map we need to insert it. If the map
      // contains a stale entry, we need to update it (e.g. if the pointee was
      // deallocated and later on is reallocated at another device address). The
      // latter scenario is the subject of LIT test env/base_ptr_ref_count.c. An
      // entry is removed from ShadowPtrMap only when the PTR of a PTR_AND_OBJ
      // pair is deallocated, not when the OBJ is deallocated. In
      // env/base_ptr_ref_count.c the PTR is a global "declare target" pointer,
      // so it stays in the map for the lifetime of the application. When the
      // OBJ is deallocated and later on allocated again (at a different device
      // address), ShadowPtrMap still contains an entry for Pointer_HstPtrBegin
      // which is stale, pointing to the old ExpectedTgtPtrBase of the OBJ.
      if (Entry == Device.ShadowPtrMap.end() ||
          Entry->second.TgtPtrVal != ExpectedTgtPtrBase) {
        // create or update shadow pointers for this entry
        Device.ShadowPtrMap[Pointer_HstPtrBegin] = {
            HstPtrBase, PointerTgtPtrBegin, ExpectedTgtPtrBase};
        UpdateDevPtr = true;
      }

      if (UpdateDevPtr) {
        Pointer_TPR.MapTableEntry->lock();
        Device.ShadowMtx.unlock();

        DP("Update pointer (" DPxMOD ") -> [" DPxMOD "]\n",
           DPxPTR(PointerTgtPtrBegin), DPxPTR(TgtPtrBegin));

        void *&TgtPtrBase = AsyncInfo.getVoidPtrLocation();
        TgtPtrBase = ExpectedTgtPtrBase;

        int rt = Device.submitData(PointerTgtPtrBegin, &TgtPtrBase,
                                   sizeof(void *), AsyncInfo);
        Pointer_TPR.MapTableEntry->unlock();

        if (rt != OFFLOAD_SUCCESS) {
          REPORT("Copying data to device failed.\n");
          return OFFLOAD_FAIL;
        }
      } else
        Device.ShadowMtx.unlock();
    }
  }

  return OFFLOAD_SUCCESS;
}

namespace {
/// This structure contains information to deallocate a target pointer, aka.
/// used to call the function \p DeviceTy::deallocTgtPtr.
struct DeallocTgtPtrInfo {
  /// Host pointer used to look up into the map table
  void *HstPtrBegin;
  /// Size of the data
  int64_t DataSize;
  /// Whether it has \p close modifier
  bool HasCloseModifier;

  DeallocTgtPtrInfo(void *HstPtr, int64_t Size, bool HasCloseModifier)
      : HstPtrBegin(HstPtr), DataSize(Size),
        HasCloseModifier(HasCloseModifier) {}
};
} // namespace

/// Internal function to undo the mapping and retrieve the data from the device.
int targetDataEnd(ident_t *loc, DeviceTy &Device, int32_t ArgNum,
                  void **ArgBases, void **Args, int64_t *ArgSizes,
                  int64_t *ArgTypes, map_var_info_t *ArgNames,
                  void **ArgMappers, AsyncInfoTy &AsyncInfo, bool FromMapper) {
  int Ret;
  std::vector<DeallocTgtPtrInfo> DeallocTgtPtrs;
  void *FromMapperBase = nullptr;
  // process each input.
  for (int32_t I = ArgNum - 1; I >= 0; --I) {
    // Ignore private variables and arrays - there is no mapping for them.
    // Also, ignore the use_device_ptr directive, it has no effect here.
    if ((ArgTypes[I] & OMP_TGT_MAPTYPE_LITERAL) ||
#if INTEL_COLLAB
        // No mapping for ND-range descriptor.
        (ArgTypes[I] & OMP_TGT_MAPTYPE_ND_DESC) ||
#endif // INTEL_COLLAB
        (ArgTypes[I] & OMP_TGT_MAPTYPE_PRIVATE))
      continue;

    if (ArgMappers && ArgMappers[I]) {
      // Instead of executing the regular path of targetDataEnd, call the
      // targetDataMapper variant which will call targetDataEnd again
      // with new arguments.
      DP("Calling targetDataMapper for the %dth argument\n", I);

      map_var_info_t ArgName = (!ArgNames) ? nullptr : ArgNames[I];
      Ret = targetDataMapper(loc, Device, ArgBases[I], Args[I], ArgSizes[I],
                             ArgTypes[I], ArgName, ArgMappers[I], AsyncInfo,
                             targetDataEnd);

      if (Ret != OFFLOAD_SUCCESS) {
        REPORT("Call to targetDataEnd via targetDataMapper for custom mapper"
               " failed.\n");
        return OFFLOAD_FAIL;
      }

      // Skip the rest of this function, continue to the next argument.
      continue;
    }

    void *HstPtrBegin = Args[I];
    int64_t DataSize = ArgSizes[I];
    // Adjust for proper alignment if this is a combined entry (for structs).
    // Look at the next argument - if that is MEMBER_OF this one, then this one
    // is a combined entry.
    const int NextI = I + 1;
    if (getParentIndex(ArgTypes[I]) < 0 && NextI < ArgNum &&
        getParentIndex(ArgTypes[NextI]) == I) {
      int64_t Padding = (int64_t)HstPtrBegin % Alignment;
      if (Padding) {
        DP("Using a Padding of %" PRId64 " bytes for begin address " DPxMOD
           "\n",
           Padding, DPxPTR(HstPtrBegin));
        HstPtrBegin = (char *)HstPtrBegin - Padding;
        DataSize += Padding;
      }
    }

    bool IsLast, IsHostPtr;
    bool IsImplicit = ArgTypes[I] & OMP_TGT_MAPTYPE_IMPLICIT;
    bool UpdateRef = (!(ArgTypes[I] & OMP_TGT_MAPTYPE_MEMBER_OF) ||
                      (ArgTypes[I] & OMP_TGT_MAPTYPE_PTR_AND_OBJ)) &&
                     !(FromMapper && I == 0);
    bool ForceDelete = ArgTypes[I] & OMP_TGT_MAPTYPE_DELETE;
    bool HasCloseModifier = ArgTypes[I] & OMP_TGT_MAPTYPE_CLOSE;
    bool HasPresentModifier = ArgTypes[I] & OMP_TGT_MAPTYPE_PRESENT;

    // If PTR_AND_OBJ, HstPtrBegin is address of pointee
    void *TgtPtrBegin =
        Device.getTgtPtrBegin(HstPtrBegin, DataSize, IsLast, UpdateRef,
                              IsHostPtr, !IsImplicit, ForceDelete);
    if (!TgtPtrBegin && (DataSize || HasPresentModifier)) {
      DP("Mapping does not exist (%s)\n",
         (HasPresentModifier ? "'present' map type modifier" : "ignored"));
      if (HasPresentModifier) {
        // OpenMP 5.1, sec. 2.21.7.1 "map Clause", p. 350 L10-13:
        // "If a map clause appears on a target, target data, target enter data
        // or target exit data construct with a present map-type-modifier then
        // on entry to the region if the corresponding list item does not appear
        // in the device data environment then an error occurs and the program
        // terminates."
        //
        // This should be an error upon entering an "omp target exit data".  It
        // should not be an error upon exiting an "omp target data" or "omp
        // target".  For "omp target data", Clang thus doesn't include present
        // modifiers for end calls.  For "omp target", we have not found a valid
        // OpenMP program for which the error matters: it appears that, if a
        // program can guarantee that data is present at the beginning of an
        // "omp target" region so that there's no error there, that data is also
        // guaranteed to be present at the end.
#if INTEL_COLLAB
        MESSAGE("device mapping required by 'present' map type modifier does "
                "not exist for host address " DPxMOD " (%" PRId64 " bytes)",
                DPxPTR(HstPtrBegin), DataSize);
#else // INTEL_COLLAB
        MESSAGE("device mapping required by 'present' map type modifier does "
                "not exist for host address " DPxMOD " (%" PRId64 " bytes)",
                DPxPTR(HstPtrBegin), DataSize);
#endif // INTEL_COLLAB
        return OFFLOAD_FAIL;
      }
    } else {
      DP("There are %" PRId64 " bytes allocated at target address " DPxMOD
         " - is%s last\n",
         DataSize, DPxPTR(TgtPtrBegin), (IsLast ? "" : " not"));
    }

    // OpenMP 5.1, sec. 2.21.7.1 "map Clause", p. 351 L14-16:
    // "If the map clause appears on a target, target data, or target exit data
    // construct and a corresponding list item of the original list item is not
    // present in the device data environment on exit from the region then the
    // list item is ignored."
    if (!TgtPtrBegin)
      continue;

    bool DelEntry = IsLast;

    // If the last element from the mapper (for end transfer args comes in
    // reverse order), do not remove the partial entry, the parent struct still
    // exists.
    if ((ArgTypes[I] & OMP_TGT_MAPTYPE_MEMBER_OF) &&
        !(ArgTypes[I] & OMP_TGT_MAPTYPE_PTR_AND_OBJ)) {
      DelEntry = false; // protect parent struct from being deallocated
    }

    if ((ArgTypes[I] & OMP_TGT_MAPTYPE_FROM) || DelEntry) {
      // Move data back to the host
      if (ArgTypes[I] & OMP_TGT_MAPTYPE_FROM) {
        bool Always = ArgTypes[I] & OMP_TGT_MAPTYPE_ALWAYS;
        bool CopyMember = false;
#if INTEL_COLLAB
        if (!(PM->RTLs.RequiresFlags & OMP_REQ_UNIFIED_SHARED_MEMORY) ||
            // If the device does not support the concept of managed memory,
            // do not take into account the result of is_device_accessible_ptr().
            !(Device.is_device_accessible_ptr(HstPtrBegin) ||
              !Device.managed_memory_supported()) ||
            HasCloseModifier) {
#else // INTEL_COLLAB
        if (!(PM->RTLs.RequiresFlags & OMP_REQ_UNIFIED_SHARED_MEMORY) ||
            HasCloseModifier) {
#endif // INTEL_COLLAB
          if ((ArgTypes[I] & OMP_TGT_MAPTYPE_MEMBER_OF) &&
              !(ArgTypes[I] & OMP_TGT_MAPTYPE_PTR_AND_OBJ))
            CopyMember = IsLast;
        }

        if ((DelEntry || Always || CopyMember) &&
            !(PM->RTLs.RequiresFlags & OMP_REQ_UNIFIED_SHARED_MEMORY &&
              TgtPtrBegin == HstPtrBegin)) {
          DP("Moving %" PRId64 " bytes (tgt:" DPxMOD ") -> (hst:" DPxMOD ")\n",
             DataSize, DPxPTR(TgtPtrBegin), DPxPTR(HstPtrBegin));
          Ret = Device.retrieveData(HstPtrBegin, TgtPtrBegin, DataSize,
                                    AsyncInfo);
          if (Ret != OFFLOAD_SUCCESS) {
            REPORT("Copying data from device failed.\n");
            return OFFLOAD_FAIL;
          }
        }
      }
      if (DelEntry && FromMapper && I == 0) {
        DelEntry = false;
        FromMapperBase = HstPtrBegin;
      }

      // If we copied back to the host a struct/array containing pointers, we
      // need to restore the original host pointer values from their shadow
      // copies. If the struct is going to be deallocated, remove any remaining
      // shadow pointer entries for this struct.
      uintptr_t LB = (uintptr_t)HstPtrBegin;
      uintptr_t UB = (uintptr_t)HstPtrBegin + DataSize;
      Device.ShadowMtx.lock();
      for (ShadowPtrListTy::iterator Itr = Device.ShadowPtrMap.begin();
           Itr != Device.ShadowPtrMap.end();) {
        void **ShadowHstPtrAddr = (void **)Itr->first;

        // An STL map is sorted on its keys; use this property
        // to quickly determine when to break out of the loop.
        if ((uintptr_t)ShadowHstPtrAddr < LB) {
          ++Itr;
          continue;
        }
        if ((uintptr_t)ShadowHstPtrAddr >= UB)
          break;

        // If we copied the struct to the host, we need to restore the pointer.
        if (ArgTypes[I] & OMP_TGT_MAPTYPE_FROM) {
          DP("Restoring original host pointer value " DPxMOD " for host "
             "pointer " DPxMOD "\n",
             DPxPTR(Itr->second.HstPtrVal), DPxPTR(ShadowHstPtrAddr));
          *ShadowHstPtrAddr = Itr->second.HstPtrVal;
        }
        // If the struct is to be deallocated, remove the shadow entry.
        if (DelEntry) {
          DP("Removing shadow pointer " DPxMOD "\n", DPxPTR(ShadowHstPtrAddr));
          Itr = Device.ShadowPtrMap.erase(Itr);
        } else {
          ++Itr;
        }
      }
      Device.ShadowMtx.unlock();

      // Add pointer to the buffer for later deallocation
      if (DelEntry)
        DeallocTgtPtrs.emplace_back(HstPtrBegin, DataSize, HasCloseModifier);
    }
  }

  // TODO: We should not synchronize here but pass the AsyncInfo object to the
  //       allocate/deallocate device APIs.
  //
  // We need to synchronize before deallocating data.
  Ret = AsyncInfo.synchronize();
  if (Ret != OFFLOAD_SUCCESS)
    return OFFLOAD_FAIL;

  // Deallocate target pointer
  for (DeallocTgtPtrInfo &Info : DeallocTgtPtrs) {
    if (FromMapperBase && FromMapperBase == Info.HstPtrBegin)
      continue;
    Ret = Device.deallocTgtPtr(Info.HstPtrBegin, Info.DataSize,
                               Info.HasCloseModifier);
    if (Ret != OFFLOAD_SUCCESS) {
      REPORT("Deallocating data from device failed.\n");
      return OFFLOAD_FAIL;
    }
  }
#if INTEL_COLLAB
  int32_t gtid = __kmpc_global_thread_num(nullptr);
  Device.UsedPtrsMtx.lock();
  if (!Device.UsedPtrs[gtid].empty())
    Device.UsedPtrs[gtid].pop_back();
  Device.UsedPtrsMtx.unlock();
#endif // INTEL_COLLAB

  return OFFLOAD_SUCCESS;
}

static int targetDataContiguous(ident_t *loc, DeviceTy &Device, void *ArgsBase,
                                void *HstPtrBegin, int64_t ArgSize,
                                int64_t ArgType, AsyncInfoTy &AsyncInfo) {
  TIMESCOPE_WITH_IDENT(loc);
  bool IsLast, IsHostPtr;
  void *TgtPtrBegin = Device.getTgtPtrBegin(HstPtrBegin, ArgSize, IsLast, false,
                                            IsHostPtr, /*MustContain=*/true);
  if (!TgtPtrBegin) {
    DP("hst data:" DPxMOD " not found, becomes a noop\n", DPxPTR(HstPtrBegin));
    if (ArgType & OMP_TGT_MAPTYPE_PRESENT) {
      MESSAGE("device mapping required by 'present' motion modifier does not "
              "exist for host address " DPxMOD " (%" PRId64 " bytes)",
              DPxPTR(HstPtrBegin), ArgSize);
      return OFFLOAD_FAIL;
    }
    return OFFLOAD_SUCCESS;
  }

  if (PM->RTLs.RequiresFlags & OMP_REQ_UNIFIED_SHARED_MEMORY &&
      TgtPtrBegin == HstPtrBegin) {
    DP("hst data:" DPxMOD " unified and shared, becomes a noop\n",
       DPxPTR(HstPtrBegin));
    return OFFLOAD_SUCCESS;
  }

  if (ArgType & OMP_TGT_MAPTYPE_FROM) {
    DP("Moving %" PRId64 " bytes (tgt:" DPxMOD ") -> (hst:" DPxMOD ")\n",
       ArgSize, DPxPTR(TgtPtrBegin), DPxPTR(HstPtrBegin));
    int Ret = Device.retrieveData(HstPtrBegin, TgtPtrBegin, ArgSize, AsyncInfo);
    if (Ret != OFFLOAD_SUCCESS) {
      REPORT("Copying data from device failed.\n");
      return OFFLOAD_FAIL;
    }

    uintptr_t LB = (uintptr_t)HstPtrBegin;
    uintptr_t UB = (uintptr_t)HstPtrBegin + ArgSize;
    Device.ShadowMtx.lock();
    for (ShadowPtrListTy::iterator IT = Device.ShadowPtrMap.begin();
         IT != Device.ShadowPtrMap.end(); ++IT) {
      void **ShadowHstPtrAddr = (void **)IT->first;
      if ((uintptr_t)ShadowHstPtrAddr < LB)
        continue;
      if ((uintptr_t)ShadowHstPtrAddr >= UB)
        break;
      DP("Restoring original host pointer value " DPxMOD
         " for host pointer " DPxMOD "\n",
         DPxPTR(IT->second.HstPtrVal), DPxPTR(ShadowHstPtrAddr));
      *ShadowHstPtrAddr = IT->second.HstPtrVal;
    }
    Device.ShadowMtx.unlock();
  }

  if (ArgType & OMP_TGT_MAPTYPE_TO) {
    DP("Moving %" PRId64 " bytes (hst:" DPxMOD ") -> (tgt:" DPxMOD ")\n",
       ArgSize, DPxPTR(HstPtrBegin), DPxPTR(TgtPtrBegin));
    int Ret = Device.submitData(TgtPtrBegin, HstPtrBegin, ArgSize, AsyncInfo);
    if (Ret != OFFLOAD_SUCCESS) {
      REPORT("Copying data to device failed.\n");
      return OFFLOAD_FAIL;
    }

    uintptr_t LB = (uintptr_t)HstPtrBegin;
    uintptr_t UB = (uintptr_t)HstPtrBegin + ArgSize;
    Device.ShadowMtx.lock();
    for (ShadowPtrListTy::iterator IT = Device.ShadowPtrMap.begin();
         IT != Device.ShadowPtrMap.end(); ++IT) {
      void **ShadowHstPtrAddr = (void **)IT->first;
      if ((uintptr_t)ShadowHstPtrAddr < LB)
        continue;
      if ((uintptr_t)ShadowHstPtrAddr >= UB)
        break;
      DP("Restoring original target pointer value " DPxMOD " for target "
         "pointer " DPxMOD "\n",
         DPxPTR(IT->second.TgtPtrVal), DPxPTR(IT->second.TgtPtrAddr));
      Ret = Device.submitData(IT->second.TgtPtrAddr, &IT->second.TgtPtrVal,
                              sizeof(void *), AsyncInfo);
      if (Ret != OFFLOAD_SUCCESS) {
        REPORT("Copying data to device failed.\n");
        Device.ShadowMtx.unlock();
        return OFFLOAD_FAIL;
      }
    }
    Device.ShadowMtx.unlock();
  }
  return OFFLOAD_SUCCESS;
}

static int targetDataNonContiguous(ident_t *loc, DeviceTy &Device,
                                   void *ArgsBase,
                                   __tgt_target_non_contig *NonContig,
                                   uint64_t Size, int64_t ArgType,
                                   int CurrentDim, int DimSize, uint64_t Offset,
                                   AsyncInfoTy &AsyncInfo) {
  TIMESCOPE_WITH_IDENT(loc);
  int Ret = OFFLOAD_SUCCESS;
  if (CurrentDim < DimSize) {
    for (unsigned int I = 0; I < NonContig[CurrentDim].Count; ++I) {
      uint64_t CurOffset =
          (NonContig[CurrentDim].Offset + I) * NonContig[CurrentDim].Stride;
      // we only need to transfer the first element for the last dimension
      // since we've already got a contiguous piece.
      if (CurrentDim != DimSize - 1 || I == 0) {
        Ret = targetDataNonContiguous(loc, Device, ArgsBase, NonContig, Size,
                                      ArgType, CurrentDim + 1, DimSize,
                                      Offset + CurOffset, AsyncInfo);
        // Stop the whole process if any contiguous piece returns anything
        // other than OFFLOAD_SUCCESS.
        if (Ret != OFFLOAD_SUCCESS)
          return Ret;
      }
    }
  } else {
    char *Ptr = (char *)ArgsBase + Offset;
    DP("Transfer of non-contiguous : host ptr " DPxMOD " offset %" PRIu64
       " len %" PRIu64 "\n",
       DPxPTR(Ptr), Offset, Size);
    Ret = targetDataContiguous(loc, Device, ArgsBase, Ptr, Size, ArgType,
                               AsyncInfo);
  }
  return Ret;
}

static int getNonContigMergedDimension(__tgt_target_non_contig *NonContig,
                                       int32_t DimSize) {
  int RemovedDim = 0;
  for (int I = DimSize - 1; I > 0; --I) {
    if (NonContig[I].Count * NonContig[I].Stride == NonContig[I - 1].Stride)
      RemovedDim++;
  }
  return RemovedDim;
}

/// Internal function to pass data to/from the target.
int targetDataUpdate(ident_t *loc, DeviceTy &Device, int32_t ArgNum,
                     void **ArgsBase, void **Args, int64_t *ArgSizes,
                     int64_t *ArgTypes, map_var_info_t *ArgNames,
                     void **ArgMappers, AsyncInfoTy &AsyncInfo, bool) {
  // process each input.
  for (int32_t I = 0; I < ArgNum; ++I) {
    if ((ArgTypes[I] & OMP_TGT_MAPTYPE_LITERAL) ||
        (ArgTypes[I] & OMP_TGT_MAPTYPE_PRIVATE))
      continue;

    if (ArgMappers && ArgMappers[I]) {
      // Instead of executing the regular path of targetDataUpdate, call the
      // targetDataMapper variant which will call targetDataUpdate again
      // with new arguments.
      DP("Calling targetDataMapper for the %dth argument\n", I);

      map_var_info_t ArgName = (!ArgNames) ? nullptr : ArgNames[I];
      int Ret = targetDataMapper(loc, Device, ArgsBase[I], Args[I], ArgSizes[I],
                                 ArgTypes[I], ArgName, ArgMappers[I], AsyncInfo,
                                 targetDataUpdate);

      if (Ret != OFFLOAD_SUCCESS) {
        REPORT("Call to targetDataUpdate via targetDataMapper for custom mapper"
               " failed.\n");
        return OFFLOAD_FAIL;
      }

      // Skip the rest of this function, continue to the next argument.
      continue;
    }

    int Ret = OFFLOAD_SUCCESS;

    if (ArgTypes[I] & OMP_TGT_MAPTYPE_NON_CONTIG) {
      __tgt_target_non_contig *NonContig = (__tgt_target_non_contig *)Args[I];
      int32_t DimSize = ArgSizes[I];
      uint64_t Size =
          NonContig[DimSize - 1].Count * NonContig[DimSize - 1].Stride;
      int32_t MergedDim = getNonContigMergedDimension(NonContig, DimSize);
      Ret = targetDataNonContiguous(
          loc, Device, ArgsBase[I], NonContig, Size, ArgTypes[I],
          /*current_dim=*/0, DimSize - MergedDim, /*offset=*/0, AsyncInfo);
    } else {
      Ret = targetDataContiguous(loc, Device, ArgsBase[I], Args[I], ArgSizes[I],
                                 ArgTypes[I], AsyncInfo);
    }
    if (Ret == OFFLOAD_FAIL)
      return OFFLOAD_FAIL;
  }
  return OFFLOAD_SUCCESS;
}

static const unsigned LambdaMapping = OMP_TGT_MAPTYPE_PTR_AND_OBJ |
                                      OMP_TGT_MAPTYPE_LITERAL |
                                      OMP_TGT_MAPTYPE_IMPLICIT;
static bool isLambdaMapping(int64_t Mapping) {
  return (Mapping & LambdaMapping) == LambdaMapping;
}

namespace {
/// Find the table information in the map or look it up in the translation
/// tables.
TableMap *getTableMap(void *HostPtr) {
  std::lock_guard<std::mutex> TblMapLock(PM->TblMapMtx);
  HostPtrToTableMapTy::iterator TableMapIt =
      PM->HostPtrToTableMap.find(HostPtr);

  if (TableMapIt != PM->HostPtrToTableMap.end())
    return &TableMapIt->second;

  // We don't have a map. So search all the registered libraries.
  TableMap *TM = nullptr;
  std::lock_guard<std::mutex> TrlTblLock(PM->TrlTblMtx);
  for (HostEntriesBeginToTransTableTy::iterator Itr =
           PM->HostEntriesBeginToTransTable.begin();
       Itr != PM->HostEntriesBeginToTransTable.end(); ++Itr) {
    // get the translation table (which contains all the good info).
    TranslationTable *TransTable = &Itr->second;
    // iterate over all the host table entries to see if we can locate the
    // host_ptr.
    __tgt_offload_entry *Cur = TransTable->HostTable.EntriesBegin;
    for (uint32_t I = 0; Cur < TransTable->HostTable.EntriesEnd; ++Cur, ++I) {
      if (Cur->addr != HostPtr)
        continue;
      // we got a match, now fill the HostPtrToTableMap so that we
      // may avoid this search next time.
      TM = &(PM->HostPtrToTableMap)[HostPtr];
      TM->Table = TransTable;
      TM->Index = I;
      return TM;
    }
  }

  return nullptr;
}

/// Get loop trip count
/// FIXME: This function will not work right if calling
/// __kmpc_push_target_tripcount_mapper in one thread but doing offloading in
/// another thread, which might occur when we call task yield.
uint64_t getLoopTripCount(int64_t DeviceId) {
  DeviceTy &Device = PM->Devices[DeviceId];
  uint64_t LoopTripCount = 0;

  {
    std::lock_guard<std::mutex> TblMapLock(PM->TblMapMtx);
    auto I = Device.LoopTripCnt.find(__kmpc_global_thread_num(NULL));
    if (I != Device.LoopTripCnt.end()) {
      LoopTripCount = I->second;
      Device.LoopTripCnt.erase(I);
#if INTEL_COLLAB
      DP("loop trip count is %" PRIu64 ".\n", LoopTripCount);
#else  // INTEL_COLLAB
      DP("loop trip count is %lu.\n", LoopTripCount);
#endif  // INTEL_COLLAB
    }
  }

  return LoopTripCount;
}

/// A class manages private arguments in a target region.
class PrivateArgumentManagerTy {
  /// A data structure for the information of first-private arguments. We can
  /// use this information to optimize data transfer by packing all
  /// first-private arguments and transfer them all at once.
  struct FirstPrivateArgInfoTy {
    /// The index of the element in \p TgtArgs corresponding to the argument
    const int Index;
    /// Host pointer begin
    const char *HstPtrBegin;
    /// Host pointer end
    const char *HstPtrEnd;
    /// Aligned size
    const int64_t AlignedSize;
    /// Host pointer name
    const map_var_info_t HstPtrName = nullptr;

    FirstPrivateArgInfoTy(int Index, const void *HstPtr, int64_t Size,
                          const map_var_info_t HstPtrName = nullptr)
        : Index(Index), HstPtrBegin(reinterpret_cast<const char *>(HstPtr)),
          HstPtrEnd(HstPtrBegin + Size), AlignedSize(Size + Size % Alignment),
          HstPtrName(HstPtrName) {}
  };

  /// A vector of target pointers for all private arguments
  std::vector<void *> TgtPtrs;

  /// A vector of information of all first-private arguments to be packed
  std::vector<FirstPrivateArgInfoTy> FirstPrivateArgInfo;
  /// Host buffer for all arguments to be packed
  std::vector<char> FirstPrivateArgBuffer;
  /// The total size of all arguments to be packed
  int64_t FirstPrivateArgSize = 0;

  /// A reference to the \p DeviceTy object
  DeviceTy &Device;
  /// A pointer to a \p AsyncInfoTy object
  AsyncInfoTy &AsyncInfo;

  // TODO: What would be the best value here? Should we make it configurable?
  // If the size is larger than this threshold, we will allocate and transfer it
  // immediately instead of packing it.
#if INTEL_COLLAB
  // Setting this to 0 due to new failure in
  // sollveC/test_target_teams_distribute_firstprivate, which needs to be
  // investigated.
  static constexpr const int64_t FirstPrivateArgSizeThreshold = 0;
#else // INTEL_COLLAB
  static constexpr const int64_t FirstPrivateArgSizeThreshold = 1024;
#endif // INTEL_COLLAB

public:
  /// Constructor
  PrivateArgumentManagerTy(DeviceTy &Dev, AsyncInfoTy &AsyncInfo)
      : Device(Dev), AsyncInfo(AsyncInfo) {}

  /// Add a private argument
  int addArg(void *HstPtr, int64_t ArgSize, int64_t ArgOffset,
             bool IsFirstPrivate, void *&TgtPtr, int TgtArgsIndex,
             const map_var_info_t HstPtrName = nullptr,
             const bool AllocImmediately = false) {
    // If the argument is not first-private, or its size is greater than a
    // predefined threshold, we will allocate memory and issue the transfer
    // immediately.
    if (ArgSize > FirstPrivateArgSizeThreshold || !IsFirstPrivate ||
        AllocImmediately) {
#if INTEL_COLLAB
      TgtPtr = Device.data_alloc_base(ArgSize, HstPtr,
                                      (void *)((intptr_t)HstPtr + ArgOffset));
#else
      TgtPtr = Device.allocData(ArgSize, HstPtr);
#endif // INTEL_COLLAB
      if (!TgtPtr) {
        DP("Data allocation for %sprivate array " DPxMOD " failed.\n",
           (IsFirstPrivate ? "first-" : ""), DPxPTR(HstPtr));
        return OFFLOAD_FAIL;
      }
#ifdef OMPTARGET_DEBUG
      void *TgtPtrBase = (void *)((intptr_t)TgtPtr + ArgOffset);
      DP("Allocated %" PRId64 " bytes of target memory at " DPxMOD
         " for %sprivate array " DPxMOD " - pushing target argument " DPxMOD
         "\n",
         ArgSize, DPxPTR(TgtPtr), (IsFirstPrivate ? "first-" : ""),
         DPxPTR(HstPtr), DPxPTR(TgtPtrBase));
#endif
      // If first-private, copy data from host
      if (IsFirstPrivate) {
        DP("Submitting firstprivate data to the device.\n");
        int Ret = Device.submitData(TgtPtr, HstPtr, ArgSize, AsyncInfo);
        if (Ret != OFFLOAD_SUCCESS) {
          DP("Copying data to device failed, failed.\n");
          return OFFLOAD_FAIL;
        }
      }
      TgtPtrs.push_back(TgtPtr);
    } else {
      DP("Firstprivate array " DPxMOD " of size %" PRId64 " will be packed\n",
         DPxPTR(HstPtr), ArgSize);
      // When reach this point, the argument must meet all following
      // requirements:
      // 1. Its size does not exceed the threshold (see the comment for
      // FirstPrivateArgSizeThreshold);
      // 2. It must be first-private (needs to be mapped to target device).
      // We will pack all this kind of arguments to transfer them all at once
      // to reduce the number of data transfer. We will not take
      // non-first-private arguments, aka. private arguments that doesn't need
      // to be mapped to target device, into account because data allocation
      // can be very efficient with memory manager.

      // Placeholder value
      TgtPtr = nullptr;
      FirstPrivateArgInfo.emplace_back(TgtArgsIndex, HstPtr, ArgSize,
                                       HstPtrName);
      FirstPrivateArgSize += FirstPrivateArgInfo.back().AlignedSize;
    }

    return OFFLOAD_SUCCESS;
  }

  /// Pack first-private arguments, replace place holder pointers in \p TgtArgs,
  /// and start the transfer.
  int packAndTransfer(std::vector<void *> &TgtArgs) {
    if (!FirstPrivateArgInfo.empty()) {
      assert(FirstPrivateArgSize != 0 &&
             "FirstPrivateArgSize is 0 but FirstPrivateArgInfo is empty");
      FirstPrivateArgBuffer.resize(FirstPrivateArgSize, 0);
      auto Itr = FirstPrivateArgBuffer.begin();
      // Copy all host data to this buffer
      for (FirstPrivateArgInfoTy &Info : FirstPrivateArgInfo) {
        std::copy(Info.HstPtrBegin, Info.HstPtrEnd, Itr);
        Itr = std::next(Itr, Info.AlignedSize);
      }
      // Allocate target memory
      void *TgtPtr =
          Device.allocData(FirstPrivateArgSize, FirstPrivateArgBuffer.data());
      if (TgtPtr == nullptr) {
        DP("Failed to allocate target memory for private arguments.\n");
        return OFFLOAD_FAIL;
      }
      TgtPtrs.push_back(TgtPtr);
      DP("Allocated %" PRId64 " bytes of target memory at " DPxMOD "\n",
         FirstPrivateArgSize, DPxPTR(TgtPtr));
      // Transfer data to target device
      int Ret = Device.submitData(TgtPtr, FirstPrivateArgBuffer.data(),
                                  FirstPrivateArgSize, AsyncInfo);
      if (Ret != OFFLOAD_SUCCESS) {
        DP("Failed to submit data of private arguments.\n");
        return OFFLOAD_FAIL;
      }
      // Fill in all placeholder pointers
      auto TP = reinterpret_cast<uintptr_t>(TgtPtr);
      for (FirstPrivateArgInfoTy &Info : FirstPrivateArgInfo) {
        void *&Ptr = TgtArgs[Info.Index];
        assert(Ptr == nullptr && "Target pointer is already set by mistaken");
        Ptr = reinterpret_cast<void *>(TP);
        TP += Info.AlignedSize;
        DP("Firstprivate array " DPxMOD " of size %" PRId64 " mapped to " DPxMOD
           "\n",
           DPxPTR(Info.HstPtrBegin), Info.HstPtrEnd - Info.HstPtrBegin,
           DPxPTR(Ptr));
      }
    }

    return OFFLOAD_SUCCESS;
  }

  /// Free all target memory allocated for private arguments
  int free() {
    for (void *P : TgtPtrs) {
      int Ret = Device.deleteData(P);
      if (Ret != OFFLOAD_SUCCESS) {
        DP("Deallocation of (first-)private arrays failed.\n");
        return OFFLOAD_FAIL;
      }
    }

    TgtPtrs.clear();

    return OFFLOAD_SUCCESS;
  }
};

/// Process data before launching the kernel, including calling targetDataBegin
/// to map and transfer data to target device, transferring (first-)private
/// variables.
static int processDataBefore(ident_t *loc, int64_t DeviceId, void *HostPtr,
                             int32_t ArgNum, void **ArgBases, void **Args,
                             int64_t *ArgSizes, int64_t *ArgTypes,
                             map_var_info_t *ArgNames, void **ArgMappers,
                             std::vector<void *> &TgtArgs,
                             std::vector<ptrdiff_t> &TgtOffsets,
                             PrivateArgumentManagerTy &PrivateArgumentManager,
#if INTEL_COLLAB
                             AsyncInfoTy &AsyncInfo, void **TgtNDLoopDesc) {
#else  // INTEL_COLLAB
                             AsyncInfoTy &AsyncInfo) {
#endif // INTEL_COLLAB

  TIMESCOPE_WITH_NAME_AND_IDENT("mappingBeforeTargetRegion", loc);
  DeviceTy &Device = PM->Devices[DeviceId];
  int Ret = targetDataBegin(loc, Device, ArgNum, ArgBases, Args, ArgSizes,
                            ArgTypes, ArgNames, ArgMappers, AsyncInfo);
  if (Ret != OFFLOAD_SUCCESS) {
    REPORT("Call to targetDataBegin failed, abort target.\n");
    return OFFLOAD_FAIL;
  }

  // List of (first-)private arrays allocated for this target region
  std::vector<int> TgtArgsPositions(ArgNum, -1);

  for (int32_t I = 0; I < ArgNum; ++I) {
    if (!(ArgTypes[I] & OMP_TGT_MAPTYPE_TARGET_PARAM)) {
#if INTEL_COLLAB
      if (ArgTypes[I] & OMP_TGT_MAPTYPE_ND_DESC)
        *TgtNDLoopDesc = (void *)Args[I];
#endif // INTEL_COLLAB
      // This is not a target parameter, do not push it into TgtArgs.
      // Check for lambda mapping.
      if (isLambdaMapping(ArgTypes[I])) {
        assert((ArgTypes[I] & OMP_TGT_MAPTYPE_MEMBER_OF) &&
               "PTR_AND_OBJ must be also MEMBER_OF.");
        unsigned Idx = getParentIndex(ArgTypes[I]);
        int TgtIdx = TgtArgsPositions[Idx];
        assert(TgtIdx != -1 && "Base address must be translated already.");
        // The parent lambda must be processed already and it must be the last
        // in TgtArgs and TgtOffsets arrays.
        void *HstPtrVal = Args[I];
        void *HstPtrBegin = ArgBases[I];
        void *HstPtrBase = Args[Idx];
        bool IsLast, IsHostPtr; // unused.
        void *TgtPtrBase =
            (void *)((intptr_t)TgtArgs[TgtIdx] + TgtOffsets[TgtIdx]);
        DP("Parent lambda base " DPxMOD "\n", DPxPTR(TgtPtrBase));
        uint64_t Delta = (uint64_t)HstPtrBegin - (uint64_t)HstPtrBase;
        void *TgtPtrBegin = (void *)((uintptr_t)TgtPtrBase + Delta);
        void *&PointerTgtPtrBegin = AsyncInfo.getVoidPtrLocation();
        PointerTgtPtrBegin = Device.getTgtPtrBegin(HstPtrVal, ArgSizes[I],
                                                   IsLast, false, IsHostPtr);
        if (!PointerTgtPtrBegin) {
          DP("No lambda captured variable mapped (" DPxMOD ") - ignored\n",
             DPxPTR(HstPtrVal));
          continue;
        }
        if (PM->RTLs.RequiresFlags & OMP_REQ_UNIFIED_SHARED_MEMORY &&
            TgtPtrBegin == HstPtrBegin) {
          DP("Unified memory is active, no need to map lambda captured"
             "variable (" DPxMOD ")\n",
             DPxPTR(HstPtrVal));
          continue;
        }
#if INTEL_COLLAB
        // PointerTgtPtrBegin contains the device address of the attached
        // object. For partially mapped objects we need to calculate their bases
        // and update the device copy of the lambda struct with the result.
        ptrdiff_t ObjDelta = (intptr_t) HstPtrVal - // begin address of object
            (intptr_t) (*(void **)HstPtrBegin); // base address of object
        PointerTgtPtrBegin =
            (void *) ((intptr_t) PointerTgtPtrBegin - ObjDelta);
#endif // INTEL_COLLAB
        DP("Update lambda reference (" DPxMOD ") -> [" DPxMOD "]\n",
           DPxPTR(PointerTgtPtrBegin), DPxPTR(TgtPtrBegin));
        Ret = Device.submitData(TgtPtrBegin, &PointerTgtPtrBegin,
                                sizeof(void *), AsyncInfo);
#if INTEL_COLLAB
        // Base address of attached object may not have been passed to the
        // device as a kernel argument, therefore we need to manifest it.
        Device.addLambdaPtr(PointerTgtPtrBegin);
#endif // INTEL_COLLAB
        if (Ret != OFFLOAD_SUCCESS) {
          REPORT("Copying data to device failed.\n");
          return OFFLOAD_FAIL;
        }
      }
      continue;
    }
    void *HstPtrBegin = Args[I];
    void *HstPtrBase = ArgBases[I];
    void *TgtPtrBegin;
    map_var_info_t HstPtrName = (!ArgNames) ? nullptr : ArgNames[I];
    ptrdiff_t TgtBaseOffset;
    bool IsLast, IsHostPtr; // unused.
    if (ArgTypes[I] & OMP_TGT_MAPTYPE_LITERAL) {
      DP("Forwarding first-private value " DPxMOD " to the target construct\n",
         DPxPTR(HstPtrBase));
      TgtPtrBegin = HstPtrBase;
      TgtBaseOffset = 0;
#if INTEL_COLLAB
      if (ArgSizes[I] == 0) {
        // Let the plugins know that this argument must be passed
        // as a non-pointer literal. OpenMP is_device_ptr() pointers
        // are mapped with non-zero size (which is ignored, though),
        // and they must still be passed to the outlined function
        // as pointer arguments.
        TgtBaseOffset = (std::numeric_limits<ptrdiff_t>::max)();
      }
#endif // INTEL_COLLAB
    } else if (ArgTypes[I] & OMP_TGT_MAPTYPE_PRIVATE) {
      TgtBaseOffset = (intptr_t)HstPtrBase - (intptr_t)HstPtrBegin;
      const bool IsFirstPrivate = (ArgTypes[I] & OMP_TGT_MAPTYPE_TO);
      // If there is a next argument and it depends on the current one, we need
      // to allocate the private memory immediately. If this is not the case,
      // then the argument can be marked for optimization and packed with the
      // other privates.
      const bool AllocImmediately =
          (I < ArgNum - 1 && (ArgTypes[I + 1] & OMP_TGT_MAPTYPE_MEMBER_OF));
      Ret = PrivateArgumentManager.addArg(
          HstPtrBegin, ArgSizes[I], TgtBaseOffset, IsFirstPrivate, TgtPtrBegin,
          TgtArgs.size(), HstPtrName, AllocImmediately);
      if (Ret != OFFLOAD_SUCCESS) {
        REPORT("Failed to process %sprivate argument " DPxMOD "\n",
               (IsFirstPrivate ? "first-" : ""), DPxPTR(HstPtrBegin));
        return OFFLOAD_FAIL;
      }
    } else {
#if INTEL_COLLAB
      if (ArgTypes[I] & OMP_TGT_MAPTYPE_PTR_AND_OBJ) {
        TgtPtrBegin = Device.getTgtPtrBegin(HstPtrBase, sizeof(void *), IsLast, false, IsHostPtr);
        TgtBaseOffset = 0;
      } else {
        TgtPtrBegin = Device.getTgtPtrBegin(HstPtrBegin, ArgSizes[I], IsLast,
                                            false, IsHostPtr);
        TgtBaseOffset =(intptr_t)HstPtrBase - (intptr_t)HstPtrBegin;
      }
#else // INTEL COLLAB
      if (ArgTypes[I] & OMP_TGT_MAPTYPE_PTR_AND_OBJ)
        HstPtrBase = *reinterpret_cast<void **>(HstPtrBase);
      TgtPtrBegin = Device.getTgtPtrBegin(HstPtrBegin, ArgSizes[I], IsLast,
                                          false, IsHostPtr);
      TgtBaseOffset = (intptr_t)HstPtrBase - (intptr_t)HstPtrBegin;
#endif // INTEL_COLLAB
#ifdef OMPTARGET_DEBUG
#if INTEL_COLLAB
      DP("Obtained target argument (Begin: " DPxMOD ", Offset: %" PRId64
         ") from host pointer " DPxMOD "\n", DPxPTR(TgtPtrBegin), TgtBaseOffset,
         DPxPTR(HstPtrBegin));
#else
      void *TgtPtrBase = (void *)((intptr_t)TgtPtrBegin + TgtBaseOffset);
      DP("Obtained target argument " DPxMOD " from host pointer " DPxMOD "\n",
         DPxPTR(TgtPtrBase), DPxPTR(HstPtrBegin));
#endif // INTEL_COLLAB
#endif
    }
    TgtArgsPositions[I] = TgtArgs.size();
    TgtArgs.push_back(TgtPtrBegin);
    TgtOffsets.push_back(TgtBaseOffset);
  }

  assert(TgtArgs.size() == TgtOffsets.size() &&
         "Size mismatch in arguments and offsets");

  // Pack and transfer first-private arguments
  Ret = PrivateArgumentManager.packAndTransfer(TgtArgs);
  if (Ret != OFFLOAD_SUCCESS) {
    DP("Failed to pack and transfer first private arguments\n");
    return OFFLOAD_FAIL;
  }

  return OFFLOAD_SUCCESS;
}

/// Process data after launching the kernel, including transferring data back to
/// host if needed and deallocating target memory of (first-)private variables.
static int processDataAfter(ident_t *loc, int64_t DeviceId, void *HostPtr,
                            int32_t ArgNum, void **ArgBases, void **Args,
                            int64_t *ArgSizes, int64_t *ArgTypes,
                            map_var_info_t *ArgNames, void **ArgMappers,
                            PrivateArgumentManagerTy &PrivateArgumentManager,
                            AsyncInfoTy &AsyncInfo) {
  TIMESCOPE_WITH_NAME_AND_IDENT("mappingAfterTargetRegion", loc);
  DeviceTy &Device = PM->Devices[DeviceId];

  // Move data from device.
  int Ret = targetDataEnd(loc, Device, ArgNum, ArgBases, Args, ArgSizes,
                          ArgTypes, ArgNames, ArgMappers, AsyncInfo);
  if (Ret != OFFLOAD_SUCCESS) {
    REPORT("Call to targetDataEnd failed, abort target.\n");
    return OFFLOAD_FAIL;
  }

  // Free target memory for private arguments
  Ret = PrivateArgumentManager.free();
  if (Ret != OFFLOAD_SUCCESS) {
    REPORT("Failed to deallocate target memory for private args\n");
    return OFFLOAD_FAIL;
  }

  return OFFLOAD_SUCCESS;
}
} // namespace

/// performs the same actions as data_begin in case arg_num is
/// non-zero and initiates run of the offloaded region on the target platform;
/// if arg_num is non-zero after the region execution is done it also
/// performs the same action as data_update and data_end above. This function
/// returns 0 if it was able to transfer the execution to a target and an
/// integer different from zero otherwise.
int target(ident_t *loc, DeviceTy &Device, void *HostPtr, int32_t ArgNum,
           void **ArgBases, void **Args, int64_t *ArgSizes, int64_t *ArgTypes,
           map_var_info_t *ArgNames, void **ArgMappers, int32_t TeamNum,
           int32_t ThreadLimit, int IsTeamConstruct, AsyncInfoTy &AsyncInfo) {
  int32_t DeviceId = Device.DeviceID;

  TableMap *TM = getTableMap(HostPtr);
  // No map for this host pointer found!
  if (!TM) {
    REPORT("Host ptr " DPxMOD " does not have a matching target pointer.\n",
           DPxPTR(HostPtr));
    return OFFLOAD_FAIL;
  }

  // get target table.
  __tgt_target_table *TargetTable = nullptr;
  {
    std::lock_guard<std::mutex> TrlTblLock(PM->TrlTblMtx);
    assert(TM->Table->TargetsTable.size() > (size_t)DeviceId &&
           "Not expecting a device ID outside the table's bounds!");
    TargetTable = TM->Table->TargetsTable[DeviceId];
  }
  assert(TargetTable && "Global data has not been mapped\n");

  std::vector<void *> TgtArgs;
  std::vector<ptrdiff_t> TgtOffsets;

  PrivateArgumentManagerTy PrivateArgumentManager(Device, AsyncInfo);

#if INTEL_COLLAB
  void *TgtNDLoopDesc = nullptr;
#endif // INTEL_COLLAB

  int Ret;
  if (ArgNum) {
    // Process data, such as data mapping, before launching the kernel
    Ret = processDataBefore(loc, DeviceId, HostPtr, ArgNum, ArgBases, Args,
                            ArgSizes, ArgTypes, ArgNames, ArgMappers, TgtArgs,
#if INTEL_COLLAB
                              TgtOffsets, PrivateArgumentManager, AsyncInfo,
                              &TgtNDLoopDesc);
#else  // INTEL_COLLAB
                            TgtOffsets, PrivateArgumentManager, AsyncInfo);
#endif // INTEL_COLLAB
    if (Ret != OFFLOAD_SUCCESS) {
      REPORT("Failed to process data before launching the kernel.\n");
      return OFFLOAD_FAIL;
    }
  }

  // Get loop trip count
  uint64_t LoopTripCount = getLoopTripCount(DeviceId);

  // Launch device execution.
  void *TgtEntryPtr = TargetTable->EntriesBegin[TM->Index].addr;
  DP("Launching target execution %s with pointer " DPxMOD " (index=%d).\n",
     TargetTable->EntriesBegin[TM->Index].name, DPxPTR(TgtEntryPtr), TM->Index);

#if INTEL_COLLAB
  Ret = Device.manifest_data_for_region(TgtEntryPtr);

  if (Ret != OFFLOAD_SUCCESS) {
    DP("Data manifestation failed.\n");
    return OFFLOAD_FAIL;
  }

  void **argsPtr = nullptr;
  if (!TgtArgs.empty())
    argsPtr = (void **)&(TgtArgs.data()[0]);
  ptrdiff_t *offsetsPtr = nullptr;
  if (!TgtOffsets.empty())
    offsetsPtr = (ptrdiff_t *)&(TgtOffsets.data()[0]);

  if (TgtNDLoopDesc)
    // If NDRange is specified, use it.
    Ret = Device.run_team_nd_region(TgtEntryPtr, argsPtr, offsetsPtr,
                                    TgtArgs.size(), TeamNum, ThreadLimit,
                                    TgtNDLoopDesc);
  else if (IsTeamConstruct)
    Ret = Device.runTeamRegion(TgtEntryPtr, argsPtr, offsetsPtr, TgtArgs.size(),
                               TeamNum, ThreadLimit, LoopTripCount, AsyncInfo);
  else
    Ret = Device.runRegion(TgtEntryPtr, argsPtr, offsetsPtr, TgtArgs.size(),
                           AsyncInfo);
#else // INTEL_COLLAB
  {
    TIMESCOPE_WITH_NAME_AND_IDENT(
        IsTeamConstruct ? "runTargetTeamRegion" : "runTargetRegion", loc);
    if (IsTeamConstruct)
      Ret = Device.runTeamRegion(TgtEntryPtr, &TgtArgs[0], &TgtOffsets[0],
                                 TgtArgs.size(), TeamNum, ThreadLimit,
                                 LoopTripCount, AsyncInfo);
    else
      Ret = Device.runRegion(TgtEntryPtr, &TgtArgs[0], &TgtOffsets[0],
                             TgtArgs.size(), AsyncInfo);
  }
#endif // INTEL_COLLAB

  if (Ret != OFFLOAD_SUCCESS) {
    REPORT("Executing target region abort target.\n");
    return OFFLOAD_FAIL;
  }

  if (ArgNum) {
    // Transfer data back and deallocate target memory for (first-)private
    // variables
    Ret = processDataAfter(loc, DeviceId, HostPtr, ArgNum, ArgBases, Args,
                           ArgSizes, ArgTypes, ArgNames, ArgMappers,
                           PrivateArgumentManager, AsyncInfo);
    if (Ret != OFFLOAD_SUCCESS) {
      REPORT("Failed to process data after launching the kernel.\n");
      return OFFLOAD_FAIL;
    }
  }

  return OFFLOAD_SUCCESS;
}<|MERGE_RESOLUTION|>--- conflicted
+++ resolved
@@ -529,7 +529,17 @@
     const bool UseUSM = PM->RTLs.RequiresFlags & OMP_REQ_UNIFIED_SHARED_MEMORY;
     const bool HasFlagTo = arg_types[i] & OMP_TGT_MAPTYPE_TO;
     const bool HasFlagAlways = arg_types[i] & OMP_TGT_MAPTYPE_ALWAYS;
+#if INTEL_COLLAB
+    if (HasFlagTo &&
+        (!UseUSM ||
+         // If the device does not support the concept of managed memory,
+         // do not take into account the result of is_device_accessible_ptr().
+         !(Device.is_device_accessible_ptr(HstPtrBegin) ||
+           !Device.managed_memory_supported()) ||
+         HasCloseModifier))
+#else // INTEL_COLLAB
     if (HasFlagTo && (!UseUSM || HasCloseModifier))
+#endif // INTEL_COLLAB
       MoveData = HasFlagAlways ? MoveDataStateTy::REQUIRED
                                : MoveData = MoveDataStateTy::UNKNOWN;
 
@@ -560,38 +570,6 @@
 #endif // INTEL_COLLAB
     }
 
-<<<<<<< HEAD
-    if (arg_types[i] & OMP_TGT_MAPTYPE_TO) {
-      bool copy = false;
-#if INTEL_COLLAB
-      if (!(PM->RTLs.RequiresFlags & OMP_REQ_UNIFIED_SHARED_MEMORY) ||
-          // If the device does not support the concept of managed memory,
-          // do not take into account the result of is_device_accessible_ptr().
-          !(Device.is_device_accessible_ptr(HstPtrBegin) ||
-            !Device.managed_memory_supported()) ||
-          HasCloseModifier) {
-#else // INTEL_COLLAB
-      if (!(PM->RTLs.RequiresFlags & OMP_REQ_UNIFIED_SHARED_MEMORY) ||
-          HasCloseModifier) {
-#endif // INTEL_COLLAB
-        if (TPR.Flags.IsNewEntry || (arg_types[i] & OMP_TGT_MAPTYPE_ALWAYS))
-          copy = true;
-      }
-
-      if (copy && !IsHostPtr) {
-        DP("Moving %" PRId64 " bytes (hst:" DPxMOD ") -> (tgt:" DPxMOD ")\n",
-           data_size, DPxPTR(HstPtrBegin), DPxPTR(TgtPtrBegin));
-        int rt =
-            Device.submitData(TgtPtrBegin, HstPtrBegin, data_size, AsyncInfo);
-        if (rt != OFFLOAD_SUCCESS) {
-          REPORT("Copying data to device failed.\n");
-          return OFFLOAD_FAIL;
-        }
-      }
-    }
-
-=======
->>>>>>> 18ce3d3f
     if (arg_types[i] & OMP_TGT_MAPTYPE_PTR_AND_OBJ && !IsHostPtr) {
       // Check whether we need to update the pointer on the device
       bool UpdateDevPtr = false;
