--- conflicted
+++ resolved
@@ -770,18 +770,6 @@
       "Size mismatch in arguments and offsets");
 
   // Pop loop trip count
-<<<<<<< HEAD
-#if INTEL_COLLAB
-  uint64_t ltc;
-  if (LoopLevel == 1)
-    ltc = LoopCount;
-  else
-    ltc = Device.loopTripCnt;
-#else
-  uint64_t ltc = Device.loopTripCnt;
-#endif // INTEL_COLLAB
-  Device.loopTripCnt = 0;
-=======
   uint64_t ltc = 0;
 #if INTEL_COLLAB
   if (LoopLevel == 1)
@@ -809,7 +797,6 @@
   }
   TblMapMtx.unlock();
 #endif // INTEL_COLLAB
->>>>>>> a04ae881
 
   // Launch device execution.
   DP("Launching target execution %s with pointer " DPxMOD " (index=%d).\n",
