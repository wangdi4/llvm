//===------ omptarget.cpp - Target independent OpenMP target RTL -- C++ -*-===//
//
//                     The LLVM Compiler Infrastructure
//
// This file is dual licensed under the MIT and the University of Illinois Open
// Source Licenses. See LICENSE.txt for details.
//
//===----------------------------------------------------------------------===//
//
// Implementation of the interface to be used by Clang during the codegen of a
// target region.
//
//===----------------------------------------------------------------------===//

#include <omptarget.h>

#include "device.h"
#include "private.h"
#include "rtl.h"

#include <cassert>
#include <vector>

#ifdef OMPTARGET_DEBUG
int DebugLevel = 0;
#endif // OMPTARGET_DEBUG



/* All begin addresses for partially mapped structs must be 8-aligned in order
 * to ensure proper alignment of members. E.g.
 *
 * struct S {
 *   int a;   // 4-aligned
 *   int b;   // 4-aligned
 *   int *p;  // 8-aligned
 * } s1;
 * ...
 * #pragma omp target map(tofrom: s1.b, s1.p[0:N])
 * {
 *   s1.b = 5;
 *   for (int i...) s1.p[i] = ...;
 * }
 *
 * Here we are mapping s1 starting from member b, so BaseAddress=&s1=&s1.a and
 * BeginAddress=&s1.b. Let's assume that the struct begins at address 0x100,
 * then &s1.a=0x100, &s1.b=0x104, &s1.p=0x108. Each member obeys the alignment
 * requirements for its type. Now, when we allocate memory on the device, in
 * CUDA's case cuMemAlloc() returns an address which is at least 256-aligned.
 * This means that the chunk of the struct on the device will start at a
 * 256-aligned address, let's say 0x200. Then the address of b will be 0x200 and
 * address of p will be a misaligned 0x204 (on the host there was no need to add
 * padding between b and p, so p comes exactly 4 bytes after b). If the device
 * kernel tries to access s1.p, a misaligned address error occurs (as reported
 * by the CUDA plugin). By padding the begin address down to a multiple of 8 and
 * extending the size of the allocated chuck accordingly, the chuck on the
 * device will start at 0x200 with the padding (4 bytes), then &s1.b=0x204 and
 * &s1.p=0x208, as they should be to satisfy the alignment requirements.
 */
static const int64_t alignment = 8;

/// Map global data and execute pending ctors
static int InitLibrary(DeviceTy& Device) {
  /*
   * Map global data
   */
  int32_t device_id = Device.DeviceID;
  int rc = OFFLOAD_SUCCESS;

  Device.PendingGlobalsMtx.lock();
  TrlTblMtx.lock();
  for (HostEntriesBeginToTransTableTy::iterator
      ii = HostEntriesBeginToTransTable.begin();
      ii != HostEntriesBeginToTransTable.end(); ++ii) {
    TranslationTable *TransTable = &ii->second;
    if (TransTable->TargetsTable[device_id] != 0) {
      // Library entries have already been processed
      continue;
    }

    // 1) get image.
    assert(TransTable->TargetsImages.size() > (size_t)device_id &&
           "Not expecting a device ID outside the table's bounds!");
    __tgt_device_image *img = TransTable->TargetsImages[device_id];
    if (!img) {
      DP("No image loaded for device id %d.\n", device_id);
      rc = OFFLOAD_FAIL;
      break;
    }
    // 2) load image into the target table.
    __tgt_target_table *TargetTable =
        TransTable->TargetsTable[device_id] = Device.load_binary(img);
    // Unable to get table for this image: invalidate image and fail.
    if (!TargetTable) {
      DP("Unable to generate entries table for device id %d.\n", device_id);
      TransTable->TargetsImages[device_id] = 0;
      rc = OFFLOAD_FAIL;
      break;
    }

    // Verify whether the two table sizes match.
    size_t hsize =
        TransTable->HostTable.EntriesEnd - TransTable->HostTable.EntriesBegin;
    size_t tsize = TargetTable->EntriesEnd - TargetTable->EntriesBegin;

    // Invalid image for these host entries!
    if (hsize != tsize) {
      DP("Host and Target tables mismatch for device id %d [%zx != %zx].\n",
         device_id, hsize, tsize);
      TransTable->TargetsImages[device_id] = 0;
      TransTable->TargetsTable[device_id] = 0;
      rc = OFFLOAD_FAIL;
      break;
    }

    // process global data that needs to be mapped.
    Device.DataMapMtx.lock();
    __tgt_target_table *HostTable = &TransTable->HostTable;
    for (__tgt_offload_entry *CurrDeviceEntry = TargetTable->EntriesBegin,
                             *CurrHostEntry = HostTable->EntriesBegin,
                             *EntryDeviceEnd = TargetTable->EntriesEnd;
         CurrDeviceEntry != EntryDeviceEnd;
         CurrDeviceEntry++, CurrHostEntry++) {
      if (CurrDeviceEntry->size != 0) {
        // has data.
        assert(CurrDeviceEntry->size == CurrHostEntry->size &&
               "data size mismatch");

        // Fortran may use multiple weak declarations for the same symbol,
        // therefore we must allow for multiple weak symbols to be loaded from
        // the fat binary. Treat these mappings as any other "regular" mapping.
        // Add entry to map.
        if (Device.getTgtPtrBegin(CurrHostEntry->addr, CurrHostEntry->size))
          continue;
        DP("Add mapping from host " DPxMOD " to device " DPxMOD " with size %zu"
            "\n", DPxPTR(CurrHostEntry->addr), DPxPTR(CurrDeviceEntry->addr),
            CurrDeviceEntry->size);
        Device.HostDataToTargetMap.push_front(HostDataToTargetTy(
            (uintptr_t)CurrHostEntry->addr /*HstPtrBase*/,
            (uintptr_t)CurrHostEntry->addr /*HstPtrBegin*/,
            (uintptr_t)CurrHostEntry->addr + CurrHostEntry->size /*HstPtrEnd*/,
            (uintptr_t)CurrDeviceEntry->addr /*TgtPtrBegin*/,
            INF_REF_CNT /*RefCount*/));
      }
    }
    Device.DataMapMtx.unlock();
  }
  TrlTblMtx.unlock();

  if (rc != OFFLOAD_SUCCESS) {
    Device.PendingGlobalsMtx.unlock();
    return rc;
  }

  /*
   * Run ctors for static objects
   */
  if (!Device.PendingCtorsDtors.empty()) {
    // Call all ctors for all libraries registered so far
    for (auto &lib : Device.PendingCtorsDtors) {
      if (!lib.second.PendingCtors.empty()) {
        DP("Has pending ctors... call now\n");
        for (auto &entry : lib.second.PendingCtors) {
          void *ctor = entry;
          int rc = target(device_id, ctor, 0, NULL, NULL, NULL,
                          NULL, 1, 1, true /*team*/);
          if (rc != OFFLOAD_SUCCESS) {
            DP("Running ctor " DPxMOD " failed.\n", DPxPTR(ctor));
            Device.PendingGlobalsMtx.unlock();
            return OFFLOAD_FAIL;
          }
        }
        // Clear the list to indicate that this device has been used
        lib.second.PendingCtors.clear();
        DP("Done with pending ctors for lib " DPxMOD "\n", DPxPTR(lib.first));
      }
    }
  }
  Device.HasPendingGlobals = false;
  Device.PendingGlobalsMtx.unlock();

  return OFFLOAD_SUCCESS;
}

// Check whether a device has been initialized, global ctors have been
// executed and global data has been mapped; do so if not already done.
int CheckDeviceAndCtors(int64_t device_id) {
  // Is device ready?
  if (!device_is_ready(device_id)) {
    DP("Device %" PRId64 " is not ready.\n", device_id);
    return OFFLOAD_FAIL;
  }

  // Get device info.
  DeviceTy &Device = Devices[device_id];

  // Check whether global data has been mapped for this device
  Device.PendingGlobalsMtx.lock();
  bool hasPendingGlobals = Device.HasPendingGlobals;
  Device.PendingGlobalsMtx.unlock();
  if (hasPendingGlobals && InitLibrary(Device) != OFFLOAD_SUCCESS) {
    DP("Failed to init globals on device %" PRId64 "\n", device_id);
    return OFFLOAD_FAIL;
  }

  return OFFLOAD_SUCCESS;
}

static int32_t member_of(int64_t type) {
  return ((type & OMP_TGT_MAPTYPE_MEMBER_OF) >> 48) - 1;
}

/// Internal function to do the mapping and transfer the data to the device
int target_data_begin(DeviceTy &Device, int32_t arg_num,
    void **args_base, void **args, int64_t *arg_sizes, int64_t *arg_types) {
  // process each input.
  for (int32_t i = 0; i < arg_num; ++i) {
    // Ignore private variables and arrays - there is no mapping for them.
    if ((arg_types[i] & OMP_TGT_MAPTYPE_LITERAL) ||
        (arg_types[i] & OMP_TGT_MAPTYPE_PRIVATE))
      continue;

    void *HstPtrBegin = args[i];
    void *HstPtrBase = args_base[i];
    int64_t data_size = arg_sizes[i];

    // Adjust for proper alignment if this is a combined entry (for structs).
    // Look at the next argument - if that is MEMBER_OF this one, then this one
    // is a combined entry.
    int64_t padding = 0;
    const int next_i = i+1;
    if (member_of(arg_types[i]) < 0 && next_i < arg_num &&
        member_of(arg_types[next_i]) == i) {
      padding = (int64_t)HstPtrBegin % alignment;
      if (padding) {
        DP("Using a padding of %" PRId64 " bytes for begin address " DPxMOD
            "\n", padding, DPxPTR(HstPtrBegin));
        HstPtrBegin = (char *) HstPtrBegin - padding;
        data_size += padding;
      }
    }

    // Address of pointer on the host and device, respectively.
    void *Pointer_HstPtrBegin, *Pointer_TgtPtrBegin;
    bool IsNew, Pointer_IsNew;
    bool IsImplicit = arg_types[i] & OMP_TGT_MAPTYPE_IMPLICIT;
    // UpdateRef is based on MEMBER_OF instead of TARGET_PARAM because if we
    // have reached this point via __tgt_target_data_begin and not __tgt_target
    // then no argument is marked as TARGET_PARAM ("omp target data map" is not
    // associated with a target region, so there are no target parameters). This
    // may be considered a hack, we could revise the scheme in the future.
    bool UpdateRef = !(arg_types[i] & OMP_TGT_MAPTYPE_MEMBER_OF);
    if (arg_types[i] & OMP_TGT_MAPTYPE_PTR_AND_OBJ) {
      DP("Has a pointer entry: \n");
      // base is address of pointer.
      Pointer_TgtPtrBegin = Device.getOrAllocTgtPtr(HstPtrBase, HstPtrBase,
          sizeof(void *), Pointer_IsNew, IsImplicit, UpdateRef);
      if (!Pointer_TgtPtrBegin) {
        DP("Call to getOrAllocTgtPtr returned null pointer (device failure or "
            "illegal mapping).\n");
        return OFFLOAD_FAIL;
      }
      DP("There are %zu bytes allocated at target address " DPxMOD " - is%s new"
          "\n", sizeof(void *), DPxPTR(Pointer_TgtPtrBegin),
          (Pointer_IsNew ? "" : " not"));
      Pointer_HstPtrBegin = HstPtrBase;
      // modify current entry.
      HstPtrBase = *(void **)HstPtrBase;
      UpdateRef = true; // subsequently update ref count of pointee
    }

    void *TgtPtrBegin = Device.getOrAllocTgtPtr(HstPtrBegin, HstPtrBase,
        data_size, IsNew, IsImplicit, UpdateRef);
    if (!TgtPtrBegin && data_size) {
      // If data_size==0, then the argument could be a zero-length pointer to
      // NULL, so getOrAlloc() returning NULL is not an error.
      DP("Call to getOrAllocTgtPtr returned null pointer (device failure or "
          "illegal mapping).\n");
    }
    DP("There are %" PRId64 " bytes allocated at target address " DPxMOD
        " - is%s new\n", data_size, DPxPTR(TgtPtrBegin),
        (IsNew ? "" : " not"));

    if (arg_types[i] & OMP_TGT_MAPTYPE_RETURN_PARAM) {
      uintptr_t Delta = (uintptr_t)HstPtrBegin - (uintptr_t)HstPtrBase;
      void *TgtPtrBase = (void *)((uintptr_t)TgtPtrBegin - Delta);
      DP("Returning device pointer " DPxMOD "\n", DPxPTR(TgtPtrBase));
      args_base[i] = TgtPtrBase;
    }

    if (arg_types[i] & OMP_TGT_MAPTYPE_TO) {
      bool copy = false;
      if (IsNew || (arg_types[i] & OMP_TGT_MAPTYPE_ALWAYS)) {
        copy = true;
      } else if (arg_types[i] & OMP_TGT_MAPTYPE_MEMBER_OF) {
        // Copy data only if the "parent" struct has RefCount==1.
        int32_t parent_idx = member_of(arg_types[i]);
        long parent_rc = Device.getMapEntryRefCnt(args[parent_idx]);
        assert(parent_rc > 0 && "parent struct not found");
        if (parent_rc == 1) {
          copy = true;
        }
      }

      if (copy) {
        DP("Moving %" PRId64 " bytes (hst:" DPxMOD ") -> (tgt:" DPxMOD ")\n",
            data_size, DPxPTR(HstPtrBegin), DPxPTR(TgtPtrBegin));
        int rt = Device.data_submit(TgtPtrBegin, HstPtrBegin, data_size);
        if (rt != OFFLOAD_SUCCESS) {
          DP("Copying data to device failed.\n");
          return OFFLOAD_FAIL;
        }
      }
    }

    if (arg_types[i] & OMP_TGT_MAPTYPE_PTR_AND_OBJ) {
      DP("Update pointer (" DPxMOD ") -> [" DPxMOD "]\n",
          DPxPTR(Pointer_TgtPtrBegin), DPxPTR(TgtPtrBegin));
      uint64_t Delta = (uint64_t)HstPtrBegin - (uint64_t)HstPtrBase;
      void *TgtPtrBase = (void *)((uint64_t)TgtPtrBegin - Delta);
      int rt = Device.data_submit(Pointer_TgtPtrBegin, &TgtPtrBase,
          sizeof(void *));
      if (rt != OFFLOAD_SUCCESS) {
        DP("Copying data to device failed.\n");
        return OFFLOAD_FAIL;
      }
      // create shadow pointers for this entry
      Device.ShadowMtx.lock();
      Device.ShadowPtrMap[Pointer_HstPtrBegin] = {HstPtrBase,
          Pointer_TgtPtrBegin, TgtPtrBase};
      Device.ShadowMtx.unlock();
    }
  }

  return OFFLOAD_SUCCESS;
}

/// Internal function to undo the mapping and retrieve the data from the device.
int target_data_end(DeviceTy &Device, int32_t arg_num, void **args_base,
    void **args, int64_t *arg_sizes, int64_t *arg_types) {
  // process each input.
  for (int32_t i = arg_num - 1; i >= 0; --i) {
    // Ignore private variables and arrays - there is no mapping for them.
    // Also, ignore the use_device_ptr directive, it has no effect here.
    if ((arg_types[i] & OMP_TGT_MAPTYPE_LITERAL) ||
        (arg_types[i] & OMP_TGT_MAPTYPE_PRIVATE))
      continue;

    void *HstPtrBegin = args[i];
    int64_t data_size = arg_sizes[i];
    // Adjust for proper alignment if this is a combined entry (for structs).
    // Look at the next argument - if that is MEMBER_OF this one, then this one
    // is a combined entry.
    int64_t padding = 0;
    const int next_i = i+1;
    if (member_of(arg_types[i]) < 0 && next_i < arg_num &&
        member_of(arg_types[next_i]) == i) {
      padding = (int64_t)HstPtrBegin % alignment;
      if (padding) {
        DP("Using a padding of %" PRId64 " bytes for begin address " DPxMOD
            "\n", padding, DPxPTR(HstPtrBegin));
        HstPtrBegin = (char *) HstPtrBegin - padding;
        data_size += padding;
      }
    }

    bool IsLast;
    bool UpdateRef = !(arg_types[i] & OMP_TGT_MAPTYPE_MEMBER_OF) ||
        (arg_types[i] & OMP_TGT_MAPTYPE_PTR_AND_OBJ);
    bool ForceDelete = arg_types[i] & OMP_TGT_MAPTYPE_DELETE;

    // If PTR_AND_OBJ, HstPtrBegin is address of pointee
    void *TgtPtrBegin = Device.getTgtPtrBegin(HstPtrBegin, data_size, IsLast,
        UpdateRef);
    DP("There are %" PRId64 " bytes allocated at target address " DPxMOD
        " - is%s last\n", data_size, DPxPTR(TgtPtrBegin),
        (IsLast ? "" : " not"));

    bool DelEntry = IsLast || ForceDelete;

    if ((arg_types[i] & OMP_TGT_MAPTYPE_MEMBER_OF) &&
        !(arg_types[i] & OMP_TGT_MAPTYPE_PTR_AND_OBJ)) {
      DelEntry = false; // protect parent struct from being deallocated
    }

    if ((arg_types[i] & OMP_TGT_MAPTYPE_FROM) || DelEntry) {
      // Move data back to the host
      if (arg_types[i] & OMP_TGT_MAPTYPE_FROM) {
        bool Always = arg_types[i] & OMP_TGT_MAPTYPE_ALWAYS;
        bool CopyMember = false;
        if ((arg_types[i] & OMP_TGT_MAPTYPE_MEMBER_OF) &&
            !(arg_types[i] & OMP_TGT_MAPTYPE_PTR_AND_OBJ)) {
          // Copy data only if the "parent" struct has RefCount==1.
          int32_t parent_idx = member_of(arg_types[i]);
          long parent_rc = Device.getMapEntryRefCnt(args[parent_idx]);
          assert(parent_rc > 0 && "parent struct not found");
          if (parent_rc == 1) {
            CopyMember = true;
          }
        }

        if (DelEntry || Always || CopyMember) {
          DP("Moving %" PRId64 " bytes (tgt:" DPxMOD ") -> (hst:" DPxMOD ")\n",
              data_size, DPxPTR(TgtPtrBegin), DPxPTR(HstPtrBegin));
          int rt = Device.data_retrieve(HstPtrBegin, TgtPtrBegin, data_size);
          if (rt != OFFLOAD_SUCCESS) {
            DP("Copying data from device failed.\n");
            return OFFLOAD_FAIL;
          }
        }
      }

      // If we copied back to the host a struct/array containing pointers, we
      // need to restore the original host pointer values from their shadow
      // copies. If the struct is going to be deallocated, remove any remaining
      // shadow pointer entries for this struct.
      uintptr_t lb = (uintptr_t) HstPtrBegin;
      uintptr_t ub = (uintptr_t) HstPtrBegin + data_size;
      Device.ShadowMtx.lock();
      for (ShadowPtrListTy::iterator it = Device.ShadowPtrMap.begin();
           it != Device.ShadowPtrMap.end();) {
        void **ShadowHstPtrAddr = (void**) it->first;

        // An STL map is sorted on its keys; use this property
        // to quickly determine when to break out of the loop.
        if ((uintptr_t) ShadowHstPtrAddr < lb) {
          ++it;
          continue;
        }
        if ((uintptr_t) ShadowHstPtrAddr >= ub)
          break;

        // If we copied the struct to the host, we need to restore the pointer.
        if (arg_types[i] & OMP_TGT_MAPTYPE_FROM) {
          DP("Restoring original host pointer value " DPxMOD " for host "
              "pointer " DPxMOD "\n", DPxPTR(it->second.HstPtrVal),
              DPxPTR(ShadowHstPtrAddr));
          *ShadowHstPtrAddr = it->second.HstPtrVal;
        }
        // If the struct is to be deallocated, remove the shadow entry.
        if (DelEntry) {
          DP("Removing shadow pointer " DPxMOD "\n", DPxPTR(ShadowHstPtrAddr));
          it = Device.ShadowPtrMap.erase(it);
        } else {
          ++it;
        }
      }
      Device.ShadowMtx.unlock();

      // Deallocate map
      if (DelEntry) {
        int rt = Device.deallocTgtPtr(HstPtrBegin, data_size, ForceDelete);
        if (rt != OFFLOAD_SUCCESS) {
          DP("Deallocating data from device failed.\n");
          return OFFLOAD_FAIL;
        }
      }
    }
  }

  return OFFLOAD_SUCCESS;
}

/// Internal function to pass data to/from the target.
int target_data_update(DeviceTy &Device, int32_t arg_num,
    void **args_base, void **args, int64_t *arg_sizes, int64_t *arg_types) {
  // process each input.
  for (int32_t i = 0; i < arg_num; ++i) {
    if ((arg_types[i] & OMP_TGT_MAPTYPE_LITERAL) ||
        (arg_types[i] & OMP_TGT_MAPTYPE_PRIVATE))
      continue;

    void *HstPtrBegin = args[i];
    int64_t MapSize = arg_sizes[i];
    bool IsLast;
    void *TgtPtrBegin = Device.getTgtPtrBegin(HstPtrBegin, MapSize, IsLast,
        false);
    if (!TgtPtrBegin) {
      DP("hst data:" DPxMOD " not found, becomes a noop\n", DPxPTR(HstPtrBegin));
      continue;
    }

    if (arg_types[i] & OMP_TGT_MAPTYPE_FROM) {
      DP("Moving %" PRId64 " bytes (tgt:" DPxMOD ") -> (hst:" DPxMOD ")\n",
          arg_sizes[i], DPxPTR(TgtPtrBegin), DPxPTR(HstPtrBegin));
      int rt = Device.data_retrieve(HstPtrBegin, TgtPtrBegin, MapSize);
      if (rt != OFFLOAD_SUCCESS) {
        DP("Copying data from device failed.\n");
        return OFFLOAD_FAIL;
      }

      uintptr_t lb = (uintptr_t) HstPtrBegin;
      uintptr_t ub = (uintptr_t) HstPtrBegin + MapSize;
      Device.ShadowMtx.lock();
      for (ShadowPtrListTy::iterator it = Device.ShadowPtrMap.begin();
          it != Device.ShadowPtrMap.end(); ++it) {
        void **ShadowHstPtrAddr = (void**) it->first;
        if ((uintptr_t) ShadowHstPtrAddr < lb)
          continue;
        if ((uintptr_t) ShadowHstPtrAddr >= ub)
          break;
        DP("Restoring original host pointer value " DPxMOD " for host pointer "
            DPxMOD "\n", DPxPTR(it->second.HstPtrVal),
            DPxPTR(ShadowHstPtrAddr));
        *ShadowHstPtrAddr = it->second.HstPtrVal;
      }
      Device.ShadowMtx.unlock();
    }

    if (arg_types[i] & OMP_TGT_MAPTYPE_TO) {
      DP("Moving %" PRId64 " bytes (hst:" DPxMOD ") -> (tgt:" DPxMOD ")\n",
          arg_sizes[i], DPxPTR(HstPtrBegin), DPxPTR(TgtPtrBegin));
      int rt = Device.data_submit(TgtPtrBegin, HstPtrBegin, MapSize);
      if (rt != OFFLOAD_SUCCESS) {
        DP("Copying data to device failed.\n");
        return OFFLOAD_FAIL;
      }
      uintptr_t lb = (uintptr_t) HstPtrBegin;
      uintptr_t ub = (uintptr_t) HstPtrBegin + MapSize;
      Device.ShadowMtx.lock();
      for (ShadowPtrListTy::iterator it = Device.ShadowPtrMap.begin();
          it != Device.ShadowPtrMap.end(); ++it) {
        void **ShadowHstPtrAddr = (void**) it->first;
        if ((uintptr_t) ShadowHstPtrAddr < lb)
          continue;
        if ((uintptr_t) ShadowHstPtrAddr >= ub)
          break;
        DP("Restoring original target pointer value " DPxMOD " for target "
            "pointer " DPxMOD "\n", DPxPTR(it->second.TgtPtrVal),
            DPxPTR(it->second.TgtPtrAddr));
        rt = Device.data_submit(it->second.TgtPtrAddr,
            &it->second.TgtPtrVal, sizeof(void *));
        if (rt != OFFLOAD_SUCCESS) {
          DP("Copying data to device failed.\n");
          Device.ShadowMtx.unlock();
          return OFFLOAD_FAIL;
        }
      }
      Device.ShadowMtx.unlock();
    }
  }
  return OFFLOAD_SUCCESS;
}

static const unsigned LambdaMapping = OMP_TGT_MAPTYPE_PTR_AND_OBJ |
                                      OMP_TGT_MAPTYPE_LITERAL |
                                      OMP_TGT_MAPTYPE_IMPLICIT;
static bool isLambdaMapping(int64_t Mapping) {
  return (Mapping & LambdaMapping) == LambdaMapping;
}

/// performs the same actions as data_begin in case arg_num is
/// non-zero and initiates run of the offloaded region on the target platform;
/// if arg_num is non-zero after the region execution is done it also
/// performs the same action as data_update and data_end above. This function
/// returns 0 if it was able to transfer the execution to a target and an
/// integer different from zero otherwise.
int target(int64_t device_id, void *host_ptr, int32_t arg_num,
    void **args_base, void **args, int64_t *arg_sizes, int64_t *arg_types,
    int32_t team_num, int32_t thread_limit, int IsTeamConstruct) {
  DeviceTy &Device = Devices[device_id];

  // Find the table information in the map or look it up in the translation
  // tables.
  TableMap *TM = 0;
  TblMapMtx.lock();
  HostPtrToTableMapTy::iterator TableMapIt = HostPtrToTableMap.find(host_ptr);
  if (TableMapIt == HostPtrToTableMap.end()) {
    // We don't have a map. So search all the registered libraries.
    TrlTblMtx.lock();
    for (HostEntriesBeginToTransTableTy::iterator
             ii = HostEntriesBeginToTransTable.begin(),
             ie = HostEntriesBeginToTransTable.end();
         !TM && ii != ie; ++ii) {
      // get the translation table (which contains all the good info).
      TranslationTable *TransTable = &ii->second;
      // iterate over all the host table entries to see if we can locate the
      // host_ptr.
      __tgt_offload_entry *begin = TransTable->HostTable.EntriesBegin;
      __tgt_offload_entry *end = TransTable->HostTable.EntriesEnd;
      __tgt_offload_entry *cur = begin;
      for (uint32_t i = 0; cur < end; ++cur, ++i) {
        if (cur->addr != host_ptr)
          continue;
        // we got a match, now fill the HostPtrToTableMap so that we
        // may avoid this search next time.
        TM = &HostPtrToTableMap[host_ptr];
        TM->Table = TransTable;
        TM->Index = i;
        break;
      }
    }
    TrlTblMtx.unlock();
  } else {
    TM = &TableMapIt->second;
  }
  TblMapMtx.unlock();

  // No map for this host pointer found!
  if (!TM) {
    DP("Host ptr " DPxMOD " does not have a matching target pointer.\n",
       DPxPTR(host_ptr));
    return OFFLOAD_FAIL;
  }

  // get target table.
  TrlTblMtx.lock();
  assert(TM->Table->TargetsTable.size() > (size_t)device_id &&
         "Not expecting a device ID outside the table's bounds!");
  __tgt_target_table *TargetTable = TM->Table->TargetsTable[device_id];
  TrlTblMtx.unlock();
  assert(TargetTable && "Global data has not been mapped\n");

  // Move data to device.
  int rc = target_data_begin(Device, arg_num, args_base, args, arg_sizes,
      arg_types);
  if (rc != OFFLOAD_SUCCESS) {
    DP("Call to target_data_begin failed, abort target.\n");
    return OFFLOAD_FAIL;
  }

  std::vector<void *> tgt_args;
  std::vector<ptrdiff_t> tgt_offsets;

  // List of (first-)private arrays allocated for this target region
  std::vector<void *> fpArrays;
<<<<<<< HEAD
#if INTEL_COLLAB
  uint64_t LoopLevel = 0;
  uint64_t LoopCount = 0;
  struct __tgt_loop_desc {
    uint64_t lower, upper, stride;
  };

  void *TgtNDLoopDesc = nullptr;
#endif // INTEL_COLLAB
=======
  std::vector<int> tgtArgsPositions(arg_num, -1);
>>>>>>> 9476ca7d

  for (int32_t i = 0; i < arg_num; ++i) {
    if (!(arg_types[i] & OMP_TGT_MAPTYPE_TARGET_PARAM)) {
#if INTEL_COLLAB
      if (arg_types[i] & OMP_TGT_MAPTYPE_ND_DESC) {
        TgtNDLoopDesc = (void *)args[i];
        LoopLevel = *(uint64_t*)args[i];
        if (LoopLevel == 1) {
          struct __tgt_loop_desc *loop_desc =
            (struct __tgt_loop_desc *)(((uint64_t*)args[i]) + 1);
          LoopCount = loop_desc->upper;
        }
      }
#endif // INTEL_COLLAB
      // This is not a target parameter, do not push it into tgt_args.
      // Check for lambda mapping.
      if (isLambdaMapping(arg_types[i])) {
        assert((arg_types[i] & OMP_TGT_MAPTYPE_MEMBER_OF) &&
               "PTR_AND_OBJ must be also MEMBER_OF.");
        unsigned idx = member_of(arg_types[i]);
        int tgtIdx = tgtArgsPositions[idx];
        assert(tgtIdx != -1 && "Base address must be translated already.");
        // The parent lambda must be processed already and it must be the last
        // in tgt_args and tgt_offsets arrays.
        void *HstPtrBegin = args[i];
        void *HstPtrBase = args_base[i];
        bool IsLast; // unused.
        void *TgtPtrBase =
            (void *)((intptr_t)tgt_args[tgtIdx] + tgt_offsets[tgtIdx]);
        DP("Parent lambda base " DPxMOD "\n", DPxPTR(TgtPtrBase));
        uint64_t Delta = (uint64_t)HstPtrBegin - (uint64_t)HstPtrBase;
        void *TgtPtrBegin = (void *)((uintptr_t)TgtPtrBase + Delta);
        void *Pointer_TgtPtrBegin = Device.getTgtPtrBegin(
            *(void **)HstPtrBegin, arg_sizes[i], IsLast, false);
        if (!Pointer_TgtPtrBegin) {
          DP("No lambda captured variable mapped (" DPxMOD ") - ignored\n",
             DPxPTR(*(void **)HstPtrBegin));
          continue;
        }
        DP("Update lambda reference (" DPxMOD ") -> [" DPxMOD "]\n",
           DPxPTR(Pointer_TgtPtrBegin), DPxPTR(TgtPtrBegin));
        int rt = Device.data_submit(TgtPtrBegin, &Pointer_TgtPtrBegin,
                                    sizeof(void *));
        if (rt != OFFLOAD_SUCCESS) {
          DP("Copying data to device failed.\n");
          return OFFLOAD_FAIL;
        }
      }
      continue;
    }
    void *HstPtrBegin = args[i];
    void *HstPtrBase = args_base[i];
    void *TgtPtrBegin;
    ptrdiff_t TgtBaseOffset;
    bool IsLast; // unused.
    if (arg_types[i] & OMP_TGT_MAPTYPE_LITERAL) {
      DP("Forwarding first-private value " DPxMOD " to the target construct\n",
          DPxPTR(HstPtrBase));
      TgtPtrBegin = HstPtrBase;
      TgtBaseOffset = 0;
    } else if (arg_types[i] & OMP_TGT_MAPTYPE_PRIVATE) {
      // Allocate memory for (first-)private array
      TgtPtrBegin = Device.RTL->data_alloc(Device.RTLDeviceID,
          arg_sizes[i], HstPtrBegin);
      if (!TgtPtrBegin) {
        DP ("Data allocation for %sprivate array " DPxMOD " failed, "
            "abort target.\n",
            (arg_types[i] & OMP_TGT_MAPTYPE_TO ? "first-" : ""),
            DPxPTR(HstPtrBegin));
        return OFFLOAD_FAIL;
      }
      fpArrays.push_back(TgtPtrBegin);
      TgtBaseOffset = (intptr_t)HstPtrBase - (intptr_t)HstPtrBegin;
#ifdef OMPTARGET_DEBUG
      void *TgtPtrBase = (void *)((intptr_t)TgtPtrBegin + TgtBaseOffset);
      DP("Allocated %" PRId64 " bytes of target memory at " DPxMOD " for "
          "%sprivate array " DPxMOD " - pushing target argument " DPxMOD "\n",
          arg_sizes[i], DPxPTR(TgtPtrBegin),
          (arg_types[i] & OMP_TGT_MAPTYPE_TO ? "first-" : ""),
          DPxPTR(HstPtrBegin), DPxPTR(TgtPtrBase));
#endif
      // If first-private, copy data from host
      if (arg_types[i] & OMP_TGT_MAPTYPE_TO) {
        int rt = Device.data_submit(TgtPtrBegin, HstPtrBegin, arg_sizes[i]);
        if (rt != OFFLOAD_SUCCESS) {
          DP ("Copying data to device failed, failed.\n");
          return OFFLOAD_FAIL;
        }
      }
    } else if (arg_types[i] & OMP_TGT_MAPTYPE_PTR_AND_OBJ) {
      TgtPtrBegin = Device.getTgtPtrBegin(HstPtrBase, sizeof(void *), IsLast,
          false);
      TgtBaseOffset = 0; // no offset for ptrs.
      DP("Obtained target argument " DPxMOD " from host pointer " DPxMOD " to "
         "object " DPxMOD "\n", DPxPTR(TgtPtrBegin), DPxPTR(HstPtrBase),
         DPxPTR(HstPtrBase));
    } else {
      TgtPtrBegin = Device.getTgtPtrBegin(HstPtrBegin, arg_sizes[i], IsLast,
          false);
      TgtBaseOffset = (intptr_t)HstPtrBase - (intptr_t)HstPtrBegin;
#ifdef OMPTARGET_DEBUG
      void *TgtPtrBase = (void *)((intptr_t)TgtPtrBegin + TgtBaseOffset);
      DP("Obtained target argument " DPxMOD " from host pointer " DPxMOD "\n",
          DPxPTR(TgtPtrBase), DPxPTR(HstPtrBegin));
#endif
    }
    tgtArgsPositions[i] = tgt_args.size();
    tgt_args.push_back(TgtPtrBegin);
    tgt_offsets.push_back(TgtBaseOffset);
  }

  assert(tgt_args.size() == tgt_offsets.size() &&
      "Size mismatch in arguments and offsets");

  // Pop loop trip count
#if INTEL_COLLAB
  uint64_t ltc;
  if (LoopLevel == 1)
    ltc = LoopCount;
  else
    ltc = Device.loopTripCnt;
#else
  uint64_t ltc = Device.loopTripCnt;
#endif // INTEL_COLLAB
  Device.loopTripCnt = 0;

  // Launch device execution.
  DP("Launching target execution %s with pointer " DPxMOD " (index=%d).\n",
      TargetTable->EntriesBegin[TM->Index].name,
      DPxPTR(TargetTable->EntriesBegin[TM->Index].addr), TM->Index);
#if INTEL_COLLAB
  if (LoopLevel <= 1) {
    if (IsTeamConstruct) {
      rc = Device.run_team_region(TargetTable->EntriesBegin[TM->Index].addr,
           &tgt_args[0], &tgt_offsets[0], tgt_args.size(), team_num,
           thread_limit, ltc);
    } else {
      rc = Device.run_team_region(TargetTable->EntriesBegin[TM->Index].addr,
           &tgt_args[0], &tgt_offsets[0], tgt_args.size(), 1, 0, ltc);
    }
  }
  else
    rc = Device.run_team_nd_region(TargetTable->EntriesBegin[TM->Index].addr,
         &tgt_args[0], &tgt_offsets[0], tgt_args.size(),
         team_num <= 0 ? 1 : team_num,
         thread_limit <= 0 ? 0 : thread_limit, TgtNDLoopDesc);
#else
  if (IsTeamConstruct) {
    rc = Device.run_team_region(TargetTable->EntriesBegin[TM->Index].addr,
        &tgt_args[0], &tgt_offsets[0], tgt_args.size(), team_num,
        thread_limit, ltc);
  } else {
    rc = Device.run_region(TargetTable->EntriesBegin[TM->Index].addr,
        &tgt_args[0], &tgt_offsets[0], tgt_args.size());
  }
#endif // INTEL_COLLAB
  if (rc != OFFLOAD_SUCCESS) {
    DP ("Executing target region abort target.\n");
    return OFFLOAD_FAIL;
  }

  // Deallocate (first-)private arrays
  for (auto it : fpArrays) {
    int rt = Device.RTL->data_delete(Device.RTLDeviceID, it);
    if (rt != OFFLOAD_SUCCESS) {
      DP("Deallocation of (first-)private arrays failed.\n");
      return OFFLOAD_FAIL;
    }
  }

  // Move data from device.
  int rt = target_data_end(Device, arg_num, args_base, args, arg_sizes,
      arg_types);
  if (rt != OFFLOAD_SUCCESS) {
    DP("Call to target_data_end failed, abort targe.\n");
    return OFFLOAD_FAIL;
  }

  return OFFLOAD_SUCCESS;
}<|MERGE_RESOLUTION|>--- conflicted
+++ resolved
@@ -624,7 +624,8 @@
 
   // List of (first-)private arrays allocated for this target region
   std::vector<void *> fpArrays;
-<<<<<<< HEAD
+  std::vector<int> tgtArgsPositions(arg_num, -1);
+
 #if INTEL_COLLAB
   uint64_t LoopLevel = 0;
   uint64_t LoopCount = 0;
@@ -634,9 +635,6 @@
 
   void *TgtNDLoopDesc = nullptr;
 #endif // INTEL_COLLAB
-=======
-  std::vector<int> tgtArgsPositions(arg_num, -1);
->>>>>>> 9476ca7d
 
   for (int32_t i = 0; i < arg_num; ++i) {
     if (!(arg_types[i] & OMP_TGT_MAPTYPE_TARGET_PARAM)) {
