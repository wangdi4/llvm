//===------ omptarget.cpp - Target independent OpenMP target RTL -- C++ -*-===//
//
// Part of the LLVM Project, under the Apache License v2.0 with LLVM Exceptions.
// See https://llvm.org/LICENSE.txt for license information.
// SPDX-License-Identifier: Apache-2.0 WITH LLVM-exception
//
//===----------------------------------------------------------------------===//
//
// Implementation of the interface to be used by Clang during the codegen of a
// target region.
//
//===----------------------------------------------------------------------===//

#include "device.h"
#include "private.h"
#include "rtl.h"

#include <cassert>
#include <vector>

/* All begin addresses for partially mapped structs must be 8-aligned in order
 * to ensure proper alignment of members. E.g.
 *
 * struct S {
 *   int a;   // 4-aligned
 *   int b;   // 4-aligned
 *   int *p;  // 8-aligned
 * } s1;
 * ...
 * #pragma omp target map(tofrom: s1.b, s1.p[0:N])
 * {
 *   s1.b = 5;
 *   for (int i...) s1.p[i] = ...;
 * }
 *
 * Here we are mapping s1 starting from member b, so BaseAddress=&s1=&s1.a and
 * BeginAddress=&s1.b. Let's assume that the struct begins at address 0x100,
 * then &s1.a=0x100, &s1.b=0x104, &s1.p=0x108. Each member obeys the alignment
 * requirements for its type. Now, when we allocate memory on the device, in
 * CUDA's case cuMemAlloc() returns an address which is at least 256-aligned.
 * This means that the chunk of the struct on the device will start at a
 * 256-aligned address, let's say 0x200. Then the address of b will be 0x200 and
 * address of p will be a misaligned 0x204 (on the host there was no need to add
 * padding between b and p, so p comes exactly 4 bytes after b). If the device
 * kernel tries to access s1.p, a misaligned address error occurs (as reported
 * by the CUDA plugin). By padding the begin address down to a multiple of 8 and
 * extending the size of the allocated chuck accordingly, the chuck on the
 * device will start at 0x200 with the padding (4 bytes), then &s1.b=0x204 and
 * &s1.p=0x208, as they should be to satisfy the alignment requirements.
 */
static const int64_t Alignment = 8;

/// Map global data and execute pending ctors
static int InitLibrary(DeviceTy &Device) {
  /*
   * Map global data
   */
  int32_t device_id = Device.DeviceID;
  int rc = OFFLOAD_SUCCESS;

  Device.PendingGlobalsMtx.lock();
  PM->TrlTblMtx.lock();
  for (HostEntriesBeginToTransTableTy::iterator entry_it =
           PM->HostEntriesBeginToTransTable.begin();
       entry_it != PM->HostEntriesBeginToTransTable.end(); ++entry_it) {
    TranslationTable *TransTable = &entry_it->second;
    if (TransTable->HostTable.EntriesBegin ==
        TransTable->HostTable.EntriesEnd) {
      // No host entry so no need to proceed
      continue;
    }
    if (TransTable->TargetsTable[device_id] != 0) {
      // Library entries have already been processed
      continue;
    }

    // 1) get image.
    assert(TransTable->TargetsImages.size() > (size_t)device_id &&
           "Not expecting a device ID outside the table's bounds!");
    __tgt_device_image *img = TransTable->TargetsImages[device_id];
    if (!img) {
      REPORT("No image loaded for device id %d.\n", device_id);
      rc = OFFLOAD_FAIL;
      break;
    }
    // 2) load image into the target table.
    __tgt_target_table *TargetTable = TransTable->TargetsTable[device_id] =
        Device.load_binary(img);
    // Unable to get table for this image: invalidate image and fail.
    if (!TargetTable) {
      REPORT("Unable to generate entries table for device id %d.\n", device_id);
      TransTable->TargetsImages[device_id] = 0;
      rc = OFFLOAD_FAIL;
      break;
    }

    // Verify whether the two table sizes match.
    size_t hsize =
        TransTable->HostTable.EntriesEnd - TransTable->HostTable.EntriesBegin;
    size_t tsize = TargetTable->EntriesEnd - TargetTable->EntriesBegin;

    // Invalid image for these host entries!
    if (hsize != tsize) {
      REPORT("Host and Target tables mismatch for device id %d [%zx != %zx].\n",
             device_id, hsize, tsize);
      TransTable->TargetsImages[device_id] = 0;
      TransTable->TargetsTable[device_id] = 0;
      rc = OFFLOAD_FAIL;
      break;
    }

    // process global data that needs to be mapped.
    Device.DataMapMtx.lock();
    __tgt_target_table *HostTable = &TransTable->HostTable;
    for (__tgt_offload_entry *CurrDeviceEntry = TargetTable->EntriesBegin,
                             *CurrHostEntry = HostTable->EntriesBegin,
                             *EntryDeviceEnd = TargetTable->EntriesEnd;
         CurrDeviceEntry != EntryDeviceEnd;
         CurrDeviceEntry++, CurrHostEntry++) {
      if (CurrDeviceEntry->size != 0) {
        // has data.
        assert(CurrDeviceEntry->size == CurrHostEntry->size &&
               "data size mismatch");

        // Fortran may use multiple weak declarations for the same symbol,
        // therefore we must allow for multiple weak symbols to be loaded from
        // the fat binary. Treat these mappings as any other "regular" mapping.
        // Add entry to map.
        if (Device.getTgtPtrBegin(CurrHostEntry->addr, CurrHostEntry->size))
          continue;
        DP("Add mapping from host " DPxMOD " to device " DPxMOD " with size %zu"
           "\n",
           DPxPTR(CurrHostEntry->addr), DPxPTR(CurrDeviceEntry->addr),
           CurrDeviceEntry->size);
        Device.HostDataToTargetMap.emplace(
            (uintptr_t)CurrHostEntry->addr /*HstPtrBase*/,
            (uintptr_t)CurrHostEntry->addr /*HstPtrBegin*/,
            (uintptr_t)CurrHostEntry->addr + CurrHostEntry->size /*HstPtrEnd*/,
            (uintptr_t)CurrDeviceEntry->addr /*TgtPtrBegin*/, nullptr,
            true /*IsRefCountINF*/);
      }
    }
    Device.DataMapMtx.unlock();
  }
  PM->TrlTblMtx.unlock();

  if (rc != OFFLOAD_SUCCESS) {
    Device.PendingGlobalsMtx.unlock();
    return rc;
  }

  /*
   * Run ctors for static objects
   */
  if (!Device.PendingCtorsDtors.empty()) {
    // Call all ctors for all libraries registered so far
    for (auto &lib : Device.PendingCtorsDtors) {
      if (!lib.second.PendingCtors.empty()) {
        DP("Has pending ctors... call now\n");
        for (auto &entry : lib.second.PendingCtors) {
          void *ctor = entry;
          int rc =
              target(nullptr, device_id, ctor, 0, nullptr, nullptr, nullptr,
                     nullptr, nullptr, nullptr, 1, 1, true /*team*/);
          if (rc != OFFLOAD_SUCCESS) {
            REPORT("Running ctor " DPxMOD " failed.\n", DPxPTR(ctor));
            Device.PendingGlobalsMtx.unlock();
            return OFFLOAD_FAIL;
          }
        }
        // Clear the list to indicate that this device has been used
        lib.second.PendingCtors.clear();
        DP("Done with pending ctors for lib " DPxMOD "\n", DPxPTR(lib.first));
      }
    }
  }
  Device.HasPendingGlobals = false;
  Device.PendingGlobalsMtx.unlock();

  return OFFLOAD_SUCCESS;
}

// Check whether a device has been initialized, global ctors have been
// executed and global data has been mapped; do so if not already done.
int CheckDeviceAndCtors(int64_t device_id) {
  // Is device ready?
  if (!device_is_ready(device_id)) {
    REPORT("Device %" PRId64 " is not ready.\n", device_id);
    return OFFLOAD_FAIL;
  }

  // Get device info.
  DeviceTy &Device = PM->Devices[device_id];

  // Check whether global data has been mapped for this device
  Device.PendingGlobalsMtx.lock();
  bool hasPendingGlobals = Device.HasPendingGlobals;
  Device.PendingGlobalsMtx.unlock();
  if (hasPendingGlobals && InitLibrary(Device) != OFFLOAD_SUCCESS) {
    REPORT("Failed to init globals on device %" PRId64 "\n", device_id);
    return OFFLOAD_FAIL;
  }

  return OFFLOAD_SUCCESS;
}

static int32_t getParentIndex(int64_t type) {
  return ((type & OMP_TGT_MAPTYPE_MEMBER_OF) >> 48) - 1;
}

/// Call the user-defined mapper function followed by the appropriate
// target_data_* function (target_data_{begin,end,update}).
int targetDataMapper(ident_t *loc, DeviceTy &Device, void *arg_base, void *arg,
                     int64_t arg_size, int64_t arg_type,
                     map_var_info_t arg_names, void *arg_mapper,
                     TargetDataFuncPtrTy target_data_function) {
  TIMESCOPE_WITH_IDENT(loc);
  DP("Calling the mapper function " DPxMOD "\n", DPxPTR(arg_mapper));

  // The mapper function fills up Components.
  MapperComponentsTy MapperComponents;
  MapperFuncPtrTy MapperFuncPtr = (MapperFuncPtrTy)(arg_mapper);
  (*MapperFuncPtr)((void *)&MapperComponents, arg_base, arg, arg_size, arg_type,
                   arg_names);

  // Construct new arrays for args_base, args, arg_sizes and arg_types
  // using the information in MapperComponents and call the corresponding
  // target_data_* function using these new arrays.
  std::vector<void *> MapperArgsBase(MapperComponents.Components.size());
  std::vector<void *> MapperArgs(MapperComponents.Components.size());
  std::vector<int64_t> MapperArgSizes(MapperComponents.Components.size());
  std::vector<int64_t> MapperArgTypes(MapperComponents.Components.size());
  std::vector<void *> MapperArgNames(MapperComponents.Components.size());

  for (unsigned I = 0, E = MapperComponents.Components.size(); I < E; ++I) {
    auto &C =
        MapperComponents
            .Components[target_data_function == targetDataEnd ? I : E - I - 1];
    MapperArgsBase[I] = C.Base;
    MapperArgs[I] = C.Begin;
    MapperArgSizes[I] = C.Size;
    MapperArgTypes[I] = C.Type;
    MapperArgNames[I] = C.Name;
  }

  int rc = target_data_function(loc, Device, MapperComponents.Components.size(),
                                MapperArgsBase.data(), MapperArgs.data(),
                                MapperArgSizes.data(), MapperArgTypes.data(),
                                MapperArgNames.data(), /*arg_mappers*/ nullptr,
                                /*__tgt_async_info*/ nullptr);

  return rc;
}

/// Internal function to do the mapping and transfer the data to the device
<<<<<<< HEAD
int targetDataBegin(DeviceTy &Device, int32_t arg_num, void **args_base,
                    void **args, int64_t *arg_sizes, int64_t *arg_types,
                    map_var_info_t *arg_names, void **arg_mappers,
                    __tgt_async_info *async_info_ptr) {
#if INTEL_COLLAB
  int32_t gtid = __kmpc_global_thread_num(nullptr);
  Device.UsedPtrsMtx.lock();
  if (Device.UsedPtrs.count(gtid) == 0)
    Device.UsedPtrs.emplace(gtid, UsedPtrsTy());
  auto &usedPtrs = Device.UsedPtrs[gtid];
  Device.UsedPtrsMtx.unlock();
  usedPtrs.emplace_back(std::set<void *>());
#endif // INTEL_COLLAB
=======
int targetDataBegin(ident_t *loc, DeviceTy &Device, int32_t arg_num,
                    void **args_base, void **args, int64_t *arg_sizes,
                    int64_t *arg_types, map_var_info_t *arg_names,
                    void **arg_mappers, __tgt_async_info *async_info_ptr) {
>>>>>>> 8c7fdc4c
  // process each input.
  for (int32_t i = 0; i < arg_num; ++i) {
    // Ignore private variables and arrays - there is no mapping for them.
    if ((arg_types[i] & OMP_TGT_MAPTYPE_LITERAL) ||
#if INTEL_COLLAB
        // No mapping for ND-range descriptor.
        (arg_types[i] & OMP_TGT_MAPTYPE_ND_DESC) ||
#endif // INTEL_COLLAB
        (arg_types[i] & OMP_TGT_MAPTYPE_PRIVATE))
      continue;

    if (arg_mappers && arg_mappers[i]) {
      // Instead of executing the regular path of targetDataBegin, call the
      // targetDataMapper variant which will call targetDataBegin again
      // with new arguments.
      DP("Calling targetDataMapper for the %dth argument\n", i);

      map_var_info_t arg_name = (!arg_names) ? nullptr : arg_names[i];
      int rc = targetDataMapper(loc, Device, args_base[i], args[i], arg_sizes[i],
                                arg_types[i], arg_name, arg_mappers[i],
                                targetDataBegin);

      if (rc != OFFLOAD_SUCCESS) {
        REPORT("Call to targetDataBegin via targetDataMapper for custom mapper"
               " failed.\n");
        return OFFLOAD_FAIL;
      }

      // Skip the rest of this function, continue to the next argument.
      continue;
    }

    void *HstPtrBegin = args[i];
    void *HstPtrBase = args_base[i];
    int64_t data_size = arg_sizes[i];
    map_var_info_t HstPtrName = (!arg_names) ? nullptr : arg_names[i];

    // Adjust for proper alignment if this is a combined entry (for structs).
    // Look at the next argument - if that is MEMBER_OF this one, then this one
    // is a combined entry.
    int64_t padding = 0;
    const int next_i = i + 1;
    if (getParentIndex(arg_types[i]) < 0 && next_i < arg_num &&
        getParentIndex(arg_types[next_i]) == i) {
      padding = (int64_t)HstPtrBegin % Alignment;
      if (padding) {
        DP("Using a padding of %" PRId64 " bytes for begin address " DPxMOD
           "\n",
           padding, DPxPTR(HstPtrBegin));
        HstPtrBegin = (char *)HstPtrBegin - padding;
        data_size += padding;
      }
    }

    // Address of pointer on the host and device, respectively.
    void *Pointer_HstPtrBegin, *PointerTgtPtrBegin;
    bool IsNew, Pointer_IsNew;
    bool IsHostPtr = false;
    bool IsImplicit = arg_types[i] & OMP_TGT_MAPTYPE_IMPLICIT;
    // Force the creation of a device side copy of the data when:
    // a close map modifier was associated with a map that contained a to.
    bool HasCloseModifier = arg_types[i] & OMP_TGT_MAPTYPE_CLOSE;
    bool HasPresentModifier = arg_types[i] & OMP_TGT_MAPTYPE_PRESENT;
    // UpdateRef is based on MEMBER_OF instead of TARGET_PARAM because if we
    // have reached this point via __tgt_target_data_begin and not __tgt_target
    // then no argument is marked as TARGET_PARAM ("omp target data map" is not
    // associated with a target region, so there are no target parameters). This
    // may be considered a hack, we could revise the scheme in the future.
    bool UpdateRef = !(arg_types[i] & OMP_TGT_MAPTYPE_MEMBER_OF);
    if (arg_types[i] & OMP_TGT_MAPTYPE_PTR_AND_OBJ) {
      DP("Has a pointer entry: \n");
      // Base is address of pointer.
      //
      // Usually, the pointer is already allocated by this time.  For example:
      //
      //   #pragma omp target map(s.p[0:N])
      //
      // The map entry for s comes first, and the PTR_AND_OBJ entry comes
      // afterward, so the pointer is already allocated by the time the
      // PTR_AND_OBJ entry is handled below, and PointerTgtPtrBegin is thus
      // non-null.  However, "declare target link" can produce a PTR_AND_OBJ
      // entry for a global that might not already be allocated by the time the
      // PTR_AND_OBJ entry is handled below, and so the allocation might fail
      // when HasPresentModifier.
      PointerTgtPtrBegin = Device.getOrAllocTgtPtr(
          HstPtrBase, HstPtrBase, sizeof(void *), nullptr, Pointer_IsNew,
          IsHostPtr, IsImplicit, UpdateRef, HasCloseModifier,
          HasPresentModifier);
      if (!PointerTgtPtrBegin) {
        REPORT("Call to getOrAllocTgtPtr returned null pointer (%s).\n",
               HasPresentModifier ? "'present' map type modifier"
                                  : "device failure or illegal mapping");
        return OFFLOAD_FAIL;
      }
      DP("There are %zu bytes allocated at target address " DPxMOD " - is%s new"
         "\n",
         sizeof(void *), DPxPTR(PointerTgtPtrBegin),
         (Pointer_IsNew ? "" : " not"));
      Pointer_HstPtrBegin = HstPtrBase;
      // modify current entry.
      HstPtrBase = *(void **)HstPtrBase;
      UpdateRef = true; // subsequently update ref count of pointee
    }

    void *TgtPtrBegin = Device.getOrAllocTgtPtr(
        HstPtrBegin, HstPtrBase, data_size, HstPtrName, IsNew, IsHostPtr,
        IsImplicit, UpdateRef, HasCloseModifier, HasPresentModifier);
    // If data_size==0, then the argument could be a zero-length pointer to
    // NULL, so getOrAlloc() returning NULL is not an error.
    if (!TgtPtrBegin && (data_size || HasPresentModifier)) {
      REPORT("Call to getOrAllocTgtPtr returned null pointer (%s).\n",
             HasPresentModifier ? "'present' map type modifier"
                                : "device failure or illegal mapping");
      return OFFLOAD_FAIL;
    }
    DP("There are %" PRId64 " bytes allocated at target address " DPxMOD
       " - is%s new\n",
       data_size, DPxPTR(TgtPtrBegin), (IsNew ? "" : " not"));

    if (arg_types[i] & OMP_TGT_MAPTYPE_RETURN_PARAM) {
      uintptr_t Delta = (uintptr_t)HstPtrBegin - (uintptr_t)HstPtrBase;
      void *TgtPtrBase = (void *)((uintptr_t)TgtPtrBegin - Delta);
      DP("Returning device pointer " DPxMOD "\n", DPxPTR(TgtPtrBase));
      args_base[i] = TgtPtrBase;
#if INTEL_COLLAB
      usedPtrs.back().insert(TgtPtrBase);
#endif // INTEL_COLLAB
    }

    if (arg_types[i] & OMP_TGT_MAPTYPE_TO) {
      bool copy = false;
#if INTEL_COLLAB
      if (!(PM->RTLs.RequiresFlags & OMP_REQ_UNIFIED_SHARED_MEMORY) ||
          // If the device does not support the concept of managed memory,
          // do not take into account the result of is_device_accessible_ptr().
          !(Device.is_device_accessible_ptr(HstPtrBegin) ||
            !Device.managed_memory_supported()) ||
          HasCloseModifier) {
#else // INTEL_COLLAB
      if (!(PM->RTLs.RequiresFlags & OMP_REQ_UNIFIED_SHARED_MEMORY) ||
          HasCloseModifier) {
#endif // INTEL_COLLAB
        if (IsNew || (arg_types[i] & OMP_TGT_MAPTYPE_ALWAYS)) {
          copy = true;
        } else if ((arg_types[i] & OMP_TGT_MAPTYPE_MEMBER_OF) &&
                   !(arg_types[i] & OMP_TGT_MAPTYPE_PTR_AND_OBJ)) {
          // Copy data only if the "parent" struct has RefCount==1.
          // If this is a PTR_AND_OBJ entry, the OBJ is not part of the struct,
          // so exclude it from this check.
          int32_t parent_idx = getParentIndex(arg_types[i]);
          uint64_t parent_rc = Device.getMapEntryRefCnt(args[parent_idx]);
          assert(parent_rc > 0 && "parent struct not found");
          if (parent_rc == 1) {
            copy = true;
          }
        }
      }

      if (copy && !IsHostPtr) {
        DP("Moving %" PRId64 " bytes (hst:" DPxMOD ") -> (tgt:" DPxMOD ")\n",
           data_size, DPxPTR(HstPtrBegin), DPxPTR(TgtPtrBegin));
        int rt = Device.submitData(TgtPtrBegin, HstPtrBegin, data_size,
                                   async_info_ptr);
        if (rt != OFFLOAD_SUCCESS) {
          REPORT("Copying data to device failed.\n");
          return OFFLOAD_FAIL;
        }
      }
    }

    if (arg_types[i] & OMP_TGT_MAPTYPE_PTR_AND_OBJ && !IsHostPtr) {
      DP("Update pointer (" DPxMOD ") -> [" DPxMOD "]\n",
         DPxPTR(PointerTgtPtrBegin), DPxPTR(TgtPtrBegin));
      uint64_t Delta = (uint64_t)HstPtrBegin - (uint64_t)HstPtrBase;
      void *TgtPtrBase = (void *)((uint64_t)TgtPtrBegin - Delta);
      int rt = Device.submitData(PointerTgtPtrBegin, &TgtPtrBase,
                                 sizeof(void *), async_info_ptr);
      if (rt != OFFLOAD_SUCCESS) {
        REPORT("Copying data to device failed.\n");
        return OFFLOAD_FAIL;
      }
      // create shadow pointers for this entry
      Device.ShadowMtx.lock();
      Device.ShadowPtrMap[Pointer_HstPtrBegin] = {
          HstPtrBase, PointerTgtPtrBegin, TgtPtrBase};
      Device.ShadowMtx.unlock();
    }
  }

  return OFFLOAD_SUCCESS;
}

namespace {
/// This structure contains information to deallocate a target pointer, aka.
/// used to call the function \p DeviceTy::deallocTgtPtr.
struct DeallocTgtPtrInfo {
  /// Host pointer used to look up into the map table
  void *HstPtrBegin;
  /// Size of the data
  int64_t DataSize;
  /// Whether it is forced to be removed from the map table
  bool ForceDelete;
  /// Whether it has \p close modifier
  bool HasCloseModifier;

  DeallocTgtPtrInfo(void *HstPtr, int64_t Size, bool ForceDelete,
                    bool HasCloseModifier)
      : HstPtrBegin(HstPtr), DataSize(Size), ForceDelete(ForceDelete),
        HasCloseModifier(HasCloseModifier) {}
};
} // namespace

/// Internal function to undo the mapping and retrieve the data from the device.
int targetDataEnd(ident_t *loc, DeviceTy &Device, int32_t ArgNum,
                  void **ArgBases, void **Args, int64_t *ArgSizes,
                  int64_t *ArgTypes, map_var_info_t *ArgNames,
                  void **ArgMappers, __tgt_async_info *AsyncInfo) {
  int Ret;
  std::vector<DeallocTgtPtrInfo> DeallocTgtPtrs;
  // process each input.
  for (int32_t I = ArgNum - 1; I >= 0; --I) {
    // Ignore private variables and arrays - there is no mapping for them.
    // Also, ignore the use_device_ptr directive, it has no effect here.
    if ((ArgTypes[I] & OMP_TGT_MAPTYPE_LITERAL) ||
#if INTEL_COLLAB
        // No mapping for ND-range descriptor.
        (ArgTypes[I] & OMP_TGT_MAPTYPE_ND_DESC) ||
#endif // INTEL_COLLAB
        (ArgTypes[I] & OMP_TGT_MAPTYPE_PRIVATE))
      continue;

    if (ArgMappers && ArgMappers[I]) {
      // Instead of executing the regular path of targetDataEnd, call the
      // targetDataMapper variant which will call targetDataEnd again
      // with new arguments.
      DP("Calling targetDataMapper for the %dth argument\n", I);

      map_var_info_t ArgName = (!ArgNames) ? nullptr : ArgNames[I];
      Ret =
          targetDataMapper(loc, Device, ArgBases[I], Args[I], ArgSizes[I],
                           ArgTypes[I], ArgName, ArgMappers[I], targetDataEnd);

      if (Ret != OFFLOAD_SUCCESS) {
        REPORT("Call to targetDataEnd via targetDataMapper for custom mapper"
               " failed.\n");
        return OFFLOAD_FAIL;
      }

      // Skip the rest of this function, continue to the next argument.
      continue;
    }

    void *HstPtrBegin = Args[I];
    int64_t DataSize = ArgSizes[I];
    // Adjust for proper alignment if this is a combined entry (for structs).
    // Look at the next argument - if that is MEMBER_OF this one, then this one
    // is a combined entry.
    const int NextI = I + 1;
    if (getParentIndex(ArgTypes[I]) < 0 && NextI < ArgNum &&
        getParentIndex(ArgTypes[NextI]) == I) {
      int64_t Padding = (int64_t)HstPtrBegin % Alignment;
      if (Padding) {
        DP("Using a Padding of %" PRId64 " bytes for begin address " DPxMOD
           "\n",
           Padding, DPxPTR(HstPtrBegin));
        HstPtrBegin = (char *)HstPtrBegin - Padding;
        DataSize += Padding;
      }
    }

    bool IsLast, IsHostPtr;
    bool IsImplicit = ArgTypes[I] & OMP_TGT_MAPTYPE_IMPLICIT;
    bool UpdateRef = !(ArgTypes[I] & OMP_TGT_MAPTYPE_MEMBER_OF) ||
                     (ArgTypes[I] & OMP_TGT_MAPTYPE_PTR_AND_OBJ);
    bool ForceDelete = ArgTypes[I] & OMP_TGT_MAPTYPE_DELETE;
    bool HasCloseModifier = ArgTypes[I] & OMP_TGT_MAPTYPE_CLOSE;
    bool HasPresentModifier = ArgTypes[I] & OMP_TGT_MAPTYPE_PRESENT;

    // If PTR_AND_OBJ, HstPtrBegin is address of pointee
    void *TgtPtrBegin = Device.getTgtPtrBegin(
        HstPtrBegin, DataSize, IsLast, UpdateRef, IsHostPtr, !IsImplicit);
    if (!TgtPtrBegin && (DataSize || HasPresentModifier)) {
      DP("Mapping does not exist (%s)\n",
         (HasPresentModifier ? "'present' map type modifier" : "ignored"));
      if (HasPresentModifier) {
        // This should be an error upon entering an "omp target exit data".  It
        // should not be an error upon exiting an "omp target data" or "omp
        // target".  For "omp target data", Clang thus doesn't include present
        // modifiers for end calls.  For "omp target", we have not found a valid
        // OpenMP program for which the error matters: it appears that, if a
        // program can guarantee that data is present at the beginning of an
        // "omp target" region so that there's no error there, that data is also
        // guaranteed to be present at the end.
#if INTEL_COLLAB
        MESSAGE("device mapping required by 'present' map type modifier does "
                "not exist for host address " DPxMOD " (%" PRId64 " bytes)",
                DPxPTR(HstPtrBegin), DataSize);
#else // INTEL_COLLAB
        MESSAGE("device mapping required by 'present' map type modifier does "
                "not exist for host address " DPxMOD " (%" PRId64 " bytes)",
                DPxPTR(HstPtrBegin), DataSize);
#endif // INTEL_COLLAB
        return OFFLOAD_FAIL;
      }
    } else {
      DP("There are %" PRId64 " bytes allocated at target address " DPxMOD
         " - is%s last\n",
         DataSize, DPxPTR(TgtPtrBegin), (IsLast ? "" : " not"));
    }

    bool DelEntry = IsLast || ForceDelete;

    if ((ArgTypes[I] & OMP_TGT_MAPTYPE_MEMBER_OF) &&
        !(ArgTypes[I] & OMP_TGT_MAPTYPE_PTR_AND_OBJ)) {
      DelEntry = false; // protect parent struct from being deallocated
    }

    if ((ArgTypes[I] & OMP_TGT_MAPTYPE_FROM) || DelEntry) {
      // Move data back to the host
      if (ArgTypes[I] & OMP_TGT_MAPTYPE_FROM) {
        bool Always = ArgTypes[I] & OMP_TGT_MAPTYPE_ALWAYS;
        bool CopyMember = false;
#if INTEL_COLLAB
        if (!(PM->RTLs.RequiresFlags & OMP_REQ_UNIFIED_SHARED_MEMORY) ||
            // If the device does not support the concept of managed memory,
            // do not take into account the result of is_device_accessible_ptr().
            !(Device.is_device_accessible_ptr(HstPtrBegin) ||
              !Device.managed_memory_supported()) ||
            HasCloseModifier) {
#else // INTEL_COLLAB
        if (!(PM->RTLs.RequiresFlags & OMP_REQ_UNIFIED_SHARED_MEMORY) ||
            HasCloseModifier) {
#endif // INTEL_COLLAB
          if ((ArgTypes[I] & OMP_TGT_MAPTYPE_MEMBER_OF) &&
              !(ArgTypes[I] & OMP_TGT_MAPTYPE_PTR_AND_OBJ)) {
            // Copy data only if the "parent" struct has RefCount==1.
            int32_t ParentIdx = getParentIndex(ArgTypes[I]);
            uint64_t ParentRC = Device.getMapEntryRefCnt(Args[ParentIdx]);
            assert(ParentRC > 0 && "parent struct not found");
            if (ParentRC == 1)
              CopyMember = true;
          }
        }

        if ((DelEntry || Always || CopyMember) &&
            !(PM->RTLs.RequiresFlags & OMP_REQ_UNIFIED_SHARED_MEMORY &&
              TgtPtrBegin == HstPtrBegin)) {
          DP("Moving %" PRId64 " bytes (tgt:" DPxMOD ") -> (hst:" DPxMOD ")\n",
             DataSize, DPxPTR(TgtPtrBegin), DPxPTR(HstPtrBegin));
          Ret = Device.retrieveData(HstPtrBegin, TgtPtrBegin, DataSize,
                                    AsyncInfo);
          if (Ret != OFFLOAD_SUCCESS) {
            REPORT("Copying data from device failed.\n");
            return OFFLOAD_FAIL;
          }
        }
      }

      // If we copied back to the host a struct/array containing pointers, we
      // need to restore the original host pointer values from their shadow
      // copies. If the struct is going to be deallocated, remove any remaining
      // shadow pointer entries for this struct.
      uintptr_t LB = (uintptr_t)HstPtrBegin;
      uintptr_t UB = (uintptr_t)HstPtrBegin + DataSize;
      Device.ShadowMtx.lock();
      for (ShadowPtrListTy::iterator Itr = Device.ShadowPtrMap.begin();
           Itr != Device.ShadowPtrMap.end();) {
        void **ShadowHstPtrAddr = (void **)Itr->first;

        // An STL map is sorted on its keys; use this property
        // to quickly determine when to break out of the loop.
        if ((uintptr_t)ShadowHstPtrAddr < LB) {
          ++Itr;
          continue;
        }
        if ((uintptr_t)ShadowHstPtrAddr >= UB)
          break;

        // If we copied the struct to the host, we need to restore the pointer.
        if (ArgTypes[I] & OMP_TGT_MAPTYPE_FROM) {
          DP("Restoring original host pointer value " DPxMOD " for host "
             "pointer " DPxMOD "\n",
             DPxPTR(Itr->second.HstPtrVal), DPxPTR(ShadowHstPtrAddr));
          *ShadowHstPtrAddr = Itr->second.HstPtrVal;
        }
        // If the struct is to be deallocated, remove the shadow entry.
        if (DelEntry) {
          DP("Removing shadow pointer " DPxMOD "\n", DPxPTR(ShadowHstPtrAddr));
          Itr = Device.ShadowPtrMap.erase(Itr);
        } else {
          ++Itr;
        }
      }
      Device.ShadowMtx.unlock();

      // Add pointer to the buffer for later deallocation
      if (DelEntry)
        DeallocTgtPtrs.emplace_back(HstPtrBegin, DataSize, ForceDelete,
                                    HasCloseModifier);
    }
  }

  // We need to synchronize before deallocating data.
  // If AsyncInfo is nullptr, the previous data transfer (if has) will be
  // synchronous, so we don't need to synchronize again. If AsyncInfo->Queue is
  // nullptr, there is no data transfer happened because once there is,
  // AsyncInfo->Queue will not be nullptr, so again, we don't need to
  // synchronize.
  if (AsyncInfo && AsyncInfo->Queue) {
    Ret = Device.synchronize(AsyncInfo);
    if (Ret != OFFLOAD_SUCCESS) {
      REPORT("Failed to synchronize device.\n");
      return OFFLOAD_FAIL;
    }
  }

  // Deallocate target pointer
  for (DeallocTgtPtrInfo &Info : DeallocTgtPtrs) {
    Ret = Device.deallocTgtPtr(Info.HstPtrBegin, Info.DataSize,
                               Info.ForceDelete, Info.HasCloseModifier);
    if (Ret != OFFLOAD_SUCCESS) {
      REPORT("Deallocating data from device failed.\n");
      return OFFLOAD_FAIL;
    }
  }
#if INTEL_COLLAB
  int32_t gtid = __kmpc_global_thread_num(nullptr);
  Device.UsedPtrsMtx.lock();
  if (!Device.UsedPtrs[gtid].empty())
    Device.UsedPtrs[gtid].pop_back();
  Device.UsedPtrsMtx.unlock();
#endif // INTEL_COLLAB

  return OFFLOAD_SUCCESS;
}

static int targetDataContiguous(ident_t *loc, DeviceTy &Device, void *ArgsBase,
                                void *HstPtrBegin, int64_t ArgSize,
                                int64_t ArgType) {
  TIMESCOPE_WITH_IDENT(loc);
  bool IsLast, IsHostPtr;
  void *TgtPtrBegin = Device.getTgtPtrBegin(HstPtrBegin, ArgSize, IsLast, false,
                                            IsHostPtr, /*MustContain=*/true);
  if (!TgtPtrBegin) {
    DP("hst data:" DPxMOD " not found, becomes a noop\n", DPxPTR(HstPtrBegin));
    if (ArgType & OMP_TGT_MAPTYPE_PRESENT) {
      MESSAGE("device mapping required by 'present' motion modifier does not "
              "exist for host address " DPxMOD " (%" PRId64 " bytes)",
              DPxPTR(HstPtrBegin), ArgSize);
      return OFFLOAD_FAIL;
    }
    return OFFLOAD_SUCCESS;
  }

  if (PM->RTLs.RequiresFlags & OMP_REQ_UNIFIED_SHARED_MEMORY &&
      TgtPtrBegin == HstPtrBegin) {
    DP("hst data:" DPxMOD " unified and shared, becomes a noop\n",
       DPxPTR(HstPtrBegin));
    return OFFLOAD_SUCCESS;
  }

  if (ArgType & OMP_TGT_MAPTYPE_FROM) {
    DP("Moving %" PRId64 " bytes (tgt:" DPxMOD ") -> (hst:" DPxMOD ")\n",
       ArgSize, DPxPTR(TgtPtrBegin), DPxPTR(HstPtrBegin));
    int Ret = Device.retrieveData(HstPtrBegin, TgtPtrBegin, ArgSize, nullptr);
    if (Ret != OFFLOAD_SUCCESS) {
      REPORT("Copying data from device failed.\n");
      return OFFLOAD_FAIL;
    }

    uintptr_t LB = (uintptr_t)HstPtrBegin;
    uintptr_t UB = (uintptr_t)HstPtrBegin + ArgSize;
    Device.ShadowMtx.lock();
    for (ShadowPtrListTy::iterator IT = Device.ShadowPtrMap.begin();
         IT != Device.ShadowPtrMap.end(); ++IT) {
      void **ShadowHstPtrAddr = (void **)IT->first;
      if ((uintptr_t)ShadowHstPtrAddr < LB)
        continue;
      if ((uintptr_t)ShadowHstPtrAddr >= UB)
        break;
      DP("Restoring original host pointer value " DPxMOD
         " for host pointer " DPxMOD "\n",
         DPxPTR(IT->second.HstPtrVal), DPxPTR(ShadowHstPtrAddr));
      *ShadowHstPtrAddr = IT->second.HstPtrVal;
    }
    Device.ShadowMtx.unlock();
  }

  if (ArgType & OMP_TGT_MAPTYPE_TO) {
    DP("Moving %" PRId64 " bytes (hst:" DPxMOD ") -> (tgt:" DPxMOD ")\n",
       ArgSize, DPxPTR(HstPtrBegin), DPxPTR(TgtPtrBegin));
    int Ret = Device.submitData(TgtPtrBegin, HstPtrBegin, ArgSize, nullptr);
    if (Ret != OFFLOAD_SUCCESS) {
      REPORT("Copying data to device failed.\n");
      return OFFLOAD_FAIL;
    }

    uintptr_t LB = (uintptr_t)HstPtrBegin;
    uintptr_t UB = (uintptr_t)HstPtrBegin + ArgSize;
    Device.ShadowMtx.lock();
    for (ShadowPtrListTy::iterator IT = Device.ShadowPtrMap.begin();
         IT != Device.ShadowPtrMap.end(); ++IT) {
      void **ShadowHstPtrAddr = (void **)IT->first;
      if ((uintptr_t)ShadowHstPtrAddr < LB)
        continue;
      if ((uintptr_t)ShadowHstPtrAddr >= UB)
        break;
      DP("Restoring original target pointer value " DPxMOD " for target "
         "pointer " DPxMOD "\n",
         DPxPTR(IT->second.TgtPtrVal), DPxPTR(IT->second.TgtPtrAddr));
      Ret = Device.submitData(IT->second.TgtPtrAddr, &IT->second.TgtPtrVal,
                              sizeof(void *), nullptr);
      if (Ret != OFFLOAD_SUCCESS) {
        REPORT("Copying data to device failed.\n");
        Device.ShadowMtx.unlock();
        return OFFLOAD_FAIL;
      }
    }
    Device.ShadowMtx.unlock();
  }
  return OFFLOAD_SUCCESS;
}

static int targetDataNonContiguous(ident_t *loc, DeviceTy &Device,
                                   void *ArgsBase,
                                   __tgt_target_non_contig *NonContig,
                                   uint64_t Size, int64_t ArgType,
                                   int CurrentDim, int DimSize,
                                   uint64_t Offset) {
  TIMESCOPE_WITH_IDENT(loc);
  int Ret = OFFLOAD_SUCCESS;
  if (CurrentDim < DimSize) {
    for (unsigned int I = 0; I < NonContig[CurrentDim].Count; ++I) {
      uint64_t CurOffset =
          (NonContig[CurrentDim].Offset + I) * NonContig[CurrentDim].Stride;
      // we only need to transfer the first element for the last dimension
      // since we've already got a contiguous piece.
      if (CurrentDim != DimSize - 1 || I == 0) {
        Ret = targetDataNonContiguous(loc, Device, ArgsBase, NonContig, Size,
                                      ArgType, CurrentDim + 1, DimSize,
                                      Offset + CurOffset);
        // Stop the whole process if any contiguous piece returns anything
        // other than OFFLOAD_SUCCESS.
        if (Ret != OFFLOAD_SUCCESS)
          return Ret;
      }
    }
  } else {
    char *Ptr = (char *)ArgsBase + Offset;
    DP("Transfer of non-contiguous : host ptr %" PRIx64 "offset %" PRIu64 // INTEL
       " len %" PRIu64 "\n",                                              // INTEL
       (uint64_t)Ptr, Offset, Size);
    Ret = targetDataContiguous(loc, Device, ArgsBase, Ptr, Size, ArgType);
  }
  return Ret;
}

static int getNonContigMergedDimension(__tgt_target_non_contig *NonContig,
                                       int32_t DimSize) {
  int RemovedDim = 0;
  for (int I = DimSize - 1; I > 0; --I) {
    if (NonContig[I].Count * NonContig[I].Stride == NonContig[I - 1].Stride)
      RemovedDim++;
  }
  return RemovedDim;
}

/// Internal function to pass data to/from the target.
// async_info_ptr is currently unused, added here so targetDataUpdate has the
// same signature as targetDataBegin and targetDataEnd.
int targetDataUpdate(ident_t *loc, DeviceTy &Device, int32_t ArgNum,
                     void **ArgsBase, void **Args, int64_t *ArgSizes,
                     int64_t *ArgTypes, map_var_info_t *ArgNames,
                     void **ArgMappers, __tgt_async_info *AsyncInfoPtr) {
  // process each input.
  for (int32_t I = 0; I < ArgNum; ++I) {
    if ((ArgTypes[I] & OMP_TGT_MAPTYPE_LITERAL) ||
        (ArgTypes[I] & OMP_TGT_MAPTYPE_PRIVATE))
      continue;

    if (ArgMappers && ArgMappers[I]) {
      // Instead of executing the regular path of targetDataUpdate, call the
      // targetDataMapper variant which will call targetDataUpdate again
      // with new arguments.
      DP("Calling targetDataMapper for the %dth argument\n", I);

      map_var_info_t ArgName = (!ArgNames) ? nullptr : ArgNames[I];
      int Ret = targetDataMapper(loc, Device, ArgsBase[I], Args[I], ArgSizes[I],
                                 ArgTypes[I], ArgName, ArgMappers[I],
                                 targetDataUpdate);

      if (Ret != OFFLOAD_SUCCESS) {
        REPORT("Call to targetDataUpdate via targetDataMapper for custom mapper"
               " failed.\n");
        return OFFLOAD_FAIL;
      }

      // Skip the rest of this function, continue to the next argument.
      continue;
    }

    int Ret = OFFLOAD_SUCCESS;

    if (ArgTypes[I] & OMP_TGT_MAPTYPE_NON_CONTIG) {
      __tgt_target_non_contig *NonContig = (__tgt_target_non_contig *)Args[I];
      int32_t DimSize = ArgSizes[I];
      uint64_t Size =
          NonContig[DimSize - 1].Count * NonContig[DimSize - 1].Stride;
      int32_t MergedDim = getNonContigMergedDimension(NonContig, DimSize);
      Ret = targetDataNonContiguous(
          loc, Device, ArgsBase[I], NonContig, Size, ArgTypes[I],
          /*current_dim=*/0, DimSize - MergedDim, /*offset=*/0);
    } else {
      Ret = targetDataContiguous(loc, Device, ArgsBase[I], Args[I], ArgSizes[I],
                                 ArgTypes[I]);
    }
    if (Ret == OFFLOAD_FAIL)
      return OFFLOAD_FAIL;
  }
  return OFFLOAD_SUCCESS;
}

static const unsigned LambdaMapping = OMP_TGT_MAPTYPE_PTR_AND_OBJ |
                                      OMP_TGT_MAPTYPE_LITERAL |
                                      OMP_TGT_MAPTYPE_IMPLICIT;
static bool isLambdaMapping(int64_t Mapping) {
  return (Mapping & LambdaMapping) == LambdaMapping;
}

namespace {
/// Find the table information in the map or look it up in the translation
/// tables.
TableMap *getTableMap(void *HostPtr) {
  std::lock_guard<std::mutex> TblMapLock(PM->TblMapMtx);
  HostPtrToTableMapTy::iterator TableMapIt =
      PM->HostPtrToTableMap.find(HostPtr);

  if (TableMapIt != PM->HostPtrToTableMap.end())
    return &TableMapIt->second;

  // We don't have a map. So search all the registered libraries.
  TableMap *TM = nullptr;
  std::lock_guard<std::mutex> TrlTblLock(PM->TrlTblMtx);
  for (HostEntriesBeginToTransTableTy::iterator Itr =
           PM->HostEntriesBeginToTransTable.begin();
       Itr != PM->HostEntriesBeginToTransTable.end(); ++Itr) {
    // get the translation table (which contains all the good info).
    TranslationTable *TransTable = &Itr->second;
    // iterate over all the host table entries to see if we can locate the
    // host_ptr.
    __tgt_offload_entry *Cur = TransTable->HostTable.EntriesBegin;
    for (uint32_t I = 0; Cur < TransTable->HostTable.EntriesEnd; ++Cur, ++I) {
      if (Cur->addr != HostPtr)
        continue;
      // we got a match, now fill the HostPtrToTableMap so that we
      // may avoid this search next time.
      TM = &(PM->HostPtrToTableMap)[HostPtr];
      TM->Table = TransTable;
      TM->Index = I;
      return TM;
    }
  }

  return nullptr;
}

/// Get loop trip count
/// FIXME: This function will not work right if calling
/// __kmpc_push_target_tripcount in one thread but doing offloading in another
/// thread, which might occur when we call task yield.
uint64_t getLoopTripCount(int64_t DeviceId) {
  DeviceTy &Device = PM->Devices[DeviceId];
  uint64_t LoopTripCount = 0;

  {
    std::lock_guard<std::mutex> TblMapLock(PM->TblMapMtx);
    auto I = Device.LoopTripCnt.find(__kmpc_global_thread_num(NULL));
    if (I != Device.LoopTripCnt.end()) {
      LoopTripCount = I->second;
      Device.LoopTripCnt.erase(I);
#if INTEL_COLLAB
      DP("loop trip count is %" PRIu64 ".\n", LoopTripCount);
#else  // INTEL_COLLAB
      DP("loop trip count is %lu.\n", LoopTripCount);
#endif  // INTEL_COLLAB
    }
  }

  return LoopTripCount;
}

/// A class manages private arguments in a target region.
class PrivateArgumentManagerTy {
  /// A data structure for the information of first-private arguments. We can
  /// use this information to optimize data transfer by packing all
  /// first-private arguments and transfer them all at once.
  struct FirstPrivateArgInfoTy {
    /// The index of the element in \p TgtArgs corresponding to the argument
    const int Index;
    /// Host pointer begin
    const char *HstPtrBegin;
    /// Host pointer end
    const char *HstPtrEnd;
    /// Aligned size
    const int64_t AlignedSize;
    /// Host pointer name
    const map_var_info_t HstPtrName = nullptr;

    FirstPrivateArgInfoTy(int Index, const void *HstPtr, int64_t Size,
                          const map_var_info_t HstPtrName = nullptr)
        : Index(Index), HstPtrBegin(reinterpret_cast<const char *>(HstPtr)),
          HstPtrEnd(HstPtrBegin + Size), AlignedSize(Size + Size % Alignment),
          HstPtrName(HstPtrName) {}
  };

  /// A vector of target pointers for all private arguments
  std::vector<void *> TgtPtrs;

  /// A vector of information of all first-private arguments to be packed
  std::vector<FirstPrivateArgInfoTy> FirstPrivateArgInfo;
  /// Host buffer for all arguments to be packed
  std::vector<char> FirstPrivateArgBuffer;
  /// The total size of all arguments to be packed
  int64_t FirstPrivateArgSize = 0;

  /// A reference to the \p DeviceTy object
  DeviceTy &Device;
  /// A pointer to a \p __tgt_async_info object
  __tgt_async_info *AsyncInfo;

  // TODO: What would be the best value here? Should we make it configurable?
  // If the size is larger than this threshold, we will allocate and transfer it
  // immediately instead of packing it.
#if INTEL_COLLAB
  // Setting this to 0 due to new failure in
  // sollveC/test_target_teams_distribute_firstprivate, which needs to be
  // investigated.
  static constexpr const int64_t FirstPrivateArgSizeThreshold = 0;
#else // INTEL_COLLAB
  static constexpr const int64_t FirstPrivateArgSizeThreshold = 1024;
#endif // INTEL_COLLAB

public:
  /// Constructor
  PrivateArgumentManagerTy(DeviceTy &Dev, __tgt_async_info *AsyncInfo)
      : Device(Dev), AsyncInfo(AsyncInfo) {}

  /// Add a private argument
  int addArg(void *HstPtr, int64_t ArgSize, int64_t ArgOffset,
             bool IsFirstPrivate, void *&TgtPtr, int TgtArgsIndex,
             const map_var_info_t HstPtrName = nullptr) {
    // If the argument is not first-private, or its size is greater than a
    // predefined threshold, we will allocate memory and issue the transfer
    // immediately.
    if (ArgSize > FirstPrivateArgSizeThreshold || !IsFirstPrivate) {
#if INTEL_COLLAB
      TgtPtr = Device.data_alloc_base(ArgSize, HstPtr,
                                      (void *)((intptr_t)HstPtr + ArgOffset));
#else
      TgtPtr = Device.allocData(ArgSize, HstPtr);
#endif // INTEL_COLLAB
      if (!TgtPtr) {
        DP("Data allocation for %sprivate array " DPxMOD " failed.\n",
           (IsFirstPrivate ? "first-" : ""), DPxPTR(HstPtr));
        return OFFLOAD_FAIL;
      }
#ifdef OMPTARGET_DEBUG
      void *TgtPtrBase = (void *)((intptr_t)TgtPtr + ArgOffset);
      DP("Allocated %" PRId64 " bytes of target memory at " DPxMOD
         " for %sprivate array " DPxMOD " - pushing target argument " DPxMOD
         "\n",
         ArgSize, DPxPTR(TgtPtr), (IsFirstPrivate ? "first-" : ""),
         DPxPTR(HstPtr), DPxPTR(TgtPtrBase));
#endif
      // If first-private, copy data from host
      if (IsFirstPrivate) {
        int Ret = Device.submitData(TgtPtr, HstPtr, ArgSize, AsyncInfo);
        if (Ret != OFFLOAD_SUCCESS) {
          DP("Copying data to device failed, failed.\n");
          return OFFLOAD_FAIL;
        }
      }
      TgtPtrs.push_back(TgtPtr);
    } else {
      DP("Firstprivate array " DPxMOD " of size %" PRId64 " will be packed\n",
         DPxPTR(HstPtr), ArgSize);
      // When reach this point, the argument must meet all following
      // requirements:
      // 1. Its size does not exceed the threshold (see the comment for
      // FirstPrivateArgSizeThreshold);
      // 2. It must be first-private (needs to be mapped to target device).
      // We will pack all this kind of arguments to transfer them all at once
      // to reduce the number of data transfer. We will not take
      // non-first-private arguments, aka. private arguments that doesn't need
      // to be mapped to target device, into account because data allocation
      // can be very efficient with memory manager.

      // Placeholder value
      TgtPtr = nullptr;
      FirstPrivateArgInfo.emplace_back(TgtArgsIndex, HstPtr, ArgSize,
                                       HstPtrName);
      FirstPrivateArgSize += FirstPrivateArgInfo.back().AlignedSize;
    }

    return OFFLOAD_SUCCESS;
  }

  /// Pack first-private arguments, replace place holder pointers in \p TgtArgs,
  /// and start the transfer.
  int packAndTransfer(std::vector<void *> &TgtArgs) {
    if (!FirstPrivateArgInfo.empty()) {
      assert(FirstPrivateArgSize != 0 &&
             "FirstPrivateArgSize is 0 but FirstPrivateArgInfo is empty");
      FirstPrivateArgBuffer.resize(FirstPrivateArgSize, 0);
      auto Itr = FirstPrivateArgBuffer.begin();
      // Copy all host data to this buffer
      for (FirstPrivateArgInfoTy &Info : FirstPrivateArgInfo) {
        std::copy(Info.HstPtrBegin, Info.HstPtrEnd, Itr);
        Itr = std::next(Itr, Info.AlignedSize);
      }
      // Allocate target memory
      void *TgtPtr =
          Device.allocData(FirstPrivateArgSize, FirstPrivateArgBuffer.data());
      if (TgtPtr == nullptr) {
        DP("Failed to allocate target memory for private arguments.\n");
        return OFFLOAD_FAIL;
      }
      TgtPtrs.push_back(TgtPtr);
      DP("Allocated %" PRId64 " bytes of target memory at " DPxMOD "\n",
         FirstPrivateArgSize, DPxPTR(TgtPtr));
      // Transfer data to target device
      int Ret = Device.submitData(TgtPtr, FirstPrivateArgBuffer.data(),
                                  FirstPrivateArgSize, AsyncInfo);
      if (Ret != OFFLOAD_SUCCESS) {
        DP("Failed to submit data of private arguments.\n");
        return OFFLOAD_FAIL;
      }
      // Fill in all placeholder pointers
      auto TP = reinterpret_cast<uintptr_t>(TgtPtr);
      for (FirstPrivateArgInfoTy &Info : FirstPrivateArgInfo) {
        void *&Ptr = TgtArgs[Info.Index];
        assert(Ptr == nullptr && "Target pointer is already set by mistaken");
        Ptr = reinterpret_cast<void *>(TP);
        TP += Info.AlignedSize;
        DP("Firstprivate array " DPxMOD " of size %" PRId64 " mapped to " DPxMOD
           "\n",
           DPxPTR(Info.HstPtrBegin), Info.HstPtrEnd - Info.HstPtrBegin,
           DPxPTR(Ptr));
      }
    }

    return OFFLOAD_SUCCESS;
  }

  /// Free all target memory allocated for private arguments
  int free() {
    for (void *P : TgtPtrs) {
      int Ret = Device.deleteData(P);
      if (Ret != OFFLOAD_SUCCESS) {
        DP("Deallocation of (first-)private arrays failed.\n");
        return OFFLOAD_FAIL;
      }
    }

    TgtPtrs.clear();

    return OFFLOAD_SUCCESS;
  }
};

/// Process data before launching the kernel, including calling targetDataBegin
/// to map and transfer data to target device, transferring (first-)private
/// variables.
<<<<<<< HEAD
int processDataBefore(int64_t DeviceId, void *HostPtr, int32_t ArgNum,
                      void **ArgBases, void **Args, int64_t *ArgSizes,
                      int64_t *ArgTypes, map_var_info_t *ArgNames,
                      void **ArgMappers, std::vector<void *> &TgtArgs,
                      std::vector<ptrdiff_t> &TgtOffsets,
                      PrivateArgumentManagerTy &PrivateArgumentManager,
#if INTEL_COLLAB
                      __tgt_async_info *AsyncInfo, void **TgtNDLoopDesc) {
#else  // INTEL_COLLAB
                      __tgt_async_info *AsyncInfo) {
#endif // INTEL_COLLAB

=======
static int processDataBefore(ident_t *loc, int64_t DeviceId, void *HostPtr,
                             int32_t ArgNum, void **ArgBases, void **Args,
                             int64_t *ArgSizes, int64_t *ArgTypes,
                             map_var_info_t *ArgNames, void **ArgMappers,
                             std::vector<void *> &TgtArgs,
                             std::vector<ptrdiff_t> &TgtOffsets,
                             PrivateArgumentManagerTy &PrivateArgumentManager,
                             __tgt_async_info *AsyncInfo) {
  TIMESCOPE_WITH_NAME_AND_IDENT("mappingBeforeTargetRegion", loc);
>>>>>>> 8c7fdc4c
  DeviceTy &Device = PM->Devices[DeviceId];
  int Ret = targetDataBegin(loc, Device, ArgNum, ArgBases, Args, ArgSizes,
                            ArgTypes, ArgNames, ArgMappers, AsyncInfo);
  if (Ret != OFFLOAD_SUCCESS) {
    REPORT("Call to targetDataBegin failed, abort target.\n");
    return OFFLOAD_FAIL;
  }

  // List of (first-)private arrays allocated for this target region
  std::vector<int> TgtArgsPositions(ArgNum, -1);

  for (int32_t I = 0; I < ArgNum; ++I) {
    if (!(ArgTypes[I] & OMP_TGT_MAPTYPE_TARGET_PARAM)) {
#if INTEL_COLLAB
      if (ArgTypes[I] & OMP_TGT_MAPTYPE_ND_DESC)
        *TgtNDLoopDesc = (void *)Args[I];
#endif // INTEL_COLLAB
      // This is not a target parameter, do not push it into TgtArgs.
      // Check for lambda mapping.
      if (isLambdaMapping(ArgTypes[I])) {
        assert((ArgTypes[I] & OMP_TGT_MAPTYPE_MEMBER_OF) &&
               "PTR_AND_OBJ must be also MEMBER_OF.");
        unsigned Idx = getParentIndex(ArgTypes[I]);
        int TgtIdx = TgtArgsPositions[Idx];
        assert(TgtIdx != -1 && "Base address must be translated already.");
        // The parent lambda must be processed already and it must be the last
        // in TgtArgs and TgtOffsets arrays.
        void *HstPtrVal = Args[I];
        void *HstPtrBegin = ArgBases[I];
        void *HstPtrBase = Args[Idx];
        bool IsLast, IsHostPtr; // unused.
        void *TgtPtrBase =
            (void *)((intptr_t)TgtArgs[TgtIdx] + TgtOffsets[TgtIdx]);
        DP("Parent lambda base " DPxMOD "\n", DPxPTR(TgtPtrBase));
        uint64_t Delta = (uint64_t)HstPtrBegin - (uint64_t)HstPtrBase;
        void *TgtPtrBegin = (void *)((uintptr_t)TgtPtrBase + Delta);
        void *PointerTgtPtrBegin = Device.getTgtPtrBegin(
            HstPtrVal, ArgSizes[I], IsLast, false, IsHostPtr);
        if (!PointerTgtPtrBegin) {
          DP("No lambda captured variable mapped (" DPxMOD ") - ignored\n",
             DPxPTR(HstPtrVal));
          continue;
        }
        if (PM->RTLs.RequiresFlags & OMP_REQ_UNIFIED_SHARED_MEMORY &&
            TgtPtrBegin == HstPtrBegin) {
          DP("Unified memory is active, no need to map lambda captured"
             "variable (" DPxMOD ")\n",
             DPxPTR(HstPtrVal));
          continue;
        }
        DP("Update lambda reference (" DPxMOD ") -> [" DPxMOD "]\n",
           DPxPTR(PointerTgtPtrBegin), DPxPTR(TgtPtrBegin));
        Ret = Device.submitData(TgtPtrBegin, &PointerTgtPtrBegin,
                                sizeof(void *), AsyncInfo);
        if (Ret != OFFLOAD_SUCCESS) {
          REPORT("Copying data to device failed.\n");
          return OFFLOAD_FAIL;
        }
      }
      continue;
    }
    void *HstPtrBegin = Args[I];
    void *HstPtrBase = ArgBases[I];
    void *TgtPtrBegin;
    map_var_info_t HstPtrName = (!ArgNames) ? nullptr : ArgNames[I];
    ptrdiff_t TgtBaseOffset;
    bool IsLast, IsHostPtr; // unused.
    if (ArgTypes[I] & OMP_TGT_MAPTYPE_LITERAL) {
      DP("Forwarding first-private value " DPxMOD " to the target construct\n",
         DPxPTR(HstPtrBase));
      TgtPtrBegin = HstPtrBase;
      TgtBaseOffset = 0;
#if INTEL_COLLAB
      if (ArgSizes[I] == 0) {
        // Let the plugins know that this argument must be passed
        // as a non-pointer literal. OpenMP is_device_ptr() pointers
        // are mapped with non-zero size (which is ignored, though),
        // and they must still be passed to the outlined function
        // as pointer arguments.
        TgtBaseOffset = (std::numeric_limits<ptrdiff_t>::max)();
      }
#endif // INTEL_COLLAB
    } else if (ArgTypes[I] & OMP_TGT_MAPTYPE_PRIVATE) {
      TgtBaseOffset = (intptr_t)HstPtrBase - (intptr_t)HstPtrBegin;
      // Can be marked for optimization if the next argument(s) do(es) not
      // depend on this one.
      const bool IsFirstPrivate =
          (I >= ArgNum - 1 || !(ArgTypes[I + 1] & OMP_TGT_MAPTYPE_MEMBER_OF));
      Ret = PrivateArgumentManager.addArg(
          HstPtrBegin, ArgSizes[I], TgtBaseOffset, IsFirstPrivate, TgtPtrBegin,
          TgtArgs.size(), HstPtrName);
      if (Ret != OFFLOAD_SUCCESS) {
        REPORT("Failed to process %sprivate argument " DPxMOD "\n",
               (IsFirstPrivate ? "first-" : ""), DPxPTR(HstPtrBegin));
        return OFFLOAD_FAIL;
      }
    } else {
#if INTEL_COLLAB
      if (ArgTypes[I] & OMP_TGT_MAPTYPE_PTR_AND_OBJ) {
        TgtPtrBegin = Device.getTgtPtrBegin(HstPtrBase, sizeof(void *), IsLast, false, IsHostPtr);
        TgtBaseOffset = 0;
      } else {
        TgtPtrBegin = Device.getTgtPtrBegin(HstPtrBegin, ArgSizes[I], IsLast,
                                            false, IsHostPtr);
        TgtBaseOffset =(intptr_t)HstPtrBase - (intptr_t)HstPtrBegin;
      }
#else // INTEL COLLAB
      if (ArgTypes[I] & OMP_TGT_MAPTYPE_PTR_AND_OBJ)
        HstPtrBase = *reinterpret_cast<void **>(HstPtrBase);
      TgtPtrBegin = Device.getTgtPtrBegin(HstPtrBegin, ArgSizes[I], IsLast,
                                          false, IsHostPtr);
      TgtBaseOffset = (intptr_t)HstPtrBase - (intptr_t)HstPtrBegin;
#endif // INTEL_COLLAB
#ifdef OMPTARGET_DEBUG
#if INTEL_COLLAB
      DP("Obtained target argument (Begin: " DPxMOD ", Offset: %" PRId64
         ") from host pointer " DPxMOD "\n", DPxPTR(TgtPtrBegin), TgtBaseOffset,
         DPxPTR(HstPtrBegin));
#else
      void *TgtPtrBase = (void *)((intptr_t)TgtPtrBegin + TgtBaseOffset);
      DP("Obtained target argument " DPxMOD " from host pointer " DPxMOD "\n",
         DPxPTR(TgtPtrBase), DPxPTR(HstPtrBegin));
#endif // INTEL_COLLAB
#endif
    }
    TgtArgsPositions[I] = TgtArgs.size();
    TgtArgs.push_back(TgtPtrBegin);
    TgtOffsets.push_back(TgtBaseOffset);
  }

  assert(TgtArgs.size() == TgtOffsets.size() &&
         "Size mismatch in arguments and offsets");

  // Pack and transfer first-private arguments
  Ret = PrivateArgumentManager.packAndTransfer(TgtArgs);
  if (Ret != OFFLOAD_SUCCESS) {
    DP("Failed to pack and transfer first private arguments\n");
    return OFFLOAD_FAIL;
  }

  return OFFLOAD_SUCCESS;
}

/// Process data after launching the kernel, including transferring data back to
/// host if needed and deallocating target memory of (first-)private variables.
static int processDataAfter(ident_t *loc, int64_t DeviceId, void *HostPtr,
                            int32_t ArgNum, void **ArgBases, void **Args,
                            int64_t *ArgSizes, int64_t *ArgTypes,
                            map_var_info_t *ArgNames, void **ArgMappers,
                            PrivateArgumentManagerTy &PrivateArgumentManager,
                            __tgt_async_info *AsyncInfo) {
  TIMESCOPE_WITH_NAME_AND_IDENT("mappingAfterTargetRegion", loc);
  DeviceTy &Device = PM->Devices[DeviceId];

  // Move data from device.
  int Ret = targetDataEnd(loc, Device, ArgNum, ArgBases, Args, ArgSizes,
                          ArgTypes, ArgNames, ArgMappers, AsyncInfo);
  if (Ret != OFFLOAD_SUCCESS) {
    REPORT("Call to targetDataEnd failed, abort target.\n");
    return OFFLOAD_FAIL;
  }

  // Free target memory for private arguments
  Ret = PrivateArgumentManager.free();
  if (Ret != OFFLOAD_SUCCESS) {
    REPORT("Failed to deallocate target memory for private args\n");
    return OFFLOAD_FAIL;
  }

  return OFFLOAD_SUCCESS;
}
} // namespace

/// performs the same actions as data_begin in case arg_num is
/// non-zero and initiates run of the offloaded region on the target platform;
/// if arg_num is non-zero after the region execution is done it also
/// performs the same action as data_update and data_end above. This function
/// returns 0 if it was able to transfer the execution to a target and an
/// integer different from zero otherwise.
int target(ident_t *loc, int64_t DeviceId, void *HostPtr, int32_t ArgNum,
           void **ArgBases, void **Args, int64_t *ArgSizes, int64_t *ArgTypes,
           map_var_info_t *ArgNames, void **ArgMappers, int32_t TeamNum,
           int32_t ThreadLimit, int IsTeamConstruct) {
  DeviceTy &Device = PM->Devices[DeviceId];

  TableMap *TM = getTableMap(HostPtr);
  // No map for this host pointer found!
  if (!TM) {
    REPORT("Host ptr " DPxMOD " does not have a matching target pointer.\n",
           DPxPTR(HostPtr));
    return OFFLOAD_FAIL;
  }

  // get target table.
  __tgt_target_table *TargetTable = nullptr;
  {
    std::lock_guard<std::mutex> TrlTblLock(PM->TrlTblMtx);
    assert(TM->Table->TargetsTable.size() > (size_t)DeviceId &&
           "Not expecting a device ID outside the table's bounds!");
    TargetTable = TM->Table->TargetsTable[DeviceId];
  }
  assert(TargetTable && "Global data has not been mapped\n");

  __tgt_async_info AsyncInfo;

  std::vector<void *> TgtArgs;
  std::vector<ptrdiff_t> TgtOffsets;

  PrivateArgumentManagerTy PrivateArgumentManager(Device, &AsyncInfo);

<<<<<<< HEAD
#if INTEL_COLLAB
  void *TgtNDLoopDesc = nullptr;
#endif // INTEL_COLLAB

  // Process data, such as data mapping, before launching the kernel
  int Ret = processDataBefore(DeviceId, HostPtr, ArgNum, ArgBases, Args,
                              ArgSizes, ArgTypes, ArgNames, ArgMappers, TgtArgs,
#if INTEL_COLLAB
                              TgtOffsets, PrivateArgumentManager, &AsyncInfo,
                              &TgtNDLoopDesc);
#else  // INTEL_COLLAB
                              TgtOffsets, PrivateArgumentManager, &AsyncInfo);
#endif // INTEL_COLLAB
  if (Ret != OFFLOAD_SUCCESS) {
    REPORT("Failed to process data before launching the kernel.\n");
    return OFFLOAD_FAIL;
=======
  int Ret;
  if (ArgNum) {
    // Process data, such as data mapping, before launching the kernel
    Ret = processDataBefore(loc, DeviceId, HostPtr, ArgNum, ArgBases, Args,
                            ArgSizes, ArgTypes, ArgNames, ArgMappers, TgtArgs,
                            TgtOffsets, PrivateArgumentManager, &AsyncInfo);
    if (Ret != OFFLOAD_SUCCESS) {
      REPORT("Failed to process data before launching the kernel.\n");
      return OFFLOAD_FAIL;
    }
>>>>>>> 8c7fdc4c
  }

  // Get loop trip count
  uint64_t LoopTripCount = getLoopTripCount(DeviceId);

  // Launch device execution.
  void *TgtEntryPtr = TargetTable->EntriesBegin[TM->Index].addr;
  DP("Launching target execution %s with pointer " DPxMOD " (index=%d).\n",
     TargetTable->EntriesBegin[TM->Index].name, DPxPTR(TgtEntryPtr), TM->Index);

<<<<<<< HEAD
#if INTEL_COLLAB
  Ret = Device.manifest_data_for_region(TgtEntryPtr);

  if (Ret != OFFLOAD_SUCCESS) {
    DP("Data manifestation failed.\n");
    return OFFLOAD_FAIL;
  }

  void **argsPtr = nullptr;
  if (!TgtArgs.empty())
    argsPtr = (void **)&(TgtArgs.data()[0]);
  ptrdiff_t *offsetsPtr = nullptr;
  if (!TgtOffsets.empty())
    offsetsPtr = (ptrdiff_t *)&(TgtOffsets.data()[0]);

  if (TgtNDLoopDesc)
    // If NDRange is specified, use it.
    Ret = Device.run_team_nd_region(TgtEntryPtr, argsPtr, offsetsPtr,
                                    TgtArgs.size(), TeamNum, ThreadLimit,
                                    TgtNDLoopDesc);
  else if (IsTeamConstruct)
    Ret = Device.runTeamRegion(TgtEntryPtr, argsPtr, offsetsPtr, TgtArgs.size(),
                               TeamNum, ThreadLimit, LoopTripCount, &AsyncInfo);
  else
    Ret = Device.runRegion(TgtEntryPtr, argsPtr, offsetsPtr, TgtArgs.size(),
                           &AsyncInfo);
#else // INTEL_COLLAB
  if (IsTeamConstruct)
    Ret = Device.runTeamRegion(TgtEntryPtr, &TgtArgs[0], &TgtOffsets[0],
                               TgtArgs.size(), TeamNum, ThreadLimit,
                               LoopTripCount, &AsyncInfo);
  else
    Ret = Device.runRegion(TgtEntryPtr, &TgtArgs[0], &TgtOffsets[0],
                           TgtArgs.size(), &AsyncInfo);
#endif // INTEL_COLLAB
=======
  {
    TIMESCOPE_WITH_NAME_AND_IDENT(
        IsTeamConstruct ? "runTargetTeamRegion" : "runTargetRegion", loc);
    if (IsTeamConstruct)
      Ret = Device.runTeamRegion(TgtEntryPtr, &TgtArgs[0], &TgtOffsets[0],
                                 TgtArgs.size(), TeamNum, ThreadLimit,
                                 LoopTripCount, &AsyncInfo);
    else
      Ret = Device.runRegion(TgtEntryPtr, &TgtArgs[0], &TgtOffsets[0],
                             TgtArgs.size(), &AsyncInfo);
  }
>>>>>>> 8c7fdc4c

  if (Ret != OFFLOAD_SUCCESS) {
    REPORT("Executing target region abort target.\n");
    return OFFLOAD_FAIL;
  }

  if (ArgNum) {
    // Transfer data back and deallocate target memory for (first-)private
    // variables
    Ret = processDataAfter(loc, DeviceId, HostPtr, ArgNum, ArgBases, Args,
                           ArgSizes, ArgTypes, ArgNames, ArgMappers,
                           PrivateArgumentManager, &AsyncInfo);
    if (Ret != OFFLOAD_SUCCESS) {
      REPORT("Failed to process data after launching the kernel.\n");
      return OFFLOAD_FAIL;
    }
  }

  return OFFLOAD_SUCCESS;
}<|MERGE_RESOLUTION|>--- conflicted
+++ resolved
@@ -253,11 +253,10 @@
 }
 
 /// Internal function to do the mapping and transfer the data to the device
-<<<<<<< HEAD
-int targetDataBegin(DeviceTy &Device, int32_t arg_num, void **args_base,
-                    void **args, int64_t *arg_sizes, int64_t *arg_types,
-                    map_var_info_t *arg_names, void **arg_mappers,
-                    __tgt_async_info *async_info_ptr) {
+int targetDataBegin(ident_t *loc, DeviceTy &Device, int32_t arg_num,
+                    void **args_base, void **args, int64_t *arg_sizes,
+                    int64_t *arg_types, map_var_info_t *arg_names,
+                    void **arg_mappers, __tgt_async_info *async_info_ptr) {
 #if INTEL_COLLAB
   int32_t gtid = __kmpc_global_thread_num(nullptr);
   Device.UsedPtrsMtx.lock();
@@ -267,12 +266,6 @@
   Device.UsedPtrsMtx.unlock();
   usedPtrs.emplace_back(std::set<void *>());
 #endif // INTEL_COLLAB
-=======
-int targetDataBegin(ident_t *loc, DeviceTy &Device, int32_t arg_num,
-                    void **args_base, void **args, int64_t *arg_sizes,
-                    int64_t *arg_types, map_var_info_t *arg_names,
-                    void **arg_mappers, __tgt_async_info *async_info_ptr) {
->>>>>>> 8c7fdc4c
   // process each input.
   for (int32_t i = 0; i < arg_num; ++i) {
     // Ignore private variables and arrays - there is no mapping for them.
@@ -1146,20 +1139,6 @@
 /// Process data before launching the kernel, including calling targetDataBegin
 /// to map and transfer data to target device, transferring (first-)private
 /// variables.
-<<<<<<< HEAD
-int processDataBefore(int64_t DeviceId, void *HostPtr, int32_t ArgNum,
-                      void **ArgBases, void **Args, int64_t *ArgSizes,
-                      int64_t *ArgTypes, map_var_info_t *ArgNames,
-                      void **ArgMappers, std::vector<void *> &TgtArgs,
-                      std::vector<ptrdiff_t> &TgtOffsets,
-                      PrivateArgumentManagerTy &PrivateArgumentManager,
-#if INTEL_COLLAB
-                      __tgt_async_info *AsyncInfo, void **TgtNDLoopDesc) {
-#else  // INTEL_COLLAB
-                      __tgt_async_info *AsyncInfo) {
-#endif // INTEL_COLLAB
-
-=======
 static int processDataBefore(ident_t *loc, int64_t DeviceId, void *HostPtr,
                              int32_t ArgNum, void **ArgBases, void **Args,
                              int64_t *ArgSizes, int64_t *ArgTypes,
@@ -1167,9 +1146,13 @@
                              std::vector<void *> &TgtArgs,
                              std::vector<ptrdiff_t> &TgtOffsets,
                              PrivateArgumentManagerTy &PrivateArgumentManager,
-                             __tgt_async_info *AsyncInfo) {
+#if INTEL_COLLAB
+                      __tgt_async_info *AsyncInfo, void **TgtNDLoopDesc) {
+#else  // INTEL_COLLAB
+                      __tgt_async_info *AsyncInfo) {
+#endif // INTEL_COLLAB
+
   TIMESCOPE_WITH_NAME_AND_IDENT("mappingBeforeTargetRegion", loc);
->>>>>>> 8c7fdc4c
   DeviceTy &Device = PM->Devices[DeviceId];
   int Ret = targetDataBegin(loc, Device, ArgNum, ArgBases, Args, ArgSizes,
                             ArgTypes, ArgNames, ArgMappers, AsyncInfo);
@@ -1380,35 +1363,25 @@
 
   PrivateArgumentManagerTy PrivateArgumentManager(Device, &AsyncInfo);
 
-<<<<<<< HEAD
 #if INTEL_COLLAB
   void *TgtNDLoopDesc = nullptr;
 #endif // INTEL_COLLAB
 
-  // Process data, such as data mapping, before launching the kernel
-  int Ret = processDataBefore(DeviceId, HostPtr, ArgNum, ArgBases, Args,
-                              ArgSizes, ArgTypes, ArgNames, ArgMappers, TgtArgs,
-#if INTEL_COLLAB
-                              TgtOffsets, PrivateArgumentManager, &AsyncInfo,
-                              &TgtNDLoopDesc);
-#else  // INTEL_COLLAB
-                              TgtOffsets, PrivateArgumentManager, &AsyncInfo);
-#endif // INTEL_COLLAB
-  if (Ret != OFFLOAD_SUCCESS) {
-    REPORT("Failed to process data before launching the kernel.\n");
-    return OFFLOAD_FAIL;
-=======
   int Ret;
   if (ArgNum) {
     // Process data, such as data mapping, before launching the kernel
     Ret = processDataBefore(loc, DeviceId, HostPtr, ArgNum, ArgBases, Args,
                             ArgSizes, ArgTypes, ArgNames, ArgMappers, TgtArgs,
-                            TgtOffsets, PrivateArgumentManager, &AsyncInfo);
+#if INTEL_COLLAB
+                              TgtOffsets, PrivateArgumentManager, &AsyncInfo,
+                              &TgtNDLoopDesc);
+#else  // INTEL_COLLAB
+                              TgtOffsets, PrivateArgumentManager, &AsyncInfo);
+#endif // INTEL_COLLAB
     if (Ret != OFFLOAD_SUCCESS) {
       REPORT("Failed to process data before launching the kernel.\n");
       return OFFLOAD_FAIL;
     }
->>>>>>> 8c7fdc4c
   }
 
   // Get loop trip count
@@ -1419,7 +1392,6 @@
   DP("Launching target execution %s with pointer " DPxMOD " (index=%d).\n",
      TargetTable->EntriesBegin[TM->Index].name, DPxPTR(TgtEntryPtr), TM->Index);
 
-<<<<<<< HEAD
 #if INTEL_COLLAB
   Ret = Device.manifest_data_for_region(TgtEntryPtr);
 
@@ -1447,15 +1419,6 @@
     Ret = Device.runRegion(TgtEntryPtr, argsPtr, offsetsPtr, TgtArgs.size(),
                            &AsyncInfo);
 #else // INTEL_COLLAB
-  if (IsTeamConstruct)
-    Ret = Device.runTeamRegion(TgtEntryPtr, &TgtArgs[0], &TgtOffsets[0],
-                               TgtArgs.size(), TeamNum, ThreadLimit,
-                               LoopTripCount, &AsyncInfo);
-  else
-    Ret = Device.runRegion(TgtEntryPtr, &TgtArgs[0], &TgtOffsets[0],
-                           TgtArgs.size(), &AsyncInfo);
-#endif // INTEL_COLLAB
-=======
   {
     TIMESCOPE_WITH_NAME_AND_IDENT(
         IsTeamConstruct ? "runTargetTeamRegion" : "runTargetRegion", loc);
@@ -1467,7 +1430,7 @@
       Ret = Device.runRegion(TgtEntryPtr, &TgtArgs[0], &TgtOffsets[0],
                              TgtArgs.size(), &AsyncInfo);
   }
->>>>>>> 8c7fdc4c
+#endif // INTEL_COLLAB
 
   if (Ret != OFFLOAD_SUCCESS) {
     REPORT("Executing target region abort target.\n");
