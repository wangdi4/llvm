//===------ omptarget.cpp - Target independent OpenMP target RTL -- C++ -*-===//
//
// Part of the LLVM Project, under the Apache License v2.0 with LLVM Exceptions.
// See https://llvm.org/LICENSE.txt for license information.
// SPDX-License-Identifier: Apache-2.0 WITH LLVM-exception
//
//===----------------------------------------------------------------------===//
//
// Implementation of the interface to be used by Clang during the codegen of a
// target region.
//
//===----------------------------------------------------------------------===//

#include "omptarget.h"
#include "device.h"
#include "private.h"
#include "rtl.h"

#include <cassert>
#include <vector>

int AsyncInfoTy::synchronize() {
  int Result = OFFLOAD_SUCCESS;
  if (AsyncInfo.Queue) {
    // If we have a queue we need to synchronize it now.
    Result = Device.synchronize(*this);
    assert(AsyncInfo.Queue == nullptr &&
           "The device plugin should have nulled the queue to indicate there "
           "are no outstanding actions!");
  }
  return Result;
}

void *&AsyncInfoTy::getVoidPtrLocation() {
  BufferLocations.push_back(nullptr);
  return BufferLocations.back();
}

/* All begin addresses for partially mapped structs must be 8-aligned in order
 * to ensure proper alignment of members. E.g.
 *
 * struct S {
 *   int a;   // 4-aligned
 *   int b;   // 4-aligned
 *   int *p;  // 8-aligned
 * } s1;
 * ...
 * #pragma omp target map(tofrom: s1.b, s1.p[0:N])
 * {
 *   s1.b = 5;
 *   for (int i...) s1.p[i] = ...;
 * }
 *
 * Here we are mapping s1 starting from member b, so BaseAddress=&s1=&s1.a and
 * BeginAddress=&s1.b. Let's assume that the struct begins at address 0x100,
 * then &s1.a=0x100, &s1.b=0x104, &s1.p=0x108. Each member obeys the alignment
 * requirements for its type. Now, when we allocate memory on the device, in
 * CUDA's case cuMemAlloc() returns an address which is at least 256-aligned.
 * This means that the chunk of the struct on the device will start at a
 * 256-aligned address, let's say 0x200. Then the address of b will be 0x200 and
 * address of p will be a misaligned 0x204 (on the host there was no need to add
 * padding between b and p, so p comes exactly 4 bytes after b). If the device
 * kernel tries to access s1.p, a misaligned address error occurs (as reported
 * by the CUDA plugin). By padding the begin address down to a multiple of 8 and
 * extending the size of the allocated chuck accordingly, the chuck on the
 * device will start at 0x200 with the padding (4 bytes), then &s1.b=0x204 and
 * &s1.p=0x208, as they should be to satisfy the alignment requirements.
 */
static const int64_t Alignment = 8;

/// Map global data and execute pending ctors
static int InitLibrary(DeviceTy &Device) {
  /*
   * Map global data
   */
  int32_t device_id = Device.DeviceID;
  int rc = OFFLOAD_SUCCESS;
  bool supportsEmptyImages = Device.RTL->supports_empty_images &&
                             Device.RTL->supports_empty_images() > 0;

  Device.PendingGlobalsMtx.lock();
  PM->TrlTblMtx.lock();
  for (auto *HostEntriesBegin : PM->HostEntriesBeginRegistrationOrder) {
    TranslationTable *TransTable =
        &PM->HostEntriesBeginToTransTable[HostEntriesBegin];
    if (TransTable->HostTable.EntriesBegin ==
            TransTable->HostTable.EntriesEnd &&
        !supportsEmptyImages) {
      // No host entry so no need to proceed
      continue;
    }

    if (TransTable->TargetsTable[device_id] != 0) {
      // Library entries have already been processed
      continue;
    }

    // 1) get image.
    assert(TransTable->TargetsImages.size() > (size_t)device_id &&
           "Not expecting a device ID outside the table's bounds!");
    __tgt_device_image *img = TransTable->TargetsImages[device_id];
    if (!img) {
      REPORT("No image loaded for device id %d.\n", device_id);
      rc = OFFLOAD_FAIL;
      break;
    }
    // 2) load image into the target table.
    __tgt_target_table *TargetTable = TransTable->TargetsTable[device_id] =
        Device.load_binary(img);
    // Unable to get table for this image: invalidate image and fail.
    if (!TargetTable) {
      REPORT("Unable to generate entries table for device id %d.\n", device_id);
      TransTable->TargetsImages[device_id] = 0;
      rc = OFFLOAD_FAIL;
      break;
    }

    // Verify whether the two table sizes match.
    size_t hsize =
        TransTable->HostTable.EntriesEnd - TransTable->HostTable.EntriesBegin;
    size_t tsize = TargetTable->EntriesEnd - TargetTable->EntriesBegin;

    // Invalid image for these host entries!
    if (hsize != tsize) {
      REPORT("Host and Target tables mismatch for device id %d [%zx != %zx].\n",
             device_id, hsize, tsize);
      TransTable->TargetsImages[device_id] = 0;
      TransTable->TargetsTable[device_id] = 0;
      rc = OFFLOAD_FAIL;
      break;
    }

    // process global data that needs to be mapped.
    Device.DataMapMtx.lock();
    __tgt_target_table *HostTable = &TransTable->HostTable;
    for (__tgt_offload_entry *CurrDeviceEntry = TargetTable->EntriesBegin,
                             *CurrHostEntry = HostTable->EntriesBegin,
                             *EntryDeviceEnd = TargetTable->EntriesEnd;
         CurrDeviceEntry != EntryDeviceEnd;
         CurrDeviceEntry++, CurrHostEntry++) {
      if (CurrDeviceEntry->size != 0) {
        // has data.
        assert(CurrDeviceEntry->size == CurrHostEntry->size &&
               "data size mismatch");

        // Fortran may use multiple weak declarations for the same symbol,
        // therefore we must allow for multiple weak symbols to be loaded from
        // the fat binary. Treat these mappings as any other "regular" mapping.
        // Add entry to map.
        if (Device.getTgtPtrBegin(CurrHostEntry->addr, CurrHostEntry->size))
          continue;
        DP("Add mapping from host " DPxMOD " to device " DPxMOD " with size %zu"
           "\n",
           DPxPTR(CurrHostEntry->addr), DPxPTR(CurrDeviceEntry->addr),
           CurrDeviceEntry->size);
        Device.HostDataToTargetMap.emplace(
            (uintptr_t)CurrHostEntry->addr /*HstPtrBase*/,
            (uintptr_t)CurrHostEntry->addr /*HstPtrBegin*/,
            (uintptr_t)CurrHostEntry->addr + CurrHostEntry->size /*HstPtrEnd*/,
            (uintptr_t)CurrDeviceEntry->addr /*TgtPtrBegin*/, nullptr,
            true /*IsRefCountINF*/);
      }
    }
    Device.DataMapMtx.unlock();
  }
  PM->TrlTblMtx.unlock();

  if (rc != OFFLOAD_SUCCESS) {
    Device.PendingGlobalsMtx.unlock();
    return rc;
  }

  /*
   * Run ctors for static objects
   */
  if (!Device.PendingCtorsDtors.empty()) {
    AsyncInfoTy AsyncInfo(Device);
    // Call all ctors for all libraries registered so far
    for (auto &lib : Device.PendingCtorsDtors) {
      if (!lib.second.PendingCtors.empty()) {
        DP("Has pending ctors... call now\n");
        for (auto &entry : lib.second.PendingCtors) {
          void *ctor = entry;
          int rc =
              target(nullptr, Device, ctor, 0, nullptr, nullptr, nullptr,
                     nullptr, nullptr, nullptr, 1, 1, true /*team*/, AsyncInfo);
          if (rc != OFFLOAD_SUCCESS) {
            REPORT("Running ctor " DPxMOD " failed.\n", DPxPTR(ctor));
            Device.PendingGlobalsMtx.unlock();
            return OFFLOAD_FAIL;
          }
        }
        // Clear the list to indicate that this device has been used
        lib.second.PendingCtors.clear();
        DP("Done with pending ctors for lib " DPxMOD "\n", DPxPTR(lib.first));
      }
    }
    // All constructors have been issued, wait for them now.
    if (AsyncInfo.synchronize() != OFFLOAD_SUCCESS)
      return OFFLOAD_FAIL;
  }
  Device.HasPendingGlobals = false;
  Device.PendingGlobalsMtx.unlock();

  return OFFLOAD_SUCCESS;
}

// Check whether a device has been initialized, global ctors have been
// executed and global data has been mapped; do so if not already done.
int CheckDeviceAndCtors(int64_t device_id) {
  // Is device ready?
  if (!device_is_ready(device_id)) {
    REPORT("Device %" PRId64 " is not ready.\n", device_id);
    return OFFLOAD_FAIL;
  }

  // Get device info.
  DeviceTy &Device = PM->Devices[device_id];

  // Check whether global data has been mapped for this device
  Device.PendingGlobalsMtx.lock();
  bool hasPendingGlobals = Device.HasPendingGlobals;
  Device.PendingGlobalsMtx.unlock();
  if (hasPendingGlobals && InitLibrary(Device) != OFFLOAD_SUCCESS) {
    REPORT("Failed to init globals on device %" PRId64 "\n", device_id);
    return OFFLOAD_FAIL;
  }

  return OFFLOAD_SUCCESS;
}

static int32_t getParentIndex(int64_t type) {
  return ((type & OMP_TGT_MAPTYPE_MEMBER_OF) >> 48) - 1;
}

/// Call the user-defined mapper function followed by the appropriate
// targetData* function (targetData{Begin,End,Update}).
int targetDataMapper(ident_t *loc, DeviceTy &Device, void *arg_base, void *arg,
                     int64_t arg_size, int64_t arg_type,
                     map_var_info_t arg_names, void *arg_mapper,
                     AsyncInfoTy &AsyncInfo,
                     TargetDataFuncPtrTy target_data_function) {
  TIMESCOPE_WITH_IDENT(loc);
  DP("Calling the mapper function " DPxMOD "\n", DPxPTR(arg_mapper));

  // The mapper function fills up Components.
  MapperComponentsTy MapperComponents;
  MapperFuncPtrTy MapperFuncPtr = (MapperFuncPtrTy)(arg_mapper);
  (*MapperFuncPtr)((void *)&MapperComponents, arg_base, arg, arg_size, arg_type,
                   arg_names);

  // Construct new arrays for args_base, args, arg_sizes and arg_types
  // using the information in MapperComponents and call the corresponding
  // targetData* function using these new arrays.
  std::vector<void *> MapperArgsBase(MapperComponents.Components.size());
  std::vector<void *> MapperArgs(MapperComponents.Components.size());
  std::vector<int64_t> MapperArgSizes(MapperComponents.Components.size());
  std::vector<int64_t> MapperArgTypes(MapperComponents.Components.size());
  std::vector<void *> MapperArgNames(MapperComponents.Components.size());

  for (unsigned I = 0, E = MapperComponents.Components.size(); I < E; ++I) {
    auto &C =
        MapperComponents
            .Components[target_data_function == targetDataEnd ? E - I - 1 : I];
    MapperArgsBase[I] = C.Base;
    MapperArgs[I] = C.Begin;
    MapperArgSizes[I] = C.Size;
    MapperArgTypes[I] = C.Type;
    MapperArgNames[I] = C.Name;
  }

  int rc = target_data_function(loc, Device, MapperComponents.Components.size(),
                                MapperArgsBase.data(), MapperArgs.data(),
                                MapperArgSizes.data(), MapperArgTypes.data(),
                                MapperArgNames.data(), /*arg_mappers*/ nullptr,
                                AsyncInfo, /*FromMapper=*/true);

  return rc;
}

/// Internal function to do the mapping and transfer the data to the device
int targetDataBegin(ident_t *loc, DeviceTy &Device, int32_t arg_num,
                    void **args_base, void **args, int64_t *arg_sizes,
                    int64_t *arg_types, map_var_info_t *arg_names,
<<<<<<< HEAD
                    void **arg_mappers, AsyncInfoTy &AsyncInfo) {
#if INTEL_COLLAB
  int32_t gtid = __kmpc_global_thread_num(nullptr);
  Device.UsedPtrsMtx.lock();
  if (Device.UsedPtrs.count(gtid) == 0)
    Device.UsedPtrs.emplace(gtid, UsedPtrsTy());
  auto &usedPtrs = Device.UsedPtrs[gtid];
  Device.UsedPtrsMtx.unlock();
  usedPtrs.emplace_back(std::set<void *>());
#endif // INTEL_COLLAB
=======
                    void **arg_mappers, AsyncInfoTy &AsyncInfo,
                    bool FromMapper) {
>>>>>>> 0caf736d
  // process each input.
  for (int32_t i = 0; i < arg_num; ++i) {
    // Ignore private variables and arrays - there is no mapping for them.
    if ((arg_types[i] & OMP_TGT_MAPTYPE_LITERAL) ||
#if INTEL_COLLAB
        // No mapping for ND-range descriptor.
        (arg_types[i] & OMP_TGT_MAPTYPE_ND_DESC) ||
#endif // INTEL_COLLAB
        (arg_types[i] & OMP_TGT_MAPTYPE_PRIVATE))
      continue;

    if (arg_mappers && arg_mappers[i]) {
      // Instead of executing the regular path of targetDataBegin, call the
      // targetDataMapper variant which will call targetDataBegin again
      // with new arguments.
      DP("Calling targetDataMapper for the %dth argument\n", i);

      map_var_info_t arg_name = (!arg_names) ? nullptr : arg_names[i];
      int rc = targetDataMapper(loc, Device, args_base[i], args[i],
                                arg_sizes[i], arg_types[i], arg_name,
                                arg_mappers[i], AsyncInfo, targetDataBegin);

      if (rc != OFFLOAD_SUCCESS) {
        REPORT("Call to targetDataBegin via targetDataMapper for custom mapper"
               " failed.\n");
        return OFFLOAD_FAIL;
      }

      // Skip the rest of this function, continue to the next argument.
      continue;
    }

    void *HstPtrBegin = args[i];
    void *HstPtrBase = args_base[i];
    int64_t data_size = arg_sizes[i];
    map_var_info_t HstPtrName = (!arg_names) ? nullptr : arg_names[i];

    // Adjust for proper alignment if this is a combined entry (for structs).
    // Look at the next argument - if that is MEMBER_OF this one, then this one
    // is a combined entry.
    int64_t padding = 0;
    const int next_i = i + 1;
    if (getParentIndex(arg_types[i]) < 0 && next_i < arg_num &&
        getParentIndex(arg_types[next_i]) == i) {
      padding = (int64_t)HstPtrBegin % Alignment;
      if (padding) {
        DP("Using a padding of %" PRId64 " bytes for begin address " DPxMOD
           "\n",
           padding, DPxPTR(HstPtrBegin));
        HstPtrBegin = (char *)HstPtrBegin - padding;
        data_size += padding;
      }
    }

    // Address of pointer on the host and device, respectively.
    void *Pointer_HstPtrBegin, *PointerTgtPtrBegin;
    bool IsNew, Pointer_IsNew;
    bool IsHostPtr = false;
    bool IsImplicit = arg_types[i] & OMP_TGT_MAPTYPE_IMPLICIT;
    // Force the creation of a device side copy of the data when:
    // a close map modifier was associated with a map that contained a to.
    bool HasCloseModifier = arg_types[i] & OMP_TGT_MAPTYPE_CLOSE;
    bool HasPresentModifier = arg_types[i] & OMP_TGT_MAPTYPE_PRESENT;
    // UpdateRef is based on MEMBER_OF instead of TARGET_PARAM because if we
    // have reached this point via __tgt_target_data_begin and not __tgt_target
    // then no argument is marked as TARGET_PARAM ("omp target data map" is not
    // associated with a target region, so there are no target parameters). This
    // may be considered a hack, we could revise the scheme in the future.
    bool UpdateRef = !(arg_types[i] & OMP_TGT_MAPTYPE_MEMBER_OF);
    if (arg_types[i] & OMP_TGT_MAPTYPE_PTR_AND_OBJ) {
      DP("Has a pointer entry: \n");
      // Base is address of pointer.
      //
      // Usually, the pointer is already allocated by this time.  For example:
      //
      //   #pragma omp target map(s.p[0:N])
      //
      // The map entry for s comes first, and the PTR_AND_OBJ entry comes
      // afterward, so the pointer is already allocated by the time the
      // PTR_AND_OBJ entry is handled below, and PointerTgtPtrBegin is thus
      // non-null.  However, "declare target link" can produce a PTR_AND_OBJ
      // entry for a global that might not already be allocated by the time the
      // PTR_AND_OBJ entry is handled below, and so the allocation might fail
      // when HasPresentModifier.
      PointerTgtPtrBegin = Device.getOrAllocTgtPtr(
          HstPtrBase, HstPtrBase, sizeof(void *), nullptr, Pointer_IsNew,
          IsHostPtr, IsImplicit, UpdateRef, HasCloseModifier,
          HasPresentModifier);
      if (!PointerTgtPtrBegin) {
        REPORT("Call to getOrAllocTgtPtr returned null pointer (%s).\n",
               HasPresentModifier ? "'present' map type modifier"
                                  : "device failure or illegal mapping");
        return OFFLOAD_FAIL;
      }
      DP("There are %zu bytes allocated at target address " DPxMOD " - is%s new"
         "\n",
         sizeof(void *), DPxPTR(PointerTgtPtrBegin),
         (Pointer_IsNew ? "" : " not"));
      Pointer_HstPtrBegin = HstPtrBase;
      // modify current entry.
      HstPtrBase = *(void **)HstPtrBase;
      // No need to update pointee ref count for the first element of the
      // subelement that comes from mapper.
      UpdateRef =
          (!FromMapper || i != 0); // subsequently update ref count of pointee
    }

    void *TgtPtrBegin = Device.getOrAllocTgtPtr(
        HstPtrBegin, HstPtrBase, data_size, HstPtrName, IsNew, IsHostPtr,
        IsImplicit, UpdateRef, HasCloseModifier, HasPresentModifier);
    // If data_size==0, then the argument could be a zero-length pointer to
    // NULL, so getOrAlloc() returning NULL is not an error.
    if (!TgtPtrBegin && (data_size || HasPresentModifier)) {
      REPORT("Call to getOrAllocTgtPtr returned null pointer (%s).\n",
             HasPresentModifier ? "'present' map type modifier"
                                : "device failure or illegal mapping");
      return OFFLOAD_FAIL;
    }
    DP("There are %" PRId64 " bytes allocated at target address " DPxMOD
       " - is%s new\n",
       data_size, DPxPTR(TgtPtrBegin), (IsNew ? "" : " not"));

    if (arg_types[i] & OMP_TGT_MAPTYPE_RETURN_PARAM) {
      uintptr_t Delta = (uintptr_t)HstPtrBegin - (uintptr_t)HstPtrBase;
      void *TgtPtrBase = (void *)((uintptr_t)TgtPtrBegin - Delta);
      DP("Returning device pointer " DPxMOD "\n", DPxPTR(TgtPtrBase));
      args_base[i] = TgtPtrBase;
#if INTEL_COLLAB
      usedPtrs.back().insert(TgtPtrBase);
#endif // INTEL_COLLAB
    }

    if (arg_types[i] & OMP_TGT_MAPTYPE_TO) {
      bool copy = false;
#if INTEL_COLLAB
      if (!(PM->RTLs.RequiresFlags & OMP_REQ_UNIFIED_SHARED_MEMORY) ||
          // If the device does not support the concept of managed memory,
          // do not take into account the result of is_device_accessible_ptr().
          !(Device.is_device_accessible_ptr(HstPtrBegin) ||
            !Device.managed_memory_supported()) ||
          HasCloseModifier) {
#else // INTEL_COLLAB
      if (!(PM->RTLs.RequiresFlags & OMP_REQ_UNIFIED_SHARED_MEMORY) ||
          HasCloseModifier) {
#endif // INTEL_COLLAB
        if (IsNew || (arg_types[i] & OMP_TGT_MAPTYPE_ALWAYS)) {
          copy = true;
        } else if ((arg_types[i] & OMP_TGT_MAPTYPE_MEMBER_OF) &&
                   !(arg_types[i] & OMP_TGT_MAPTYPE_PTR_AND_OBJ)) {
          // Copy data only if the "parent" struct has RefCount==1.
          // If this is a PTR_AND_OBJ entry, the OBJ is not part of the struct,
          // so exclude it from this check.
          int32_t parent_idx = getParentIndex(arg_types[i]);
          uint64_t parent_rc = Device.getMapEntryRefCnt(args[parent_idx]);
          assert(parent_rc > 0 && "parent struct not found");
          if (parent_rc == 1) {
            copy = true;
          }
        }
      }

      if (copy && !IsHostPtr) {
        DP("Moving %" PRId64 " bytes (hst:" DPxMOD ") -> (tgt:" DPxMOD ")\n",
           data_size, DPxPTR(HstPtrBegin), DPxPTR(TgtPtrBegin));
        int rt =
            Device.submitData(TgtPtrBegin, HstPtrBegin, data_size, AsyncInfo);
        if (rt != OFFLOAD_SUCCESS) {
          REPORT("Copying data to device failed.\n");
          return OFFLOAD_FAIL;
        }
      }
    }

    if (arg_types[i] & OMP_TGT_MAPTYPE_PTR_AND_OBJ && !IsHostPtr) {
      DP("Update pointer (" DPxMOD ") -> [" DPxMOD "]\n",
         DPxPTR(PointerTgtPtrBegin), DPxPTR(TgtPtrBegin));
      uint64_t Delta = (uint64_t)HstPtrBegin - (uint64_t)HstPtrBase;
      void *&TgtPtrBase = AsyncInfo.getVoidPtrLocation();
      TgtPtrBase = (void *)((uint64_t)TgtPtrBegin - Delta);
      int rt = Device.submitData(PointerTgtPtrBegin, &TgtPtrBase,
                                 sizeof(void *), AsyncInfo);
      if (rt != OFFLOAD_SUCCESS) {
        REPORT("Copying data to device failed.\n");
        return OFFLOAD_FAIL;
      }
      // create shadow pointers for this entry
      Device.ShadowMtx.lock();
      Device.ShadowPtrMap[Pointer_HstPtrBegin] = {
          HstPtrBase, PointerTgtPtrBegin, TgtPtrBase};
      Device.ShadowMtx.unlock();
    }
  }

  return OFFLOAD_SUCCESS;
}

namespace {
/// This structure contains information to deallocate a target pointer, aka.
/// used to call the function \p DeviceTy::deallocTgtPtr.
struct DeallocTgtPtrInfo {
  /// Host pointer used to look up into the map table
  void *HstPtrBegin;
  /// Size of the data
  int64_t DataSize;
  /// Whether it is forced to be removed from the map table
  bool ForceDelete;
  /// Whether it has \p close modifier
  bool HasCloseModifier;

  DeallocTgtPtrInfo(void *HstPtr, int64_t Size, bool ForceDelete,
                    bool HasCloseModifier)
      : HstPtrBegin(HstPtr), DataSize(Size), ForceDelete(ForceDelete),
        HasCloseModifier(HasCloseModifier) {}
};
} // namespace

/// Internal function to undo the mapping and retrieve the data from the device.
int targetDataEnd(ident_t *loc, DeviceTy &Device, int32_t ArgNum,
                  void **ArgBases, void **Args, int64_t *ArgSizes,
                  int64_t *ArgTypes, map_var_info_t *ArgNames,
                  void **ArgMappers, AsyncInfoTy &AsyncInfo, bool FromMapper) {
  int Ret;
  std::vector<DeallocTgtPtrInfo> DeallocTgtPtrs;
  // process each input.
  for (int32_t I = ArgNum - 1; I >= 0; --I) {
    // Ignore private variables and arrays - there is no mapping for them.
    // Also, ignore the use_device_ptr directive, it has no effect here.
    if ((ArgTypes[I] & OMP_TGT_MAPTYPE_LITERAL) ||
#if INTEL_COLLAB
        // No mapping for ND-range descriptor.
        (ArgTypes[I] & OMP_TGT_MAPTYPE_ND_DESC) ||
#endif // INTEL_COLLAB
        (ArgTypes[I] & OMP_TGT_MAPTYPE_PRIVATE))
      continue;

    if (ArgMappers && ArgMappers[I]) {
      // Instead of executing the regular path of targetDataEnd, call the
      // targetDataMapper variant which will call targetDataEnd again
      // with new arguments.
      DP("Calling targetDataMapper for the %dth argument\n", I);

      map_var_info_t ArgName = (!ArgNames) ? nullptr : ArgNames[I];
      Ret = targetDataMapper(loc, Device, ArgBases[I], Args[I], ArgSizes[I],
                             ArgTypes[I], ArgName, ArgMappers[I], AsyncInfo,
                             targetDataEnd);

      if (Ret != OFFLOAD_SUCCESS) {
        REPORT("Call to targetDataEnd via targetDataMapper for custom mapper"
               " failed.\n");
        return OFFLOAD_FAIL;
      }

      // Skip the rest of this function, continue to the next argument.
      continue;
    }

    void *HstPtrBegin = Args[I];
    int64_t DataSize = ArgSizes[I];
    // Adjust for proper alignment if this is a combined entry (for structs).
    // Look at the next argument - if that is MEMBER_OF this one, then this one
    // is a combined entry.
    const int NextI = I + 1;
    if (getParentIndex(ArgTypes[I]) < 0 && NextI < ArgNum &&
        getParentIndex(ArgTypes[NextI]) == I) {
      int64_t Padding = (int64_t)HstPtrBegin % Alignment;
      if (Padding) {
        DP("Using a Padding of %" PRId64 " bytes for begin address " DPxMOD
           "\n",
           Padding, DPxPTR(HstPtrBegin));
        HstPtrBegin = (char *)HstPtrBegin - Padding;
        DataSize += Padding;
      }
    }

    bool IsLast, IsHostPtr;
    bool IsImplicit = ArgTypes[I] & OMP_TGT_MAPTYPE_IMPLICIT;
    bool UpdateRef = !(ArgTypes[I] & OMP_TGT_MAPTYPE_MEMBER_OF) ||
                     (ArgTypes[I] & OMP_TGT_MAPTYPE_PTR_AND_OBJ &&
                      (!FromMapper || I != ArgNum - 1));
    bool ForceDelete = ArgTypes[I] & OMP_TGT_MAPTYPE_DELETE;
    bool HasCloseModifier = ArgTypes[I] & OMP_TGT_MAPTYPE_CLOSE;
    bool HasPresentModifier = ArgTypes[I] & OMP_TGT_MAPTYPE_PRESENT;

    // If PTR_AND_OBJ, HstPtrBegin is address of pointee
    void *TgtPtrBegin = Device.getTgtPtrBegin(
        HstPtrBegin, DataSize, IsLast, UpdateRef, IsHostPtr, !IsImplicit);
    if (!TgtPtrBegin && (DataSize || HasPresentModifier)) {
      DP("Mapping does not exist (%s)\n",
         (HasPresentModifier ? "'present' map type modifier" : "ignored"));
      if (HasPresentModifier) {
        // OpenMP 5.1, sec. 2.21.7.1 "map Clause", p. 350 L10-13:
        // "If a map clause appears on a target, target data, target enter data
        // or target exit data construct with a present map-type-modifier then
        // on entry to the region if the corresponding list item does not appear
        // in the device data environment then an error occurs and the program
        // terminates."
        //
        // This should be an error upon entering an "omp target exit data".  It
        // should not be an error upon exiting an "omp target data" or "omp
        // target".  For "omp target data", Clang thus doesn't include present
        // modifiers for end calls.  For "omp target", we have not found a valid
        // OpenMP program for which the error matters: it appears that, if a
        // program can guarantee that data is present at the beginning of an
        // "omp target" region so that there's no error there, that data is also
        // guaranteed to be present at the end.
#if INTEL_COLLAB
        MESSAGE("device mapping required by 'present' map type modifier does "
                "not exist for host address " DPxMOD " (%" PRId64 " bytes)",
                DPxPTR(HstPtrBegin), DataSize);
#else // INTEL_COLLAB
        MESSAGE("device mapping required by 'present' map type modifier does "
                "not exist for host address " DPxMOD " (%" PRId64 " bytes)",
                DPxPTR(HstPtrBegin), DataSize);
#endif // INTEL_COLLAB
        return OFFLOAD_FAIL;
      }
    } else {
      DP("There are %" PRId64 " bytes allocated at target address " DPxMOD
         " - is%s last\n",
         DataSize, DPxPTR(TgtPtrBegin), (IsLast ? "" : " not"));
    }

    // OpenMP 5.1, sec. 2.21.7.1 "map Clause", p. 351 L14-16:
    // "If the map clause appears on a target, target data, or target exit data
    // construct and a corresponding list item of the original list item is not
    // present in the device data environment on exit from the region then the
    // list item is ignored."
    if (!TgtPtrBegin)
      continue;

    bool DelEntry = IsLast || ForceDelete;

    // If the last element from the mapper (for end transfer args comes in
    // reverse order), do not remove the partial entry, the parent struct still
    // exists.
    if (((ArgTypes[I] & OMP_TGT_MAPTYPE_MEMBER_OF) &&
         !(ArgTypes[I] & OMP_TGT_MAPTYPE_PTR_AND_OBJ)) ||
        (ArgTypes[I] & OMP_TGT_MAPTYPE_PTR_AND_OBJ && FromMapper &&
         I == ArgNum - 1)) {
      DelEntry = false; // protect parent struct from being deallocated
    }

    if ((ArgTypes[I] & OMP_TGT_MAPTYPE_FROM) || DelEntry) {
      // Move data back to the host
      if (ArgTypes[I] & OMP_TGT_MAPTYPE_FROM) {
        bool Always = ArgTypes[I] & OMP_TGT_MAPTYPE_ALWAYS;
        bool CopyMember = false;
#if INTEL_COLLAB
        if (!(PM->RTLs.RequiresFlags & OMP_REQ_UNIFIED_SHARED_MEMORY) ||
            // If the device does not support the concept of managed memory,
            // do not take into account the result of is_device_accessible_ptr().
            !(Device.is_device_accessible_ptr(HstPtrBegin) ||
              !Device.managed_memory_supported()) ||
            HasCloseModifier) {
#else // INTEL_COLLAB
        if (!(PM->RTLs.RequiresFlags & OMP_REQ_UNIFIED_SHARED_MEMORY) ||
            HasCloseModifier) {
#endif // INTEL_COLLAB
          if ((ArgTypes[I] & OMP_TGT_MAPTYPE_MEMBER_OF) &&
              !(ArgTypes[I] & OMP_TGT_MAPTYPE_PTR_AND_OBJ)) {
            // Copy data only if the "parent" struct has RefCount==1.
            int32_t ParentIdx = getParentIndex(ArgTypes[I]);
            uint64_t ParentRC = Device.getMapEntryRefCnt(Args[ParentIdx]);
            assert(ParentRC > 0 && "parent struct not found");
            if (ParentRC == 1)
              CopyMember = true;
          }
        }

        if ((DelEntry || Always || CopyMember) &&
            !(PM->RTLs.RequiresFlags & OMP_REQ_UNIFIED_SHARED_MEMORY &&
              TgtPtrBegin == HstPtrBegin)) {
          DP("Moving %" PRId64 " bytes (tgt:" DPxMOD ") -> (hst:" DPxMOD ")\n",
             DataSize, DPxPTR(TgtPtrBegin), DPxPTR(HstPtrBegin));
          Ret = Device.retrieveData(HstPtrBegin, TgtPtrBegin, DataSize,
                                    AsyncInfo);
          if (Ret != OFFLOAD_SUCCESS) {
            REPORT("Copying data from device failed.\n");
            return OFFLOAD_FAIL;
          }
        }
      }

      // If we copied back to the host a struct/array containing pointers, we
      // need to restore the original host pointer values from their shadow
      // copies. If the struct is going to be deallocated, remove any remaining
      // shadow pointer entries for this struct.
      uintptr_t LB = (uintptr_t)HstPtrBegin;
      uintptr_t UB = (uintptr_t)HstPtrBegin + DataSize;
      Device.ShadowMtx.lock();
      for (ShadowPtrListTy::iterator Itr = Device.ShadowPtrMap.begin();
           Itr != Device.ShadowPtrMap.end();) {
        void **ShadowHstPtrAddr = (void **)Itr->first;

        // An STL map is sorted on its keys; use this property
        // to quickly determine when to break out of the loop.
        if ((uintptr_t)ShadowHstPtrAddr < LB) {
          ++Itr;
          continue;
        }
        if ((uintptr_t)ShadowHstPtrAddr >= UB)
          break;

        // If we copied the struct to the host, we need to restore the pointer.
        if (ArgTypes[I] & OMP_TGT_MAPTYPE_FROM) {
          DP("Restoring original host pointer value " DPxMOD " for host "
             "pointer " DPxMOD "\n",
             DPxPTR(Itr->second.HstPtrVal), DPxPTR(ShadowHstPtrAddr));
          *ShadowHstPtrAddr = Itr->second.HstPtrVal;
        }
        // If the struct is to be deallocated, remove the shadow entry.
        if (DelEntry) {
          DP("Removing shadow pointer " DPxMOD "\n", DPxPTR(ShadowHstPtrAddr));
          Itr = Device.ShadowPtrMap.erase(Itr);
        } else {
          ++Itr;
        }
      }
      Device.ShadowMtx.unlock();

      // Add pointer to the buffer for later deallocation
      if (DelEntry)
        DeallocTgtPtrs.emplace_back(HstPtrBegin, DataSize, ForceDelete,
                                    HasCloseModifier);
    }
  }

  // TODO: We should not synchronize here but pass the AsyncInfo object to the
  //       allocate/deallocate device APIs.
  //
  // We need to synchronize before deallocating data.
  Ret = AsyncInfo.synchronize();
  if (Ret != OFFLOAD_SUCCESS)
    return OFFLOAD_FAIL;

  // Deallocate target pointer
  for (DeallocTgtPtrInfo &Info : DeallocTgtPtrs) {
    Ret = Device.deallocTgtPtr(Info.HstPtrBegin, Info.DataSize,
                               Info.ForceDelete, Info.HasCloseModifier);
    if (Ret != OFFLOAD_SUCCESS) {
      REPORT("Deallocating data from device failed.\n");
      return OFFLOAD_FAIL;
    }
  }
#if INTEL_COLLAB
  int32_t gtid = __kmpc_global_thread_num(nullptr);
  Device.UsedPtrsMtx.lock();
  if (!Device.UsedPtrs[gtid].empty())
    Device.UsedPtrs[gtid].pop_back();
  Device.UsedPtrsMtx.unlock();
#endif // INTEL_COLLAB

  return OFFLOAD_SUCCESS;
}

static int targetDataContiguous(ident_t *loc, DeviceTy &Device, void *ArgsBase,
                                void *HstPtrBegin, int64_t ArgSize,
                                int64_t ArgType, AsyncInfoTy &AsyncInfo) {
  TIMESCOPE_WITH_IDENT(loc);
  bool IsLast, IsHostPtr;
  void *TgtPtrBegin = Device.getTgtPtrBegin(HstPtrBegin, ArgSize, IsLast, false,
                                            IsHostPtr, /*MustContain=*/true);
  if (!TgtPtrBegin) {
    DP("hst data:" DPxMOD " not found, becomes a noop\n", DPxPTR(HstPtrBegin));
    if (ArgType & OMP_TGT_MAPTYPE_PRESENT) {
      MESSAGE("device mapping required by 'present' motion modifier does not "
              "exist for host address " DPxMOD " (%" PRId64 " bytes)",
              DPxPTR(HstPtrBegin), ArgSize);
      return OFFLOAD_FAIL;
    }
    return OFFLOAD_SUCCESS;
  }

  if (PM->RTLs.RequiresFlags & OMP_REQ_UNIFIED_SHARED_MEMORY &&
      TgtPtrBegin == HstPtrBegin) {
    DP("hst data:" DPxMOD " unified and shared, becomes a noop\n",
       DPxPTR(HstPtrBegin));
    return OFFLOAD_SUCCESS;
  }

  if (ArgType & OMP_TGT_MAPTYPE_FROM) {
    DP("Moving %" PRId64 " bytes (tgt:" DPxMOD ") -> (hst:" DPxMOD ")\n",
       ArgSize, DPxPTR(TgtPtrBegin), DPxPTR(HstPtrBegin));
    int Ret = Device.retrieveData(HstPtrBegin, TgtPtrBegin, ArgSize, AsyncInfo);
    if (Ret != OFFLOAD_SUCCESS) {
      REPORT("Copying data from device failed.\n");
      return OFFLOAD_FAIL;
    }

    uintptr_t LB = (uintptr_t)HstPtrBegin;
    uintptr_t UB = (uintptr_t)HstPtrBegin + ArgSize;
    Device.ShadowMtx.lock();
    for (ShadowPtrListTy::iterator IT = Device.ShadowPtrMap.begin();
         IT != Device.ShadowPtrMap.end(); ++IT) {
      void **ShadowHstPtrAddr = (void **)IT->first;
      if ((uintptr_t)ShadowHstPtrAddr < LB)
        continue;
      if ((uintptr_t)ShadowHstPtrAddr >= UB)
        break;
      DP("Restoring original host pointer value " DPxMOD
         " for host pointer " DPxMOD "\n",
         DPxPTR(IT->second.HstPtrVal), DPxPTR(ShadowHstPtrAddr));
      *ShadowHstPtrAddr = IT->second.HstPtrVal;
    }
    Device.ShadowMtx.unlock();
  }

  if (ArgType & OMP_TGT_MAPTYPE_TO) {
    DP("Moving %" PRId64 " bytes (hst:" DPxMOD ") -> (tgt:" DPxMOD ")\n",
       ArgSize, DPxPTR(HstPtrBegin), DPxPTR(TgtPtrBegin));
    int Ret = Device.submitData(TgtPtrBegin, HstPtrBegin, ArgSize, AsyncInfo);
    if (Ret != OFFLOAD_SUCCESS) {
      REPORT("Copying data to device failed.\n");
      return OFFLOAD_FAIL;
    }

    uintptr_t LB = (uintptr_t)HstPtrBegin;
    uintptr_t UB = (uintptr_t)HstPtrBegin + ArgSize;
    Device.ShadowMtx.lock();
    for (ShadowPtrListTy::iterator IT = Device.ShadowPtrMap.begin();
         IT != Device.ShadowPtrMap.end(); ++IT) {
      void **ShadowHstPtrAddr = (void **)IT->first;
      if ((uintptr_t)ShadowHstPtrAddr < LB)
        continue;
      if ((uintptr_t)ShadowHstPtrAddr >= UB)
        break;
      DP("Restoring original target pointer value " DPxMOD " for target "
         "pointer " DPxMOD "\n",
         DPxPTR(IT->second.TgtPtrVal), DPxPTR(IT->second.TgtPtrAddr));
      Ret = Device.submitData(IT->second.TgtPtrAddr, &IT->second.TgtPtrVal,
                              sizeof(void *), AsyncInfo);
      if (Ret != OFFLOAD_SUCCESS) {
        REPORT("Copying data to device failed.\n");
        Device.ShadowMtx.unlock();
        return OFFLOAD_FAIL;
      }
    }
    Device.ShadowMtx.unlock();
  }
  return OFFLOAD_SUCCESS;
}

static int targetDataNonContiguous(ident_t *loc, DeviceTy &Device,
                                   void *ArgsBase,
                                   __tgt_target_non_contig *NonContig,
                                   uint64_t Size, int64_t ArgType,
                                   int CurrentDim, int DimSize, uint64_t Offset,
                                   AsyncInfoTy &AsyncInfo) {
  TIMESCOPE_WITH_IDENT(loc);
  int Ret = OFFLOAD_SUCCESS;
  if (CurrentDim < DimSize) {
    for (unsigned int I = 0; I < NonContig[CurrentDim].Count; ++I) {
      uint64_t CurOffset =
          (NonContig[CurrentDim].Offset + I) * NonContig[CurrentDim].Stride;
      // we only need to transfer the first element for the last dimension
      // since we've already got a contiguous piece.
      if (CurrentDim != DimSize - 1 || I == 0) {
        Ret = targetDataNonContiguous(loc, Device, ArgsBase, NonContig, Size,
                                      ArgType, CurrentDim + 1, DimSize,
                                      Offset + CurOffset, AsyncInfo);
        // Stop the whole process if any contiguous piece returns anything
        // other than OFFLOAD_SUCCESS.
        if (Ret != OFFLOAD_SUCCESS)
          return Ret;
      }
    }
  } else {
    char *Ptr = (char *)ArgsBase + Offset;
    DP("Transfer of non-contiguous : host ptr " DPxMOD " offset %" PRIu64
       " len %" PRIu64 "\n",
       DPxPTR(Ptr), Offset, Size);
    Ret = targetDataContiguous(loc, Device, ArgsBase, Ptr, Size, ArgType,
                               AsyncInfo);
  }
  return Ret;
}

static int getNonContigMergedDimension(__tgt_target_non_contig *NonContig,
                                       int32_t DimSize) {
  int RemovedDim = 0;
  for (int I = DimSize - 1; I > 0; --I) {
    if (NonContig[I].Count * NonContig[I].Stride == NonContig[I - 1].Stride)
      RemovedDim++;
  }
  return RemovedDim;
}

/// Internal function to pass data to/from the target.
int targetDataUpdate(ident_t *loc, DeviceTy &Device, int32_t ArgNum,
                     void **ArgsBase, void **Args, int64_t *ArgSizes,
                     int64_t *ArgTypes, map_var_info_t *ArgNames,
                     void **ArgMappers, AsyncInfoTy &AsyncInfo, bool) {
  // process each input.
  for (int32_t I = 0; I < ArgNum; ++I) {
    if ((ArgTypes[I] & OMP_TGT_MAPTYPE_LITERAL) ||
        (ArgTypes[I] & OMP_TGT_MAPTYPE_PRIVATE))
      continue;

    if (ArgMappers && ArgMappers[I]) {
      // Instead of executing the regular path of targetDataUpdate, call the
      // targetDataMapper variant which will call targetDataUpdate again
      // with new arguments.
      DP("Calling targetDataMapper for the %dth argument\n", I);

      map_var_info_t ArgName = (!ArgNames) ? nullptr : ArgNames[I];
      int Ret = targetDataMapper(loc, Device, ArgsBase[I], Args[I], ArgSizes[I],
                                 ArgTypes[I], ArgName, ArgMappers[I], AsyncInfo,
                                 targetDataUpdate);

      if (Ret != OFFLOAD_SUCCESS) {
        REPORT("Call to targetDataUpdate via targetDataMapper for custom mapper"
               " failed.\n");
        return OFFLOAD_FAIL;
      }

      // Skip the rest of this function, continue to the next argument.
      continue;
    }

    int Ret = OFFLOAD_SUCCESS;

    if (ArgTypes[I] & OMP_TGT_MAPTYPE_NON_CONTIG) {
      __tgt_target_non_contig *NonContig = (__tgt_target_non_contig *)Args[I];
      int32_t DimSize = ArgSizes[I];
      uint64_t Size =
          NonContig[DimSize - 1].Count * NonContig[DimSize - 1].Stride;
      int32_t MergedDim = getNonContigMergedDimension(NonContig, DimSize);
      Ret = targetDataNonContiguous(
          loc, Device, ArgsBase[I], NonContig, Size, ArgTypes[I],
          /*current_dim=*/0, DimSize - MergedDim, /*offset=*/0, AsyncInfo);
    } else {
      Ret = targetDataContiguous(loc, Device, ArgsBase[I], Args[I], ArgSizes[I],
                                 ArgTypes[I], AsyncInfo);
    }
    if (Ret == OFFLOAD_FAIL)
      return OFFLOAD_FAIL;
  }
  return OFFLOAD_SUCCESS;
}

static const unsigned LambdaMapping = OMP_TGT_MAPTYPE_PTR_AND_OBJ |
                                      OMP_TGT_MAPTYPE_LITERAL |
                                      OMP_TGT_MAPTYPE_IMPLICIT;
static bool isLambdaMapping(int64_t Mapping) {
  return (Mapping & LambdaMapping) == LambdaMapping;
}

namespace {
/// Find the table information in the map or look it up in the translation
/// tables.
TableMap *getTableMap(void *HostPtr) {
  std::lock_guard<std::mutex> TblMapLock(PM->TblMapMtx);
  HostPtrToTableMapTy::iterator TableMapIt =
      PM->HostPtrToTableMap.find(HostPtr);

  if (TableMapIt != PM->HostPtrToTableMap.end())
    return &TableMapIt->second;

  // We don't have a map. So search all the registered libraries.
  TableMap *TM = nullptr;
  std::lock_guard<std::mutex> TrlTblLock(PM->TrlTblMtx);
  for (HostEntriesBeginToTransTableTy::iterator Itr =
           PM->HostEntriesBeginToTransTable.begin();
       Itr != PM->HostEntriesBeginToTransTable.end(); ++Itr) {
    // get the translation table (which contains all the good info).
    TranslationTable *TransTable = &Itr->second;
    // iterate over all the host table entries to see if we can locate the
    // host_ptr.
    __tgt_offload_entry *Cur = TransTable->HostTable.EntriesBegin;
    for (uint32_t I = 0; Cur < TransTable->HostTable.EntriesEnd; ++Cur, ++I) {
      if (Cur->addr != HostPtr)
        continue;
      // we got a match, now fill the HostPtrToTableMap so that we
      // may avoid this search next time.
      TM = &(PM->HostPtrToTableMap)[HostPtr];
      TM->Table = TransTable;
      TM->Index = I;
      return TM;
    }
  }

  return nullptr;
}

/// Get loop trip count
/// FIXME: This function will not work right if calling
/// __kmpc_push_target_tripcount in one thread but doing offloading in another
/// thread, which might occur when we call task yield.
uint64_t getLoopTripCount(int64_t DeviceId) {
  DeviceTy &Device = PM->Devices[DeviceId];
  uint64_t LoopTripCount = 0;

  {
    std::lock_guard<std::mutex> TblMapLock(PM->TblMapMtx);
    auto I = Device.LoopTripCnt.find(__kmpc_global_thread_num(NULL));
    if (I != Device.LoopTripCnt.end()) {
      LoopTripCount = I->second;
      Device.LoopTripCnt.erase(I);
#if INTEL_COLLAB
      DP("loop trip count is %" PRIu64 ".\n", LoopTripCount);
#else  // INTEL_COLLAB
      DP("loop trip count is %lu.\n", LoopTripCount);
#endif  // INTEL_COLLAB
    }
  }

  return LoopTripCount;
}

/// A class manages private arguments in a target region.
class PrivateArgumentManagerTy {
  /// A data structure for the information of first-private arguments. We can
  /// use this information to optimize data transfer by packing all
  /// first-private arguments and transfer them all at once.
  struct FirstPrivateArgInfoTy {
    /// The index of the element in \p TgtArgs corresponding to the argument
    const int Index;
    /// Host pointer begin
    const char *HstPtrBegin;
    /// Host pointer end
    const char *HstPtrEnd;
    /// Aligned size
    const int64_t AlignedSize;
    /// Host pointer name
    const map_var_info_t HstPtrName = nullptr;

    FirstPrivateArgInfoTy(int Index, const void *HstPtr, int64_t Size,
                          const map_var_info_t HstPtrName = nullptr)
        : Index(Index), HstPtrBegin(reinterpret_cast<const char *>(HstPtr)),
          HstPtrEnd(HstPtrBegin + Size), AlignedSize(Size + Size % Alignment),
          HstPtrName(HstPtrName) {}
  };

  /// A vector of target pointers for all private arguments
  std::vector<void *> TgtPtrs;

  /// A vector of information of all first-private arguments to be packed
  std::vector<FirstPrivateArgInfoTy> FirstPrivateArgInfo;
  /// Host buffer for all arguments to be packed
  std::vector<char> FirstPrivateArgBuffer;
  /// The total size of all arguments to be packed
  int64_t FirstPrivateArgSize = 0;

  /// A reference to the \p DeviceTy object
  DeviceTy &Device;
  /// A pointer to a \p AsyncInfoTy object
  AsyncInfoTy &AsyncInfo;

  // TODO: What would be the best value here? Should we make it configurable?
  // If the size is larger than this threshold, we will allocate and transfer it
  // immediately instead of packing it.
#if INTEL_COLLAB
  // Setting this to 0 due to new failure in
  // sollveC/test_target_teams_distribute_firstprivate, which needs to be
  // investigated.
  static constexpr const int64_t FirstPrivateArgSizeThreshold = 0;
#else // INTEL_COLLAB
  static constexpr const int64_t FirstPrivateArgSizeThreshold = 1024;
#endif // INTEL_COLLAB

public:
  /// Constructor
  PrivateArgumentManagerTy(DeviceTy &Dev, AsyncInfoTy &AsyncInfo)
      : Device(Dev), AsyncInfo(AsyncInfo) {}

  /// Add a private argument
  int addArg(void *HstPtr, int64_t ArgSize, int64_t ArgOffset,
             bool IsFirstPrivate, void *&TgtPtr, int TgtArgsIndex,
             const map_var_info_t HstPtrName = nullptr) {
    // If the argument is not first-private, or its size is greater than a
    // predefined threshold, we will allocate memory and issue the transfer
    // immediately.
    if (ArgSize > FirstPrivateArgSizeThreshold || !IsFirstPrivate) {
#if INTEL_COLLAB
      TgtPtr = Device.data_alloc_base(ArgSize, HstPtr,
                                      (void *)((intptr_t)HstPtr + ArgOffset));
#else
      TgtPtr = Device.allocData(ArgSize, HstPtr);
#endif // INTEL_COLLAB
      if (!TgtPtr) {
        DP("Data allocation for %sprivate array " DPxMOD " failed.\n",
           (IsFirstPrivate ? "first-" : ""), DPxPTR(HstPtr));
        return OFFLOAD_FAIL;
      }
#ifdef OMPTARGET_DEBUG
      void *TgtPtrBase = (void *)((intptr_t)TgtPtr + ArgOffset);
      DP("Allocated %" PRId64 " bytes of target memory at " DPxMOD
         " for %sprivate array " DPxMOD " - pushing target argument " DPxMOD
         "\n",
         ArgSize, DPxPTR(TgtPtr), (IsFirstPrivate ? "first-" : ""),
         DPxPTR(HstPtr), DPxPTR(TgtPtrBase));
#endif
      // If first-private, copy data from host
      if (IsFirstPrivate) {
        int Ret = Device.submitData(TgtPtr, HstPtr, ArgSize, AsyncInfo);
        if (Ret != OFFLOAD_SUCCESS) {
          DP("Copying data to device failed, failed.\n");
          return OFFLOAD_FAIL;
        }
      }
      TgtPtrs.push_back(TgtPtr);
    } else {
      DP("Firstprivate array " DPxMOD " of size %" PRId64 " will be packed\n",
         DPxPTR(HstPtr), ArgSize);
      // When reach this point, the argument must meet all following
      // requirements:
      // 1. Its size does not exceed the threshold (see the comment for
      // FirstPrivateArgSizeThreshold);
      // 2. It must be first-private (needs to be mapped to target device).
      // We will pack all this kind of arguments to transfer them all at once
      // to reduce the number of data transfer. We will not take
      // non-first-private arguments, aka. private arguments that doesn't need
      // to be mapped to target device, into account because data allocation
      // can be very efficient with memory manager.

      // Placeholder value
      TgtPtr = nullptr;
      FirstPrivateArgInfo.emplace_back(TgtArgsIndex, HstPtr, ArgSize,
                                       HstPtrName);
      FirstPrivateArgSize += FirstPrivateArgInfo.back().AlignedSize;
    }

    return OFFLOAD_SUCCESS;
  }

  /// Pack first-private arguments, replace place holder pointers in \p TgtArgs,
  /// and start the transfer.
  int packAndTransfer(std::vector<void *> &TgtArgs) {
    if (!FirstPrivateArgInfo.empty()) {
      assert(FirstPrivateArgSize != 0 &&
             "FirstPrivateArgSize is 0 but FirstPrivateArgInfo is empty");
      FirstPrivateArgBuffer.resize(FirstPrivateArgSize, 0);
      auto Itr = FirstPrivateArgBuffer.begin();
      // Copy all host data to this buffer
      for (FirstPrivateArgInfoTy &Info : FirstPrivateArgInfo) {
        std::copy(Info.HstPtrBegin, Info.HstPtrEnd, Itr);
        Itr = std::next(Itr, Info.AlignedSize);
      }
      // Allocate target memory
      void *TgtPtr =
          Device.allocData(FirstPrivateArgSize, FirstPrivateArgBuffer.data());
      if (TgtPtr == nullptr) {
        DP("Failed to allocate target memory for private arguments.\n");
        return OFFLOAD_FAIL;
      }
      TgtPtrs.push_back(TgtPtr);
      DP("Allocated %" PRId64 " bytes of target memory at " DPxMOD "\n",
         FirstPrivateArgSize, DPxPTR(TgtPtr));
      // Transfer data to target device
      int Ret = Device.submitData(TgtPtr, FirstPrivateArgBuffer.data(),
                                  FirstPrivateArgSize, AsyncInfo);
      if (Ret != OFFLOAD_SUCCESS) {
        DP("Failed to submit data of private arguments.\n");
        return OFFLOAD_FAIL;
      }
      // Fill in all placeholder pointers
      auto TP = reinterpret_cast<uintptr_t>(TgtPtr);
      for (FirstPrivateArgInfoTy &Info : FirstPrivateArgInfo) {
        void *&Ptr = TgtArgs[Info.Index];
        assert(Ptr == nullptr && "Target pointer is already set by mistaken");
        Ptr = reinterpret_cast<void *>(TP);
        TP += Info.AlignedSize;
        DP("Firstprivate array " DPxMOD " of size %" PRId64 " mapped to " DPxMOD
           "\n",
           DPxPTR(Info.HstPtrBegin), Info.HstPtrEnd - Info.HstPtrBegin,
           DPxPTR(Ptr));
      }
    }

    return OFFLOAD_SUCCESS;
  }

  /// Free all target memory allocated for private arguments
  int free() {
    for (void *P : TgtPtrs) {
      int Ret = Device.deleteData(P);
      if (Ret != OFFLOAD_SUCCESS) {
        DP("Deallocation of (first-)private arrays failed.\n");
        return OFFLOAD_FAIL;
      }
    }

    TgtPtrs.clear();

    return OFFLOAD_SUCCESS;
  }
};

/// Process data before launching the kernel, including calling targetDataBegin
/// to map and transfer data to target device, transferring (first-)private
/// variables.
static int processDataBefore(ident_t *loc, int64_t DeviceId, void *HostPtr,
                             int32_t ArgNum, void **ArgBases, void **Args,
                             int64_t *ArgSizes, int64_t *ArgTypes,
                             map_var_info_t *ArgNames, void **ArgMappers,
                             std::vector<void *> &TgtArgs,
                             std::vector<ptrdiff_t> &TgtOffsets,
                             PrivateArgumentManagerTy &PrivateArgumentManager,
#if INTEL_COLLAB
                             AsyncInfoTy &AsyncInfo, void **TgtNDLoopDesc) {
#else  // INTEL_COLLAB
                             AsyncInfoTy &AsyncInfo) {
#endif // INTEL_COLLAB

  TIMESCOPE_WITH_NAME_AND_IDENT("mappingBeforeTargetRegion", loc);
  DeviceTy &Device = PM->Devices[DeviceId];
  int Ret = targetDataBegin(loc, Device, ArgNum, ArgBases, Args, ArgSizes,
                            ArgTypes, ArgNames, ArgMappers, AsyncInfo);
  if (Ret != OFFLOAD_SUCCESS) {
    REPORT("Call to targetDataBegin failed, abort target.\n");
    return OFFLOAD_FAIL;
  }

  // List of (first-)private arrays allocated for this target region
  std::vector<int> TgtArgsPositions(ArgNum, -1);

  for (int32_t I = 0; I < ArgNum; ++I) {
    if (!(ArgTypes[I] & OMP_TGT_MAPTYPE_TARGET_PARAM)) {
#if INTEL_COLLAB
      if (ArgTypes[I] & OMP_TGT_MAPTYPE_ND_DESC)
        *TgtNDLoopDesc = (void *)Args[I];
#endif // INTEL_COLLAB
      // This is not a target parameter, do not push it into TgtArgs.
      // Check for lambda mapping.
      if (isLambdaMapping(ArgTypes[I])) {
        assert((ArgTypes[I] & OMP_TGT_MAPTYPE_MEMBER_OF) &&
               "PTR_AND_OBJ must be also MEMBER_OF.");
        unsigned Idx = getParentIndex(ArgTypes[I]);
        int TgtIdx = TgtArgsPositions[Idx];
        assert(TgtIdx != -1 && "Base address must be translated already.");
        // The parent lambda must be processed already and it must be the last
        // in TgtArgs and TgtOffsets arrays.
        void *HstPtrVal = Args[I];
        void *HstPtrBegin = ArgBases[I];
        void *HstPtrBase = Args[Idx];
        bool IsLast, IsHostPtr; // unused.
        void *TgtPtrBase =
            (void *)((intptr_t)TgtArgs[TgtIdx] + TgtOffsets[TgtIdx]);
        DP("Parent lambda base " DPxMOD "\n", DPxPTR(TgtPtrBase));
        uint64_t Delta = (uint64_t)HstPtrBegin - (uint64_t)HstPtrBase;
        void *TgtPtrBegin = (void *)((uintptr_t)TgtPtrBase + Delta);
        void *&PointerTgtPtrBegin = AsyncInfo.getVoidPtrLocation();
        PointerTgtPtrBegin = Device.getTgtPtrBegin(HstPtrVal, ArgSizes[I],
                                                   IsLast, false, IsHostPtr);
        if (!PointerTgtPtrBegin) {
          DP("No lambda captured variable mapped (" DPxMOD ") - ignored\n",
             DPxPTR(HstPtrVal));
          continue;
        }
        if (PM->RTLs.RequiresFlags & OMP_REQ_UNIFIED_SHARED_MEMORY &&
            TgtPtrBegin == HstPtrBegin) {
          DP("Unified memory is active, no need to map lambda captured"
             "variable (" DPxMOD ")\n",
             DPxPTR(HstPtrVal));
          continue;
        }
        DP("Update lambda reference (" DPxMOD ") -> [" DPxMOD "]\n",
           DPxPTR(PointerTgtPtrBegin), DPxPTR(TgtPtrBegin));
        Ret = Device.submitData(TgtPtrBegin, &PointerTgtPtrBegin,
                                sizeof(void *), AsyncInfo);
        if (Ret != OFFLOAD_SUCCESS) {
          REPORT("Copying data to device failed.\n");
          return OFFLOAD_FAIL;
        }
      }
      continue;
    }
    void *HstPtrBegin = Args[I];
    void *HstPtrBase = ArgBases[I];
    void *TgtPtrBegin;
    map_var_info_t HstPtrName = (!ArgNames) ? nullptr : ArgNames[I];
    ptrdiff_t TgtBaseOffset;
    bool IsLast, IsHostPtr; // unused.
    if (ArgTypes[I] & OMP_TGT_MAPTYPE_LITERAL) {
      DP("Forwarding first-private value " DPxMOD " to the target construct\n",
         DPxPTR(HstPtrBase));
      TgtPtrBegin = HstPtrBase;
      TgtBaseOffset = 0;
#if INTEL_COLLAB
      if (ArgSizes[I] == 0) {
        // Let the plugins know that this argument must be passed
        // as a non-pointer literal. OpenMP is_device_ptr() pointers
        // are mapped with non-zero size (which is ignored, though),
        // and they must still be passed to the outlined function
        // as pointer arguments.
        TgtBaseOffset = (std::numeric_limits<ptrdiff_t>::max)();
      }
#endif // INTEL_COLLAB
    } else if (ArgTypes[I] & OMP_TGT_MAPTYPE_PRIVATE) {
      TgtBaseOffset = (intptr_t)HstPtrBase - (intptr_t)HstPtrBegin;
      // Can be marked for optimization if the next argument(s) do(es) not
      // depend on this one.
      const bool IsFirstPrivate =
          (I >= ArgNum - 1 || !(ArgTypes[I + 1] & OMP_TGT_MAPTYPE_MEMBER_OF));
      Ret = PrivateArgumentManager.addArg(
          HstPtrBegin, ArgSizes[I], TgtBaseOffset, IsFirstPrivate, TgtPtrBegin,
          TgtArgs.size(), HstPtrName);
      if (Ret != OFFLOAD_SUCCESS) {
        REPORT("Failed to process %sprivate argument " DPxMOD "\n",
               (IsFirstPrivate ? "first-" : ""), DPxPTR(HstPtrBegin));
        return OFFLOAD_FAIL;
      }
    } else {
#if INTEL_COLLAB
      if (ArgTypes[I] & OMP_TGT_MAPTYPE_PTR_AND_OBJ) {
        TgtPtrBegin = Device.getTgtPtrBegin(HstPtrBase, sizeof(void *), IsLast, false, IsHostPtr);
        TgtBaseOffset = 0;
      } else {
        TgtPtrBegin = Device.getTgtPtrBegin(HstPtrBegin, ArgSizes[I], IsLast,
                                            false, IsHostPtr);
        TgtBaseOffset =(intptr_t)HstPtrBase - (intptr_t)HstPtrBegin;
      }
#else // INTEL COLLAB
      if (ArgTypes[I] & OMP_TGT_MAPTYPE_PTR_AND_OBJ)
        HstPtrBase = *reinterpret_cast<void **>(HstPtrBase);
      TgtPtrBegin = Device.getTgtPtrBegin(HstPtrBegin, ArgSizes[I], IsLast,
                                          false, IsHostPtr);
      TgtBaseOffset = (intptr_t)HstPtrBase - (intptr_t)HstPtrBegin;
#endif // INTEL_COLLAB
#ifdef OMPTARGET_DEBUG
#if INTEL_COLLAB
      DP("Obtained target argument (Begin: " DPxMOD ", Offset: %" PRId64
         ") from host pointer " DPxMOD "\n", DPxPTR(TgtPtrBegin), TgtBaseOffset,
         DPxPTR(HstPtrBegin));
#else
      void *TgtPtrBase = (void *)((intptr_t)TgtPtrBegin + TgtBaseOffset);
      DP("Obtained target argument " DPxMOD " from host pointer " DPxMOD "\n",
         DPxPTR(TgtPtrBase), DPxPTR(HstPtrBegin));
#endif // INTEL_COLLAB
#endif
    }
    TgtArgsPositions[I] = TgtArgs.size();
    TgtArgs.push_back(TgtPtrBegin);
    TgtOffsets.push_back(TgtBaseOffset);
  }

  assert(TgtArgs.size() == TgtOffsets.size() &&
         "Size mismatch in arguments and offsets");

  // Pack and transfer first-private arguments
  Ret = PrivateArgumentManager.packAndTransfer(TgtArgs);
  if (Ret != OFFLOAD_SUCCESS) {
    DP("Failed to pack and transfer first private arguments\n");
    return OFFLOAD_FAIL;
  }

  return OFFLOAD_SUCCESS;
}

/// Process data after launching the kernel, including transferring data back to
/// host if needed and deallocating target memory of (first-)private variables.
static int processDataAfter(ident_t *loc, int64_t DeviceId, void *HostPtr,
                            int32_t ArgNum, void **ArgBases, void **Args,
                            int64_t *ArgSizes, int64_t *ArgTypes,
                            map_var_info_t *ArgNames, void **ArgMappers,
                            PrivateArgumentManagerTy &PrivateArgumentManager,
                            AsyncInfoTy &AsyncInfo) {
  TIMESCOPE_WITH_NAME_AND_IDENT("mappingAfterTargetRegion", loc);
  DeviceTy &Device = PM->Devices[DeviceId];

  // Move data from device.
  int Ret = targetDataEnd(loc, Device, ArgNum, ArgBases, Args, ArgSizes,
                          ArgTypes, ArgNames, ArgMappers, AsyncInfo);
  if (Ret != OFFLOAD_SUCCESS) {
    REPORT("Call to targetDataEnd failed, abort target.\n");
    return OFFLOAD_FAIL;
  }

  // Free target memory for private arguments
  Ret = PrivateArgumentManager.free();
  if (Ret != OFFLOAD_SUCCESS) {
    REPORT("Failed to deallocate target memory for private args\n");
    return OFFLOAD_FAIL;
  }

  return OFFLOAD_SUCCESS;
}
} // namespace

/// performs the same actions as data_begin in case arg_num is
/// non-zero and initiates run of the offloaded region on the target platform;
/// if arg_num is non-zero after the region execution is done it also
/// performs the same action as data_update and data_end above. This function
/// returns 0 if it was able to transfer the execution to a target and an
/// integer different from zero otherwise.
int target(ident_t *loc, DeviceTy &Device, void *HostPtr, int32_t ArgNum,
           void **ArgBases, void **Args, int64_t *ArgSizes, int64_t *ArgTypes,
           map_var_info_t *ArgNames, void **ArgMappers, int32_t TeamNum,
           int32_t ThreadLimit, int IsTeamConstruct, AsyncInfoTy &AsyncInfo) {
  int32_t DeviceId = Device.DeviceID;

  TableMap *TM = getTableMap(HostPtr);
  // No map for this host pointer found!
  if (!TM) {
    REPORT("Host ptr " DPxMOD " does not have a matching target pointer.\n",
           DPxPTR(HostPtr));
    return OFFLOAD_FAIL;
  }

  // get target table.
  __tgt_target_table *TargetTable = nullptr;
  {
    std::lock_guard<std::mutex> TrlTblLock(PM->TrlTblMtx);
    assert(TM->Table->TargetsTable.size() > (size_t)DeviceId &&
           "Not expecting a device ID outside the table's bounds!");
    TargetTable = TM->Table->TargetsTable[DeviceId];
  }
  assert(TargetTable && "Global data has not been mapped\n");

  std::vector<void *> TgtArgs;
  std::vector<ptrdiff_t> TgtOffsets;

  PrivateArgumentManagerTy PrivateArgumentManager(Device, AsyncInfo);

#if INTEL_COLLAB
  void *TgtNDLoopDesc = nullptr;
#endif // INTEL_COLLAB

  int Ret;
  if (ArgNum) {
    // Process data, such as data mapping, before launching the kernel
    Ret = processDataBefore(loc, DeviceId, HostPtr, ArgNum, ArgBases, Args,
                            ArgSizes, ArgTypes, ArgNames, ArgMappers, TgtArgs,
#if INTEL_COLLAB
                              TgtOffsets, PrivateArgumentManager, AsyncInfo,
                              &TgtNDLoopDesc);
#else  // INTEL_COLLAB
                            TgtOffsets, PrivateArgumentManager, AsyncInfo);
#endif // INTEL_COLLAB
    if (Ret != OFFLOAD_SUCCESS) {
      REPORT("Failed to process data before launching the kernel.\n");
      return OFFLOAD_FAIL;
    }
  }

  // Get loop trip count
  uint64_t LoopTripCount = getLoopTripCount(DeviceId);

  // Launch device execution.
  void *TgtEntryPtr = TargetTable->EntriesBegin[TM->Index].addr;
  DP("Launching target execution %s with pointer " DPxMOD " (index=%d).\n",
     TargetTable->EntriesBegin[TM->Index].name, DPxPTR(TgtEntryPtr), TM->Index);

#if INTEL_COLLAB
  Ret = Device.manifest_data_for_region(TgtEntryPtr);

  if (Ret != OFFLOAD_SUCCESS) {
    DP("Data manifestation failed.\n");
    return OFFLOAD_FAIL;
  }

  void **argsPtr = nullptr;
  if (!TgtArgs.empty())
    argsPtr = (void **)&(TgtArgs.data()[0]);
  ptrdiff_t *offsetsPtr = nullptr;
  if (!TgtOffsets.empty())
    offsetsPtr = (ptrdiff_t *)&(TgtOffsets.data()[0]);

  if (TgtNDLoopDesc)
    // If NDRange is specified, use it.
    Ret = Device.run_team_nd_region(TgtEntryPtr, argsPtr, offsetsPtr,
                                    TgtArgs.size(), TeamNum, ThreadLimit,
                                    TgtNDLoopDesc);
  else if (IsTeamConstruct)
    Ret = Device.runTeamRegion(TgtEntryPtr, argsPtr, offsetsPtr, TgtArgs.size(),
                               TeamNum, ThreadLimit, LoopTripCount, AsyncInfo);
  else
    Ret = Device.runRegion(TgtEntryPtr, argsPtr, offsetsPtr, TgtArgs.size(),
                           AsyncInfo);
#else // INTEL_COLLAB
  {
    TIMESCOPE_WITH_NAME_AND_IDENT(
        IsTeamConstruct ? "runTargetTeamRegion" : "runTargetRegion", loc);
    if (IsTeamConstruct)
      Ret = Device.runTeamRegion(TgtEntryPtr, &TgtArgs[0], &TgtOffsets[0],
                                 TgtArgs.size(), TeamNum, ThreadLimit,
                                 LoopTripCount, AsyncInfo);
    else
      Ret = Device.runRegion(TgtEntryPtr, &TgtArgs[0], &TgtOffsets[0],
                             TgtArgs.size(), AsyncInfo);
  }
#endif // INTEL_COLLAB

  if (Ret != OFFLOAD_SUCCESS) {
    REPORT("Executing target region abort target.\n");
    return OFFLOAD_FAIL;
  }

  if (ArgNum) {
    // Transfer data back and deallocate target memory for (first-)private
    // variables
    Ret = processDataAfter(loc, DeviceId, HostPtr, ArgNum, ArgBases, Args,
                           ArgSizes, ArgTypes, ArgNames, ArgMappers,
                           PrivateArgumentManager, AsyncInfo);
    if (Ret != OFFLOAD_SUCCESS) {
      REPORT("Failed to process data after launching the kernel.\n");
      return OFFLOAD_FAIL;
    }
  }

  return OFFLOAD_SUCCESS;
}<|MERGE_RESOLUTION|>--- conflicted
+++ resolved
@@ -282,8 +282,8 @@
 int targetDataBegin(ident_t *loc, DeviceTy &Device, int32_t arg_num,
                     void **args_base, void **args, int64_t *arg_sizes,
                     int64_t *arg_types, map_var_info_t *arg_names,
-<<<<<<< HEAD
-                    void **arg_mappers, AsyncInfoTy &AsyncInfo) {
+                    void **arg_mappers, AsyncInfoTy &AsyncInfo,
+                    bool FromMapper) {
 #if INTEL_COLLAB
   int32_t gtid = __kmpc_global_thread_num(nullptr);
   Device.UsedPtrsMtx.lock();
@@ -293,10 +293,6 @@
   Device.UsedPtrsMtx.unlock();
   usedPtrs.emplace_back(std::set<void *>());
 #endif // INTEL_COLLAB
-=======
-                    void **arg_mappers, AsyncInfoTy &AsyncInfo,
-                    bool FromMapper) {
->>>>>>> 0caf736d
   // process each input.
   for (int32_t i = 0; i < arg_num; ++i) {
     // Ignore private variables and arrays - there is no mapping for them.
