//===------ omptarget.cpp - Target independent OpenMP target RTL -- C++ -*-===//
//
// Part of the LLVM Project, under the Apache License v2.0 with LLVM Exceptions.
// See https://llvm.org/LICENSE.txt for license information.
// SPDX-License-Identifier: Apache-2.0 WITH LLVM-exception
//
//===----------------------------------------------------------------------===//
//
// Implementation of the interface to be used by Clang during the codegen of a
// target region.
//
//===----------------------------------------------------------------------===//

#include "omptarget.h"
#include "device.h"
#include "private.h"
#include "rtl.h"

#include <cassert>
#if INTEL_COLLAB
#include <cstring>
#endif // INTEL_COLLAB
#include <vector>

int AsyncInfoTy::synchronize() {
  int Result = OFFLOAD_SUCCESS;
  if (AsyncInfo.Queue) {
    // If we have a queue we need to synchronize it now.
    Result = Device.synchronize(*this);
    assert(AsyncInfo.Queue == nullptr &&
           "The device plugin should have nulled the queue to indicate there "
           "are no outstanding actions!");
  }
  return Result;
}

void *&AsyncInfoTy::getVoidPtrLocation() {
  BufferLocations.push_back(nullptr);
  return BufferLocations.back();
}

/* All begin addresses for partially mapped structs must be 8-aligned in order
 * to ensure proper alignment of members. E.g.
 *
 * struct S {
 *   int a;   // 4-aligned
 *   int b;   // 4-aligned
 *   int *p;  // 8-aligned
 * } s1;
 * ...
 * #pragma omp target map(tofrom: s1.b, s1.p[0:N])
 * {
 *   s1.b = 5;
 *   for (int i...) s1.p[i] = ...;
 * }
 *
 * Here we are mapping s1 starting from member b, so BaseAddress=&s1=&s1.a and
 * BeginAddress=&s1.b. Let's assume that the struct begins at address 0x100,
 * then &s1.a=0x100, &s1.b=0x104, &s1.p=0x108. Each member obeys the alignment
 * requirements for its type. Now, when we allocate memory on the device, in
 * CUDA's case cuMemAlloc() returns an address which is at least 256-aligned.
 * This means that the chunk of the struct on the device will start at a
 * 256-aligned address, let's say 0x200. Then the address of b will be 0x200 and
 * address of p will be a misaligned 0x204 (on the host there was no need to add
 * padding between b and p, so p comes exactly 4 bytes after b). If the device
 * kernel tries to access s1.p, a misaligned address error occurs (as reported
 * by the CUDA plugin). By padding the begin address down to a multiple of 8 and
 * extending the size of the allocated chuck accordingly, the chuck on the
 * device will start at 0x200 with the padding (4 bytes), then &s1.b=0x204 and
 * &s1.p=0x208, as they should be to satisfy the alignment requirements.
 */
static const int64_t Alignment = 8;

/// Map global data and execute pending ctors
static int InitLibrary(DeviceTy &Device) {
  /*
   * Map global data
   */
  int32_t device_id = Device.DeviceID;
  int rc = OFFLOAD_SUCCESS;
  bool supportsEmptyImages = Device.RTL->supports_empty_images &&
                             Device.RTL->supports_empty_images() > 0;

  Device.PendingGlobalsMtx.lock();
  PM->TrlTblMtx.lock();
  for (auto *HostEntriesBegin : PM->HostEntriesBeginRegistrationOrder) {
    TranslationTable *TransTable =
        &PM->HostEntriesBeginToTransTable[HostEntriesBegin];
    if (TransTable->HostTable.EntriesBegin ==
            TransTable->HostTable.EntriesEnd &&
        !supportsEmptyImages) {
      // No host entry so no need to proceed
      continue;
    }

    if (TransTable->TargetsTable[device_id] != 0) {
      // Library entries have already been processed
      continue;
    }

    // 1) get image.
    assert(TransTable->TargetsImages.size() > (size_t)device_id &&
           "Not expecting a device ID outside the table's bounds!");
    __tgt_device_image *img = TransTable->TargetsImages[device_id];
    if (!img) {
      REPORT("No image loaded for device id %d.\n", device_id);
      rc = OFFLOAD_FAIL;
      break;
    }
    // 2) load image into the target table.
    __tgt_target_table *TargetTable = TransTable->TargetsTable[device_id] =
        Device.load_binary(img);
    // Unable to get table for this image: invalidate image and fail.
    if (!TargetTable) {
      REPORT("Unable to generate entries table for device id %d.\n", device_id);
      TransTable->TargetsImages[device_id] = 0;
      rc = OFFLOAD_FAIL;
      break;
    }

    // Verify whether the two table sizes match.
    size_t hsize =
        TransTable->HostTable.EntriesEnd - TransTable->HostTable.EntriesBegin;
    size_t tsize = TargetTable->EntriesEnd - TargetTable->EntriesBegin;

    // Invalid image for these host entries!
    if (hsize != tsize) {
      REPORT("Host and Target tables mismatch for device id %d [%zx != %zx].\n",
             device_id, hsize, tsize);
      TransTable->TargetsImages[device_id] = 0;
      TransTable->TargetsTable[device_id] = 0;
      rc = OFFLOAD_FAIL;
      break;
    }

    // process global data that needs to be mapped.
    Device.DataMapMtx.lock();
    __tgt_target_table *HostTable = &TransTable->HostTable;
    for (__tgt_offload_entry *CurrDeviceEntry = TargetTable->EntriesBegin,
                             *CurrHostEntry = HostTable->EntriesBegin,
                             *EntryDeviceEnd = TargetTable->EntriesEnd;
         CurrDeviceEntry != EntryDeviceEnd;
         CurrDeviceEntry++, CurrHostEntry++) {
      if (CurrDeviceEntry->size != 0) {
        // has data.
        assert(CurrDeviceEntry->size == CurrHostEntry->size &&
               "data size mismatch");

        // Fortran may use multiple weak declarations for the same symbol,
        // therefore we must allow for multiple weak symbols to be loaded from
        // the fat binary. Treat these mappings as any other "regular" mapping.
        // Add entry to map.
        if (Device.getTgtPtrBegin(CurrHostEntry->addr, CurrHostEntry->size))
          continue;
        DP("Add mapping from host " DPxMOD " to device " DPxMOD " with size %zu"
           "\n",
           DPxPTR(CurrHostEntry->addr), DPxPTR(CurrDeviceEntry->addr),
           CurrDeviceEntry->size);
        Device.HostDataToTargetMap.emplace(
            (uintptr_t)CurrHostEntry->addr /*HstPtrBase*/,
            (uintptr_t)CurrHostEntry->addr /*HstPtrBegin*/,
            (uintptr_t)CurrHostEntry->addr + CurrHostEntry->size /*HstPtrEnd*/,
            (uintptr_t)CurrDeviceEntry->addr /*TgtPtrBegin*/, nullptr,
            true /*IsRefCountINF*/);
      }
    }
    Device.DataMapMtx.unlock();
  }
  PM->TrlTblMtx.unlock();

  if (rc != OFFLOAD_SUCCESS) {
    Device.PendingGlobalsMtx.unlock();
    return rc;
  }

  /*
   * Run ctors for static objects
   */
  if (!Device.PendingCtorsDtors.empty()) {
    AsyncInfoTy AsyncInfo(Device);
    // Call all ctors for all libraries registered so far
    for (auto &lib : Device.PendingCtorsDtors) {
      if (!lib.second.PendingCtors.empty()) {
        DP("Has pending ctors... call now\n");
        for (auto &entry : lib.second.PendingCtors) {
          void *ctor = entry;
          int rc =
              target(nullptr, Device, ctor, 0, nullptr, nullptr, nullptr,
                     nullptr, nullptr, nullptr, 1, 1, true /*team*/, AsyncInfo);
          if (rc != OFFLOAD_SUCCESS) {
            REPORT("Running ctor " DPxMOD " failed.\n", DPxPTR(ctor));
            Device.PendingGlobalsMtx.unlock();
            return OFFLOAD_FAIL;
          }
        }
        // Clear the list to indicate that this device has been used
        lib.second.PendingCtors.clear();
        DP("Done with pending ctors for lib " DPxMOD "\n", DPxPTR(lib.first));
      }
    }
    // All constructors have been issued, wait for them now.
    if (AsyncInfo.synchronize() != OFFLOAD_SUCCESS)
      return OFFLOAD_FAIL;
  }
  Device.HasPendingGlobals = false;
  Device.PendingGlobalsMtx.unlock();

  return OFFLOAD_SUCCESS;
}

void handleTargetOutcome(bool Success, ident_t *Loc) {
  switch (PM->TargetOffloadPolicy) {
  case tgt_disabled:
    if (Success) {
      FATAL_MESSAGE0(1, "expected no offloading while offloading is disabled");
    }
    break;
  case tgt_default:
    FATAL_MESSAGE0(1, "default offloading policy must be switched to "
                      "mandatory or disabled");
    break;
  case tgt_mandatory:
    if (!Success) {
      if (getInfoLevel() & OMP_INFOTYPE_DUMP_TABLE)
        for (auto &Device : PM->Devices)
          dumpTargetPointerMappings(Loc, Device);
      else
        FAILURE_MESSAGE("Run with LIBOMPTARGET_INFO=%d to dump host-target "
                        "pointer mappings.\n",
                        OMP_INFOTYPE_DUMP_TABLE);

      SourceInfo info(Loc);
      if (info.isAvailible())
        fprintf(stderr, "%s:%d:%d: ", info.getFilename(), info.getLine(),
                info.getColumn());
      else
        FAILURE_MESSAGE("Source location information not present. Compile with "
                        "-g or -gline-tables-only.\n");
      FATAL_MESSAGE0(
          1, "failure of target construct while offloading is mandatory");
    } else {
      if (getInfoLevel() & OMP_INFOTYPE_DUMP_TABLE)
        for (auto &Device : PM->Devices)
          dumpTargetPointerMappings(Loc, Device);
    }
    break;
  }
}

static void handleDefaultTargetOffload() {
  PM->TargetOffloadMtx.lock();
  if (PM->TargetOffloadPolicy == tgt_default) {
    if (omp_get_num_devices() > 0) {
      DP("Default TARGET OFFLOAD policy is now mandatory "
         "(devices were found)\n");
      PM->TargetOffloadPolicy = tgt_mandatory;
    } else {
      DP("Default TARGET OFFLOAD policy is now disabled "
         "(no devices were found)\n");
      PM->TargetOffloadPolicy = tgt_disabled;
    }
  }
  PM->TargetOffloadMtx.unlock();
}

bool isOffloadDisabled() { // INTEL_COLLAB
  if (PM->TargetOffloadPolicy == tgt_default)
    handleDefaultTargetOffload();
  return PM->TargetOffloadPolicy == tgt_disabled;
}

// If offload is enabled, ensure that device DeviceID has been initialized,
// global ctors have been executed, and global data has been mapped.
//
// There are three possible results:
// - Return OFFLOAD_SUCCESS if the device is ready for offload.
// - Return OFFLOAD_FAIL without reporting a runtime error if offload is
//   disabled, perhaps because the initial device was specified.
// - Report a runtime error and return OFFLOAD_FAIL.
//
// If DeviceID == OFFLOAD_DEVICE_DEFAULT, set DeviceID to the default device.
// This step might be skipped if offload is disabled.
int checkDeviceAndCtors(int64_t &DeviceID, ident_t *Loc) {
  if (isOffloadDisabled()) {
    DP("Offload is disabled\n");
    return OFFLOAD_FAIL;
  }

  if (DeviceID == OFFLOAD_DEVICE_DEFAULT) {
    DeviceID = omp_get_default_device();
    DP("Use default device id %" PRId64 "\n", DeviceID);
  }

  // Proposed behavior for OpenMP 5.2 in OpenMP spec github issue 2669.
  if (omp_get_num_devices() == 0) {
    DP("omp_get_num_devices() == 0 but offload is manadatory\n");
    handleTargetOutcome(false, Loc);
    return OFFLOAD_FAIL;
  }

  if (DeviceID == omp_get_initial_device()) {
    DP("Device is host (%" PRId64 "), returning as if offload is disabled\n",
       DeviceID);
    return OFFLOAD_FAIL;
  }

  // Is device ready?
  if (!device_is_ready(DeviceID)) {
    REPORT("Device %" PRId64 " is not ready.\n", DeviceID);
    handleTargetOutcome(false, Loc);
    return OFFLOAD_FAIL;
  }

  // Get device info.
  DeviceTy &Device = PM->Devices[DeviceID];

  // Check whether global data has been mapped for this device
  Device.PendingGlobalsMtx.lock();
  bool hasPendingGlobals = Device.HasPendingGlobals;
  Device.PendingGlobalsMtx.unlock();
  if (hasPendingGlobals && InitLibrary(Device) != OFFLOAD_SUCCESS) {
    REPORT("Failed to init globals on device %" PRId64 "\n", DeviceID);
    handleTargetOutcome(false, Loc);
    return OFFLOAD_FAIL;
  }

  return OFFLOAD_SUCCESS;
}

static int32_t getParentIndex(int64_t type) {
  return ((type & OMP_TGT_MAPTYPE_MEMBER_OF) >> 48) - 1;
}

void *targetAllocExplicit(size_t size, int device_num, int kind,
                          const char *name) {
  TIMESCOPE();
  DP("Call to %s for device %d requesting %zu bytes\n", name, device_num, size);

  if (size <= 0) {
    DP("Call to %s with non-positive length\n", name);
    return NULL;
  }

  void *rc = NULL;

  if (device_num == omp_get_initial_device()) {
    rc = malloc(size);
    DP("%s returns host ptr " DPxMOD "\n", name, DPxPTR(rc));
    return rc;
  }

  if (!device_is_ready(device_num)) {
    DP("%s returns NULL ptr\n", name);
    return NULL;
  }

  DeviceTy &Device = PM->Devices[device_num];
  rc = Device.allocData(size, nullptr, kind);
  DP("%s returns device ptr " DPxMOD "\n", name, DPxPTR(rc));
  return rc;
}

/// Call the user-defined mapper function followed by the appropriate
// targetData* function (targetData{Begin,End,Update}).
int targetDataMapper(ident_t *loc, DeviceTy &Device, void *arg_base, void *arg,
                     int64_t arg_size, int64_t arg_type,
                     map_var_info_t arg_names, void *arg_mapper,
                     AsyncInfoTy &AsyncInfo,
                     TargetDataFuncPtrTy target_data_function) {
  TIMESCOPE_WITH_IDENT(loc);
  DP("Calling the mapper function " DPxMOD "\n", DPxPTR(arg_mapper));

  // The mapper function fills up Components.
  MapperComponentsTy MapperComponents;
  MapperFuncPtrTy MapperFuncPtr = (MapperFuncPtrTy)(arg_mapper);
  (*MapperFuncPtr)((void *)&MapperComponents, arg_base, arg, arg_size, arg_type,
                   arg_names);

  // Construct new arrays for args_base, args, arg_sizes and arg_types
  // using the information in MapperComponents and call the corresponding
  // targetData* function using these new arrays.
  std::vector<void *> MapperArgsBase(MapperComponents.Components.size());
  std::vector<void *> MapperArgs(MapperComponents.Components.size());
  std::vector<int64_t> MapperArgSizes(MapperComponents.Components.size());
  std::vector<int64_t> MapperArgTypes(MapperComponents.Components.size());
  std::vector<void *> MapperArgNames(MapperComponents.Components.size());

  for (unsigned I = 0, E = MapperComponents.Components.size(); I < E; ++I) {
    auto &C = MapperComponents.Components[I];
    MapperArgsBase[I] = C.Base;
    MapperArgs[I] = C.Begin;
    MapperArgSizes[I] = C.Size;
    MapperArgTypes[I] = C.Type;
    MapperArgNames[I] = C.Name;
  }

  int rc = target_data_function(loc, Device, MapperComponents.Components.size(),
                                MapperArgsBase.data(), MapperArgs.data(),
                                MapperArgSizes.data(), MapperArgTypes.data(),
                                MapperArgNames.data(), /*arg_mappers*/ nullptr,
                                AsyncInfo, /*FromMapper=*/true);

  return rc;
}

/// Internal function to do the mapping and transfer the data to the device
int targetDataBegin(ident_t *loc, DeviceTy &Device, int32_t arg_num,
                    void **args_base, void **args, int64_t *arg_sizes,
                    int64_t *arg_types, map_var_info_t *arg_names,
                    void **arg_mappers, AsyncInfoTy &AsyncInfo,
                    bool FromMapper) {
#if INTEL_COLLAB
  int32_t gtid = __kmpc_global_thread_num(nullptr);
  Device.UsedPtrsMtx.lock();
  if (Device.UsedPtrs.count(gtid) == 0)
    Device.UsedPtrs.emplace(gtid, UsedPtrsTy());
  auto &usedPtrs = Device.UsedPtrs[gtid];
  Device.UsedPtrsMtx.unlock();
  usedPtrs.emplace_back(std::set<void *>());
#endif // INTEL_COLLAB
  // process each input.
  for (int32_t i = 0; i < arg_num; ++i) {
    // Ignore private variables and arrays - there is no mapping for them.
    if ((arg_types[i] & OMP_TGT_MAPTYPE_LITERAL) ||
#if INTEL_COLLAB
        // No mapping for ND-range descriptor.
        (arg_types[i] & OMP_TGT_MAPTYPE_ND_DESC) ||
#endif // INTEL_COLLAB
        (arg_types[i] & OMP_TGT_MAPTYPE_PRIVATE))
      continue;

    if (arg_mappers && arg_mappers[i]) {
      // Instead of executing the regular path of targetDataBegin, call the
      // targetDataMapper variant which will call targetDataBegin again
      // with new arguments.
      DP("Calling targetDataMapper for the %dth argument\n", i);

      map_var_info_t arg_name = (!arg_names) ? nullptr : arg_names[i];
      int rc = targetDataMapper(loc, Device, args_base[i], args[i],
                                arg_sizes[i], arg_types[i], arg_name,
                                arg_mappers[i], AsyncInfo, targetDataBegin);

      if (rc != OFFLOAD_SUCCESS) {
        REPORT("Call to targetDataBegin via targetDataMapper for custom mapper"
               " failed.\n");
        return OFFLOAD_FAIL;
      }

      // Skip the rest of this function, continue to the next argument.
      continue;
    }

    void *HstPtrBegin = args[i];
    void *HstPtrBase = args_base[i];
    int64_t data_size = arg_sizes[i];
    map_var_info_t HstPtrName = (!arg_names) ? nullptr : arg_names[i];

    // Adjust for proper alignment if this is a combined entry (for structs).
    // Look at the next argument - if that is MEMBER_OF this one, then this one
    // is a combined entry.
    int64_t padding = 0;
    const int next_i = i + 1;
    if (getParentIndex(arg_types[i]) < 0 && next_i < arg_num &&
        getParentIndex(arg_types[next_i]) == i) {
      padding = (int64_t)HstPtrBegin % Alignment;
      if (padding) {
        DP("Using a padding of %" PRId64 " bytes for begin address " DPxMOD
           "\n",
           padding, DPxPTR(HstPtrBegin));
        HstPtrBegin = (char *)HstPtrBegin - padding;
        data_size += padding;
      }
    }

    // Address of pointer on the host and device, respectively.
    void *Pointer_HstPtrBegin, *PointerTgtPtrBegin;
    TargetPointerResultTy Pointer_TPR;
    bool IsHostPtr = false;
    bool IsImplicit = arg_types[i] & OMP_TGT_MAPTYPE_IMPLICIT;
    // Force the creation of a device side copy of the data when:
    // a close map modifier was associated with a map that contained a to.
    bool HasCloseModifier = arg_types[i] & OMP_TGT_MAPTYPE_CLOSE;
    bool HasPresentModifier = arg_types[i] & OMP_TGT_MAPTYPE_PRESENT;
    // UpdateRef is based on MEMBER_OF instead of TARGET_PARAM because if we
    // have reached this point via __tgt_target_data_begin and not __tgt_target
    // then no argument is marked as TARGET_PARAM ("omp target data map" is not
    // associated with a target region, so there are no target parameters). This
    // may be considered a hack, we could revise the scheme in the future.
    bool UpdateRef =
        !(arg_types[i] & OMP_TGT_MAPTYPE_MEMBER_OF) && !(FromMapper && i == 0);
    if (arg_types[i] & OMP_TGT_MAPTYPE_PTR_AND_OBJ) {
      DP("Has a pointer entry: \n");
      // Base is address of pointer.
      //
      // Usually, the pointer is already allocated by this time.  For example:
      //
      //   #pragma omp target map(s.p[0:N])
      //
      // The map entry for s comes first, and the PTR_AND_OBJ entry comes
      // afterward, so the pointer is already allocated by the time the
      // PTR_AND_OBJ entry is handled below, and PointerTgtPtrBegin is thus
      // non-null.  However, "declare target link" can produce a PTR_AND_OBJ
      // entry for a global that might not already be allocated by the time the
      // PTR_AND_OBJ entry is handled below, and so the allocation might fail
      // when HasPresentModifier.
      Pointer_TPR = Device.getTargetPointer(
          HstPtrBase, HstPtrBase, sizeof(void *), nullptr,
          MoveDataStateTy::NONE, IsImplicit, UpdateRef, HasCloseModifier,
          HasPresentModifier, AsyncInfo);
      PointerTgtPtrBegin = Pointer_TPR.TargetPointer;
      IsHostPtr = Pointer_TPR.Flags.IsHostPointer;
      if (!PointerTgtPtrBegin) {
        REPORT("Call to getOrAllocTgtPtr returned null pointer (%s).\n",
               HasPresentModifier ? "'present' map type modifier"
                                  : "device failure or illegal mapping");
        return OFFLOAD_FAIL;
      }
      DP("There are %zu bytes allocated at target address " DPxMOD " - is%s new"
         "\n",
         sizeof(void *), DPxPTR(PointerTgtPtrBegin),
         (Pointer_TPR.Flags.IsNewEntry ? "" : " not"));
      Pointer_HstPtrBegin = HstPtrBase;
      // modify current entry.
      HstPtrBase = *(void **)HstPtrBase;
      // No need to update pointee ref count for the first element of the
      // subelement that comes from mapper.
      UpdateRef =
          (!FromMapper || i != 0); // subsequently update ref count of pointee
    }

    MoveDataStateTy MoveData = MoveDataStateTy::NONE;
    const bool UseUSM = PM->RTLs.RequiresFlags & OMP_REQ_UNIFIED_SHARED_MEMORY;
    const bool HasFlagTo = arg_types[i] & OMP_TGT_MAPTYPE_TO;
    const bool HasFlagAlways = arg_types[i] & OMP_TGT_MAPTYPE_ALWAYS;
#if INTEL_COLLAB
    if (HasFlagTo &&
        (!UseUSM ||
         // If the device does not support the concept of managed memory,
         // do not take into account the result of is_device_accessible_ptr().
         !(Device.is_device_accessible_ptr(HstPtrBegin) ||
           !Device.managed_memory_supported()) ||
         HasCloseModifier))
      MoveData = HasFlagAlways ? MoveDataStateTy::REQUIRED
                               : MoveDataStateTy::UNKNOWN;
#else // INTEL_COLLAB
    if (HasFlagTo && (!UseUSM || HasCloseModifier))
      MoveData = HasFlagAlways ? MoveDataStateTy::REQUIRED
<<<<<<< HEAD
                               : MoveData = MoveDataStateTy::UNKNOWN;
#endif // INTEL_COLLAB
=======
                               : MoveDataStateTy::UNKNOWN;
>>>>>>> df06ec30

    auto TPR = Device.getTargetPointer(
        HstPtrBegin, HstPtrBase, data_size, HstPtrName, MoveData, IsImplicit,
        UpdateRef, HasCloseModifier, HasPresentModifier, AsyncInfo);
    void *TgtPtrBegin = TPR.TargetPointer;
    IsHostPtr = TPR.Flags.IsHostPointer;
    // If data_size==0, then the argument could be a zero-length pointer to
    // NULL, so getOrAlloc() returning NULL is not an error.
    if (!TgtPtrBegin && (data_size || HasPresentModifier)) {
      REPORT("Call to getOrAllocTgtPtr returned null pointer (%s).\n",
             HasPresentModifier ? "'present' map type modifier"
                                : "device failure or illegal mapping");
      return OFFLOAD_FAIL;
    }
    DP("There are %" PRId64 " bytes allocated at target address " DPxMOD
       " - is%s new\n",
       data_size, DPxPTR(TgtPtrBegin), (TPR.Flags.IsNewEntry ? "" : " not"));

    if (arg_types[i] & OMP_TGT_MAPTYPE_RETURN_PARAM) {
      uintptr_t Delta = (uintptr_t)HstPtrBegin - (uintptr_t)HstPtrBase;
      void *TgtPtrBase = (void *)((uintptr_t)TgtPtrBegin - Delta);
      DP("Returning device pointer " DPxMOD "\n", DPxPTR(TgtPtrBase));
      args_base[i] = TgtPtrBase;
#if INTEL_COLLAB
      usedPtrs.back().insert(TgtPtrBase);
#endif // INTEL_COLLAB
    }

    if (arg_types[i] & OMP_TGT_MAPTYPE_PTR_AND_OBJ && !IsHostPtr) {
      // Check whether we need to update the pointer on the device
      bool UpdateDevPtr = false;

      uint64_t Delta = (uint64_t)HstPtrBegin - (uint64_t)HstPtrBase;
      void *ExpectedTgtPtrBase = (void *)((uint64_t)TgtPtrBegin - Delta);

      Device.ShadowMtx.lock();
      auto Entry = Device.ShadowPtrMap.find(Pointer_HstPtrBegin);
      // If this pointer is not in the map we need to insert it. If the map
      // contains a stale entry, we need to update it (e.g. if the pointee was
      // deallocated and later on is reallocated at another device address). The
      // latter scenario is the subject of LIT test env/base_ptr_ref_count.c. An
      // entry is removed from ShadowPtrMap only when the PTR of a PTR_AND_OBJ
      // pair is deallocated, not when the OBJ is deallocated. In
      // env/base_ptr_ref_count.c the PTR is a global "declare target" pointer,
      // so it stays in the map for the lifetime of the application. When the
      // OBJ is deallocated and later on allocated again (at a different device
      // address), ShadowPtrMap still contains an entry for Pointer_HstPtrBegin
      // which is stale, pointing to the old ExpectedTgtPtrBase of the OBJ.
      if (Entry == Device.ShadowPtrMap.end() ||
          Entry->second.TgtPtrVal != ExpectedTgtPtrBase) {
        // create or update shadow pointers for this entry
        Device.ShadowPtrMap[Pointer_HstPtrBegin] = {
            HstPtrBase, PointerTgtPtrBegin, ExpectedTgtPtrBase};
        UpdateDevPtr = true;
      }

      if (UpdateDevPtr) {
        Pointer_TPR.MapTableEntry->lock();
        Device.ShadowMtx.unlock();

        DP("Update pointer (" DPxMOD ") -> [" DPxMOD "]\n",
           DPxPTR(PointerTgtPtrBegin), DPxPTR(TgtPtrBegin));

        void *&TgtPtrBase = AsyncInfo.getVoidPtrLocation();
        TgtPtrBase = ExpectedTgtPtrBase;

        int rt = Device.submitData(PointerTgtPtrBegin, &TgtPtrBase,
                                   sizeof(void *), AsyncInfo);
        Pointer_TPR.MapTableEntry->unlock();

        if (rt != OFFLOAD_SUCCESS) {
          REPORT("Copying data to device failed.\n");
          return OFFLOAD_FAIL;
        }
#if INTEL_COLLAB
        // Obtain offset from the base address of PointerTgtPtrBegin.
        Device.DataMapMtx.lock();
        auto PtrLookup =
            Device.lookupMapping(Pointer_HstPtrBegin, sizeof(void *));
        Device.DataMapMtx.unlock();
        size_t PtrOffset = (size_t)((uint64_t)Pointer_HstPtrBegin -
            (uint64_t)PtrLookup.Entry->HstPtrBase);
        Device.notifyIndirectAccess(PointerTgtPtrBegin, PtrOffset);
#endif // INTEL_COLLAB
      } else
        Device.ShadowMtx.unlock();
    }
  }

  return OFFLOAD_SUCCESS;
}

namespace {
/// This structure contains information to deallocate a target pointer, aka.
/// used to call the function \p DeviceTy::deallocTgtPtr.
struct DeallocTgtPtrInfo {
  /// Host pointer used to look up into the map table
  void *HstPtrBegin;
  /// Size of the data
  int64_t DataSize;
  /// Whether it has \p close modifier
  bool HasCloseModifier;

  DeallocTgtPtrInfo(void *HstPtr, int64_t Size, bool HasCloseModifier)
      : HstPtrBegin(HstPtr), DataSize(Size),
        HasCloseModifier(HasCloseModifier) {}
};
} // namespace

/// Internal function to undo the mapping and retrieve the data from the device.
int targetDataEnd(ident_t *loc, DeviceTy &Device, int32_t ArgNum,
                  void **ArgBases, void **Args, int64_t *ArgSizes,
                  int64_t *ArgTypes, map_var_info_t *ArgNames,
                  void **ArgMappers, AsyncInfoTy &AsyncInfo, bool FromMapper) {
  int Ret;
  std::vector<DeallocTgtPtrInfo> DeallocTgtPtrs;
  void *FromMapperBase = nullptr;
  // process each input.
  for (int32_t I = ArgNum - 1; I >= 0; --I) {
    // Ignore private variables and arrays - there is no mapping for them.
    // Also, ignore the use_device_ptr directive, it has no effect here.
    if ((ArgTypes[I] & OMP_TGT_MAPTYPE_LITERAL) ||
#if INTEL_COLLAB
        // No mapping for ND-range descriptor.
        (ArgTypes[I] & OMP_TGT_MAPTYPE_ND_DESC) ||
#endif // INTEL_COLLAB
        (ArgTypes[I] & OMP_TGT_MAPTYPE_PRIVATE))
      continue;

    if (ArgMappers && ArgMappers[I]) {
      // Instead of executing the regular path of targetDataEnd, call the
      // targetDataMapper variant which will call targetDataEnd again
      // with new arguments.
      DP("Calling targetDataMapper for the %dth argument\n", I);

      map_var_info_t ArgName = (!ArgNames) ? nullptr : ArgNames[I];
      Ret = targetDataMapper(loc, Device, ArgBases[I], Args[I], ArgSizes[I],
                             ArgTypes[I], ArgName, ArgMappers[I], AsyncInfo,
                             targetDataEnd);

      if (Ret != OFFLOAD_SUCCESS) {
        REPORT("Call to targetDataEnd via targetDataMapper for custom mapper"
               " failed.\n");
        return OFFLOAD_FAIL;
      }

      // Skip the rest of this function, continue to the next argument.
      continue;
    }

    void *HstPtrBegin = Args[I];
    int64_t DataSize = ArgSizes[I];
    // Adjust for proper alignment if this is a combined entry (for structs).
    // Look at the next argument - if that is MEMBER_OF this one, then this one
    // is a combined entry.
    const int NextI = I + 1;
    if (getParentIndex(ArgTypes[I]) < 0 && NextI < ArgNum &&
        getParentIndex(ArgTypes[NextI]) == I) {
      int64_t Padding = (int64_t)HstPtrBegin % Alignment;
      if (Padding) {
        DP("Using a Padding of %" PRId64 " bytes for begin address " DPxMOD
           "\n",
           Padding, DPxPTR(HstPtrBegin));
        HstPtrBegin = (char *)HstPtrBegin - Padding;
        DataSize += Padding;
      }
    }

    bool IsLast, IsHostPtr;
    bool IsImplicit = ArgTypes[I] & OMP_TGT_MAPTYPE_IMPLICIT;
    bool UpdateRef = (!(ArgTypes[I] & OMP_TGT_MAPTYPE_MEMBER_OF) ||
                      (ArgTypes[I] & OMP_TGT_MAPTYPE_PTR_AND_OBJ)) &&
                     !(FromMapper && I == 0);
    bool ForceDelete = ArgTypes[I] & OMP_TGT_MAPTYPE_DELETE;
    bool HasCloseModifier = ArgTypes[I] & OMP_TGT_MAPTYPE_CLOSE;
    bool HasPresentModifier = ArgTypes[I] & OMP_TGT_MAPTYPE_PRESENT;

    // If PTR_AND_OBJ, HstPtrBegin is address of pointee
    void *TgtPtrBegin =
        Device.getTgtPtrBegin(HstPtrBegin, DataSize, IsLast, UpdateRef,
                              IsHostPtr, !IsImplicit, ForceDelete);
    if (!TgtPtrBegin && (DataSize || HasPresentModifier)) {
      DP("Mapping does not exist (%s)\n",
         (HasPresentModifier ? "'present' map type modifier" : "ignored"));
      if (HasPresentModifier) {
        // OpenMP 5.1, sec. 2.21.7.1 "map Clause", p. 350 L10-13:
        // "If a map clause appears on a target, target data, target enter data
        // or target exit data construct with a present map-type-modifier then
        // on entry to the region if the corresponding list item does not appear
        // in the device data environment then an error occurs and the program
        // terminates."
        //
        // This should be an error upon entering an "omp target exit data".  It
        // should not be an error upon exiting an "omp target data" or "omp
        // target".  For "omp target data", Clang thus doesn't include present
        // modifiers for end calls.  For "omp target", we have not found a valid
        // OpenMP program for which the error matters: it appears that, if a
        // program can guarantee that data is present at the beginning of an
        // "omp target" region so that there's no error there, that data is also
        // guaranteed to be present at the end.
#if INTEL_COLLAB
        MESSAGE("device mapping required by 'present' map type modifier does "
                "not exist for host address " DPxMOD " (%" PRId64 " bytes)",
                DPxPTR(HstPtrBegin), DataSize);
#else // INTEL_COLLAB
        MESSAGE("device mapping required by 'present' map type modifier does "
                "not exist for host address " DPxMOD " (%" PRId64 " bytes)",
                DPxPTR(HstPtrBegin), DataSize);
#endif // INTEL_COLLAB
        return OFFLOAD_FAIL;
      }
    } else {
      DP("There are %" PRId64 " bytes allocated at target address " DPxMOD
         " - is%s last\n",
         DataSize, DPxPTR(TgtPtrBegin), (IsLast ? "" : " not"));
    }

    // OpenMP 5.1, sec. 2.21.7.1 "map Clause", p. 351 L14-16:
    // "If the map clause appears on a target, target data, or target exit data
    // construct and a corresponding list item of the original list item is not
    // present in the device data environment on exit from the region then the
    // list item is ignored."
    if (!TgtPtrBegin)
      continue;

    bool DelEntry = IsLast;

    // If the last element from the mapper (for end transfer args comes in
    // reverse order), do not remove the partial entry, the parent struct still
    // exists.
    if ((ArgTypes[I] & OMP_TGT_MAPTYPE_MEMBER_OF) &&
        !(ArgTypes[I] & OMP_TGT_MAPTYPE_PTR_AND_OBJ)) {
      DelEntry = false; // protect parent struct from being deallocated
    }

    if ((ArgTypes[I] & OMP_TGT_MAPTYPE_FROM) || DelEntry) {
      // Move data back to the host
      if (ArgTypes[I] & OMP_TGT_MAPTYPE_FROM) {
        bool Always = ArgTypes[I] & OMP_TGT_MAPTYPE_ALWAYS;
        bool CopyMember = false;
#if INTEL_COLLAB
        if (!(PM->RTLs.RequiresFlags & OMP_REQ_UNIFIED_SHARED_MEMORY) ||
            // If the device does not support the concept of managed memory,
            // do not take into account the result of is_device_accessible_ptr().
            !(Device.is_device_accessible_ptr(HstPtrBegin) ||
              !Device.managed_memory_supported()) ||
            HasCloseModifier) {
#else // INTEL_COLLAB
        if (!(PM->RTLs.RequiresFlags & OMP_REQ_UNIFIED_SHARED_MEMORY) ||
            HasCloseModifier) {
#endif // INTEL_COLLAB
          if (IsLast)
            CopyMember = true;
        }

        if ((DelEntry || Always || CopyMember) &&
            !(PM->RTLs.RequiresFlags & OMP_REQ_UNIFIED_SHARED_MEMORY &&
              TgtPtrBegin == HstPtrBegin)) {
          DP("Moving %" PRId64 " bytes (tgt:" DPxMOD ") -> (hst:" DPxMOD ")\n",
             DataSize, DPxPTR(TgtPtrBegin), DPxPTR(HstPtrBegin));
          Ret = Device.retrieveData(HstPtrBegin, TgtPtrBegin, DataSize,
                                    AsyncInfo);
          if (Ret != OFFLOAD_SUCCESS) {
            REPORT("Copying data from device failed.\n");
            return OFFLOAD_FAIL;
          }
        }
      }
      if (DelEntry && FromMapper && I == 0) {
        DelEntry = false;
        FromMapperBase = HstPtrBegin;
      }

      // If we copied back to the host a struct/array containing pointers, we
      // need to restore the original host pointer values from their shadow
      // copies. If the struct is going to be deallocated, remove any remaining
      // shadow pointer entries for this struct.
      uintptr_t LB = (uintptr_t)HstPtrBegin;
      uintptr_t UB = (uintptr_t)HstPtrBegin + DataSize;
      Device.ShadowMtx.lock();
      for (ShadowPtrListTy::iterator Itr = Device.ShadowPtrMap.begin();
           Itr != Device.ShadowPtrMap.end();) {
        void **ShadowHstPtrAddr = (void **)Itr->first;

        // An STL map is sorted on its keys; use this property
        // to quickly determine when to break out of the loop.
        if ((uintptr_t)ShadowHstPtrAddr < LB) {
          ++Itr;
          continue;
        }
        if ((uintptr_t)ShadowHstPtrAddr >= UB)
          break;

        // If we copied the struct to the host, we need to restore the pointer.
        if (ArgTypes[I] & OMP_TGT_MAPTYPE_FROM) {
          DP("Restoring original host pointer value " DPxMOD " for host "
             "pointer " DPxMOD "\n",
             DPxPTR(Itr->second.HstPtrVal), DPxPTR(ShadowHstPtrAddr));
          *ShadowHstPtrAddr = Itr->second.HstPtrVal;
        }
        // If the struct is to be deallocated, remove the shadow entry.
        if (DelEntry) {
          DP("Removing shadow pointer " DPxMOD "\n", DPxPTR(ShadowHstPtrAddr));
          Itr = Device.ShadowPtrMap.erase(Itr);
        } else {
          ++Itr;
        }
      }
      Device.ShadowMtx.unlock();

      // Add pointer to the buffer for later deallocation
      if (DelEntry)
        DeallocTgtPtrs.emplace_back(HstPtrBegin, DataSize, HasCloseModifier);
    }
  }

  // TODO: We should not synchronize here but pass the AsyncInfo object to the
  //       allocate/deallocate device APIs.
  //
  // We need to synchronize before deallocating data.
  Ret = AsyncInfo.synchronize();
  if (Ret != OFFLOAD_SUCCESS)
    return OFFLOAD_FAIL;

  // Deallocate target pointer
  for (DeallocTgtPtrInfo &Info : DeallocTgtPtrs) {
    if (FromMapperBase && FromMapperBase == Info.HstPtrBegin)
      continue;
    Ret = Device.deallocTgtPtr(Info.HstPtrBegin, Info.DataSize,
                               Info.HasCloseModifier);
    if (Ret != OFFLOAD_SUCCESS) {
      REPORT("Deallocating data from device failed.\n");
      return OFFLOAD_FAIL;
    }
  }
#if INTEL_COLLAB
  int32_t gtid = __kmpc_global_thread_num(nullptr);
  Device.UsedPtrsMtx.lock();
  if (!Device.UsedPtrs[gtid].empty())
    Device.UsedPtrs[gtid].pop_back();
  Device.UsedPtrsMtx.unlock();
#endif // INTEL_COLLAB

  return OFFLOAD_SUCCESS;
}

static int targetDataContiguous(ident_t *loc, DeviceTy &Device, void *ArgsBase,
                                void *HstPtrBegin, int64_t ArgSize,
                                int64_t ArgType, AsyncInfoTy &AsyncInfo) {
  TIMESCOPE_WITH_IDENT(loc);
  bool IsLast, IsHostPtr;
  void *TgtPtrBegin = Device.getTgtPtrBegin(HstPtrBegin, ArgSize, IsLast, false,
                                            IsHostPtr, /*MustContain=*/true);
  if (!TgtPtrBegin) {
    DP("hst data:" DPxMOD " not found, becomes a noop\n", DPxPTR(HstPtrBegin));
    if (ArgType & OMP_TGT_MAPTYPE_PRESENT) {
      MESSAGE("device mapping required by 'present' motion modifier does not "
              "exist for host address " DPxMOD " (%" PRId64 " bytes)",
              DPxPTR(HstPtrBegin), ArgSize);
      return OFFLOAD_FAIL;
    }
    return OFFLOAD_SUCCESS;
  }

  if (PM->RTLs.RequiresFlags & OMP_REQ_UNIFIED_SHARED_MEMORY &&
      TgtPtrBegin == HstPtrBegin) {
    DP("hst data:" DPxMOD " unified and shared, becomes a noop\n",
       DPxPTR(HstPtrBegin));
    return OFFLOAD_SUCCESS;
  }

  if (ArgType & OMP_TGT_MAPTYPE_FROM) {
    DP("Moving %" PRId64 " bytes (tgt:" DPxMOD ") -> (hst:" DPxMOD ")\n",
       ArgSize, DPxPTR(TgtPtrBegin), DPxPTR(HstPtrBegin));
    int Ret = Device.retrieveData(HstPtrBegin, TgtPtrBegin, ArgSize, AsyncInfo);
    if (Ret != OFFLOAD_SUCCESS) {
      REPORT("Copying data from device failed.\n");
      return OFFLOAD_FAIL;
    }

    uintptr_t LB = (uintptr_t)HstPtrBegin;
    uintptr_t UB = (uintptr_t)HstPtrBegin + ArgSize;
    Device.ShadowMtx.lock();
    for (ShadowPtrListTy::iterator IT = Device.ShadowPtrMap.begin();
         IT != Device.ShadowPtrMap.end(); ++IT) {
      void **ShadowHstPtrAddr = (void **)IT->first;
      if ((uintptr_t)ShadowHstPtrAddr < LB)
        continue;
      if ((uintptr_t)ShadowHstPtrAddr >= UB)
        break;
      DP("Restoring original host pointer value " DPxMOD
         " for host pointer " DPxMOD "\n",
         DPxPTR(IT->second.HstPtrVal), DPxPTR(ShadowHstPtrAddr));
      *ShadowHstPtrAddr = IT->second.HstPtrVal;
    }
    Device.ShadowMtx.unlock();
  }

  if (ArgType & OMP_TGT_MAPTYPE_TO) {
    DP("Moving %" PRId64 " bytes (hst:" DPxMOD ") -> (tgt:" DPxMOD ")\n",
       ArgSize, DPxPTR(HstPtrBegin), DPxPTR(TgtPtrBegin));
    int Ret = Device.submitData(TgtPtrBegin, HstPtrBegin, ArgSize, AsyncInfo);
    if (Ret != OFFLOAD_SUCCESS) {
      REPORT("Copying data to device failed.\n");
      return OFFLOAD_FAIL;
    }

    uintptr_t LB = (uintptr_t)HstPtrBegin;
    uintptr_t UB = (uintptr_t)HstPtrBegin + ArgSize;
    Device.ShadowMtx.lock();
    for (ShadowPtrListTy::iterator IT = Device.ShadowPtrMap.begin();
         IT != Device.ShadowPtrMap.end(); ++IT) {
      void **ShadowHstPtrAddr = (void **)IT->first;
      if ((uintptr_t)ShadowHstPtrAddr < LB)
        continue;
      if ((uintptr_t)ShadowHstPtrAddr >= UB)
        break;
      DP("Restoring original target pointer value " DPxMOD " for target "
         "pointer " DPxMOD "\n",
         DPxPTR(IT->second.TgtPtrVal), DPxPTR(IT->second.TgtPtrAddr));
      Ret = Device.submitData(IT->second.TgtPtrAddr, &IT->second.TgtPtrVal,
                              sizeof(void *), AsyncInfo);
      if (Ret != OFFLOAD_SUCCESS) {
        REPORT("Copying data to device failed.\n");
        Device.ShadowMtx.unlock();
        return OFFLOAD_FAIL;
      }
    }
    Device.ShadowMtx.unlock();
  }
  return OFFLOAD_SUCCESS;
}

static int targetDataNonContiguous(ident_t *loc, DeviceTy &Device,
                                   void *ArgsBase,
                                   __tgt_target_non_contig *NonContig,
                                   uint64_t Size, int64_t ArgType,
                                   int CurrentDim, int DimSize, uint64_t Offset,
                                   AsyncInfoTy &AsyncInfo) {
  TIMESCOPE_WITH_IDENT(loc);
  int Ret = OFFLOAD_SUCCESS;
  if (CurrentDim < DimSize) {
    for (unsigned int I = 0; I < NonContig[CurrentDim].Count; ++I) {
      uint64_t CurOffset =
          (NonContig[CurrentDim].Offset + I) * NonContig[CurrentDim].Stride;
      // we only need to transfer the first element for the last dimension
      // since we've already got a contiguous piece.
      if (CurrentDim != DimSize - 1 || I == 0) {
        Ret = targetDataNonContiguous(loc, Device, ArgsBase, NonContig, Size,
                                      ArgType, CurrentDim + 1, DimSize,
                                      Offset + CurOffset, AsyncInfo);
        // Stop the whole process if any contiguous piece returns anything
        // other than OFFLOAD_SUCCESS.
        if (Ret != OFFLOAD_SUCCESS)
          return Ret;
      }
    }
  } else {
    char *Ptr = (char *)ArgsBase + Offset;
    DP("Transfer of non-contiguous : host ptr " DPxMOD " offset %" PRIu64
       " len %" PRIu64 "\n",
       DPxPTR(Ptr), Offset, Size);
    Ret = targetDataContiguous(loc, Device, ArgsBase, Ptr, Size, ArgType,
                               AsyncInfo);
  }
  return Ret;
}

static int getNonContigMergedDimension(__tgt_target_non_contig *NonContig,
                                       int32_t DimSize) {
  int RemovedDim = 0;
  for (int I = DimSize - 1; I > 0; --I) {
    if (NonContig[I].Count * NonContig[I].Stride == NonContig[I - 1].Stride)
      RemovedDim++;
  }
  return RemovedDim;
}

/// Internal function to pass data to/from the target.
int targetDataUpdate(ident_t *loc, DeviceTy &Device, int32_t ArgNum,
                     void **ArgsBase, void **Args, int64_t *ArgSizes,
                     int64_t *ArgTypes, map_var_info_t *ArgNames,
                     void **ArgMappers, AsyncInfoTy &AsyncInfo, bool) {
  // process each input.
  for (int32_t I = 0; I < ArgNum; ++I) {
    if ((ArgTypes[I] & OMP_TGT_MAPTYPE_LITERAL) ||
        (ArgTypes[I] & OMP_TGT_MAPTYPE_PRIVATE))
      continue;

    if (ArgMappers && ArgMappers[I]) {
      // Instead of executing the regular path of targetDataUpdate, call the
      // targetDataMapper variant which will call targetDataUpdate again
      // with new arguments.
      DP("Calling targetDataMapper for the %dth argument\n", I);

      map_var_info_t ArgName = (!ArgNames) ? nullptr : ArgNames[I];
      int Ret = targetDataMapper(loc, Device, ArgsBase[I], Args[I], ArgSizes[I],
                                 ArgTypes[I], ArgName, ArgMappers[I], AsyncInfo,
                                 targetDataUpdate);

      if (Ret != OFFLOAD_SUCCESS) {
        REPORT("Call to targetDataUpdate via targetDataMapper for custom mapper"
               " failed.\n");
        return OFFLOAD_FAIL;
      }

      // Skip the rest of this function, continue to the next argument.
      continue;
    }

    int Ret = OFFLOAD_SUCCESS;

    if (ArgTypes[I] & OMP_TGT_MAPTYPE_NON_CONTIG) {
      __tgt_target_non_contig *NonContig = (__tgt_target_non_contig *)Args[I];
      int32_t DimSize = ArgSizes[I];
      uint64_t Size =
          NonContig[DimSize - 1].Count * NonContig[DimSize - 1].Stride;
      int32_t MergedDim = getNonContigMergedDimension(NonContig, DimSize);
      Ret = targetDataNonContiguous(
          loc, Device, ArgsBase[I], NonContig, Size, ArgTypes[I],
          /*current_dim=*/0, DimSize - MergedDim, /*offset=*/0, AsyncInfo);
    } else {
      Ret = targetDataContiguous(loc, Device, ArgsBase[I], Args[I], ArgSizes[I],
                                 ArgTypes[I], AsyncInfo);
    }
    if (Ret == OFFLOAD_FAIL)
      return OFFLOAD_FAIL;
  }
  return OFFLOAD_SUCCESS;
}

static const unsigned LambdaMapping = OMP_TGT_MAPTYPE_PTR_AND_OBJ |
                                      OMP_TGT_MAPTYPE_LITERAL |
                                      OMP_TGT_MAPTYPE_IMPLICIT;
static bool isLambdaMapping(int64_t Mapping) {
  return (Mapping & LambdaMapping) == LambdaMapping;
}

namespace {
/// Find the table information in the map or look it up in the translation
/// tables.
TableMap *getTableMap(void *HostPtr) {
  std::lock_guard<std::mutex> TblMapLock(PM->TblMapMtx);
  HostPtrToTableMapTy::iterator TableMapIt =
      PM->HostPtrToTableMap.find(HostPtr);

  if (TableMapIt != PM->HostPtrToTableMap.end())
    return &TableMapIt->second;

  // We don't have a map. So search all the registered libraries.
  TableMap *TM = nullptr;
  std::lock_guard<std::mutex> TrlTblLock(PM->TrlTblMtx);
  for (HostEntriesBeginToTransTableTy::iterator Itr =
           PM->HostEntriesBeginToTransTable.begin();
       Itr != PM->HostEntriesBeginToTransTable.end(); ++Itr) {
    // get the translation table (which contains all the good info).
    TranslationTable *TransTable = &Itr->second;
    // iterate over all the host table entries to see if we can locate the
    // host_ptr.
    __tgt_offload_entry *Cur = TransTable->HostTable.EntriesBegin;
    for (uint32_t I = 0; Cur < TransTable->HostTable.EntriesEnd; ++Cur, ++I) {
      if (Cur->addr != HostPtr)
        continue;
      // we got a match, now fill the HostPtrToTableMap so that we
      // may avoid this search next time.
      TM = &(PM->HostPtrToTableMap)[HostPtr];
      TM->Table = TransTable;
      TM->Index = I;
      return TM;
    }
  }

  return nullptr;
}

/// Get loop trip count
/// FIXME: This function will not work right if calling
/// __kmpc_push_target_tripcount_mapper in one thread but doing offloading in
/// another thread, which might occur when we call task yield.
uint64_t getLoopTripCount(int64_t DeviceId) {
  DeviceTy &Device = PM->Devices[DeviceId];
  uint64_t LoopTripCount = 0;

  {
    std::lock_guard<std::mutex> TblMapLock(PM->TblMapMtx);
    auto I = Device.LoopTripCnt.find(__kmpc_global_thread_num(NULL));
    if (I != Device.LoopTripCnt.end()) {
      LoopTripCount = I->second;
      Device.LoopTripCnt.erase(I);
#if INTEL_COLLAB
      DP("loop trip count is %" PRIu64 ".\n", LoopTripCount);
#else  // INTEL_COLLAB
      DP("loop trip count is %lu.\n", LoopTripCount);
#endif  // INTEL_COLLAB
    }
  }

  return LoopTripCount;
}

/// A class manages private arguments in a target region.
class PrivateArgumentManagerTy {
  /// A data structure for the information of first-private arguments. We can
  /// use this information to optimize data transfer by packing all
  /// first-private arguments and transfer them all at once.
  struct FirstPrivateArgInfoTy {
    /// The index of the element in \p TgtArgs corresponding to the argument
    const int Index;
    /// Host pointer begin
    const char *HstPtrBegin;
    /// Host pointer end
    const char *HstPtrEnd;
    /// Aligned size
    const int64_t AlignedSize;
    /// Host pointer name
    const map_var_info_t HstPtrName = nullptr;

    FirstPrivateArgInfoTy(int Index, const void *HstPtr, int64_t Size,
                          const map_var_info_t HstPtrName = nullptr)
        : Index(Index), HstPtrBegin(reinterpret_cast<const char *>(HstPtr)),
          HstPtrEnd(HstPtrBegin + Size), AlignedSize(Size + Size % Alignment),
          HstPtrName(HstPtrName) {}
  };

  /// A vector of target pointers for all private arguments
  std::vector<void *> TgtPtrs;
#if INTEL_COLLAB
  /// A vector of host pointers allocated for privatee arguments
  /// that are passed to the plugins in the host memory.
  std::vector<void *> HstPtrs;
#endif // INTEL_COLLAB

  /// A vector of information of all first-private arguments to be packed
  std::vector<FirstPrivateArgInfoTy> FirstPrivateArgInfo;
  /// Host buffer for all arguments to be packed
  std::vector<char> FirstPrivateArgBuffer;
  /// The total size of all arguments to be packed
  int64_t FirstPrivateArgSize = 0;

  /// A reference to the \p DeviceTy object
  DeviceTy &Device;
  /// A pointer to a \p AsyncInfoTy object
  AsyncInfoTy &AsyncInfo;

  // TODO: What would be the best value here? Should we make it configurable?
  // If the size is larger than this threshold, we will allocate and transfer it
  // immediately instead of packing it.
#if INTEL_COLLAB
  // Setting this to 0 due to new failure in
  // sollveC/test_target_teams_distribute_firstprivate, which needs to be
  // investigated.
  static constexpr const int64_t FirstPrivateArgSizeThreshold = 0;
#else // INTEL_COLLAB
  static constexpr const int64_t FirstPrivateArgSizeThreshold = 1024;
#endif // INTEL_COLLAB

public:
  /// Constructor
  PrivateArgumentManagerTy(DeviceTy &Dev, AsyncInfoTy &AsyncInfo)
      : Device(Dev), AsyncInfo(AsyncInfo) {}

  /// Add a private argument
  int addArg(void *HstPtr, int64_t ArgSize, int64_t ArgOffset,
             bool IsFirstPrivate, void *&TgtPtr, int TgtArgsIndex,
             const map_var_info_t HstPtrName = nullptr,
#if INTEL_COLLAB
             const bool AllocImmediately = false,
             bool PassInHostMem = false) {
#else // INTEL_COLLAB
             const bool AllocImmediately = false) {
#endif // INTEL_COLLAB
#if INTEL_COLLAB
    // There is no significant point in combining the allocations,
    // if we pass the argument to the plugin in host memory.
    if (PassInHostMem) {
      TgtPtr = std::malloc(ArgSize);
      if (!TgtPtr) {
        DP("Data allocation on the host for %sprivate array " DPxMOD
           " failed.\n", (IsFirstPrivate ? "first-" : ""), DPxPTR(HstPtr));
        return OFFLOAD_FAIL;
      }
#ifdef OMPTARGET_DEBUG
      void *TgtPtrBase = (void *)((intptr_t)TgtPtr + ArgOffset);
      DP("Allocated %" PRId64 " bytes of host memory at " DPxMOD
         " for %sprivate array " DPxMOD " - pushing target argument " DPxMOD
         "\n",
         ArgSize, DPxPTR(TgtPtr), (IsFirstPrivate ? "first-" : ""),
         DPxPTR(HstPtr), DPxPTR(TgtPtrBase));
#endif // OMPTARGET_DEBUG
      if (IsFirstPrivate) {
        DP("Submitting firstprivate data to the host: %" PRId64
           " bytes from " DPxMOD" to " DPxMOD "\n",
           ArgSize, DPxPTR(HstPtr), DPxPTR(TgtPtr));
        std::memcpy(TgtPtr, HstPtr, ArgSize);
      }
      HstPtrs.push_back(TgtPtr);
      return OFFLOAD_SUCCESS;
    }
#endif // INTEL_COLLAB
    // If the argument is not first-private, or its size is greater than a
    // predefined threshold, we will allocate memory and issue the transfer
    // immediately.
    if (ArgSize > FirstPrivateArgSizeThreshold || !IsFirstPrivate ||
        AllocImmediately) {
#if INTEL_COLLAB
      TgtPtr = Device.data_alloc_base(ArgSize, HstPtr,
                                      (void *)((intptr_t)HstPtr + ArgOffset));
#else
      TgtPtr = Device.allocData(ArgSize, HstPtr);
#endif // INTEL_COLLAB
      if (!TgtPtr) {
        DP("Data allocation for %sprivate array " DPxMOD " failed.\n",
           (IsFirstPrivate ? "first-" : ""), DPxPTR(HstPtr));
        return OFFLOAD_FAIL;
      }
#ifdef OMPTARGET_DEBUG
      void *TgtPtrBase = (void *)((intptr_t)TgtPtr + ArgOffset);
      DP("Allocated %" PRId64 " bytes of target memory at " DPxMOD
         " for %sprivate array " DPxMOD " - pushing target argument " DPxMOD
         "\n",
         ArgSize, DPxPTR(TgtPtr), (IsFirstPrivate ? "first-" : ""),
         DPxPTR(HstPtr), DPxPTR(TgtPtrBase));
#endif
      // If first-private, copy data from host
      if (IsFirstPrivate) {
        DP("Submitting firstprivate data to the device.\n");
        int Ret = Device.submitData(TgtPtr, HstPtr, ArgSize, AsyncInfo);
        if (Ret != OFFLOAD_SUCCESS) {
          DP("Copying data to device failed, failed.\n");
          return OFFLOAD_FAIL;
        }
      }
      TgtPtrs.push_back(TgtPtr);
    } else {
      DP("Firstprivate array " DPxMOD " of size %" PRId64 " will be packed\n",
         DPxPTR(HstPtr), ArgSize);
      // When reach this point, the argument must meet all following
      // requirements:
      // 1. Its size does not exceed the threshold (see the comment for
      // FirstPrivateArgSizeThreshold);
      // 2. It must be first-private (needs to be mapped to target device).
      // We will pack all this kind of arguments to transfer them all at once
      // to reduce the number of data transfer. We will not take
      // non-first-private arguments, aka. private arguments that doesn't need
      // to be mapped to target device, into account because data allocation
      // can be very efficient with memory manager.

      // Placeholder value
      TgtPtr = nullptr;
      FirstPrivateArgInfo.emplace_back(TgtArgsIndex, HstPtr, ArgSize,
                                       HstPtrName);
      FirstPrivateArgSize += FirstPrivateArgInfo.back().AlignedSize;
    }

    return OFFLOAD_SUCCESS;
  }

  /// Pack first-private arguments, replace place holder pointers in \p TgtArgs,
  /// and start the transfer.
  int packAndTransfer(std::vector<void *> &TgtArgs) {
    if (!FirstPrivateArgInfo.empty()) {
      assert(FirstPrivateArgSize != 0 &&
             "FirstPrivateArgSize is 0 but FirstPrivateArgInfo is empty");
      FirstPrivateArgBuffer.resize(FirstPrivateArgSize, 0);
      auto Itr = FirstPrivateArgBuffer.begin();
      // Copy all host data to this buffer
      for (FirstPrivateArgInfoTy &Info : FirstPrivateArgInfo) {
        std::copy(Info.HstPtrBegin, Info.HstPtrEnd, Itr);
        Itr = std::next(Itr, Info.AlignedSize);
      }
      // Allocate target memory
      void *TgtPtr =
          Device.allocData(FirstPrivateArgSize, FirstPrivateArgBuffer.data());
      if (TgtPtr == nullptr) {
        DP("Failed to allocate target memory for private arguments.\n");
        return OFFLOAD_FAIL;
      }
      TgtPtrs.push_back(TgtPtr);
      DP("Allocated %" PRId64 " bytes of target memory at " DPxMOD "\n",
         FirstPrivateArgSize, DPxPTR(TgtPtr));
      // Transfer data to target device
      int Ret = Device.submitData(TgtPtr, FirstPrivateArgBuffer.data(),
                                  FirstPrivateArgSize, AsyncInfo);
      if (Ret != OFFLOAD_SUCCESS) {
        DP("Failed to submit data of private arguments.\n");
        return OFFLOAD_FAIL;
      }
      // Fill in all placeholder pointers
      auto TP = reinterpret_cast<uintptr_t>(TgtPtr);
      for (FirstPrivateArgInfoTy &Info : FirstPrivateArgInfo) {
        void *&Ptr = TgtArgs[Info.Index];
        assert(Ptr == nullptr && "Target pointer is already set by mistaken");
        Ptr = reinterpret_cast<void *>(TP);
        TP += Info.AlignedSize;
        DP("Firstprivate array " DPxMOD " of size %" PRId64 " mapped to " DPxMOD
           "\n",
           DPxPTR(Info.HstPtrBegin), Info.HstPtrEnd - Info.HstPtrBegin,
           DPxPTR(Ptr));
      }
    }

    return OFFLOAD_SUCCESS;
  }

  /// Free all target memory allocated for private arguments
  int free() {
    for (void *P : TgtPtrs) {
      int Ret = Device.deleteData(P);
      if (Ret != OFFLOAD_SUCCESS) {
        DP("Deallocation of (first-)private arrays failed.\n");
        return OFFLOAD_FAIL;
      }
    }

    TgtPtrs.clear();
#if INTEL_COLLAB
    for (void *P : HstPtrs)
      std::free(P);
    HstPtrs.clear();
#endif // INTEL_COLLAB

    return OFFLOAD_SUCCESS;
  }
};

/// Process data before launching the kernel, including calling targetDataBegin
/// to map and transfer data to target device, transferring (first-)private
/// variables.
#if INTEL_COLLAB
static int processDataBefore(ident_t *loc, int64_t DeviceId, void *TgtEntryPtr,
#else // INTEL_COLLAB
static int processDataBefore(ident_t *loc, int64_t DeviceId, void *HostPtr,
#endif // INTEL_COLLAB
                             int32_t ArgNum, void **ArgBases, void **Args,
                             int64_t *ArgSizes, int64_t *ArgTypes,
                             map_var_info_t *ArgNames, void **ArgMappers,
                             std::vector<void *> &TgtArgs,
                             std::vector<ptrdiff_t> &TgtOffsets,
                             PrivateArgumentManagerTy &PrivateArgumentManager,
#if INTEL_COLLAB
                             AsyncInfoTy &AsyncInfo, void **TgtNDLoopDesc) {
#else  // INTEL_COLLAB
                             AsyncInfoTy &AsyncInfo) {
#endif // INTEL_COLLAB

  TIMESCOPE_WITH_NAME_AND_IDENT("mappingBeforeTargetRegion", loc);
  DeviceTy &Device = PM->Devices[DeviceId];
  int Ret = targetDataBegin(loc, Device, ArgNum, ArgBases, Args, ArgSizes,
                            ArgTypes, ArgNames, ArgMappers, AsyncInfo);
  if (Ret != OFFLOAD_SUCCESS) {
    REPORT("Call to targetDataBegin failed, abort target.\n");
    return OFFLOAD_FAIL;
  }

  // List of (first-)private arrays allocated for this target region
  std::vector<int> TgtArgsPositions(ArgNum, -1);

  for (int32_t I = 0; I < ArgNum; ++I) {
    if (!(ArgTypes[I] & OMP_TGT_MAPTYPE_TARGET_PARAM)) {
#if INTEL_COLLAB
      if (ArgTypes[I] & OMP_TGT_MAPTYPE_ND_DESC)
        *TgtNDLoopDesc = (void *)Args[I];
#endif // INTEL_COLLAB
      // This is not a target parameter, do not push it into TgtArgs.
      // Check for lambda mapping.
      if (isLambdaMapping(ArgTypes[I])) {
        assert((ArgTypes[I] & OMP_TGT_MAPTYPE_MEMBER_OF) &&
               "PTR_AND_OBJ must be also MEMBER_OF.");
        unsigned Idx = getParentIndex(ArgTypes[I]);
        int TgtIdx = TgtArgsPositions[Idx];
        assert(TgtIdx != -1 && "Base address must be translated already.");
        // The parent lambda must be processed already and it must be the last
        // in TgtArgs and TgtOffsets arrays.
        void *HstPtrVal = Args[I];
        void *HstPtrBegin = ArgBases[I];
        void *HstPtrBase = Args[Idx];
        bool IsLast, IsHostPtr; // unused.
        void *TgtPtrBase =
            (void *)((intptr_t)TgtArgs[TgtIdx] + TgtOffsets[TgtIdx]);
        DP("Parent lambda base " DPxMOD "\n", DPxPTR(TgtPtrBase));
        uint64_t Delta = (uint64_t)HstPtrBegin - (uint64_t)HstPtrBase;
        void *TgtPtrBegin = (void *)((uintptr_t)TgtPtrBase + Delta);
        void *&PointerTgtPtrBegin = AsyncInfo.getVoidPtrLocation();
        PointerTgtPtrBegin = Device.getTgtPtrBegin(HstPtrVal, ArgSizes[I],
                                                   IsLast, false, IsHostPtr);
        if (!PointerTgtPtrBegin) {
          DP("No lambda captured variable mapped (" DPxMOD ") - ignored\n",
             DPxPTR(HstPtrVal));
          continue;
        }
        if (PM->RTLs.RequiresFlags & OMP_REQ_UNIFIED_SHARED_MEMORY &&
            TgtPtrBegin == HstPtrBegin) {
          DP("Unified memory is active, no need to map lambda captured"
             "variable (" DPxMOD ")\n",
             DPxPTR(HstPtrVal));
          continue;
        }
#if INTEL_COLLAB
        // PointerTgtPtrBegin contains the device address of the attached
        // object. For partially mapped objects we need to calculate their bases
        // and update the device copy of the lambda struct with the result.
        ptrdiff_t ObjDelta = (intptr_t) HstPtrVal - // begin address of object
            (intptr_t) (*(void **)HstPtrBegin); // base address of object
        PointerTgtPtrBegin =
            (void *) ((intptr_t) PointerTgtPtrBegin - ObjDelta);
#endif // INTEL_COLLAB
        DP("Update lambda reference (" DPxMOD ") -> [" DPxMOD "]\n",
           DPxPTR(PointerTgtPtrBegin), DPxPTR(TgtPtrBegin));
        Ret = Device.submitData(TgtPtrBegin, &PointerTgtPtrBegin,
                                sizeof(void *), AsyncInfo);
#if INTEL_COLLAB
        // Base address of attached object may not have been passed to the
        // device as a kernel argument, therefore we need to manifest it.
        Device.addLambdaPtr(PointerTgtPtrBegin);
#endif // INTEL_COLLAB
        if (Ret != OFFLOAD_SUCCESS) {
          REPORT("Copying data to device failed.\n");
          return OFFLOAD_FAIL;
        }
      }
      continue;
    }
    void *HstPtrBegin = Args[I];
    void *HstPtrBase = ArgBases[I];
    void *TgtPtrBegin;
    map_var_info_t HstPtrName = (!ArgNames) ? nullptr : ArgNames[I];
    ptrdiff_t TgtBaseOffset;
    bool IsLast, IsHostPtr; // unused.
    if (ArgTypes[I] & OMP_TGT_MAPTYPE_LITERAL) {
      DP("Forwarding first-private value " DPxMOD " to the target construct\n",
         DPxPTR(HstPtrBase));
      TgtPtrBegin = HstPtrBase;
      TgtBaseOffset = 0;
#if INTEL_COLLAB
      if (ArgSizes[I] == 0) {
        // Let the plugins know that this argument must be passed
        // as a non-pointer literal. OpenMP is_device_ptr() pointers
        // are mapped with non-zero size (which is ignored, though),
        // and they must still be passed to the outlined function
        // as pointer arguments.
        TgtBaseOffset = (std::numeric_limits<ptrdiff_t>::max)();
      }
#endif // INTEL_COLLAB
    } else if (ArgTypes[I] & OMP_TGT_MAPTYPE_PRIVATE) {
      TgtBaseOffset = (intptr_t)HstPtrBase - (intptr_t)HstPtrBegin;
      const bool IsFirstPrivate = (ArgTypes[I] & OMP_TGT_MAPTYPE_TO);
      // If there is a next argument and it depends on the current one, we need
      // to allocate the private memory immediately. If this is not the case,
      // then the argument can be marked for optimization and packed with the
      // other privates.
      const bool AllocImmediately =
          (I < ArgNum - 1 && (ArgTypes[I + 1] & OMP_TGT_MAPTYPE_MEMBER_OF));
#if INTEL_COLLAB
      const bool PassInHostMem =
          Device.isPrivateArgOnHost(TgtEntryPtr, TgtArgs.size());
      if (PassInHostMem) {
        if (TgtBaseOffset != 0) {
          REPORT("Cannot pass %sprivate argument " DPxMOD
                 " in host memory due to non-zero offset\n",
                 (IsFirstPrivate ? "first-" : ""), DPxPTR(HstPtrBegin));
          return OFFLOAD_FAIL;
        }
        if (AllocImmediately) {
          REPORT("Cannot pass %sprivate argument " DPxMOD
                 " in host memory due to pointer attachment\n",
                 (IsFirstPrivate ? "first-" : ""), DPxPTR(HstPtrBegin));
          return OFFLOAD_FAIL;
        }
      }
#endif // INTEL_COLLAB
      Ret = PrivateArgumentManager.addArg(
          HstPtrBegin, ArgSizes[I], TgtBaseOffset, IsFirstPrivate, TgtPtrBegin,
#if INTEL_COLLAB
          TgtArgs.size(), HstPtrName, AllocImmediately, PassInHostMem);
#else // INTEL_COLLAB
          TgtArgs.size(), HstPtrName, AllocImmediately);
#endif // INTEL_COLLAB
      if (Ret != OFFLOAD_SUCCESS) {
        REPORT("Failed to process %sprivate argument " DPxMOD "\n",
               (IsFirstPrivate ? "first-" : ""), DPxPTR(HstPtrBegin));
        return OFFLOAD_FAIL;
      }
    } else {
#if INTEL_COLLAB
      if (ArgTypes[I] & OMP_TGT_MAPTYPE_PTR_AND_OBJ) {
        TgtPtrBegin = Device.getTgtPtrBegin(HstPtrBase, sizeof(void *), IsLast, false, IsHostPtr);
        TgtBaseOffset = 0;
      } else {
        TgtPtrBegin = Device.getTgtPtrBegin(HstPtrBegin, ArgSizes[I], IsLast,
                                            false, IsHostPtr);
        TgtBaseOffset =(intptr_t)HstPtrBase - (intptr_t)HstPtrBegin;
      }
#else // INTEL COLLAB
      if (ArgTypes[I] & OMP_TGT_MAPTYPE_PTR_AND_OBJ)
        HstPtrBase = *reinterpret_cast<void **>(HstPtrBase);
      TgtPtrBegin = Device.getTgtPtrBegin(HstPtrBegin, ArgSizes[I], IsLast,
                                          false, IsHostPtr);
      TgtBaseOffset = (intptr_t)HstPtrBase - (intptr_t)HstPtrBegin;
#endif // INTEL_COLLAB
#ifdef OMPTARGET_DEBUG
#if INTEL_COLLAB
      DP("Obtained target argument (Begin: " DPxMOD ", Offset: %" PRId64
         ") from host pointer " DPxMOD "\n", DPxPTR(TgtPtrBegin), TgtBaseOffset,
         DPxPTR(HstPtrBegin));
#else
      void *TgtPtrBase = (void *)((intptr_t)TgtPtrBegin + TgtBaseOffset);
      DP("Obtained target argument " DPxMOD " from host pointer " DPxMOD "\n",
         DPxPTR(TgtPtrBase), DPxPTR(HstPtrBegin));
#endif // INTEL_COLLAB
#endif
    }
    TgtArgsPositions[I] = TgtArgs.size();
    TgtArgs.push_back(TgtPtrBegin);
    TgtOffsets.push_back(TgtBaseOffset);
  }

  assert(TgtArgs.size() == TgtOffsets.size() &&
         "Size mismatch in arguments and offsets");

  // Pack and transfer first-private arguments
  Ret = PrivateArgumentManager.packAndTransfer(TgtArgs);
  if (Ret != OFFLOAD_SUCCESS) {
    DP("Failed to pack and transfer first private arguments\n");
    return OFFLOAD_FAIL;
  }

  return OFFLOAD_SUCCESS;
}

/// Process data after launching the kernel, including transferring data back to
/// host if needed and deallocating target memory of (first-)private variables.
static int processDataAfter(ident_t *loc, int64_t DeviceId, void *HostPtr,
                            int32_t ArgNum, void **ArgBases, void **Args,
                            int64_t *ArgSizes, int64_t *ArgTypes,
                            map_var_info_t *ArgNames, void **ArgMappers,
                            PrivateArgumentManagerTy &PrivateArgumentManager,
                            AsyncInfoTy &AsyncInfo) {
  TIMESCOPE_WITH_NAME_AND_IDENT("mappingAfterTargetRegion", loc);
  DeviceTy &Device = PM->Devices[DeviceId];

  // Move data from device.
  int Ret = targetDataEnd(loc, Device, ArgNum, ArgBases, Args, ArgSizes,
                          ArgTypes, ArgNames, ArgMappers, AsyncInfo);
  if (Ret != OFFLOAD_SUCCESS) {
    REPORT("Call to targetDataEnd failed, abort target.\n");
    return OFFLOAD_FAIL;
  }

  // Free target memory for private arguments
  Ret = PrivateArgumentManager.free();
  if (Ret != OFFLOAD_SUCCESS) {
    REPORT("Failed to deallocate target memory for private args\n");
    return OFFLOAD_FAIL;
  }

  return OFFLOAD_SUCCESS;
}
} // namespace

/// performs the same actions as data_begin in case arg_num is
/// non-zero and initiates run of the offloaded region on the target platform;
/// if arg_num is non-zero after the region execution is done it also
/// performs the same action as data_update and data_end above. This function
/// returns 0 if it was able to transfer the execution to a target and an
/// integer different from zero otherwise.
int target(ident_t *loc, DeviceTy &Device, void *HostPtr, int32_t ArgNum,
           void **ArgBases, void **Args, int64_t *ArgSizes, int64_t *ArgTypes,
           map_var_info_t *ArgNames, void **ArgMappers, int32_t TeamNum,
           int32_t ThreadLimit, int IsTeamConstruct, AsyncInfoTy &AsyncInfo) {
  int32_t DeviceId = Device.DeviceID;

  TableMap *TM = getTableMap(HostPtr);
  // No map for this host pointer found!
  if (!TM) {
    REPORT("Host ptr " DPxMOD " does not have a matching target pointer.\n",
           DPxPTR(HostPtr));
    return OFFLOAD_FAIL;
  }

  // get target table.
  __tgt_target_table *TargetTable = nullptr;
  {
    std::lock_guard<std::mutex> TrlTblLock(PM->TrlTblMtx);
    assert(TM->Table->TargetsTable.size() > (size_t)DeviceId &&
           "Not expecting a device ID outside the table's bounds!");
    TargetTable = TM->Table->TargetsTable[DeviceId];
  }
  assert(TargetTable && "Global data has not been mapped\n");

  std::vector<void *> TgtArgs;
  std::vector<ptrdiff_t> TgtOffsets;

  PrivateArgumentManagerTy PrivateArgumentManager(Device, AsyncInfo);

#if INTEL_COLLAB
  void *TgtNDLoopDesc = nullptr;
  void *TgtEntryPtr = TargetTable->EntriesBegin[TM->Index].addr;
#endif // INTEL_COLLAB

  int Ret;
  if (ArgNum) {
    // Process data, such as data mapping, before launching the kernel
#if INTEL_COLLAB
    Ret = processDataBefore(loc, DeviceId, TgtEntryPtr, ArgNum, ArgBases, Args,
#else // INTEL_COLLAB
    Ret = processDataBefore(loc, DeviceId, HostPtr, ArgNum, ArgBases, Args,
#endif // INTEL_COLLAB
                            ArgSizes, ArgTypes, ArgNames, ArgMappers, TgtArgs,
#if INTEL_COLLAB
                            TgtOffsets, PrivateArgumentManager, AsyncInfo,
                            &TgtNDLoopDesc);
#else  // INTEL_COLLAB
                            TgtOffsets, PrivateArgumentManager, AsyncInfo);
#endif // INTEL_COLLAB
    if (Ret != OFFLOAD_SUCCESS) {
      REPORT("Failed to process data before launching the kernel.\n");
      return OFFLOAD_FAIL;
    }
  }

  // Get loop trip count
  uint64_t LoopTripCount = getLoopTripCount(DeviceId);

  // Launch device execution.
#if INTEL_COLLAB
#else // INTEL_COLLAB
  void *TgtEntryPtr = TargetTable->EntriesBegin[TM->Index].addr;
#endif // INTEL_COLLAB
  DP("Launching target execution %s with pointer " DPxMOD " (index=%d).\n",
     TargetTable->EntriesBegin[TM->Index].name, DPxPTR(TgtEntryPtr), TM->Index);

#if INTEL_COLLAB
  Ret = Device.manifest_data_for_region(TgtEntryPtr);

  if (Ret != OFFLOAD_SUCCESS) {
    DP("Data manifestation failed.\n");
    return OFFLOAD_FAIL;
  }

  void **argsPtr = nullptr;
  if (!TgtArgs.empty())
    argsPtr = (void **)&(TgtArgs.data()[0]);
  ptrdiff_t *offsetsPtr = nullptr;
  if (!TgtOffsets.empty())
    offsetsPtr = (ptrdiff_t *)&(TgtOffsets.data()[0]);

  if (TgtNDLoopDesc)
    // If NDRange is specified, use it.
    Ret = Device.run_team_nd_region(TgtEntryPtr, argsPtr, offsetsPtr,
                                    TgtArgs.size(), TeamNum, ThreadLimit,
                                    TgtNDLoopDesc);
  else if (IsTeamConstruct)
    Ret = Device.runTeamRegion(TgtEntryPtr, argsPtr, offsetsPtr, TgtArgs.size(),
                               TeamNum, ThreadLimit, LoopTripCount, AsyncInfo);
  else
    Ret = Device.runRegion(TgtEntryPtr, argsPtr, offsetsPtr, TgtArgs.size(),
                           AsyncInfo);
#else // INTEL_COLLAB
  {
    TIMESCOPE_WITH_NAME_AND_IDENT(
        IsTeamConstruct ? "runTargetTeamRegion" : "runTargetRegion", loc);
    if (IsTeamConstruct)
      Ret = Device.runTeamRegion(TgtEntryPtr, &TgtArgs[0], &TgtOffsets[0],
                                 TgtArgs.size(), TeamNum, ThreadLimit,
                                 LoopTripCount, AsyncInfo);
    else
      Ret = Device.runRegion(TgtEntryPtr, &TgtArgs[0], &TgtOffsets[0],
                             TgtArgs.size(), AsyncInfo);
  }
#endif // INTEL_COLLAB

  if (Ret != OFFLOAD_SUCCESS) {
    REPORT("Executing target region abort target.\n");
    return OFFLOAD_FAIL;
  }

  if (ArgNum) {
    // Transfer data back and deallocate target memory for (first-)private
    // variables
    Ret = processDataAfter(loc, DeviceId, HostPtr, ArgNum, ArgBases, Args,
                           ArgSizes, ArgTypes, ArgNames, ArgMappers,
                           PrivateArgumentManager, AsyncInfo);
    if (Ret != OFFLOAD_SUCCESS) {
      REPORT("Failed to process data after launching the kernel.\n");
      return OFFLOAD_FAIL;
    }
  }

  return OFFLOAD_SUCCESS;
}<|MERGE_RESOLUTION|>--- conflicted
+++ resolved
@@ -545,12 +545,8 @@
 #else // INTEL_COLLAB
     if (HasFlagTo && (!UseUSM || HasCloseModifier))
       MoveData = HasFlagAlways ? MoveDataStateTy::REQUIRED
-<<<<<<< HEAD
-                               : MoveData = MoveDataStateTy::UNKNOWN;
-#endif // INTEL_COLLAB
-=======
                                : MoveDataStateTy::UNKNOWN;
->>>>>>> df06ec30
+#endif // INTEL_COLLAB
 
     auto TPR = Device.getTargetPointer(
         HstPtrBegin, HstPtrBase, data_size, HstPtrName, MoveData, IsImplicit,
