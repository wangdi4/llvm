//===------ omptarget.cpp - Target independent OpenMP target RTL -- C++ -*-===//
//
// Part of the LLVM Project, under the Apache License v2.0 with LLVM Exceptions.
// See https://llvm.org/LICENSE.txt for license information.
// SPDX-License-Identifier: Apache-2.0 WITH LLVM-exception
//
//===----------------------------------------------------------------------===//
//
// Implementation of the interface to be used by Clang during the codegen of a
// target region.
//
//===----------------------------------------------------------------------===//

#include "omptarget.h"
#include "device.h"
#include "private.h"
#include "rtl.h"

#include <cassert>
#if INTEL_COLLAB
#include <cstring>
#endif // INTEL_COLLAB
#include <vector>

int AsyncInfoTy::synchronize() {
  int Result = OFFLOAD_SUCCESS;
  if (AsyncInfo.Queue) {
    // If we have a queue we need to synchronize it now.
    Result = Device.synchronize(*this);
    assert(AsyncInfo.Queue == nullptr &&
           "The device plugin should have nulled the queue to indicate there "
           "are no outstanding actions!");
  }
  return Result;
}

void *&AsyncInfoTy::getVoidPtrLocation() {
  BufferLocations.push_back(nullptr);
  return BufferLocations.back();
}

/* All begin addresses for partially mapped structs must be 8-aligned in order
 * to ensure proper alignment of members. E.g.
 *
 * struct S {
 *   int a;   // 4-aligned
 *   int b;   // 4-aligned
 *   int *p;  // 8-aligned
 * } s1;
 * ...
 * #pragma omp target map(tofrom: s1.b, s1.p[0:N])
 * {
 *   s1.b = 5;
 *   for (int i...) s1.p[i] = ...;
 * }
 *
 * Here we are mapping s1 starting from member b, so BaseAddress=&s1=&s1.a and
 * BeginAddress=&s1.b. Let's assume that the struct begins at address 0x100,
 * then &s1.a=0x100, &s1.b=0x104, &s1.p=0x108. Each member obeys the alignment
 * requirements for its type. Now, when we allocate memory on the device, in
 * CUDA's case cuMemAlloc() returns an address which is at least 256-aligned.
 * This means that the chunk of the struct on the device will start at a
 * 256-aligned address, let's say 0x200. Then the address of b will be 0x200 and
 * address of p will be a misaligned 0x204 (on the host there was no need to add
 * padding between b and p, so p comes exactly 4 bytes after b). If the device
 * kernel tries to access s1.p, a misaligned address error occurs (as reported
 * by the CUDA plugin). By padding the begin address down to a multiple of 8 and
 * extending the size of the allocated chuck accordingly, the chuck on the
 * device will start at 0x200 with the padding (4 bytes), then &s1.b=0x204 and
 * &s1.p=0x208, as they should be to satisfy the alignment requirements.
 */
static const int64_t Alignment = 8;

/// Map global data and execute pending ctors
static int InitLibrary(DeviceTy &Device) {
  /*
   * Map global data
   */
  int32_t device_id = Device.DeviceID;
  int rc = OFFLOAD_SUCCESS;
  bool supportsEmptyImages = Device.RTL->supports_empty_images &&
                             Device.RTL->supports_empty_images() > 0;

  Device.PendingGlobalsMtx.lock();
  PM->TrlTblMtx.lock();
  for (auto *HostEntriesBegin : PM->HostEntriesBeginRegistrationOrder) {
    TranslationTable *TransTable =
        &PM->HostEntriesBeginToTransTable[HostEntriesBegin];
    if (TransTable->HostTable.EntriesBegin ==
            TransTable->HostTable.EntriesEnd &&
        !supportsEmptyImages) {
      // No host entry so no need to proceed
      continue;
    }

    if (TransTable->TargetsTable[device_id] != 0) {
      // Library entries have already been processed
      continue;
    }

    // 1) get image.
    assert(TransTable->TargetsImages.size() > (size_t)device_id &&
           "Not expecting a device ID outside the table's bounds!");
    __tgt_device_image *img = TransTable->TargetsImages[device_id];
    if (!img) {
      REPORT("No image loaded for device id %d.\n", device_id);
      rc = OFFLOAD_FAIL;
      break;
    }
    // 2) load image into the target table.
    __tgt_target_table *TargetTable = TransTable->TargetsTable[device_id] =
        Device.load_binary(img);
    // Unable to get table for this image: invalidate image and fail.
    if (!TargetTable) {
      REPORT("Unable to generate entries table for device id %d.\n", device_id);
      TransTable->TargetsImages[device_id] = 0;
      rc = OFFLOAD_FAIL;
      break;
    }

    // Verify whether the two table sizes match.
    size_t hsize =
        TransTable->HostTable.EntriesEnd - TransTable->HostTable.EntriesBegin;
    size_t tsize = TargetTable->EntriesEnd - TargetTable->EntriesBegin;

    // Invalid image for these host entries!
    if (hsize != tsize) {
      REPORT("Host and Target tables mismatch for device id %d [%zx != %zx].\n",
             device_id, hsize, tsize);
      TransTable->TargetsImages[device_id] = 0;
      TransTable->TargetsTable[device_id] = 0;
      rc = OFFLOAD_FAIL;
      break;
    }

    // process global data that needs to be mapped.
    Device.DataMapMtx.lock();
    __tgt_target_table *HostTable = &TransTable->HostTable;
    for (__tgt_offload_entry *CurrDeviceEntry = TargetTable->EntriesBegin,
                             *CurrHostEntry = HostTable->EntriesBegin,
                             *EntryDeviceEnd = TargetTable->EntriesEnd;
         CurrDeviceEntry != EntryDeviceEnd;
         CurrDeviceEntry++, CurrHostEntry++) {
      if (CurrDeviceEntry->size != 0) {
        // has data.
        assert(CurrDeviceEntry->size == CurrHostEntry->size &&
               "data size mismatch");

        // Fortran may use multiple weak declarations for the same symbol,
        // therefore we must allow for multiple weak symbols to be loaded from
        // the fat binary. Treat these mappings as any other "regular" mapping.
        // Add entry to map.
        if (Device.getTgtPtrBegin(CurrHostEntry->addr, CurrHostEntry->size))
          continue;
        DP("Add mapping from host " DPxMOD " to device " DPxMOD " with size %zu"
           "\n",
           DPxPTR(CurrHostEntry->addr), DPxPTR(CurrDeviceEntry->addr),
           CurrDeviceEntry->size);
        Device.HostDataToTargetMap.emplace(
            (uintptr_t)CurrHostEntry->addr /*HstPtrBase*/,
            (uintptr_t)CurrHostEntry->addr /*HstPtrBegin*/,
            (uintptr_t)CurrHostEntry->addr + CurrHostEntry->size /*HstPtrEnd*/,
            (uintptr_t)CurrDeviceEntry->addr /*TgtPtrBegin*/,
            false /*UseHoldRefCount*/, nullptr /*Name*/,
            true /*IsRefCountINF*/);
      }
    }
    Device.DataMapMtx.unlock();
  }
  PM->TrlTblMtx.unlock();

  if (rc != OFFLOAD_SUCCESS) {
    Device.PendingGlobalsMtx.unlock();
    return rc;
  }

  /*
   * Run ctors for static objects
   */
  if (!Device.PendingCtorsDtors.empty()) {
    AsyncInfoTy AsyncInfo(Device);
    // Call all ctors for all libraries registered so far
    for (auto &lib : Device.PendingCtorsDtors) {
      if (!lib.second.PendingCtors.empty()) {
        DP("Has pending ctors... call now\n");
        for (auto &entry : lib.second.PendingCtors) {
          void *ctor = entry;
          int rc =
              target(nullptr, Device, ctor, 0, nullptr, nullptr, nullptr,
                     nullptr, nullptr, nullptr, 1, 1, true /*team*/, AsyncInfo);
          if (rc != OFFLOAD_SUCCESS) {
            REPORT("Running ctor " DPxMOD " failed.\n", DPxPTR(ctor));
            Device.PendingGlobalsMtx.unlock();
            return OFFLOAD_FAIL;
          }
        }
        // Clear the list to indicate that this device has been used
        lib.second.PendingCtors.clear();
        DP("Done with pending ctors for lib " DPxMOD "\n", DPxPTR(lib.first));
      }
    }
    // All constructors have been issued, wait for them now.
    if (AsyncInfo.synchronize() != OFFLOAD_SUCCESS)
      return OFFLOAD_FAIL;
  }
  Device.HasPendingGlobals = false;
  Device.PendingGlobalsMtx.unlock();

  return OFFLOAD_SUCCESS;
}

void handleTargetOutcome(bool Success, ident_t *Loc) {
  switch (PM->TargetOffloadPolicy) {
  case tgt_disabled:
    if (Success) {
      FATAL_MESSAGE0(1, "expected no offloading while offloading is disabled");
    }
    break;
  case tgt_default:
    FATAL_MESSAGE0(1, "default offloading policy must be switched to "
                      "mandatory or disabled");
    break;
  case tgt_mandatory:
    if (!Success) {
      if (getInfoLevel() & OMP_INFOTYPE_DUMP_TABLE)
        for (auto &Device : PM->Devices)
          dumpTargetPointerMappings(Loc, Device);
      else
#if INTEL_COLLAB
        FAILURE_MESSAGE("Run with\n");
        FAILURE_MESSAGE(
            "LIBOMPTARGET_DEBUG=1 to display basic debug information.\n");
        FAILURE_MESSAGE(
            "LIBOMPTARGET_DEBUG=2 to display calls to the compute runtime.\n");
        FAILURE_MESSAGE(
            "LIBOMPTARGET_INFO=%d to dump host-target pointer mappings.\n",
            OMP_INFOTYPE_DUMP_TABLE);
#else // INTEL_COLLAB
        FAILURE_MESSAGE("Run with LIBOMPTARGET_INFO=%d to dump host-target "
                        "pointer mappings.\n",
                        OMP_INFOTYPE_DUMP_TABLE);
#endif // INTEL_COLLAB

      SourceInfo info(Loc);
      if (info.isAvailible())
        fprintf(stderr, "%s:%d:%d: ", info.getFilename(), info.getLine(),
                info.getColumn());
      else
        FAILURE_MESSAGE("Source location information not present. Compile with "
                        "-g or -gline-tables-only.\n");
      FATAL_MESSAGE0(
          1, "failure of target construct while offloading is mandatory");
    } else {
      if (getInfoLevel() & OMP_INFOTYPE_DUMP_TABLE)
        for (auto &Device : PM->Devices)
          dumpTargetPointerMappings(Loc, Device);
    }
    break;
  }
}

static void handleDefaultTargetOffload() {
  PM->TargetOffloadMtx.lock();
  if (PM->TargetOffloadPolicy == tgt_default) {
    if (omp_get_num_devices() > 0) {
      DP("Default TARGET OFFLOAD policy is now mandatory "
         "(devices were found)\n");
      PM->TargetOffloadPolicy = tgt_mandatory;
    } else {
      DP("Default TARGET OFFLOAD policy is now disabled "
         "(no devices were found)\n");
      PM->TargetOffloadPolicy = tgt_disabled;
    }
  }
  PM->TargetOffloadMtx.unlock();
}

bool isOffloadDisabled() { // INTEL_COLLAB
  if (PM->TargetOffloadPolicy == tgt_default)
    handleDefaultTargetOffload();
  return PM->TargetOffloadPolicy == tgt_disabled;
}

// If offload is enabled, ensure that device DeviceID has been initialized,
// global ctors have been executed, and global data has been mapped.
//
// There are three possible results:
// - Return OFFLOAD_SUCCESS if the device is ready for offload.
// - Return OFFLOAD_FAIL without reporting a runtime error if offload is
//   disabled, perhaps because the initial device was specified.
// - Report a runtime error and return OFFLOAD_FAIL.
//
// If DeviceID == OFFLOAD_DEVICE_DEFAULT, set DeviceID to the default device.
// This step might be skipped if offload is disabled.
int checkDeviceAndCtors(int64_t &DeviceID, ident_t *Loc) {
  if (isOffloadDisabled()) {
    DP("Offload is disabled\n");
    return OFFLOAD_FAIL;
  }

  if (DeviceID == OFFLOAD_DEVICE_DEFAULT) {
    DeviceID = omp_get_default_device();
    DP("Use default device id %" PRId64 "\n", DeviceID);
  }

  // Proposed behavior for OpenMP 5.2 in OpenMP spec github issue 2669.
  if (omp_get_num_devices() == 0) {
    DP("omp_get_num_devices() == 0 but offload is manadatory\n");
    handleTargetOutcome(false, Loc);
    return OFFLOAD_FAIL;
  }

  if (DeviceID == omp_get_initial_device()) {
    DP("Device is host (%" PRId64 "), returning as if offload is disabled\n",
       DeviceID);
    return OFFLOAD_FAIL;
  }

  // Is device ready?
  if (!device_is_ready(DeviceID)) {
    REPORT("Device %" PRId64 " is not ready.\n", DeviceID);
    handleTargetOutcome(false, Loc);
    return OFFLOAD_FAIL;
  }

  // Get device info.
  DeviceTy &Device = PM->Devices[DeviceID];

  // Check whether global data has been mapped for this device
  Device.PendingGlobalsMtx.lock();
  bool hasPendingGlobals = Device.HasPendingGlobals;
  Device.PendingGlobalsMtx.unlock();
  if (hasPendingGlobals && InitLibrary(Device) != OFFLOAD_SUCCESS) {
    REPORT("Failed to init globals on device %" PRId64 "\n", DeviceID);
    handleTargetOutcome(false, Loc);
    return OFFLOAD_FAIL;
  }

  return OFFLOAD_SUCCESS;
}

static int32_t getParentIndex(int64_t type) {
  return ((type & OMP_TGT_MAPTYPE_MEMBER_OF) >> 48) - 1;
}

void *targetAllocExplicit(size_t size, int device_num, int kind,
                          const char *name) {
  TIMESCOPE();
  DP("Call to %s for device %d requesting %zu bytes\n", name, device_num, size);

  if (size <= 0) {
    DP("Call to %s with non-positive length\n", name);
    return NULL;
  }

  void *rc = NULL;

  if (device_num == omp_get_initial_device()) {
    rc = malloc(size);
    DP("%s returns host ptr " DPxMOD "\n", name, DPxPTR(rc));
    return rc;
  }

  if (!device_is_ready(device_num)) {
    DP("%s returns NULL ptr\n", name);
    return NULL;
  }

  DeviceTy &Device = PM->Devices[device_num];
  rc = Device.allocData(size, nullptr, kind);
  DP("%s returns device ptr " DPxMOD "\n", name, DPxPTR(rc));
  return rc;
}

/// Call the user-defined mapper function followed by the appropriate
// targetData* function (targetData{Begin,End,Update}).
int targetDataMapper(ident_t *loc, DeviceTy &Device, void *arg_base, void *arg,
                     int64_t arg_size, int64_t arg_type,
                     map_var_info_t arg_names, void *arg_mapper,
                     AsyncInfoTy &AsyncInfo,
                     TargetDataFuncPtrTy target_data_function) {
  TIMESCOPE_WITH_IDENT(loc);
  DP("Calling the mapper function " DPxMOD "\n", DPxPTR(arg_mapper));

  // The mapper function fills up Components.
  MapperComponentsTy MapperComponents;
  MapperFuncPtrTy MapperFuncPtr = (MapperFuncPtrTy)(arg_mapper);
  (*MapperFuncPtr)((void *)&MapperComponents, arg_base, arg, arg_size, arg_type,
                   arg_names);

  // Construct new arrays for args_base, args, arg_sizes and arg_types
  // using the information in MapperComponents and call the corresponding
  // targetData* function using these new arrays.
  std::vector<void *> MapperArgsBase(MapperComponents.Components.size());
  std::vector<void *> MapperArgs(MapperComponents.Components.size());
  std::vector<int64_t> MapperArgSizes(MapperComponents.Components.size());
  std::vector<int64_t> MapperArgTypes(MapperComponents.Components.size());
  std::vector<void *> MapperArgNames(MapperComponents.Components.size());

  for (unsigned I = 0, E = MapperComponents.Components.size(); I < E; ++I) {
    auto &C = MapperComponents.Components[I];
    MapperArgsBase[I] = C.Base;
    MapperArgs[I] = C.Begin;
    MapperArgSizes[I] = C.Size;
    MapperArgTypes[I] = C.Type;
    MapperArgNames[I] = C.Name;
  }

  int rc = target_data_function(loc, Device, MapperComponents.Components.size(),
                                MapperArgsBase.data(), MapperArgs.data(),
                                MapperArgSizes.data(), MapperArgTypes.data(),
                                MapperArgNames.data(), /*arg_mappers*/ nullptr,
                                AsyncInfo, /*FromMapper=*/true);

  return rc;
}

/// Internal function to do the mapping and transfer the data to the device
int targetDataBegin(ident_t *loc, DeviceTy &Device, int32_t arg_num,
                    void **args_base, void **args, int64_t *arg_sizes,
                    int64_t *arg_types, map_var_info_t *arg_names,
                    void **arg_mappers, AsyncInfoTy &AsyncInfo,
                    bool FromMapper) {
#if INTEL_COLLAB
  int32_t gtid = __kmpc_global_thread_num(nullptr);
  Device.UsedPtrsMtx.lock();
  if (Device.UsedPtrs.count(gtid) == 0)
    Device.UsedPtrs.emplace(gtid, UsedPtrsTy());
  auto &usedPtrs = Device.UsedPtrs[gtid];
  Device.UsedPtrsMtx.unlock();
  usedPtrs.emplace_back(std::set<void *>());
  // Begin data batching
  if (Device.commandBatchBegin() != OFFLOAD_SUCCESS) {
    REPORT("Failed to begin command batching\n");
    return OFFLOAD_FAIL;
  }
#endif // INTEL_COLLAB
  // process each input.
  for (int32_t i = 0; i < arg_num; ++i) {
    // Ignore private variables and arrays - there is no mapping for them.
    if ((arg_types[i] & OMP_TGT_MAPTYPE_LITERAL) ||
#if INTEL_COLLAB
        // No mapping for ND-range descriptor.
        (arg_types[i] & OMP_TGT_MAPTYPE_ND_DESC) ||
#endif // INTEL_COLLAB
        (arg_types[i] & OMP_TGT_MAPTYPE_PRIVATE))
      continue;

    if (arg_mappers && arg_mappers[i]) {
      // Instead of executing the regular path of targetDataBegin, call the
      // targetDataMapper variant which will call targetDataBegin again
      // with new arguments.
      DP("Calling targetDataMapper for the %dth argument\n", i);

      map_var_info_t arg_name = (!arg_names) ? nullptr : arg_names[i];
      int rc = targetDataMapper(loc, Device, args_base[i], args[i],
                                arg_sizes[i], arg_types[i], arg_name,
                                arg_mappers[i], AsyncInfo, targetDataBegin);

      if (rc != OFFLOAD_SUCCESS) {
        REPORT("Call to targetDataBegin via targetDataMapper for custom mapper"
               " failed.\n");
        return OFFLOAD_FAIL;
      }

      // Skip the rest of this function, continue to the next argument.
      continue;
    }

    void *HstPtrBegin = args[i];
    void *HstPtrBase = args_base[i];
    int64_t data_size = arg_sizes[i];
    map_var_info_t HstPtrName = (!arg_names) ? nullptr : arg_names[i];

    // Adjust for proper alignment if this is a combined entry (for structs).
    // Look at the next argument - if that is MEMBER_OF this one, then this one
    // is a combined entry.
    int64_t padding = 0;
    const int next_i = i + 1;
    if (getParentIndex(arg_types[i]) < 0 && next_i < arg_num &&
        getParentIndex(arg_types[next_i]) == i) {
      padding = (int64_t)HstPtrBegin % Alignment;
      if (padding) {
        DP("Using a padding of %" PRId64 " bytes for begin address " DPxMOD
           "\n",
           padding, DPxPTR(HstPtrBegin));
        HstPtrBegin = (char *)HstPtrBegin - padding;
        data_size += padding;
      }
    }

    // Address of pointer on the host and device, respectively.
    void *Pointer_HstPtrBegin, *PointerTgtPtrBegin;
    TargetPointerResultTy Pointer_TPR;
    bool IsHostPtr = false;
    bool IsImplicit = arg_types[i] & OMP_TGT_MAPTYPE_IMPLICIT;
    // Force the creation of a device side copy of the data when:
    // a close map modifier was associated with a map that contained a to.
    bool HasCloseModifier = arg_types[i] & OMP_TGT_MAPTYPE_CLOSE;
    bool HasPresentModifier = arg_types[i] & OMP_TGT_MAPTYPE_PRESENT;
    bool HasHoldModifier = arg_types[i] & OMP_TGT_MAPTYPE_OMPX_HOLD;
    // UpdateRef is based on MEMBER_OF instead of TARGET_PARAM because if we
    // have reached this point via __tgt_target_data_begin and not __tgt_target
    // then no argument is marked as TARGET_PARAM ("omp target data map" is not
    // associated with a target region, so there are no target parameters). This
    // may be considered a hack, we could revise the scheme in the future.
    bool UpdateRef =
        !(arg_types[i] & OMP_TGT_MAPTYPE_MEMBER_OF) && !(FromMapper && i == 0);
    if (arg_types[i] & OMP_TGT_MAPTYPE_PTR_AND_OBJ) {
      DP("Has a pointer entry: \n");
      // Base is address of pointer.
      //
      // Usually, the pointer is already allocated by this time.  For example:
      //
      //   #pragma omp target map(s.p[0:N])
      //
      // The map entry for s comes first, and the PTR_AND_OBJ entry comes
      // afterward, so the pointer is already allocated by the time the
      // PTR_AND_OBJ entry is handled below, and PointerTgtPtrBegin is thus
      // non-null.  However, "declare target link" can produce a PTR_AND_OBJ
      // entry for a global that might not already be allocated by the time the
      // PTR_AND_OBJ entry is handled below, and so the allocation might fail
      // when HasPresentModifier.
      Pointer_TPR = Device.getTargetPointer(
          HstPtrBase, HstPtrBase, sizeof(void *), nullptr,
          MoveDataStateTy::NONE, IsImplicit, UpdateRef, HasCloseModifier,
          HasPresentModifier, HasHoldModifier, AsyncInfo);
      PointerTgtPtrBegin = Pointer_TPR.TargetPointer;
      IsHostPtr = Pointer_TPR.Flags.IsHostPointer;
      if (!PointerTgtPtrBegin) {
        REPORT("Call to getTargetPointer returned null pointer (%s).\n",
               HasPresentModifier ? "'present' map type modifier"
                                  : "device failure or illegal mapping");
        return OFFLOAD_FAIL;
      }
      DP("There are %zu bytes allocated at target address " DPxMOD " - is%s new"
         "\n",
         sizeof(void *), DPxPTR(PointerTgtPtrBegin),
         (Pointer_TPR.Flags.IsNewEntry ? "" : " not"));
      Pointer_HstPtrBegin = HstPtrBase;
      // modify current entry.
      HstPtrBase = *(void **)HstPtrBase;
      // No need to update pointee ref count for the first element of the
      // subelement that comes from mapper.
      UpdateRef =
          (!FromMapper || i != 0); // subsequently update ref count of pointee
    }

    MoveDataStateTy MoveData = MoveDataStateTy::NONE;
    const bool UseUSM = PM->RTLs.RequiresFlags & OMP_REQ_UNIFIED_SHARED_MEMORY;
    const bool HasFlagTo = arg_types[i] & OMP_TGT_MAPTYPE_TO;
    const bool HasFlagAlways = arg_types[i] & OMP_TGT_MAPTYPE_ALWAYS;
#if INTEL_COLLAB
    if (HasFlagTo &&
        (!UseUSM ||
         // If the device does not support the concept of managed memory,
         // do not take into account the result of is_device_accessible_ptr().
         !(Device.is_device_accessible_ptr(HstPtrBegin) ||
           !Device.managed_memory_supported()) ||
         HasCloseModifier))
      MoveData = HasFlagAlways ? MoveDataStateTy::REQUIRED
                               : MoveDataStateTy::UNKNOWN;
#else // INTEL_COLLAB
    if (HasFlagTo && (!UseUSM || HasCloseModifier))
      MoveData = HasFlagAlways ? MoveDataStateTy::REQUIRED
                               : MoveDataStateTy::UNKNOWN;
#endif // INTEL_COLLAB

    auto TPR = Device.getTargetPointer(
        HstPtrBegin, HstPtrBase, data_size, HstPtrName, MoveData, IsImplicit,
        UpdateRef, HasCloseModifier, HasPresentModifier, HasHoldModifier,
        AsyncInfo);
    void *TgtPtrBegin = TPR.TargetPointer;
    IsHostPtr = TPR.Flags.IsHostPointer;
    // If data_size==0, then the argument could be a zero-length pointer to
    // NULL, so getOrAlloc() returning NULL is not an error.
    if (!TgtPtrBegin && (data_size || HasPresentModifier)) {
      REPORT("Call to getTargetPointer returned null pointer (%s).\n",
             HasPresentModifier ? "'present' map type modifier"
                                : "device failure or illegal mapping");
      return OFFLOAD_FAIL;
    }
    DP("There are %" PRId64 " bytes allocated at target address " DPxMOD
       " - is%s new\n",
       data_size, DPxPTR(TgtPtrBegin), (TPR.Flags.IsNewEntry ? "" : " not"));

    if (arg_types[i] & OMP_TGT_MAPTYPE_RETURN_PARAM) {
      uintptr_t Delta = (uintptr_t)HstPtrBegin - (uintptr_t)HstPtrBase;
      void *TgtPtrBase = (void *)((uintptr_t)TgtPtrBegin - Delta);
      DP("Returning device pointer " DPxMOD "\n", DPxPTR(TgtPtrBase));
      args_base[i] = TgtPtrBase;
#if INTEL_COLLAB
      usedPtrs.back().insert(TgtPtrBase);
#endif // INTEL_COLLAB
    }

    if (arg_types[i] & OMP_TGT_MAPTYPE_PTR_AND_OBJ && !IsHostPtr) {
      // Check whether we need to update the pointer on the device
      bool UpdateDevPtr = false;

      uint64_t Delta = (uint64_t)HstPtrBegin - (uint64_t)HstPtrBase;
      void *ExpectedTgtPtrBase = (void *)((uint64_t)TgtPtrBegin - Delta);

      Device.ShadowMtx.lock();
      auto Entry = Device.ShadowPtrMap.find(Pointer_HstPtrBegin);
      // If this pointer is not in the map we need to insert it. If the map
      // contains a stale entry, we need to update it (e.g. if the pointee was
      // deallocated and later on is reallocated at another device address). The
      // latter scenario is the subject of LIT test env/base_ptr_ref_count.c. An
      // entry is removed from ShadowPtrMap only when the PTR of a PTR_AND_OBJ
      // pair is deallocated, not when the OBJ is deallocated. In
      // env/base_ptr_ref_count.c the PTR is a global "declare target" pointer,
      // so it stays in the map for the lifetime of the application. When the
      // OBJ is deallocated and later on allocated again (at a different device
      // address), ShadowPtrMap still contains an entry for Pointer_HstPtrBegin
      // which is stale, pointing to the old ExpectedTgtPtrBase of the OBJ.
      if (Entry == Device.ShadowPtrMap.end() ||
          Entry->second.TgtPtrVal != ExpectedTgtPtrBase) {
        // create or update shadow pointers for this entry
        Device.ShadowPtrMap[Pointer_HstPtrBegin] = {
            HstPtrBase, PointerTgtPtrBegin, ExpectedTgtPtrBase};
        UpdateDevPtr = true;
      }

      if (UpdateDevPtr) {
        Pointer_TPR.MapTableEntry->lock();
        Device.ShadowMtx.unlock();

        DP("Update pointer (" DPxMOD ") -> [" DPxMOD "]\n",
           DPxPTR(PointerTgtPtrBegin), DPxPTR(TgtPtrBegin));

        void *&TgtPtrBase = AsyncInfo.getVoidPtrLocation();
        TgtPtrBase = ExpectedTgtPtrBase;

        int rt = Device.submitData(PointerTgtPtrBegin, &TgtPtrBase,
                                   sizeof(void *), AsyncInfo);
        Pointer_TPR.MapTableEntry->unlock();

        if (rt != OFFLOAD_SUCCESS) {
          REPORT("Copying data to device failed.\n");
          return OFFLOAD_FAIL;
        }
#if INTEL_COLLAB
        // Obtain offset from the base address of PointerTgtPtrBegin.
        Device.DataMapMtx.lock();
        auto PtrLookup =
            Device.lookupMapping(Pointer_HstPtrBegin, sizeof(void *));
        Device.DataMapMtx.unlock();
        size_t PtrOffset = (size_t)((uint64_t)Pointer_HstPtrBegin -
            (uint64_t)PtrLookup.Entry->HstPtrBase);
        Device.notifyIndirectAccess(PointerTgtPtrBegin, PtrOffset);
#endif // INTEL_COLLAB
      } else
        Device.ShadowMtx.unlock();
    }
  }
#if INTEL_COLLAB
  if (Device.commandBatchEnd() != OFFLOAD_SUCCESS) {
    REPORT("Failed to end command batching\n");
    return OFFLOAD_FAIL;
  }
#endif // INTEL_COLLAB

  return OFFLOAD_SUCCESS;
}

namespace {
/// This structure contains information to deallocate a target pointer, aka.
/// used to call the function \p DeviceTy::deallocTgtPtr.
struct DeallocTgtPtrInfo {
  /// Host pointer used to look up into the map table
  void *HstPtrBegin;
  /// Size of the data
  int64_t DataSize;
  /// Whether it has \p ompx_hold modifier
  bool HasHoldModifier;

  DeallocTgtPtrInfo(void *HstPtr, int64_t Size, bool HasHoldModifier)
      : HstPtrBegin(HstPtr), DataSize(Size), HasHoldModifier(HasHoldModifier) {}
};
} // namespace

/// Internal function to undo the mapping and retrieve the data from the device.
int targetDataEnd(ident_t *loc, DeviceTy &Device, int32_t ArgNum,
                  void **ArgBases, void **Args, int64_t *ArgSizes,
                  int64_t *ArgTypes, map_var_info_t *ArgNames,
                  void **ArgMappers, AsyncInfoTy &AsyncInfo, bool FromMapper) {
  int Ret;
  std::vector<DeallocTgtPtrInfo> DeallocTgtPtrs;
  void *FromMapperBase = nullptr;
#if INTEL_COLLAB
  Ret = Device.commandBatchBegin();
  if (Ret != OFFLOAD_SUCCESS) {
    REPORT("Failed to begin command batching\n");
    return OFFLOAD_FAIL;
  }
#endif // INTEL_COLLAB
  // process each input.
  for (int32_t I = ArgNum - 1; I >= 0; --I) {
    // Ignore private variables and arrays - there is no mapping for them.
    // Also, ignore the use_device_ptr directive, it has no effect here.
    if ((ArgTypes[I] & OMP_TGT_MAPTYPE_LITERAL) ||
#if INTEL_COLLAB
        // No mapping for ND-range descriptor.
        (ArgTypes[I] & OMP_TGT_MAPTYPE_ND_DESC) ||
#endif // INTEL_COLLAB
        (ArgTypes[I] & OMP_TGT_MAPTYPE_PRIVATE))
      continue;

    if (ArgMappers && ArgMappers[I]) {
      // Instead of executing the regular path of targetDataEnd, call the
      // targetDataMapper variant which will call targetDataEnd again
      // with new arguments.
      DP("Calling targetDataMapper for the %dth argument\n", I);

      map_var_info_t ArgName = (!ArgNames) ? nullptr : ArgNames[I];
      Ret = targetDataMapper(loc, Device, ArgBases[I], Args[I], ArgSizes[I],
                             ArgTypes[I], ArgName, ArgMappers[I], AsyncInfo,
                             targetDataEnd);

      if (Ret != OFFLOAD_SUCCESS) {
        REPORT("Call to targetDataEnd via targetDataMapper for custom mapper"
               " failed.\n");
        return OFFLOAD_FAIL;
      }

      // Skip the rest of this function, continue to the next argument.
      continue;
    }

    void *HstPtrBegin = Args[I];
    int64_t DataSize = ArgSizes[I];
    // Adjust for proper alignment if this is a combined entry (for structs).
    // Look at the next argument - if that is MEMBER_OF this one, then this one
    // is a combined entry.
    const int NextI = I + 1;
    if (getParentIndex(ArgTypes[I]) < 0 && NextI < ArgNum &&
        getParentIndex(ArgTypes[NextI]) == I) {
      int64_t Padding = (int64_t)HstPtrBegin % Alignment;
      if (Padding) {
        DP("Using a Padding of %" PRId64 " bytes for begin address " DPxMOD
           "\n",
           Padding, DPxPTR(HstPtrBegin));
        HstPtrBegin = (char *)HstPtrBegin - Padding;
        DataSize += Padding;
      }
    }

    bool IsLast, IsHostPtr;
    bool IsImplicit = ArgTypes[I] & OMP_TGT_MAPTYPE_IMPLICIT;
    bool UpdateRef = (!(ArgTypes[I] & OMP_TGT_MAPTYPE_MEMBER_OF) ||
                      (ArgTypes[I] & OMP_TGT_MAPTYPE_PTR_AND_OBJ)) &&
                     !(FromMapper && I == 0);
    bool ForceDelete = ArgTypes[I] & OMP_TGT_MAPTYPE_DELETE;
    bool HasPresentModifier = ArgTypes[I] & OMP_TGT_MAPTYPE_PRESENT;
    bool HasHoldModifier = ArgTypes[I] & OMP_TGT_MAPTYPE_OMPX_HOLD;

    // If PTR_AND_OBJ, HstPtrBegin is address of pointee
    void *TgtPtrBegin = Device.getTgtPtrBegin(
        HstPtrBegin, DataSize, IsLast, UpdateRef, HasHoldModifier, IsHostPtr,
        !IsImplicit, ForceDelete);
    if (!TgtPtrBegin && (DataSize || HasPresentModifier)) {
      DP("Mapping does not exist (%s)\n",
         (HasPresentModifier ? "'present' map type modifier" : "ignored"));
      if (HasPresentModifier) {
        // OpenMP 5.1, sec. 2.21.7.1 "map Clause", p. 350 L10-13:
        // "If a map clause appears on a target, target data, target enter data
        // or target exit data construct with a present map-type-modifier then
        // on entry to the region if the corresponding list item does not appear
        // in the device data environment then an error occurs and the program
        // terminates."
        //
        // This should be an error upon entering an "omp target exit data".  It
        // should not be an error upon exiting an "omp target data" or "omp
        // target".  For "omp target data", Clang thus doesn't include present
        // modifiers for end calls.  For "omp target", we have not found a valid
        // OpenMP program for which the error matters: it appears that, if a
        // program can guarantee that data is present at the beginning of an
        // "omp target" region so that there's no error there, that data is also
        // guaranteed to be present at the end.
#if INTEL_COLLAB
        MESSAGE("device mapping required by 'present' map type modifier does "
                "not exist for host address " DPxMOD " (%" PRId64 " bytes)",
                DPxPTR(HstPtrBegin), DataSize);
#else // INTEL_COLLAB
        MESSAGE("device mapping required by 'present' map type modifier does "
                "not exist for host address " DPxMOD " (%" PRId64 " bytes)",
                DPxPTR(HstPtrBegin), DataSize);
#endif // INTEL_COLLAB
        return OFFLOAD_FAIL;
      }
    } else {
      DP("There are %" PRId64 " bytes allocated at target address " DPxMOD
         " - is%s last\n",
         DataSize, DPxPTR(TgtPtrBegin), (IsLast ? "" : " not"));
    }

    // OpenMP 5.1, sec. 2.21.7.1 "map Clause", p. 351 L14-16:
    // "If the map clause appears on a target, target data, or target exit data
    // construct and a corresponding list item of the original list item is not
    // present in the device data environment on exit from the region then the
    // list item is ignored."
    if (!TgtPtrBegin)
      continue;

    bool DelEntry = IsLast;

    // If the last element from the mapper (for end transfer args comes in
    // reverse order), do not remove the partial entry, the parent struct still
    // exists.
    if ((ArgTypes[I] & OMP_TGT_MAPTYPE_MEMBER_OF) &&
        !(ArgTypes[I] & OMP_TGT_MAPTYPE_PTR_AND_OBJ)) {
      DelEntry = false; // protect parent struct from being deallocated
    }

    if ((ArgTypes[I] & OMP_TGT_MAPTYPE_FROM) || DelEntry) {
      // Move data back to the host
      if (ArgTypes[I] & OMP_TGT_MAPTYPE_FROM) {
        bool Always = ArgTypes[I] & OMP_TGT_MAPTYPE_ALWAYS;
<<<<<<< HEAD
        bool CopyMember = false;
#if INTEL_COLLAB
        if (!IsHostPtr ||
            // If the device does not support the concept of managed memory,
            // do not take into account the result of is_device_accessible_ptr().
            !(Device.is_device_accessible_ptr(HstPtrBegin) ||
              !Device.managed_memory_supported())) {
#else // INTEL_COLLAB
        if (!IsHostPtr) {
#endif // INTEL_COLLAB
          if (IsLast)
            CopyMember = true;
        }

        if ((DelEntry || Always || CopyMember) && !IsHostPtr) {
=======
        if ((Always || IsLast) && !IsHostPtr) {
>>>>>>> fa6c2755
          DP("Moving %" PRId64 " bytes (tgt:" DPxMOD ") -> (hst:" DPxMOD ")\n",
             DataSize, DPxPTR(TgtPtrBegin), DPxPTR(HstPtrBegin));
          Ret = Device.retrieveData(HstPtrBegin, TgtPtrBegin, DataSize,
                                    AsyncInfo);
          if (Ret != OFFLOAD_SUCCESS) {
            REPORT("Copying data from device failed.\n");
            return OFFLOAD_FAIL;
          }
        }
      }
      if (DelEntry && FromMapper && I == 0) {
        DelEntry = false;
        FromMapperBase = HstPtrBegin;
      }

      // If we copied back to the host a struct/array containing pointers, we
      // need to restore the original host pointer values from their shadow
      // copies. If the struct is going to be deallocated, remove any remaining
      // shadow pointer entries for this struct.
      uintptr_t LB = (uintptr_t)HstPtrBegin;
      uintptr_t UB = (uintptr_t)HstPtrBegin + DataSize;
      Device.ShadowMtx.lock();
      for (ShadowPtrListTy::iterator Itr = Device.ShadowPtrMap.begin();
           Itr != Device.ShadowPtrMap.end();) {
        void **ShadowHstPtrAddr = (void **)Itr->first;

        // An STL map is sorted on its keys; use this property
        // to quickly determine when to break out of the loop.
        if ((uintptr_t)ShadowHstPtrAddr < LB) {
          ++Itr;
          continue;
        }
        if ((uintptr_t)ShadowHstPtrAddr >= UB)
          break;

        // If we copied the struct to the host, we need to restore the pointer.
        if (ArgTypes[I] & OMP_TGT_MAPTYPE_FROM) {
          DP("Restoring original host pointer value " DPxMOD " for host "
             "pointer " DPxMOD "\n",
             DPxPTR(Itr->second.HstPtrVal), DPxPTR(ShadowHstPtrAddr));
          *ShadowHstPtrAddr = Itr->second.HstPtrVal;
        }
        // If the struct is to be deallocated, remove the shadow entry.
        if (DelEntry) {
          DP("Removing shadow pointer " DPxMOD "\n", DPxPTR(ShadowHstPtrAddr));
          Itr = Device.ShadowPtrMap.erase(Itr);
        } else {
          ++Itr;
        }
      }
      Device.ShadowMtx.unlock();

      // Add pointer to the buffer for later deallocation
      if (DelEntry && !IsHostPtr)
        DeallocTgtPtrs.emplace_back(HstPtrBegin, DataSize, HasHoldModifier);
    }
  }

  // TODO: We should not synchronize here but pass the AsyncInfo object to the
  //       allocate/deallocate device APIs.
  //
  // We need to synchronize before deallocating data.
  Ret = AsyncInfo.synchronize();
  if (Ret != OFFLOAD_SUCCESS)
    return OFFLOAD_FAIL;
#if INTEL_COLLAB
  Ret = Device.commandBatchEnd();
  if (Ret != OFFLOAD_SUCCESS) {
    REPORT("Failed to end command batching\n");
    return OFFLOAD_FAIL;
  }
#endif // INTEL_COLLAB

  // Deallocate target pointer
  for (DeallocTgtPtrInfo &Info : DeallocTgtPtrs) {
    if (FromMapperBase && FromMapperBase == Info.HstPtrBegin)
      continue;
    Ret = Device.deallocTgtPtr(Info.HstPtrBegin, Info.DataSize,
                               Info.HasHoldModifier);
    if (Ret != OFFLOAD_SUCCESS) {
      REPORT("Deallocating data from device failed.\n");
      return OFFLOAD_FAIL;
    }
  }
#if INTEL_COLLAB
  int32_t gtid = __kmpc_global_thread_num(nullptr);
  Device.UsedPtrsMtx.lock();
  if (!Device.UsedPtrs[gtid].empty())
    Device.UsedPtrs[gtid].pop_back();
  Device.UsedPtrsMtx.unlock();
#endif // INTEL_COLLAB

  return OFFLOAD_SUCCESS;
}

static int targetDataContiguous(ident_t *loc, DeviceTy &Device, void *ArgsBase,
                                void *HstPtrBegin, int64_t ArgSize,
                                int64_t ArgType, AsyncInfoTy &AsyncInfo) {
  TIMESCOPE_WITH_IDENT(loc);
  bool IsLast, IsHostPtr;
  void *TgtPtrBegin = Device.getTgtPtrBegin(
      HstPtrBegin, ArgSize, IsLast, /*UpdateRefCount=*/false,
      /*UseHoldRefCount=*/false, IsHostPtr, /*MustContain=*/true);
  if (!TgtPtrBegin) {
    DP("hst data:" DPxMOD " not found, becomes a noop\n", DPxPTR(HstPtrBegin));
    if (ArgType & OMP_TGT_MAPTYPE_PRESENT) {
      MESSAGE("device mapping required by 'present' motion modifier does not "
              "exist for host address " DPxMOD " (%" PRId64 " bytes)",
              DPxPTR(HstPtrBegin), ArgSize);
      return OFFLOAD_FAIL;
    }
    return OFFLOAD_SUCCESS;
  }

  if (PM->RTLs.RequiresFlags & OMP_REQ_UNIFIED_SHARED_MEMORY &&
      TgtPtrBegin == HstPtrBegin) {
    DP("hst data:" DPxMOD " unified and shared, becomes a noop\n",
       DPxPTR(HstPtrBegin));
    return OFFLOAD_SUCCESS;
  }

  if (ArgType & OMP_TGT_MAPTYPE_FROM) {
    DP("Moving %" PRId64 " bytes (tgt:" DPxMOD ") -> (hst:" DPxMOD ")\n",
       ArgSize, DPxPTR(TgtPtrBegin), DPxPTR(HstPtrBegin));
    int Ret = Device.retrieveData(HstPtrBegin, TgtPtrBegin, ArgSize, AsyncInfo);
    if (Ret != OFFLOAD_SUCCESS) {
      REPORT("Copying data from device failed.\n");
      return OFFLOAD_FAIL;
    }

    uintptr_t LB = (uintptr_t)HstPtrBegin;
    uintptr_t UB = (uintptr_t)HstPtrBegin + ArgSize;
    Device.ShadowMtx.lock();
    for (ShadowPtrListTy::iterator IT = Device.ShadowPtrMap.begin();
         IT != Device.ShadowPtrMap.end(); ++IT) {
      void **ShadowHstPtrAddr = (void **)IT->first;
      if ((uintptr_t)ShadowHstPtrAddr < LB)
        continue;
      if ((uintptr_t)ShadowHstPtrAddr >= UB)
        break;
      DP("Restoring original host pointer value " DPxMOD
         " for host pointer " DPxMOD "\n",
         DPxPTR(IT->second.HstPtrVal), DPxPTR(ShadowHstPtrAddr));
      *ShadowHstPtrAddr = IT->second.HstPtrVal;
    }
    Device.ShadowMtx.unlock();
  }

  if (ArgType & OMP_TGT_MAPTYPE_TO) {
    DP("Moving %" PRId64 " bytes (hst:" DPxMOD ") -> (tgt:" DPxMOD ")\n",
       ArgSize, DPxPTR(HstPtrBegin), DPxPTR(TgtPtrBegin));
    int Ret = Device.submitData(TgtPtrBegin, HstPtrBegin, ArgSize, AsyncInfo);
    if (Ret != OFFLOAD_SUCCESS) {
      REPORT("Copying data to device failed.\n");
      return OFFLOAD_FAIL;
    }

    uintptr_t LB = (uintptr_t)HstPtrBegin;
    uintptr_t UB = (uintptr_t)HstPtrBegin + ArgSize;
    Device.ShadowMtx.lock();
    for (ShadowPtrListTy::iterator IT = Device.ShadowPtrMap.begin();
         IT != Device.ShadowPtrMap.end(); ++IT) {
      void **ShadowHstPtrAddr = (void **)IT->first;
      if ((uintptr_t)ShadowHstPtrAddr < LB)
        continue;
      if ((uintptr_t)ShadowHstPtrAddr >= UB)
        break;
      DP("Restoring original target pointer value " DPxMOD " for target "
         "pointer " DPxMOD "\n",
         DPxPTR(IT->second.TgtPtrVal), DPxPTR(IT->second.TgtPtrAddr));
      Ret = Device.submitData(IT->second.TgtPtrAddr, &IT->second.TgtPtrVal,
                              sizeof(void *), AsyncInfo);
      if (Ret != OFFLOAD_SUCCESS) {
        REPORT("Copying data to device failed.\n");
        Device.ShadowMtx.unlock();
        return OFFLOAD_FAIL;
      }
    }
    Device.ShadowMtx.unlock();
  }
  return OFFLOAD_SUCCESS;
}

static int targetDataNonContiguous(ident_t *loc, DeviceTy &Device,
                                   void *ArgsBase,
                                   __tgt_target_non_contig *NonContig,
                                   uint64_t Size, int64_t ArgType,
                                   int CurrentDim, int DimSize, uint64_t Offset,
                                   AsyncInfoTy &AsyncInfo) {
  TIMESCOPE_WITH_IDENT(loc);
  int Ret = OFFLOAD_SUCCESS;
  if (CurrentDim < DimSize) {
    for (unsigned int I = 0; I < NonContig[CurrentDim].Count; ++I) {
      uint64_t CurOffset =
          (NonContig[CurrentDim].Offset + I) * NonContig[CurrentDim].Stride;
      // we only need to transfer the first element for the last dimension
      // since we've already got a contiguous piece.
      if (CurrentDim != DimSize - 1 || I == 0) {
        Ret = targetDataNonContiguous(loc, Device, ArgsBase, NonContig, Size,
                                      ArgType, CurrentDim + 1, DimSize,
                                      Offset + CurOffset, AsyncInfo);
        // Stop the whole process if any contiguous piece returns anything
        // other than OFFLOAD_SUCCESS.
        if (Ret != OFFLOAD_SUCCESS)
          return Ret;
      }
    }
  } else {
    char *Ptr = (char *)ArgsBase + Offset;
    DP("Transfer of non-contiguous : host ptr " DPxMOD " offset %" PRIu64
       " len %" PRIu64 "\n",
       DPxPTR(Ptr), Offset, Size);
    Ret = targetDataContiguous(loc, Device, ArgsBase, Ptr, Size, ArgType,
                               AsyncInfo);
  }
  return Ret;
}

static int getNonContigMergedDimension(__tgt_target_non_contig *NonContig,
                                       int32_t DimSize) {
  int RemovedDim = 0;
  for (int I = DimSize - 1; I > 0; --I) {
    if (NonContig[I].Count * NonContig[I].Stride == NonContig[I - 1].Stride)
      RemovedDim++;
  }
  return RemovedDim;
}

/// Internal function to pass data to/from the target.
int targetDataUpdate(ident_t *loc, DeviceTy &Device, int32_t ArgNum,
                     void **ArgsBase, void **Args, int64_t *ArgSizes,
                     int64_t *ArgTypes, map_var_info_t *ArgNames,
                     void **ArgMappers, AsyncInfoTy &AsyncInfo, bool) {
  // process each input.
  for (int32_t I = 0; I < ArgNum; ++I) {
    if ((ArgTypes[I] & OMP_TGT_MAPTYPE_LITERAL) ||
        (ArgTypes[I] & OMP_TGT_MAPTYPE_PRIVATE))
      continue;

    if (ArgMappers && ArgMappers[I]) {
      // Instead of executing the regular path of targetDataUpdate, call the
      // targetDataMapper variant which will call targetDataUpdate again
      // with new arguments.
      DP("Calling targetDataMapper for the %dth argument\n", I);

      map_var_info_t ArgName = (!ArgNames) ? nullptr : ArgNames[I];
      int Ret = targetDataMapper(loc, Device, ArgsBase[I], Args[I], ArgSizes[I],
                                 ArgTypes[I], ArgName, ArgMappers[I], AsyncInfo,
                                 targetDataUpdate);

      if (Ret != OFFLOAD_SUCCESS) {
        REPORT("Call to targetDataUpdate via targetDataMapper for custom mapper"
               " failed.\n");
        return OFFLOAD_FAIL;
      }

      // Skip the rest of this function, continue to the next argument.
      continue;
    }

    int Ret = OFFLOAD_SUCCESS;

    if (ArgTypes[I] & OMP_TGT_MAPTYPE_NON_CONTIG) {
      __tgt_target_non_contig *NonContig = (__tgt_target_non_contig *)Args[I];
      int32_t DimSize = ArgSizes[I];
      uint64_t Size =
          NonContig[DimSize - 1].Count * NonContig[DimSize - 1].Stride;
      int32_t MergedDim = getNonContigMergedDimension(NonContig, DimSize);
      Ret = targetDataNonContiguous(
          loc, Device, ArgsBase[I], NonContig, Size, ArgTypes[I],
          /*current_dim=*/0, DimSize - MergedDim, /*offset=*/0, AsyncInfo);
    } else {
      Ret = targetDataContiguous(loc, Device, ArgsBase[I], Args[I], ArgSizes[I],
                                 ArgTypes[I], AsyncInfo);
    }
    if (Ret == OFFLOAD_FAIL)
      return OFFLOAD_FAIL;
  }
  return OFFLOAD_SUCCESS;
}

static const unsigned LambdaMapping = OMP_TGT_MAPTYPE_PTR_AND_OBJ |
                                      OMP_TGT_MAPTYPE_LITERAL |
                                      OMP_TGT_MAPTYPE_IMPLICIT;
static bool isLambdaMapping(int64_t Mapping) {
  return (Mapping & LambdaMapping) == LambdaMapping;
}

namespace {
/// Find the table information in the map or look it up in the translation
/// tables.
TableMap *getTableMap(void *HostPtr) {
  std::lock_guard<std::mutex> TblMapLock(PM->TblMapMtx);
  HostPtrToTableMapTy::iterator TableMapIt =
      PM->HostPtrToTableMap.find(HostPtr);

  if (TableMapIt != PM->HostPtrToTableMap.end())
    return &TableMapIt->second;

  // We don't have a map. So search all the registered libraries.
  TableMap *TM = nullptr;
  std::lock_guard<std::mutex> TrlTblLock(PM->TrlTblMtx);
  for (HostEntriesBeginToTransTableTy::iterator Itr =
           PM->HostEntriesBeginToTransTable.begin();
       Itr != PM->HostEntriesBeginToTransTable.end(); ++Itr) {
    // get the translation table (which contains all the good info).
    TranslationTable *TransTable = &Itr->second;
    // iterate over all the host table entries to see if we can locate the
    // host_ptr.
    __tgt_offload_entry *Cur = TransTable->HostTable.EntriesBegin;
    for (uint32_t I = 0; Cur < TransTable->HostTable.EntriesEnd; ++Cur, ++I) {
      if (Cur->addr != HostPtr)
        continue;
      // we got a match, now fill the HostPtrToTableMap so that we
      // may avoid this search next time.
      TM = &(PM->HostPtrToTableMap)[HostPtr];
      TM->Table = TransTable;
      TM->Index = I;
      return TM;
    }
  }

  return nullptr;
}

/// Get loop trip count
/// FIXME: This function will not work right if calling
/// __kmpc_push_target_tripcount_mapper in one thread but doing offloading in
/// another thread, which might occur when we call task yield.
uint64_t getLoopTripCount(int64_t DeviceId) {
  DeviceTy &Device = PM->Devices[DeviceId];
  uint64_t LoopTripCount = 0;

  {
    std::lock_guard<std::mutex> TblMapLock(PM->TblMapMtx);
    auto I = Device.LoopTripCnt.find(__kmpc_global_thread_num(NULL));
    if (I != Device.LoopTripCnt.end()) {
      LoopTripCount = I->second;
      Device.LoopTripCnt.erase(I);
#if INTEL_COLLAB
      DP("loop trip count is %" PRIu64 ".\n", LoopTripCount);
#else  // INTEL_COLLAB
      DP("loop trip count is %lu.\n", LoopTripCount);
#endif  // INTEL_COLLAB
    }
  }

  return LoopTripCount;
}

/// A class manages private arguments in a target region.
class PrivateArgumentManagerTy {
  /// A data structure for the information of first-private arguments. We can
  /// use this information to optimize data transfer by packing all
  /// first-private arguments and transfer them all at once.
  struct FirstPrivateArgInfoTy {
    /// The index of the element in \p TgtArgs corresponding to the argument
    const int Index;
    /// Host pointer begin
    const char *HstPtrBegin;
    /// Host pointer end
    const char *HstPtrEnd;
    /// Aligned size
    const int64_t AlignedSize;
    /// Host pointer name
    const map_var_info_t HstPtrName = nullptr;

    FirstPrivateArgInfoTy(int Index, const void *HstPtr, int64_t Size,
                          const map_var_info_t HstPtrName = nullptr)
        : Index(Index), HstPtrBegin(reinterpret_cast<const char *>(HstPtr)),
          HstPtrEnd(HstPtrBegin + Size), AlignedSize(Size + Size % Alignment),
          HstPtrName(HstPtrName) {}
  };

  /// A vector of target pointers for all private arguments
  std::vector<void *> TgtPtrs;
#if INTEL_COLLAB
  /// A vector of host pointers allocated for privatee arguments
  /// that are passed to the plugins in the host memory.
  std::vector<void *> HstPtrs;
#endif // INTEL_COLLAB

  /// A vector of information of all first-private arguments to be packed
  std::vector<FirstPrivateArgInfoTy> FirstPrivateArgInfo;
  /// Host buffer for all arguments to be packed
  std::vector<char> FirstPrivateArgBuffer;
  /// The total size of all arguments to be packed
  int64_t FirstPrivateArgSize = 0;

  /// A reference to the \p DeviceTy object
  DeviceTy &Device;
  /// A pointer to a \p AsyncInfoTy object
  AsyncInfoTy &AsyncInfo;

  // TODO: What would be the best value here? Should we make it configurable?
  // If the size is larger than this threshold, we will allocate and transfer it
  // immediately instead of packing it.
#if INTEL_COLLAB
  // Setting this to 0 due to new failure in
  // sollveC/test_target_teams_distribute_firstprivate, which needs to be
  // investigated.
  static constexpr const int64_t FirstPrivateArgSizeThreshold = 0;
#else // INTEL_COLLAB
  static constexpr const int64_t FirstPrivateArgSizeThreshold = 1024;
#endif // INTEL_COLLAB

public:
  /// Constructor
  PrivateArgumentManagerTy(DeviceTy &Dev, AsyncInfoTy &AsyncInfo)
      : Device(Dev), AsyncInfo(AsyncInfo) {}

  /// Add a private argument
  int addArg(void *HstPtr, int64_t ArgSize, int64_t ArgOffset,
             bool IsFirstPrivate, void *&TgtPtr, int TgtArgsIndex,
             const map_var_info_t HstPtrName = nullptr,
#if INTEL_COLLAB
             const bool AllocImmediately = false,
             bool PassInHostMem = false) {
#else // INTEL_COLLAB
             const bool AllocImmediately = false) {
#endif // INTEL_COLLAB
#if INTEL_COLLAB
    // There is no significant point in combining the allocations,
    // if we pass the argument to the plugin in host memory.
    if (PassInHostMem) {
      TgtPtr = std::malloc(ArgSize);
      if (!TgtPtr) {
        DP("Data allocation on the host for %sprivate array " DPxMOD
           " failed.\n", (IsFirstPrivate ? "first-" : ""), DPxPTR(HstPtr));
        return OFFLOAD_FAIL;
      }
#ifdef OMPTARGET_DEBUG
      void *TgtPtrBase = (void *)((intptr_t)TgtPtr + ArgOffset);
      DP("Allocated %" PRId64 " bytes of host memory at " DPxMOD
         " for %sprivate array " DPxMOD " - pushing target argument " DPxMOD
         "\n",
         ArgSize, DPxPTR(TgtPtr), (IsFirstPrivate ? "first-" : ""),
         DPxPTR(HstPtr), DPxPTR(TgtPtrBase));
#endif // OMPTARGET_DEBUG
      if (IsFirstPrivate) {
        DP("Submitting firstprivate data to the host: %" PRId64
           " bytes from " DPxMOD" to " DPxMOD "\n",
           ArgSize, DPxPTR(HstPtr), DPxPTR(TgtPtr));
        std::memcpy(TgtPtr, HstPtr, ArgSize);
      }
      HstPtrs.push_back(TgtPtr);
      return OFFLOAD_SUCCESS;
    }
#endif // INTEL_COLLAB
    // If the argument is not first-private, or its size is greater than a
    // predefined threshold, we will allocate memory and issue the transfer
    // immediately.
    if (ArgSize > FirstPrivateArgSizeThreshold || !IsFirstPrivate ||
        AllocImmediately) {
#if INTEL_COLLAB
      TgtPtr = Device.data_alloc_base(ArgSize, HstPtr,
                                      (void *)((intptr_t)HstPtr + ArgOffset));
#else
      TgtPtr = Device.allocData(ArgSize, HstPtr);
#endif // INTEL_COLLAB
      if (!TgtPtr) {
        DP("Data allocation for %sprivate array " DPxMOD " failed.\n",
           (IsFirstPrivate ? "first-" : ""), DPxPTR(HstPtr));
        return OFFLOAD_FAIL;
      }
#ifdef OMPTARGET_DEBUG
      void *TgtPtrBase = (void *)((intptr_t)TgtPtr + ArgOffset);
      DP("Allocated %" PRId64 " bytes of target memory at " DPxMOD
         " for %sprivate array " DPxMOD " - pushing target argument " DPxMOD
         "\n",
         ArgSize, DPxPTR(TgtPtr), (IsFirstPrivate ? "first-" : ""),
         DPxPTR(HstPtr), DPxPTR(TgtPtrBase));
#endif
      // If first-private, copy data from host
      if (IsFirstPrivate) {
        DP("Submitting firstprivate data to the device.\n");
        int Ret = Device.submitData(TgtPtr, HstPtr, ArgSize, AsyncInfo);
        if (Ret != OFFLOAD_SUCCESS) {
          DP("Copying data to device failed, failed.\n");
          return OFFLOAD_FAIL;
        }
      }
      TgtPtrs.push_back(TgtPtr);
    } else {
      DP("Firstprivate array " DPxMOD " of size %" PRId64 " will be packed\n",
         DPxPTR(HstPtr), ArgSize);
      // When reach this point, the argument must meet all following
      // requirements:
      // 1. Its size does not exceed the threshold (see the comment for
      // FirstPrivateArgSizeThreshold);
      // 2. It must be first-private (needs to be mapped to target device).
      // We will pack all this kind of arguments to transfer them all at once
      // to reduce the number of data transfer. We will not take
      // non-first-private arguments, aka. private arguments that doesn't need
      // to be mapped to target device, into account because data allocation
      // can be very efficient with memory manager.

      // Placeholder value
      TgtPtr = nullptr;
      FirstPrivateArgInfo.emplace_back(TgtArgsIndex, HstPtr, ArgSize,
                                       HstPtrName);
      FirstPrivateArgSize += FirstPrivateArgInfo.back().AlignedSize;
    }

    return OFFLOAD_SUCCESS;
  }

  /// Pack first-private arguments, replace place holder pointers in \p TgtArgs,
  /// and start the transfer.
  int packAndTransfer(std::vector<void *> &TgtArgs) {
    if (!FirstPrivateArgInfo.empty()) {
      assert(FirstPrivateArgSize != 0 &&
             "FirstPrivateArgSize is 0 but FirstPrivateArgInfo is empty");
      FirstPrivateArgBuffer.resize(FirstPrivateArgSize, 0);
      auto Itr = FirstPrivateArgBuffer.begin();
      // Copy all host data to this buffer
      for (FirstPrivateArgInfoTy &Info : FirstPrivateArgInfo) {
        std::copy(Info.HstPtrBegin, Info.HstPtrEnd, Itr);
        Itr = std::next(Itr, Info.AlignedSize);
      }
      // Allocate target memory
      void *TgtPtr =
          Device.allocData(FirstPrivateArgSize, FirstPrivateArgBuffer.data());
      if (TgtPtr == nullptr) {
        DP("Failed to allocate target memory for private arguments.\n");
        return OFFLOAD_FAIL;
      }
      TgtPtrs.push_back(TgtPtr);
      DP("Allocated %" PRId64 " bytes of target memory at " DPxMOD "\n",
         FirstPrivateArgSize, DPxPTR(TgtPtr));
      // Transfer data to target device
      int Ret = Device.submitData(TgtPtr, FirstPrivateArgBuffer.data(),
                                  FirstPrivateArgSize, AsyncInfo);
      if (Ret != OFFLOAD_SUCCESS) {
        DP("Failed to submit data of private arguments.\n");
        return OFFLOAD_FAIL;
      }
      // Fill in all placeholder pointers
      auto TP = reinterpret_cast<uintptr_t>(TgtPtr);
      for (FirstPrivateArgInfoTy &Info : FirstPrivateArgInfo) {
        void *&Ptr = TgtArgs[Info.Index];
        assert(Ptr == nullptr && "Target pointer is already set by mistaken");
        Ptr = reinterpret_cast<void *>(TP);
        TP += Info.AlignedSize;
        DP("Firstprivate array " DPxMOD " of size %" PRId64 " mapped to " DPxMOD
           "\n",
           DPxPTR(Info.HstPtrBegin), Info.HstPtrEnd - Info.HstPtrBegin,
           DPxPTR(Ptr));
      }
    }

    return OFFLOAD_SUCCESS;
  }

  /// Free all target memory allocated for private arguments
  int free() {
    for (void *P : TgtPtrs) {
      int Ret = Device.deleteData(P);
      if (Ret != OFFLOAD_SUCCESS) {
        DP("Deallocation of (first-)private arrays failed.\n");
        return OFFLOAD_FAIL;
      }
    }

    TgtPtrs.clear();
#if INTEL_COLLAB
    for (void *P : HstPtrs)
      std::free(P);
    HstPtrs.clear();
#endif // INTEL_COLLAB

    return OFFLOAD_SUCCESS;
  }
};

/// Process data before launching the kernel, including calling targetDataBegin
/// to map and transfer data to target device, transferring (first-)private
/// variables.
#if INTEL_COLLAB
static int processDataBefore(ident_t *loc, int64_t DeviceId, void *TgtEntryPtr,
#else // INTEL_COLLAB
static int processDataBefore(ident_t *loc, int64_t DeviceId, void *HostPtr,
#endif // INTEL_COLLAB
                             int32_t ArgNum, void **ArgBases, void **Args,
                             int64_t *ArgSizes, int64_t *ArgTypes,
                             map_var_info_t *ArgNames, void **ArgMappers,
                             std::vector<void *> &TgtArgs,
                             std::vector<ptrdiff_t> &TgtOffsets,
                             PrivateArgumentManagerTy &PrivateArgumentManager,
#if INTEL_COLLAB
                             AsyncInfoTy &AsyncInfo, void **TgtNDLoopDesc) {
#else  // INTEL_COLLAB
                             AsyncInfoTy &AsyncInfo) {
#endif // INTEL_COLLAB

  TIMESCOPE_WITH_NAME_AND_IDENT("mappingBeforeTargetRegion", loc);
  DeviceTy &Device = PM->Devices[DeviceId];

  int Ret = targetDataBegin(loc, Device, ArgNum, ArgBases, Args, ArgSizes,
                            ArgTypes, ArgNames, ArgMappers, AsyncInfo);
  if (Ret != OFFLOAD_SUCCESS) {
    REPORT("Call to targetDataBegin failed, abort target.\n");
    return OFFLOAD_FAIL;
  }

  // List of (first-)private arrays allocated for this target region
  std::vector<int> TgtArgsPositions(ArgNum, -1);

  for (int32_t I = 0; I < ArgNum; ++I) {
    if (!(ArgTypes[I] & OMP_TGT_MAPTYPE_TARGET_PARAM)) {
#if INTEL_COLLAB
      if (ArgTypes[I] & OMP_TGT_MAPTYPE_ND_DESC)
        *TgtNDLoopDesc = (void *)Args[I];
#endif // INTEL_COLLAB
      // This is not a target parameter, do not push it into TgtArgs.
      // Check for lambda mapping.
      if (isLambdaMapping(ArgTypes[I])) {
        assert((ArgTypes[I] & OMP_TGT_MAPTYPE_MEMBER_OF) &&
               "PTR_AND_OBJ must be also MEMBER_OF.");
        unsigned Idx = getParentIndex(ArgTypes[I]);
        int TgtIdx = TgtArgsPositions[Idx];
        assert(TgtIdx != -1 && "Base address must be translated already.");
        // The parent lambda must be processed already and it must be the last
        // in TgtArgs and TgtOffsets arrays.
        void *HstPtrVal = Args[I];
        void *HstPtrBegin = ArgBases[I];
        void *HstPtrBase = Args[Idx];
        bool IsLast, IsHostPtr; // unused.
        void *TgtPtrBase =
            (void *)((intptr_t)TgtArgs[TgtIdx] + TgtOffsets[TgtIdx]);
        DP("Parent lambda base " DPxMOD "\n", DPxPTR(TgtPtrBase));
        uint64_t Delta = (uint64_t)HstPtrBegin - (uint64_t)HstPtrBase;
        void *TgtPtrBegin = (void *)((uintptr_t)TgtPtrBase + Delta);
        void *&PointerTgtPtrBegin = AsyncInfo.getVoidPtrLocation();
        PointerTgtPtrBegin = Device.getTgtPtrBegin(
            HstPtrVal, ArgSizes[I], IsLast, /*UpdateRefCount=*/false,
            /*UseHoldRefCount=*/false, IsHostPtr);
        if (!PointerTgtPtrBegin) {
          DP("No lambda captured variable mapped (" DPxMOD ") - ignored\n",
             DPxPTR(HstPtrVal));
          continue;
        }
        if (PM->RTLs.RequiresFlags & OMP_REQ_UNIFIED_SHARED_MEMORY &&
            TgtPtrBegin == HstPtrBegin) {
          DP("Unified memory is active, no need to map lambda captured"
             "variable (" DPxMOD ")\n",
             DPxPTR(HstPtrVal));
          continue;
        }
#if INTEL_COLLAB
        // PointerTgtPtrBegin contains the device address of the attached
        // object. For partially mapped objects we need to calculate their bases
        // and update the device copy of the lambda struct with the result.
        ptrdiff_t ObjDelta = (intptr_t) HstPtrVal - // begin address of object
            (intptr_t) (*(void **)HstPtrBegin); // base address of object
        PointerTgtPtrBegin =
            (void *) ((intptr_t) PointerTgtPtrBegin - ObjDelta);
#endif // INTEL_COLLAB
        DP("Update lambda reference (" DPxMOD ") -> [" DPxMOD "]\n",
           DPxPTR(PointerTgtPtrBegin), DPxPTR(TgtPtrBegin));
        Ret = Device.submitData(TgtPtrBegin, &PointerTgtPtrBegin,
                                sizeof(void *), AsyncInfo);
#if INTEL_COLLAB
        // Base address of attached object may not have been passed to the
        // device as a kernel argument, therefore we need to manifest it.
        Device.addLambdaPtr(PointerTgtPtrBegin);
#endif // INTEL_COLLAB
        if (Ret != OFFLOAD_SUCCESS) {
          REPORT("Copying data to device failed.\n");
          return OFFLOAD_FAIL;
        }
      }
      continue;
    }
    void *HstPtrBegin = Args[I];
    void *HstPtrBase = ArgBases[I];
    void *TgtPtrBegin;
    map_var_info_t HstPtrName = (!ArgNames) ? nullptr : ArgNames[I];
    ptrdiff_t TgtBaseOffset;
    bool IsLast, IsHostPtr; // unused.
    if (ArgTypes[I] & OMP_TGT_MAPTYPE_LITERAL) {
      DP("Forwarding first-private value " DPxMOD " to the target construct\n",
         DPxPTR(HstPtrBase));
      TgtPtrBegin = HstPtrBase;
      TgtBaseOffset = 0;
#if INTEL_COLLAB
      if (ArgSizes[I] == 0) {
        // Let the plugins know that this argument must be passed
        // as a non-pointer literal. OpenMP is_device_ptr() pointers
        // are mapped with non-zero size (which is ignored, though),
        // and they must still be passed to the outlined function
        // as pointer arguments.
        TgtBaseOffset = (std::numeric_limits<ptrdiff_t>::max)();
      }
#endif // INTEL_COLLAB
    } else if (ArgTypes[I] & OMP_TGT_MAPTYPE_PRIVATE) {
      TgtBaseOffset = (intptr_t)HstPtrBase - (intptr_t)HstPtrBegin;
      const bool IsFirstPrivate = (ArgTypes[I] & OMP_TGT_MAPTYPE_TO);
      // If there is a next argument and it depends on the current one, we need
      // to allocate the private memory immediately. If this is not the case,
      // then the argument can be marked for optimization and packed with the
      // other privates.
      const bool AllocImmediately =
          (I < ArgNum - 1 && (ArgTypes[I + 1] & OMP_TGT_MAPTYPE_MEMBER_OF));
#if INTEL_COLLAB
      const bool PassInHostMem =
          Device.isPrivateArgOnHost(TgtEntryPtr, TgtArgs.size());
      if (PassInHostMem) {
        if (TgtBaseOffset != 0) {
          REPORT("Cannot pass %sprivate argument " DPxMOD
                 " in host memory due to non-zero offset\n",
                 (IsFirstPrivate ? "first-" : ""), DPxPTR(HstPtrBegin));
          return OFFLOAD_FAIL;
        }
        if (AllocImmediately) {
          REPORT("Cannot pass %sprivate argument " DPxMOD
                 " in host memory due to pointer attachment\n",
                 (IsFirstPrivate ? "first-" : ""), DPxPTR(HstPtrBegin));
          return OFFLOAD_FAIL;
        }
      }
#endif // INTEL_COLLAB
      Ret = PrivateArgumentManager.addArg(
          HstPtrBegin, ArgSizes[I], TgtBaseOffset, IsFirstPrivate, TgtPtrBegin,
#if INTEL_COLLAB
          TgtArgs.size(), HstPtrName, AllocImmediately, PassInHostMem);
#else // INTEL_COLLAB
          TgtArgs.size(), HstPtrName, AllocImmediately);
#endif // INTEL_COLLAB
      if (Ret != OFFLOAD_SUCCESS) {
        REPORT("Failed to process %sprivate argument " DPxMOD "\n",
               (IsFirstPrivate ? "first-" : ""), DPxPTR(HstPtrBegin));
        return OFFLOAD_FAIL;
      }
    } else {
#if INTEL_COLLAB
      if (ArgTypes[I] & OMP_TGT_MAPTYPE_PTR_AND_OBJ) {
        TgtPtrBegin = Device.getTgtPtrBegin(HstPtrBase, sizeof(void *), IsLast, false, false, IsHostPtr);
        TgtBaseOffset = 0;
      } else {
        TgtPtrBegin = Device.getTgtPtrBegin(HstPtrBegin, ArgSizes[I], IsLast,
                                            /*UpdateRefCount=*/false,
                                            /*UseHoldRefCount=*/false, IsHostPtr);
        TgtBaseOffset =(intptr_t)HstPtrBase - (intptr_t)HstPtrBegin;
      }
#else // INTEL COLLAB
      if (ArgTypes[I] & OMP_TGT_MAPTYPE_PTR_AND_OBJ)
        HstPtrBase = *reinterpret_cast<void **>(HstPtrBase);
      TgtPtrBegin = Device.getTgtPtrBegin(HstPtrBegin, ArgSizes[I], IsLast,
                                          /*UpdateRefCount=*/false,
                                          /*UseHoldRefCount=*/false, IsHostPtr);
      TgtBaseOffset = (intptr_t)HstPtrBase - (intptr_t)HstPtrBegin;
#endif // INTEL_COLLAB
#ifdef OMPTARGET_DEBUG
#if INTEL_COLLAB
      DP("Obtained target argument (Begin: " DPxMOD ", Offset: %" PRId64
         ") from host pointer " DPxMOD "\n", DPxPTR(TgtPtrBegin), TgtBaseOffset,
         DPxPTR(HstPtrBegin));
#else
      void *TgtPtrBase = (void *)((intptr_t)TgtPtrBegin + TgtBaseOffset);
      DP("Obtained target argument " DPxMOD " from host pointer " DPxMOD "\n",
         DPxPTR(TgtPtrBase), DPxPTR(HstPtrBegin));
#endif // INTEL_COLLAB
#endif
    }
    TgtArgsPositions[I] = TgtArgs.size();
    TgtArgs.push_back(TgtPtrBegin);
    TgtOffsets.push_back(TgtBaseOffset);
  }

  assert(TgtArgs.size() == TgtOffsets.size() &&
         "Size mismatch in arguments and offsets");

  // Pack and transfer first-private arguments
  Ret = PrivateArgumentManager.packAndTransfer(TgtArgs);
  if (Ret != OFFLOAD_SUCCESS) {
    DP("Failed to pack and transfer first private arguments\n");
    return OFFLOAD_FAIL;
  }

  return OFFLOAD_SUCCESS;
}

/// Process data after launching the kernel, including transferring data back to
/// host if needed and deallocating target memory of (first-)private variables.
static int processDataAfter(ident_t *loc, int64_t DeviceId, void *HostPtr,
                            int32_t ArgNum, void **ArgBases, void **Args,
                            int64_t *ArgSizes, int64_t *ArgTypes,
                            map_var_info_t *ArgNames, void **ArgMappers,
                            PrivateArgumentManagerTy &PrivateArgumentManager,
                            AsyncInfoTy &AsyncInfo) {
  TIMESCOPE_WITH_NAME_AND_IDENT("mappingAfterTargetRegion", loc);
  DeviceTy &Device = PM->Devices[DeviceId];

  // Move data from device.
  int Ret = targetDataEnd(loc, Device, ArgNum, ArgBases, Args, ArgSizes,
                          ArgTypes, ArgNames, ArgMappers, AsyncInfo);
  if (Ret != OFFLOAD_SUCCESS) {
    REPORT("Call to targetDataEnd failed, abort target.\n");
    return OFFLOAD_FAIL;
  }

  // Free target memory for private arguments
  Ret = PrivateArgumentManager.free();
  if (Ret != OFFLOAD_SUCCESS) {
    REPORT("Failed to deallocate target memory for private args\n");
    return OFFLOAD_FAIL;
  }

  return OFFLOAD_SUCCESS;
}
} // namespace

/// performs the same actions as data_begin in case arg_num is
/// non-zero and initiates run of the offloaded region on the target platform;
/// if arg_num is non-zero after the region execution is done it also
/// performs the same action as data_update and data_end above. This function
/// returns 0 if it was able to transfer the execution to a target and an
/// integer different from zero otherwise.
int target(ident_t *loc, DeviceTy &Device, void *HostPtr, int32_t ArgNum,
           void **ArgBases, void **Args, int64_t *ArgSizes, int64_t *ArgTypes,
           map_var_info_t *ArgNames, void **ArgMappers, int32_t TeamNum,
           int32_t ThreadLimit, int IsTeamConstruct, AsyncInfoTy &AsyncInfo) {
  int32_t DeviceId = Device.DeviceID;

  TableMap *TM = getTableMap(HostPtr);
  // No map for this host pointer found!
  if (!TM) {
    REPORT("Host ptr " DPxMOD " does not have a matching target pointer.\n",
           DPxPTR(HostPtr));
    return OFFLOAD_FAIL;
  }

  // get target table.
  __tgt_target_table *TargetTable = nullptr;
  {
    std::lock_guard<std::mutex> TrlTblLock(PM->TrlTblMtx);
    assert(TM->Table->TargetsTable.size() > (size_t)DeviceId &&
           "Not expecting a device ID outside the table's bounds!");
    TargetTable = TM->Table->TargetsTable[DeviceId];
  }
  assert(TargetTable && "Global data has not been mapped\n");

  std::vector<void *> TgtArgs;
  std::vector<ptrdiff_t> TgtOffsets;

  PrivateArgumentManagerTy PrivateArgumentManager(Device, AsyncInfo);

#if INTEL_COLLAB
  void *TgtNDLoopDesc = nullptr;
  void *TgtEntryPtr = TargetTable->EntriesBegin[TM->Index].addr;

  if (Device.commandBatchBegin(2) != OFFLOAD_SUCCESS) {
    REPORT("Failed to begin command batching\n");
    return OFFLOAD_FAIL;
  }
#endif // INTEL_COLLAB

  int Ret;
  if (ArgNum) {
    // Process data, such as data mapping, before launching the kernel
#if INTEL_COLLAB
    Ret = processDataBefore(loc, DeviceId, TgtEntryPtr, ArgNum, ArgBases, Args,
#else // INTEL_COLLAB
    Ret = processDataBefore(loc, DeviceId, HostPtr, ArgNum, ArgBases, Args,
#endif // INTEL_COLLAB
                            ArgSizes, ArgTypes, ArgNames, ArgMappers, TgtArgs,
#if INTEL_COLLAB
                            TgtOffsets, PrivateArgumentManager, AsyncInfo,
                            &TgtNDLoopDesc);
#else  // INTEL_COLLAB
                            TgtOffsets, PrivateArgumentManager, AsyncInfo);
#endif // INTEL_COLLAB
    if (Ret != OFFLOAD_SUCCESS) {
      REPORT("Failed to process data before launching the kernel.\n");
      return OFFLOAD_FAIL;
    }
  }

  // Get loop trip count
  uint64_t LoopTripCount = getLoopTripCount(DeviceId);

  // Launch device execution.
#if INTEL_COLLAB
#else // INTEL_COLLAB
  void *TgtEntryPtr = TargetTable->EntriesBegin[TM->Index].addr;
#endif // INTEL_COLLAB
  DP("Launching target execution %s with pointer " DPxMOD " (index=%d).\n",
     TargetTable->EntriesBegin[TM->Index].name, DPxPTR(TgtEntryPtr), TM->Index);

#if INTEL_COLLAB
  Ret = Device.manifest_data_for_region(TgtEntryPtr);

  if (Ret != OFFLOAD_SUCCESS) {
    DP("Data manifestation failed.\n");
    return OFFLOAD_FAIL;
  }

  void **argsPtr = nullptr;
  if (!TgtArgs.empty())
    argsPtr = (void **)&(TgtArgs.data()[0]);
  ptrdiff_t *offsetsPtr = nullptr;
  if (!TgtOffsets.empty())
    offsetsPtr = (ptrdiff_t *)&(TgtOffsets.data()[0]);

  if (TgtNDLoopDesc)
    // If NDRange is specified, use it.
    Ret = Device.run_team_nd_region(TgtEntryPtr, argsPtr, offsetsPtr,
                                    TgtArgs.size(), TeamNum, ThreadLimit,
                                    TgtNDLoopDesc);
  else if (IsTeamConstruct)
    Ret = Device.runTeamRegion(TgtEntryPtr, argsPtr, offsetsPtr, TgtArgs.size(),
                               TeamNum, ThreadLimit, LoopTripCount, AsyncInfo);
  else
    Ret = Device.runRegion(TgtEntryPtr, argsPtr, offsetsPtr, TgtArgs.size(),
                           AsyncInfo);
#else // INTEL_COLLAB
  {
    TIMESCOPE_WITH_NAME_AND_IDENT(
        IsTeamConstruct ? "runTargetTeamRegion" : "runTargetRegion", loc);
    if (IsTeamConstruct)
      Ret = Device.runTeamRegion(TgtEntryPtr, &TgtArgs[0], &TgtOffsets[0],
                                 TgtArgs.size(), TeamNum, ThreadLimit,
                                 LoopTripCount, AsyncInfo);
    else
      Ret = Device.runRegion(TgtEntryPtr, &TgtArgs[0], &TgtOffsets[0],
                             TgtArgs.size(), AsyncInfo);
  }
#endif // INTEL_COLLAB

  if (Ret != OFFLOAD_SUCCESS) {
    REPORT("Executing target region abort target.\n");
    return OFFLOAD_FAIL;
  }

  if (ArgNum) {
    // Transfer data back and deallocate target memory for (first-)private
    // variables
    Ret = processDataAfter(loc, DeviceId, HostPtr, ArgNum, ArgBases, Args,
                           ArgSizes, ArgTypes, ArgNames, ArgMappers,
                           PrivateArgumentManager, AsyncInfo);
    if (Ret != OFFLOAD_SUCCESS) {
      REPORT("Failed to process data after launching the kernel.\n");
      return OFFLOAD_FAIL;
    }
  }
#if INTEL_COLLAB
  if (Device.commandBatchEnd(2) != OFFLOAD_SUCCESS) {
    REPORT("Failed to end command batching\n");
    return OFFLOAD_FAIL;
  }
#endif // INTEL_COLLAB

  return OFFLOAD_SUCCESS;
}<|MERGE_RESOLUTION|>--- conflicted
+++ resolved
@@ -817,25 +817,21 @@
       // Move data back to the host
       if (ArgTypes[I] & OMP_TGT_MAPTYPE_FROM) {
         bool Always = ArgTypes[I] & OMP_TGT_MAPTYPE_ALWAYS;
-<<<<<<< HEAD
+#if INTEL_COLLAB
         bool CopyMember = false;
-#if INTEL_COLLAB
         if (!IsHostPtr ||
             // If the device does not support the concept of managed memory,
             // do not take into account the result of is_device_accessible_ptr().
             !(Device.is_device_accessible_ptr(HstPtrBegin) ||
               !Device.managed_memory_supported())) {
-#else // INTEL_COLLAB
-        if (!IsHostPtr) {
-#endif // INTEL_COLLAB
           if (IsLast)
             CopyMember = true;
         }
 
         if ((DelEntry || Always || CopyMember) && !IsHostPtr) {
-=======
+#else // INTEL_COLLAB
         if ((Always || IsLast) && !IsHostPtr) {
->>>>>>> fa6c2755
+#endif // INTEL_COLLAB
           DP("Moving %" PRId64 " bytes (tgt:" DPxMOD ") -> (hst:" DPxMOD ")\n",
              DataSize, DPxPTR(TgtPtrBegin), DPxPTR(HstPtrBegin));
           Ret = Device.retrieveData(HstPtrBegin, TgtPtrBegin, DataSize,
