--- conflicted
+++ resolved
@@ -249,9 +249,7 @@
 /// Internal function to do the mapping and transfer the data to the device
 int targetDataBegin(DeviceTy &Device, int32_t arg_num, void **args_base,
                     void **args, int64_t *arg_sizes, int64_t *arg_types,
-<<<<<<< HEAD
-                    map_var_info_t *arg_names, void **arg_mappers,
-                    __tgt_async_info *async_info_ptr) {
+                    void **arg_mappers, __tgt_async_info *async_info_ptr) {
 #if INTEL_COLLAB
   int32_t gtid = __kmpc_global_thread_num(nullptr);
   Device.UsedPtrsMtx.lock();
@@ -261,9 +259,6 @@
   Device.UsedPtrsMtx.unlock();
   usedPtrs.emplace_back(std::set<void *>());
 #endif // INTEL_COLLAB
-=======
-                    void **arg_mappers, __tgt_async_info *async_info_ptr) {
->>>>>>> 207cf71f
   // process each input.
   for (int32_t i = 0; i < arg_num; ++i) {
     // Ignore private variables and arrays - there is no mapping for them.
@@ -1270,15 +1265,11 @@
 
   // Process data, such as data mapping, before launching the kernel
   int Ret = processDataBefore(DeviceId, HostPtr, ArgNum, ArgBases, Args,
-<<<<<<< HEAD
-                              ArgSizes, ArgTypes, ArgNames, ArgMappers, TgtArgs,
+                              ArgSizes, ArgTypes, ArgMappers, TgtArgs,
 #if INTEL_COLLAB
                               TgtOffsets, PrivateArgumentManager, &AsyncInfo,
                               &TgtNDLoopDesc);
 #else  // INTEL_COLLAB
-=======
-                              ArgSizes, ArgTypes, ArgMappers, TgtArgs,
->>>>>>> 207cf71f
                               TgtOffsets, PrivateArgumentManager, &AsyncInfo);
 #endif // INTEL_COLLAB
   if (Ret != OFFLOAD_SUCCESS) {
