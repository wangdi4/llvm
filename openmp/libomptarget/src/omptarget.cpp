//===------ omptarget.cpp - Target independent OpenMP target RTL -- C++ -*-===//
//
//                     The LLVM Compiler Infrastructure
//
// This file is dual licensed under the MIT and the University of Illinois Open
// Source Licenses. See LICENSE.txt for details.
//
//===----------------------------------------------------------------------===//
//
// Implementation of the interface to be used by Clang during the codegen of a
// target region.
//
//===----------------------------------------------------------------------===//

#include <omptarget.h>

#include "device.h"
#include "private.h"
#include "rtl.h"

#include <cassert>
#include <vector>

#ifdef OMPTARGET_DEBUG
int DebugLevel = 0;
#endif // OMPTARGET_DEBUG

<<<<<<< HEAD
#ifdef INTEL_CUSTOMIZATION
bool offload_is_mandatory = false;
extern void CheckMandatoryIsOffload (const char *message) {
   if (offload_is_mandatory) {
        fprintf(stderr, "ERROR : %s\n", message);
        exit(1);
   }
}
#endif
=======
/* All begin addresses for partially mapped structs must be 8-aligned in order
 * to ensure proper alignment of members. E.g.
 *
 * struct S {
 *   int a;   // 4-aligned
 *   int b;   // 4-aligned
 *   int *p;  // 8-aligned
 * } s1;
 * ...
 * #pragma omp target map(tofrom: s1.b, s1.p[0:N])
 * {
 *   s1.b = 5;
 *   for (int i...) s1.p[i] = ...;
 * }
 *
 * Here we are mapping s1 starting from member b, so BaseAddress=&s1=&s1.a and
 * BeginAddress=&s1.b. Let's assume that the struct begins at address 0x100,
 * then &s1.a=0x100, &s1.b=0x104, &s1.p=0x108. Each member obeys the alignment
 * requirements for its type. Now, when we allocate memory on the device, in
 * CUDA's case cuMemAlloc() returns an address which is at least 256-aligned.
 * This means that the chunk of the struct on the device will start at a
 * 256-aligned address, let's say 0x200. Then the address of b will be 0x200 and
 * address of p will be a misaligned 0x204 (on the host there was no need to add
 * padding between b and p, so p comes exactly 4 bytes after b). If the device
 * kernel tries to access s1.p, a misaligned address error occurs (as reported
 * by the CUDA plugin). By padding the begin address down to a multiple of 8 and
 * extending the size of the allocated chuck accordingly, the chuck on the
 * device will start at 0x200 with the padding (4 bytes), then &s1.b=0x204 and
 * &s1.p=0x208, as they should be to satisfy the alignment requirements.
 */
static const int64_t alignment = 8;
>>>>>>> 314ad4dd

/// Map global data and execute pending ctors
static int InitLibrary(DeviceTy& Device) {
  /*
   * Map global data
   */
  int32_t device_id = Device.DeviceID;
  int rc = OFFLOAD_SUCCESS;

  Device.PendingGlobalsMtx.lock();
  TrlTblMtx.lock();
  for (HostEntriesBeginToTransTableTy::iterator
      ii = HostEntriesBeginToTransTable.begin();
      ii != HostEntriesBeginToTransTable.end(); ++ii) {
    TranslationTable *TransTable = &ii->second;
    if (TransTable->TargetsTable[device_id] != 0) {
      // Library entries have already been processed
      continue;
    }

    // 1) get image.
    assert(TransTable->TargetsImages.size() > (size_t)device_id &&
           "Not expecting a device ID outside the table's bounds!");
    __tgt_device_image *img = TransTable->TargetsImages[device_id];
    if (!img) {
      DP("No image loaded for device id %d.\n", device_id);
      rc = OFFLOAD_FAIL;
      break;
    }
    // 2) load image into the target table.
    __tgt_target_table *TargetTable =
        TransTable->TargetsTable[device_id] = Device.load_binary(img);
    // Unable to get table for this image: invalidate image and fail.
    if (!TargetTable) {
      DP("Unable to generate entries table for device id %d.\n", device_id);
      TransTable->TargetsImages[device_id] = 0;
      rc = OFFLOAD_FAIL;
      break;
    }

    // Verify whether the two table sizes match.
    size_t hsize =
        TransTable->HostTable.EntriesEnd - TransTable->HostTable.EntriesBegin;
    size_t tsize = TargetTable->EntriesEnd - TargetTable->EntriesBegin;

    // Invalid image for these host entries!
    if (hsize != tsize) {
      DP("Host and Target tables mismatch for device id %d [%zx != %zx].\n",
         device_id, hsize, tsize);
      TransTable->TargetsImages[device_id] = 0;
      TransTable->TargetsTable[device_id] = 0;
      rc = OFFLOAD_FAIL;
      break;
    }

    // process global data that needs to be mapped.
    Device.DataMapMtx.lock();
    __tgt_target_table *HostTable = &TransTable->HostTable;
    for (__tgt_offload_entry *CurrDeviceEntry = TargetTable->EntriesBegin,
                             *CurrHostEntry = HostTable->EntriesBegin,
                             *EntryDeviceEnd = TargetTable->EntriesEnd;
         CurrDeviceEntry != EntryDeviceEnd;
         CurrDeviceEntry++, CurrHostEntry++) {
      if (CurrDeviceEntry->size != 0) {
        // has data.
        assert(CurrDeviceEntry->size == CurrHostEntry->size &&
               "data size mismatch");

        // Fortran may use multiple weak declarations for the same symbol,
        // therefore we must allow for multiple weak symbols to be loaded from
        // the fat binary. Treat these mappings as any other "regular" mapping.
        // Add entry to map.
        if (Device.getTgtPtrBegin(CurrHostEntry->addr, CurrHostEntry->size))
          continue;
        DP("Add mapping from host " DPxMOD " to device " DPxMOD " with size %zu"
            "\n", DPxPTR(CurrHostEntry->addr), DPxPTR(CurrDeviceEntry->addr),
            CurrDeviceEntry->size);
        Device.HostDataToTargetMap.push_front(HostDataToTargetTy(
            (uintptr_t)CurrHostEntry->addr /*HstPtrBase*/,
            (uintptr_t)CurrHostEntry->addr /*HstPtrBegin*/,
            (uintptr_t)CurrHostEntry->addr + CurrHostEntry->size /*HstPtrEnd*/,
            (uintptr_t)CurrDeviceEntry->addr /*TgtPtrBegin*/,
            INF_REF_CNT /*RefCount*/));
      }
    }
    Device.DataMapMtx.unlock();
  }
  TrlTblMtx.unlock();

  if (rc != OFFLOAD_SUCCESS) {
    Device.PendingGlobalsMtx.unlock();
    return rc;
  }

  /*
   * Run ctors for static objects
   */
  if (!Device.PendingCtorsDtors.empty()) {
    // Call all ctors for all libraries registered so far
    for (auto &lib : Device.PendingCtorsDtors) {
      if (!lib.second.PendingCtors.empty()) {
        DP("Has pending ctors... call now\n");
        for (auto &entry : lib.second.PendingCtors) {
          void *ctor = entry;
          int rc = target(device_id, ctor, 0, NULL, NULL, NULL,
                          NULL, 1, 1, true /*team*/);
          if (rc != OFFLOAD_SUCCESS) {
            DP("Running ctor " DPxMOD " failed.\n", DPxPTR(ctor));
            Device.PendingGlobalsMtx.unlock();
            return OFFLOAD_FAIL;
          }
        }
        // Clear the list to indicate that this device has been used
        lib.second.PendingCtors.clear();
        DP("Done with pending ctors for lib " DPxMOD "\n", DPxPTR(lib.first));
      }
    }
  }
  Device.HasPendingGlobals = false;
  Device.PendingGlobalsMtx.unlock();

  return OFFLOAD_SUCCESS;
}

// Check whether a device has been initialized, global ctors have been
// executed and global data has been mapped; do so if not already done.
int CheckDeviceAndCtors(int64_t device_id) {
  // Is device ready?
  if (!device_is_ready(device_id)) {
#ifdef INTEL_CUSTOMIZATION
    CheckMandatoryIsOffload("Device is not ready");
#endif
    DP("Device %" PRId64 " is not ready.\n", device_id);
    return OFFLOAD_FAIL;
  }

  // Get device info.
  DeviceTy &Device = Devices[device_id];

  // Check whether global data has been mapped for this device
  Device.PendingGlobalsMtx.lock();
  bool hasPendingGlobals = Device.HasPendingGlobals;
  Device.PendingGlobalsMtx.unlock();
  if (hasPendingGlobals && InitLibrary(Device) != OFFLOAD_SUCCESS) {
#ifdef INTEL_CUSTOMIZATION
    CheckMandatoryIsOffload("Failed to load device binary and/or "
                            "initialize globals");
#endif
    DP("Failed to init globals on device %" PRId64 "\n", device_id);
    return OFFLOAD_FAIL;
  }

  return OFFLOAD_SUCCESS;
}

static int32_t member_of(int64_t type) {
  return ((type & OMP_TGT_MAPTYPE_MEMBER_OF) >> 48) - 1;
}

/// Internal function to do the mapping and transfer the data to the device
int target_data_begin(DeviceTy &Device, int32_t arg_num,
    void **args_base, void **args, int64_t *arg_sizes, int64_t *arg_types) {
  // process each input.
  int rc = OFFLOAD_SUCCESS;
  for (int32_t i = 0; i < arg_num; ++i) {
    // Ignore private variables and arrays - there is no mapping for them.
    if ((arg_types[i] & OMP_TGT_MAPTYPE_LITERAL) ||
        (arg_types[i] & OMP_TGT_MAPTYPE_PRIVATE))
      continue;

    void *HstPtrBegin = args[i];
    void *HstPtrBase = args_base[i];
    int64_t data_size = arg_sizes[i];

    // Adjust for proper alignment if this is a combined entry (for structs).
    // Look at the next argument - if that is MEMBER_OF this one, then this one
    // is a combined entry.
    int64_t padding = 0;
    const int next_i = i+1;
    if (member_of(arg_types[i]) < 0 && next_i < arg_num &&
        member_of(arg_types[next_i]) == i) {
      padding = (int64_t)HstPtrBegin % alignment;
      if (padding) {
        DP("Using a padding of %" PRId64 " bytes for begin address " DPxMOD
            "\n", padding, DPxPTR(HstPtrBegin));
        HstPtrBegin = (char *) HstPtrBegin - padding;
        data_size += padding;
      }
    }

    // Address of pointer on the host and device, respectively.
    void *Pointer_HstPtrBegin, *Pointer_TgtPtrBegin;
    bool IsNew, Pointer_IsNew;
    bool IsImplicit = arg_types[i] & OMP_TGT_MAPTYPE_IMPLICIT;
    // UpdateRef is based on MEMBER_OF instead of TARGET_PARAM because if we
    // have reached this point via __tgt_target_data_begin and not __tgt_target
    // then no argument is marked as TARGET_PARAM ("omp target data map" is not
    // associated with a target region, so there are no target parameters). This
    // may be considered a hack, we could revise the scheme in the future.
    bool UpdateRef = !(arg_types[i] & OMP_TGT_MAPTYPE_MEMBER_OF);
    if (arg_types[i] & OMP_TGT_MAPTYPE_PTR_AND_OBJ) {
      DP("Has a pointer entry: \n");
      // base is address of pointer.
      Pointer_TgtPtrBegin = Device.getOrAllocTgtPtr(HstPtrBase, HstPtrBase,
          sizeof(void *), Pointer_IsNew, IsImplicit, UpdateRef);
      if (!Pointer_TgtPtrBegin) {
        DP("Call to getOrAllocTgtPtr returned null pointer (device failure or "
            "illegal mapping).\n");
#ifdef INTEL_CUSTOMIZATION
        rc = OFFLOAD_FAIL;
#endif
      }
      DP("There are %zu bytes allocated at target address " DPxMOD " - is%s new"
          "\n", sizeof(void *), DPxPTR(Pointer_TgtPtrBegin),
          (Pointer_IsNew ? "" : " not"));
      Pointer_HstPtrBegin = HstPtrBase;
      // modify current entry.
      HstPtrBase = *(void **)HstPtrBase;
      UpdateRef = true; // subsequently update ref count of pointee
    }

    void *TgtPtrBegin = Device.getOrAllocTgtPtr(HstPtrBegin, HstPtrBase,
        data_size, IsNew, IsImplicit, UpdateRef);
    if (!TgtPtrBegin && data_size) {
      // If data_size==0, then the argument could be a zero-length pointer to
      // NULL, so getOrAlloc() returning NULL is not an error.
      DP("Call to getOrAllocTgtPtr returned null pointer (device failure or "
          "illegal mapping).\n");
#ifdef INTEL_CUSTOMIZATION
      rc = OFFLOAD_FAIL;
#endif
    }
    DP("There are %" PRId64 " bytes allocated at target address " DPxMOD
        " - is%s new\n", data_size, DPxPTR(TgtPtrBegin),
        (IsNew ? "" : " not"));

    if (arg_types[i] & OMP_TGT_MAPTYPE_RETURN_PARAM) {
      uintptr_t Delta = (uintptr_t)HstPtrBegin - (uintptr_t)HstPtrBase;
      void *TgtPtrBase = (void *)((uintptr_t)TgtPtrBegin - Delta);
      DP("Returning device pointer " DPxMOD "\n", DPxPTR(TgtPtrBase));
      args_base[i] = TgtPtrBase;
    }

    if (arg_types[i] & OMP_TGT_MAPTYPE_TO) {
      bool copy = false;
      if (IsNew || (arg_types[i] & OMP_TGT_MAPTYPE_ALWAYS)) {
        copy = true;
      } else if (arg_types[i] & OMP_TGT_MAPTYPE_MEMBER_OF) {
        // Copy data only if the "parent" struct has RefCount==1.
        int32_t parent_idx = member_of(arg_types[i]);
        long parent_rc = Device.getMapEntryRefCnt(args[parent_idx]);
        assert(parent_rc > 0 && "parent struct not found");
        if (parent_rc == 1) {
          copy = true;
        }
      }

      if (copy) {
        DP("Moving %" PRId64 " bytes (hst:" DPxMOD ") -> (tgt:" DPxMOD ")\n",
            data_size, DPxPTR(HstPtrBegin), DPxPTR(TgtPtrBegin));
        int rt = Device.data_submit(TgtPtrBegin, HstPtrBegin, data_size);
        if (rt != OFFLOAD_SUCCESS) {
          DP("Copying data to device failed.\n");
          rc = OFFLOAD_FAIL;
        }
      }
    }

    if (arg_types[i] & OMP_TGT_MAPTYPE_PTR_AND_OBJ) {
      DP("Update pointer (" DPxMOD ") -> [" DPxMOD "]\n",
          DPxPTR(Pointer_TgtPtrBegin), DPxPTR(TgtPtrBegin));
      uint64_t Delta = (uint64_t)HstPtrBegin - (uint64_t)HstPtrBase;
      void *TgtPtrBase = (void *)((uint64_t)TgtPtrBegin - Delta);
      int rt = Device.data_submit(Pointer_TgtPtrBegin, &TgtPtrBase,
          sizeof(void *));
      if (rt != OFFLOAD_SUCCESS) {
        DP("Copying data to device failed.\n");
        rc = OFFLOAD_FAIL;
      }
      // create shadow pointers for this entry
      Device.ShadowMtx.lock();
      Device.ShadowPtrMap[Pointer_HstPtrBegin] = {HstPtrBase,
          Pointer_TgtPtrBegin, TgtPtrBase};
      Device.ShadowMtx.unlock();
    }
  }

  return rc;
}

/// Internal function to undo the mapping and retrieve the data from the device.
int target_data_end(DeviceTy &Device, int32_t arg_num, void **args_base,
    void **args, int64_t *arg_sizes, int64_t *arg_types) {
  int rc = OFFLOAD_SUCCESS;
  // process each input.
  for (int32_t i = arg_num - 1; i >= 0; --i) {
    // Ignore private variables and arrays - there is no mapping for them.
    // Also, ignore the use_device_ptr directive, it has no effect here.
    if ((arg_types[i] & OMP_TGT_MAPTYPE_LITERAL) ||
        (arg_types[i] & OMP_TGT_MAPTYPE_PRIVATE))
      continue;

    void *HstPtrBegin = args[i];
    int64_t data_size = arg_sizes[i];
    // Adjust for proper alignment if this is a combined entry (for structs).
    // Look at the next argument - if that is MEMBER_OF this one, then this one
    // is a combined entry.
    int64_t padding = 0;
    const int next_i = i+1;
    if (member_of(arg_types[i]) < 0 && next_i < arg_num &&
        member_of(arg_types[next_i]) == i) {
      padding = (int64_t)HstPtrBegin % alignment;
      if (padding) {
        DP("Using a padding of %" PRId64 " bytes for begin address " DPxMOD
            "\n", padding, DPxPTR(HstPtrBegin));
        HstPtrBegin = (char *) HstPtrBegin - padding;
        data_size += padding;
      }
    }

    bool IsLast;
    bool UpdateRef = !(arg_types[i] & OMP_TGT_MAPTYPE_MEMBER_OF) ||
        (arg_types[i] & OMP_TGT_MAPTYPE_PTR_AND_OBJ);
    bool ForceDelete = arg_types[i] & OMP_TGT_MAPTYPE_DELETE;

    // If PTR_AND_OBJ, HstPtrBegin is address of pointee
    void *TgtPtrBegin = Device.getTgtPtrBegin(HstPtrBegin, data_size, IsLast,
        UpdateRef);
    DP("There are %" PRId64 " bytes allocated at target address " DPxMOD
        " - is%s last\n", data_size, DPxPTR(TgtPtrBegin),
        (IsLast ? "" : " not"));

    bool DelEntry = IsLast || ForceDelete;

    if ((arg_types[i] & OMP_TGT_MAPTYPE_MEMBER_OF) &&
        !(arg_types[i] & OMP_TGT_MAPTYPE_PTR_AND_OBJ)) {
      DelEntry = false; // protect parent struct from being deallocated
    }

    if ((arg_types[i] & OMP_TGT_MAPTYPE_FROM) || DelEntry) {
      // Move data back to the host
      if (arg_types[i] & OMP_TGT_MAPTYPE_FROM) {
        bool Always = arg_types[i] & OMP_TGT_MAPTYPE_ALWAYS;
        bool CopyMember = false;
        if ((arg_types[i] & OMP_TGT_MAPTYPE_MEMBER_OF) &&
            !(arg_types[i] & OMP_TGT_MAPTYPE_PTR_AND_OBJ)) {
          // Copy data only if the "parent" struct has RefCount==1.
          int32_t parent_idx = member_of(arg_types[i]);
          long parent_rc = Device.getMapEntryRefCnt(args[parent_idx]);
          assert(parent_rc > 0 && "parent struct not found");
          if (parent_rc == 1) {
            CopyMember = true;
          }
        }

        if (DelEntry || Always || CopyMember) {
          DP("Moving %" PRId64 " bytes (tgt:" DPxMOD ") -> (hst:" DPxMOD ")\n",
              data_size, DPxPTR(TgtPtrBegin), DPxPTR(HstPtrBegin));
          int rt = Device.data_retrieve(HstPtrBegin, TgtPtrBegin, data_size);
          if (rt != OFFLOAD_SUCCESS) {
            DP("Copying data from device failed.\n");
            rc = OFFLOAD_FAIL;
          }
        }
      }

      // If we copied back to the host a struct/array containing pointers, we
      // need to restore the original host pointer values from their shadow
      // copies. If the struct is going to be deallocated, remove any remaining
      // shadow pointer entries for this struct.
      uintptr_t lb = (uintptr_t) HstPtrBegin;
      uintptr_t ub = (uintptr_t) HstPtrBegin + data_size;
      Device.ShadowMtx.lock();
      for (ShadowPtrListTy::iterator it = Device.ShadowPtrMap.begin();
          it != Device.ShadowPtrMap.end(); ++it) {
        void **ShadowHstPtrAddr = (void**) it->first;

        // An STL map is sorted on its keys; use this property
        // to quickly determine when to break out of the loop.
        if ((uintptr_t) ShadowHstPtrAddr < lb)
          continue;
        if ((uintptr_t) ShadowHstPtrAddr >= ub)
          break;

        // If we copied the struct to the host, we need to restore the pointer.
        if (arg_types[i] & OMP_TGT_MAPTYPE_FROM) {
          DP("Restoring original host pointer value " DPxMOD " for host "
              "pointer " DPxMOD "\n", DPxPTR(it->second.HstPtrVal),
              DPxPTR(ShadowHstPtrAddr));
          *ShadowHstPtrAddr = it->second.HstPtrVal;
        }
        // If the struct is to be deallocated, remove the shadow entry.
        if (DelEntry) {
          DP("Removing shadow pointer " DPxMOD "\n", DPxPTR(ShadowHstPtrAddr));
          Device.ShadowPtrMap.erase(it);
        }
      }
      Device.ShadowMtx.unlock();

      // Deallocate map
      if (DelEntry) {
        int rt = Device.deallocTgtPtr(HstPtrBegin, data_size, ForceDelete);
        if (rt != OFFLOAD_SUCCESS) {
          DP("Deallocating data from device failed.\n");
          rc = OFFLOAD_FAIL;
        }
      }
    }
  }

  return rc;
}

/// Internal function to pass data to/from the target.
void target_data_update(DeviceTy &Device, int32_t arg_num,
    void **args_base, void **args, int64_t *arg_sizes, int64_t *arg_types) {
  // process each input.
  for (int32_t i = 0; i < arg_num; ++i) {
    if ((arg_types[i] & OMP_TGT_MAPTYPE_LITERAL) ||
        (arg_types[i] & OMP_TGT_MAPTYPE_PRIVATE))
      continue;

    void *HstPtrBegin = args[i];
    int64_t MapSize = arg_sizes[i];
    bool IsLast;
    void *TgtPtrBegin = Device.getTgtPtrBegin(HstPtrBegin, MapSize, IsLast,
        false);

    if (arg_types[i] & OMP_TGT_MAPTYPE_FROM) {
      DP("Moving %" PRId64 " bytes (tgt:" DPxMOD ") -> (hst:" DPxMOD ")\n",
          arg_sizes[i], DPxPTR(TgtPtrBegin), DPxPTR(HstPtrBegin));
#ifdef INTEL_CUSTOMIZATION
      int rc = 
#endif
      Device.data_retrieve(HstPtrBegin, TgtPtrBegin, MapSize);
#ifdef INTEL_CUSTOMIZATION
      if (rc != OFFLOAD_SUCCESS)
         CheckMandatoryIsOffload("Offload failed during data mapping");
#endif

      uintptr_t lb = (uintptr_t) HstPtrBegin;
      uintptr_t ub = (uintptr_t) HstPtrBegin + MapSize;
      Device.ShadowMtx.lock();
      for (ShadowPtrListTy::iterator it = Device.ShadowPtrMap.begin();
          it != Device.ShadowPtrMap.end(); ++it) {
        void **ShadowHstPtrAddr = (void**) it->first;
        if ((uintptr_t) ShadowHstPtrAddr < lb)
          continue;
        if ((uintptr_t) ShadowHstPtrAddr >= ub)
          break;
        DP("Restoring original host pointer value " DPxMOD " for host pointer "
            DPxMOD "\n", DPxPTR(it->second.HstPtrVal),
            DPxPTR(ShadowHstPtrAddr));
        *ShadowHstPtrAddr = it->second.HstPtrVal;
      }
      Device.ShadowMtx.unlock();
    }

    if (arg_types[i] & OMP_TGT_MAPTYPE_TO) {
      DP("Moving %" PRId64 " bytes (hst:" DPxMOD ") -> (tgt:" DPxMOD ")\n",
          arg_sizes[i], DPxPTR(HstPtrBegin), DPxPTR(TgtPtrBegin));
      Device.data_submit(TgtPtrBegin, HstPtrBegin, MapSize);

      uintptr_t lb = (uintptr_t) HstPtrBegin;
      uintptr_t ub = (uintptr_t) HstPtrBegin + MapSize;
      Device.ShadowMtx.lock();
      for (ShadowPtrListTy::iterator it = Device.ShadowPtrMap.begin();
          it != Device.ShadowPtrMap.end(); ++it) {
        void **ShadowHstPtrAddr = (void**) it->first;
        if ((uintptr_t) ShadowHstPtrAddr < lb)
          continue;
        if ((uintptr_t) ShadowHstPtrAddr >= ub)
          break;
        DP("Restoring original target pointer value " DPxMOD " for target "
            "pointer " DPxMOD "\n", DPxPTR(it->second.TgtPtrVal),
            DPxPTR(it->second.TgtPtrAddr));
        Device.data_submit(it->second.TgtPtrAddr,
            &it->second.TgtPtrVal, sizeof(void *));
      }
      Device.ShadowMtx.unlock();
    }
  }
}

/// performs the same actions as data_begin in case arg_num is
/// non-zero and initiates run of the offloaded region on the target platform;
/// if arg_num is non-zero after the region execution is done it also
/// performs the same action as data_update and data_end above. This function
/// returns 0 if it was able to transfer the execution to a target and an
/// integer different from zero otherwise.
int target(int64_t device_id, void *host_ptr, int32_t arg_num,
    void **args_base, void **args, int64_t *arg_sizes, int64_t *arg_types,
    int32_t team_num, int32_t thread_limit, int IsTeamConstruct) {
  DeviceTy &Device = Devices[device_id];

  // Find the table information in the map or look it up in the translation
  // tables.
  TableMap *TM = 0;
  TblMapMtx.lock();
  HostPtrToTableMapTy::iterator TableMapIt = HostPtrToTableMap.find(host_ptr);
  if (TableMapIt == HostPtrToTableMap.end()) {
    // We don't have a map. So search all the registered libraries.
    TrlTblMtx.lock();
    for (HostEntriesBeginToTransTableTy::iterator
             ii = HostEntriesBeginToTransTable.begin(),
             ie = HostEntriesBeginToTransTable.end();
         !TM && ii != ie; ++ii) {
      // get the translation table (which contains all the good info).
      TranslationTable *TransTable = &ii->second;
      // iterate over all the host table entries to see if we can locate the
      // host_ptr.
      __tgt_offload_entry *begin = TransTable->HostTable.EntriesBegin;
      __tgt_offload_entry *end = TransTable->HostTable.EntriesEnd;
      __tgt_offload_entry *cur = begin;
      for (uint32_t i = 0; cur < end; ++cur, ++i) {
        if (cur->addr != host_ptr)
          continue;
        // we got a match, now fill the HostPtrToTableMap so that we
        // may avoid this search next time.
        TM = &HostPtrToTableMap[host_ptr];
        TM->Table = TransTable;
        TM->Index = i;
        break;
      }
    }
    TrlTblMtx.unlock();
  } else {
    TM = &TableMapIt->second;
  }
  TblMapMtx.unlock();

  // No map for this host pointer found!
  if (!TM) {
    DP("Host ptr " DPxMOD " does not have a matching target pointer.\n",
       DPxPTR(host_ptr));
    return OFFLOAD_FAIL;
  }

  // get target table.
  TrlTblMtx.lock();
  assert(TM->Table->TargetsTable.size() > (size_t)device_id &&
         "Not expecting a device ID outside the table's bounds!");
  __tgt_target_table *TargetTable = TM->Table->TargetsTable[device_id];
  TrlTblMtx.unlock();
  assert(TargetTable && "Global data has not been mapped\n");

  // Move data to device.
  int rc = target_data_begin(Device, arg_num, args_base, args, arg_sizes,
      arg_types);

  if (rc != OFFLOAD_SUCCESS) {
    DP("Call to target_data_begin failed, skipping target execution.\n");
    // Call target_data_end to dealloc whatever target_data_begin allocated
    // and return OFFLOAD_FAIL.
    target_data_end(Device, arg_num, args_base, args, arg_sizes, arg_types);
    return OFFLOAD_FAIL;
  }

  std::vector<void *> tgt_args;
  std::vector<ptrdiff_t> tgt_offsets;

  // List of (first-)private arrays allocated for this target region
  std::vector<void *> fpArrays;

  for (int32_t i = 0; i < arg_num; ++i) {
    if (!(arg_types[i] & OMP_TGT_MAPTYPE_TARGET_PARAM)) {
      // This is not a target parameter, do not push it into tgt_args.
      continue;
    }
    void *HstPtrBegin = args[i];
    void *HstPtrBase = args_base[i];
    void *TgtPtrBegin;
    ptrdiff_t TgtBaseOffset;
    bool IsLast; // unused.
    if (arg_types[i] & OMP_TGT_MAPTYPE_LITERAL) {
      DP("Forwarding first-private value " DPxMOD " to the target construct\n",
          DPxPTR(HstPtrBase));
      TgtPtrBegin = HstPtrBase;
      TgtBaseOffset = 0;
    } else if (arg_types[i] & OMP_TGT_MAPTYPE_PRIVATE) {
      // Allocate memory for (first-)private array
      TgtPtrBegin = Device.RTL->data_alloc(Device.RTLDeviceID,
          arg_sizes[i], HstPtrBegin);
      if (!TgtPtrBegin) {
        DP ("Data allocation for %sprivate array " DPxMOD " failed\n",
            (arg_types[i] & OMP_TGT_MAPTYPE_TO ? "first-" : ""),
            DPxPTR(HstPtrBegin));
        rc = OFFLOAD_FAIL;
        break;
      } else {
        fpArrays.push_back(TgtPtrBegin);
        TgtBaseOffset = (intptr_t)HstPtrBase - (intptr_t)HstPtrBegin;
#ifdef OMPTARGET_DEBUG
        void *TgtPtrBase = (void *)((intptr_t)TgtPtrBegin + TgtBaseOffset);
        DP("Allocated %" PRId64 " bytes of target memory at " DPxMOD " for "
            "%sprivate array " DPxMOD " - pushing target argument " DPxMOD "\n",
            arg_sizes[i], DPxPTR(TgtPtrBegin),
            (arg_types[i] & OMP_TGT_MAPTYPE_TO ? "first-" : ""),
            DPxPTR(HstPtrBegin), DPxPTR(TgtPtrBase));
#endif
        // If first-private, copy data from host
        if (arg_types[i] & OMP_TGT_MAPTYPE_TO) {
          int rt = Device.data_submit(TgtPtrBegin, HstPtrBegin, arg_sizes[i]);
          if (rt != OFFLOAD_SUCCESS) {
            DP ("Copying data to device failed.\n");
            rc = OFFLOAD_FAIL;
            break;
          }
        }
      }
    } else if (arg_types[i] & OMP_TGT_MAPTYPE_PTR_AND_OBJ) {
      TgtPtrBegin = Device.getTgtPtrBegin(HstPtrBase, sizeof(void *), IsLast,
          false);
      TgtBaseOffset = 0; // no offset for ptrs.
      DP("Obtained target argument " DPxMOD " from host pointer " DPxMOD " to "
         "object " DPxMOD "\n", DPxPTR(TgtPtrBegin), DPxPTR(HstPtrBase),
         DPxPTR(HstPtrBase));
    } else {
      TgtPtrBegin = Device.getTgtPtrBegin(HstPtrBegin, arg_sizes[i], IsLast,
          false);
      TgtBaseOffset = (intptr_t)HstPtrBase - (intptr_t)HstPtrBegin;
#ifdef OMPTARGET_DEBUG
      void *TgtPtrBase = (void *)((intptr_t)TgtPtrBegin + TgtBaseOffset);
      DP("Obtained target argument " DPxMOD " from host pointer " DPxMOD "\n",
          DPxPTR(TgtPtrBase), DPxPTR(HstPtrBegin));
#endif
    }
    tgt_args.push_back(TgtPtrBegin);
    tgt_offsets.push_back(TgtBaseOffset);
  }

  assert(tgt_args.size() == tgt_offsets.size() &&
      "Size mismatch in arguments and offsets");

  // Pop loop trip count
  uint64_t ltc = Device.loopTripCnt;
  Device.loopTripCnt = 0;

  // Launch device execution.
  if (rc == OFFLOAD_SUCCESS) {
    DP("Launching target execution %s with pointer " DPxMOD " (index=%d).\n",
        TargetTable->EntriesBegin[TM->Index].name,
        DPxPTR(TargetTable->EntriesBegin[TM->Index].addr), TM->Index);
    if (IsTeamConstruct) {
      rc = Device.run_team_region(TargetTable->EntriesBegin[TM->Index].addr,
          &tgt_args[0], &tgt_offsets[0], tgt_args.size(), team_num,
          thread_limit, ltc);
    } else {
      rc = Device.run_region(TargetTable->EntriesBegin[TM->Index].addr,
          &tgt_args[0], &tgt_offsets[0], tgt_args.size());
    }
  } else {
#ifdef INTEL_CUSTOMIZATION
    rc =  OFFLOAD_FAIL;
#endif
    DP("Errors occurred while obtaining target arguments, skipping kernel "
        "execution\n");
  }

  // Deallocate (first-)private arrays
  for (auto it : fpArrays) {
    int rt = Device.RTL->data_delete(Device.RTLDeviceID, it);
    if (rt != OFFLOAD_SUCCESS) {
      DP("Deallocation of (first-)private arrays failed.\n");
      rc = OFFLOAD_FAIL;
    }
  }

  // Move data from device.
  int rt = target_data_end(Device, arg_num, args_base, args, arg_sizes,
      arg_types);

  if (rt != OFFLOAD_SUCCESS) {
    DP("Call to target_data_end failed.\n");
    rc = OFFLOAD_FAIL;
  }
#ifdef INTEL_CUSTOMIZATION
  if (rc != 0)
      CheckMandatoryIsOffload("Offload failed during target update");
#endif

  return rc;
}<|MERGE_RESOLUTION|>--- conflicted
+++ resolved
@@ -25,17 +25,6 @@
 int DebugLevel = 0;
 #endif // OMPTARGET_DEBUG
 
-<<<<<<< HEAD
-#ifdef INTEL_CUSTOMIZATION
-bool offload_is_mandatory = false;
-extern void CheckMandatoryIsOffload (const char *message) {
-   if (offload_is_mandatory) {
-        fprintf(stderr, "ERROR : %s\n", message);
-        exit(1);
-   }
-}
-#endif
-=======
 /* All begin addresses for partially mapped structs must be 8-aligned in order
  * to ensure proper alignment of members. E.g.
  *
@@ -67,7 +56,16 @@
  * &s1.p=0x208, as they should be to satisfy the alignment requirements.
  */
 static const int64_t alignment = 8;
->>>>>>> 314ad4dd
+
+#ifdef INTEL_CUSTOMIZATION
+bool offload_is_mandatory = false;
+extern void CheckMandatoryIsOffload (const char *message) {
+   if (offload_is_mandatory) {
+        fprintf(stderr, "ERROR : %s\n", message);
+        exit(1);
+   }
+}
+#endif
 
 /// Map global data and execute pending ctors
 static int InitLibrary(DeviceTy& Device) {
