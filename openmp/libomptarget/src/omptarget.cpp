//===------ omptarget.cpp - Target independent OpenMP target RTL -- C++ -*-===//
//
// Part of the LLVM Project, under the Apache License v2.0 with LLVM Exceptions.
// See https://llvm.org/LICENSE.txt for license information.
// SPDX-License-Identifier: Apache-2.0 WITH LLVM-exception
//
//===----------------------------------------------------------------------===//
//
// Implementation of the interface to be used by Clang during the codegen of a
// target region.
//
//===----------------------------------------------------------------------===//

#include "omptarget.h"
#include "device.h"
#include "private.h"
#include "rtl.h"

#include <cassert>
#if INTEL_COLLAB
#include <cstring>
#endif // INTEL_COLLAB
#include <vector>

int AsyncInfoTy::synchronize() {
  int Result = OFFLOAD_SUCCESS;
  if (AsyncInfo.Queue) {
    // If we have a queue we need to synchronize it now.
    Result = Device.synchronize(*this);
    assert(AsyncInfo.Queue == nullptr &&
           "The device plugin should have nulled the queue to indicate there "
           "are no outstanding actions!");
  }
  return Result;
}

void *&AsyncInfoTy::getVoidPtrLocation() {
  BufferLocations.push_back(nullptr);
  return BufferLocations.back();
}

/* All begin addresses for partially mapped structs must be 8-aligned in order
 * to ensure proper alignment of members. E.g.
 *
 * struct S {
 *   int a;   // 4-aligned
 *   int b;   // 4-aligned
 *   int *p;  // 8-aligned
 * } s1;
 * ...
 * #pragma omp target map(tofrom: s1.b, s1.p[0:N])
 * {
 *   s1.b = 5;
 *   for (int i...) s1.p[i] = ...;
 * }
 *
 * Here we are mapping s1 starting from member b, so BaseAddress=&s1=&s1.a and
 * BeginAddress=&s1.b. Let's assume that the struct begins at address 0x100,
 * then &s1.a=0x100, &s1.b=0x104, &s1.p=0x108. Each member obeys the alignment
 * requirements for its type. Now, when we allocate memory on the device, in
 * CUDA's case cuMemAlloc() returns an address which is at least 256-aligned.
 * This means that the chunk of the struct on the device will start at a
 * 256-aligned address, let's say 0x200. Then the address of b will be 0x200 and
 * address of p will be a misaligned 0x204 (on the host there was no need to add
 * padding between b and p, so p comes exactly 4 bytes after b). If the device
 * kernel tries to access s1.p, a misaligned address error occurs (as reported
 * by the CUDA plugin). By padding the begin address down to a multiple of 8 and
 * extending the size of the allocated chuck accordingly, the chuck on the
 * device will start at 0x200 with the padding (4 bytes), then &s1.b=0x204 and
 * &s1.p=0x208, as they should be to satisfy the alignment requirements.
 */
static const int64_t Alignment = 8;

/// Map global data and execute pending ctors
static int InitLibrary(DeviceTy &Device) {
  /*
   * Map global data
   */
  int32_t device_id = Device.DeviceID;
  int rc = OFFLOAD_SUCCESS;
  bool supportsEmptyImages = Device.RTL->supports_empty_images &&
                             Device.RTL->supports_empty_images() > 0;

  Device.PendingGlobalsMtx.lock();
  PM->TrlTblMtx.lock();
  for (auto *HostEntriesBegin : PM->HostEntriesBeginRegistrationOrder) {
    TranslationTable *TransTable =
        &PM->HostEntriesBeginToTransTable[HostEntriesBegin];
    if (TransTable->HostTable.EntriesBegin ==
            TransTable->HostTable.EntriesEnd &&
        !supportsEmptyImages) {
      // No host entry so no need to proceed
      continue;
    }

    if (TransTable->TargetsTable[device_id] != 0) {
      // Library entries have already been processed
      continue;
    }

    // 1) get image.
    assert(TransTable->TargetsImages.size() > (size_t)device_id &&
           "Not expecting a device ID outside the table's bounds!");
    __tgt_device_image *img = TransTable->TargetsImages[device_id];
    if (!img) {
      REPORT("No image loaded for device id %d.\n", device_id);
      rc = OFFLOAD_FAIL;
      break;
    }
    // 2) load image into the target table.
    __tgt_target_table *TargetTable = TransTable->TargetsTable[device_id] =
        Device.load_binary(img);
    // Unable to get table for this image: invalidate image and fail.
    if (!TargetTable) {
      REPORT("Unable to generate entries table for device id %d.\n", device_id);
      TransTable->TargetsImages[device_id] = 0;
      rc = OFFLOAD_FAIL;
      break;
    }

    // Verify whether the two table sizes match.
    size_t hsize =
        TransTable->HostTable.EntriesEnd - TransTable->HostTable.EntriesBegin;
    size_t tsize = TargetTable->EntriesEnd - TargetTable->EntriesBegin;

    // Invalid image for these host entries!
    if (hsize != tsize) {
      REPORT("Host and Target tables mismatch for device id %d [%zx != %zx].\n",
             device_id, hsize, tsize);
      TransTable->TargetsImages[device_id] = 0;
      TransTable->TargetsTable[device_id] = 0;
      rc = OFFLOAD_FAIL;
      break;
    }

    // process global data that needs to be mapped.
    Device.DataMapMtx.lock();
    __tgt_target_table *HostTable = &TransTable->HostTable;
    for (__tgt_offload_entry *CurrDeviceEntry = TargetTable->EntriesBegin,
                             *CurrHostEntry = HostTable->EntriesBegin,
                             *EntryDeviceEnd = TargetTable->EntriesEnd;
         CurrDeviceEntry != EntryDeviceEnd;
         CurrDeviceEntry++, CurrHostEntry++) {
      if (CurrDeviceEntry->size != 0) {
        // has data.
        assert(CurrDeviceEntry->size == CurrHostEntry->size &&
               "data size mismatch");

        // Fortran may use multiple weak declarations for the same symbol,
        // therefore we must allow for multiple weak symbols to be loaded from
        // the fat binary. Treat these mappings as any other "regular" mapping.
        // Add entry to map.
        if (Device.getTgtPtrBegin(CurrHostEntry->addr, CurrHostEntry->size))
          continue;
        DP("Add mapping from host " DPxMOD " to device " DPxMOD " with size %zu"
           "\n",
           DPxPTR(CurrHostEntry->addr), DPxPTR(CurrDeviceEntry->addr),
           CurrDeviceEntry->size);
        Device.HostDataToTargetMap.emplace(
            (uintptr_t)CurrHostEntry->addr /*HstPtrBase*/,
            (uintptr_t)CurrHostEntry->addr /*HstPtrBegin*/,
            (uintptr_t)CurrHostEntry->addr + CurrHostEntry->size /*HstPtrEnd*/,
            (uintptr_t)CurrDeviceEntry->addr /*TgtPtrBegin*/,
            false /*UseHoldRefCount*/, nullptr /*Name*/,
            true /*IsRefCountINF*/);
      }
    }
    Device.DataMapMtx.unlock();
  }
  PM->TrlTblMtx.unlock();

  if (rc != OFFLOAD_SUCCESS) {
    Device.PendingGlobalsMtx.unlock();
    return rc;
  }

  /*
   * Run ctors for static objects
   */
  if (!Device.PendingCtorsDtors.empty()) {
    AsyncInfoTy AsyncInfo(Device);
    // Call all ctors for all libraries registered so far
    for (auto &lib : Device.PendingCtorsDtors) {
      if (!lib.second.PendingCtors.empty()) {
        DP("Has pending ctors... call now\n");
        for (auto &entry : lib.second.PendingCtors) {
          void *ctor = entry;
          int rc =
              target(nullptr, Device, ctor, 0, nullptr, nullptr, nullptr,
                     nullptr, nullptr, nullptr, 1, 1, true /*team*/, AsyncInfo);
          if (rc != OFFLOAD_SUCCESS) {
            REPORT("Running ctor " DPxMOD " failed.\n", DPxPTR(ctor));
            Device.PendingGlobalsMtx.unlock();
            return OFFLOAD_FAIL;
          }
        }
        // Clear the list to indicate that this device has been used
        lib.second.PendingCtors.clear();
        DP("Done with pending ctors for lib " DPxMOD "\n", DPxPTR(lib.first));
      }
    }
    // All constructors have been issued, wait for them now.
    if (AsyncInfo.synchronize() != OFFLOAD_SUCCESS)
      return OFFLOAD_FAIL;
  }
  Device.HasPendingGlobals = false;
  Device.PendingGlobalsMtx.unlock();

  return OFFLOAD_SUCCESS;
}

void handleTargetOutcome(bool Success, ident_t *Loc) {
  switch (PM->TargetOffloadPolicy) {
  case tgt_disabled:
    if (Success) {
      FATAL_MESSAGE0(1, "expected no offloading while offloading is disabled");
    }
    break;
  case tgt_default:
    FATAL_MESSAGE0(1, "default offloading policy must be switched to "
                      "mandatory or disabled");
    break;
  case tgt_mandatory:
    if (!Success) {
      if (getInfoLevel() & OMP_INFOTYPE_DUMP_TABLE)
        for (auto &Device : PM->Devices)
          dumpTargetPointerMappings(Loc, *Device);
      else
#if INTEL_COLLAB
        FAILURE_MESSAGE("Run with\n");
        FAILURE_MESSAGE(
            "LIBOMPTARGET_DEBUG=1 to display basic debug information.\n");
        FAILURE_MESSAGE(
            "LIBOMPTARGET_DEBUG=2 to display calls to the compute runtime.\n");
        FAILURE_MESSAGE(
            "LIBOMPTARGET_INFO=%d to dump host-target pointer mappings.\n",
            OMP_INFOTYPE_DUMP_TABLE);
#else // INTEL_COLLAB
        FAILURE_MESSAGE("Run with LIBOMPTARGET_INFO=%d to dump host-target "
                        "pointer mappings.\n",
                        OMP_INFOTYPE_DUMP_TABLE);
#endif // INTEL_COLLAB

      SourceInfo info(Loc);
      if (info.isAvailible())
        fprintf(stderr, "%s:%d:%d: ", info.getFilename(), info.getLine(),
                info.getColumn());
      else
        FAILURE_MESSAGE("Source location information not present. Compile with "
                        "-g or -gline-tables-only.\n");
      FATAL_MESSAGE0(
          1, "failure of target construct while offloading is mandatory");
    } else {
      if (getInfoLevel() & OMP_INFOTYPE_DUMP_TABLE)
        for (auto &Device : PM->Devices)
          dumpTargetPointerMappings(Loc, *Device);
    }
    break;
  }
}

static void handleDefaultTargetOffload() {
  PM->TargetOffloadMtx.lock();
  if (PM->TargetOffloadPolicy == tgt_default) {
    if (omp_get_num_devices() > 0) {
      DP("Default TARGET OFFLOAD policy is now mandatory "
         "(devices were found)\n");
      PM->TargetOffloadPolicy = tgt_mandatory;
    } else {
      DP("Default TARGET OFFLOAD policy is now disabled "
         "(no devices were found)\n");
      PM->TargetOffloadPolicy = tgt_disabled;
    }
  }
  PM->TargetOffloadMtx.unlock();
}

bool isOffloadDisabled() { // INTEL_COLLAB
  if (PM->TargetOffloadPolicy == tgt_default)
    handleDefaultTargetOffload();
  return PM->TargetOffloadPolicy == tgt_disabled;
}

// If offload is enabled, ensure that device DeviceID has been initialized,
// global ctors have been executed, and global data has been mapped.
//
// The return bool indicates if the offload is to the host device
// There are three possible results:
// - Return false if the taregt device is ready for offload
// - Return true without reporting a runtime error if offload is
//   disabled, perhaps because the initial device was specified.
// - Report a runtime error and return true.
//
// If DeviceID == OFFLOAD_DEVICE_DEFAULT, set DeviceID to the default device.
// This step might be skipped if offload is disabled.
bool checkDeviceAndCtors(int64_t &DeviceID, ident_t *Loc) {
  if (isOffloadDisabled()) {
    DP("Offload is disabled\n");
    return true;
  }

  if (DeviceID == OFFLOAD_DEVICE_DEFAULT) {
    DeviceID = omp_get_default_device();
    DP("Use default device id %" PRId64 "\n", DeviceID);
  }

  // Proposed behavior for OpenMP 5.2 in OpenMP spec github issue 2669.
  if (omp_get_num_devices() == 0) {
    DP("omp_get_num_devices() == 0 but offload is manadatory\n");
    handleTargetOutcome(false, Loc);
    return true;
  }

  if (DeviceID == omp_get_initial_device()) {
    DP("Device is host (%" PRId64 "), returning as if offload is disabled\n",
       DeviceID);
    return true;
  }

  // Is device ready?
  if (!device_is_ready(DeviceID)) {
    REPORT("Device %" PRId64 " is not ready.\n", DeviceID);
    handleTargetOutcome(false, Loc);
    return true;
  }

  // Get device info.
  DeviceTy &Device = *PM->Devices[DeviceID];

  // Check whether global data has been mapped for this device
  Device.PendingGlobalsMtx.lock();
  bool hasPendingGlobals = Device.HasPendingGlobals;
  Device.PendingGlobalsMtx.unlock();
  if (hasPendingGlobals && InitLibrary(Device) != OFFLOAD_SUCCESS) {
    REPORT("Failed to init globals on device %" PRId64 "\n", DeviceID);
    handleTargetOutcome(false, Loc);
    return true;
  }

  return false;
}

static int32_t getParentIndex(int64_t type) {
  return ((type & OMP_TGT_MAPTYPE_MEMBER_OF) >> 48) - 1;
}

void *targetAllocExplicit(size_t size, int device_num, int kind,
                          const char *name) {
  TIMESCOPE();
  DP("Call to %s for device %d requesting %zu bytes\n", name, device_num, size);

  if (size <= 0) {
    DP("Call to %s with non-positive length\n", name);
    return NULL;
  }

  void *rc = NULL;

  if (device_num == omp_get_initial_device()) {
    rc = malloc(size);
    DP("%s returns host ptr " DPxMOD "\n", name, DPxPTR(rc));
    return rc;
  }

  if (!device_is_ready(device_num)) {
    DP("%s returns NULL ptr\n", name);
    return NULL;
  }

<<<<<<< HEAD
  DeviceTy &Device = *PM->Devices[device_num];
=======
  DeviceTy &Device = PM->Devices[device_num];
#if INTEL_COLLAB
  if (kind == TARGET_ALLOC_DEFAULT &&
      PM->RTLs.RequiresFlags & OMP_REQ_UNIFIED_SHARED_MEMORY) {
    rc = Device.data_alloc_managed(size);
    DP("%s returns managed ptr " DPxMOD "\n", name, DPxPTR(rc));
    return rc;
  }
#endif // INTEL_COLLAB
>>>>>>> d6917e89
  rc = Device.allocData(size, nullptr, kind);
  DP("%s returns device ptr " DPxMOD "\n", name, DPxPTR(rc));
  return rc;
}

/// Call the user-defined mapper function followed by the appropriate
// targetData* function (targetData{Begin,End,Update}).
int targetDataMapper(ident_t *loc, DeviceTy &Device, void *arg_base, void *arg,
                     int64_t arg_size, int64_t arg_type,
                     map_var_info_t arg_names, void *arg_mapper,
                     AsyncInfoTy &AsyncInfo,
                     TargetDataFuncPtrTy target_data_function) {
  TIMESCOPE_WITH_IDENT(loc);
  DP("Calling the mapper function " DPxMOD "\n", DPxPTR(arg_mapper));

  // The mapper function fills up Components.
  MapperComponentsTy MapperComponents;
  MapperFuncPtrTy MapperFuncPtr = (MapperFuncPtrTy)(arg_mapper);
  (*MapperFuncPtr)((void *)&MapperComponents, arg_base, arg, arg_size, arg_type,
                   arg_names);

  // Construct new arrays for args_base, args, arg_sizes and arg_types
  // using the information in MapperComponents and call the corresponding
  // targetData* function using these new arrays.
  std::vector<void *> MapperArgsBase(MapperComponents.Components.size());
  std::vector<void *> MapperArgs(MapperComponents.Components.size());
  std::vector<int64_t> MapperArgSizes(MapperComponents.Components.size());
  std::vector<int64_t> MapperArgTypes(MapperComponents.Components.size());
  std::vector<void *> MapperArgNames(MapperComponents.Components.size());

  for (unsigned I = 0, E = MapperComponents.Components.size(); I < E; ++I) {
    auto &C = MapperComponents.Components[I];
    MapperArgsBase[I] = C.Base;
    MapperArgs[I] = C.Begin;
    MapperArgSizes[I] = C.Size;
    MapperArgTypes[I] = C.Type;
    MapperArgNames[I] = C.Name;
  }

  int rc = target_data_function(loc, Device, MapperComponents.Components.size(),
                                MapperArgsBase.data(), MapperArgs.data(),
                                MapperArgSizes.data(), MapperArgTypes.data(),
                                MapperArgNames.data(), /*arg_mappers*/ nullptr,
                                AsyncInfo, /*FromMapper=*/true);

  return rc;
}

/// Internal function to do the mapping and transfer the data to the device
int targetDataBegin(ident_t *loc, DeviceTy &Device, int32_t arg_num,
                    void **args_base, void **args, int64_t *arg_sizes,
                    int64_t *arg_types, map_var_info_t *arg_names,
                    void **arg_mappers, AsyncInfoTy &AsyncInfo,
                    bool FromMapper) {
#if INTEL_COLLAB
  int32_t gtid = __kmpc_global_thread_num(nullptr);
  Device.UsedPtrsMtx.lock();
  if (Device.UsedPtrs.count(gtid) == 0)
    Device.UsedPtrs.emplace(gtid, UsedPtrsTy());
  auto &usedPtrs = Device.UsedPtrs[gtid];
  Device.UsedPtrsMtx.unlock();
  usedPtrs.emplace_back(std::set<void *>());
  // Begin data batching
  if (Device.commandBatchBegin() != OFFLOAD_SUCCESS) {
    REPORT("Failed to begin command batching\n");
    return OFFLOAD_FAIL;
  }
#endif // INTEL_COLLAB
  // process each input.
  for (int32_t i = 0; i < arg_num; ++i) {
    // Ignore private variables and arrays - there is no mapping for them.
    if ((arg_types[i] & OMP_TGT_MAPTYPE_LITERAL) ||
#if INTEL_COLLAB
        // No mapping for ND-range descriptor.
        (arg_types[i] & OMP_TGT_MAPTYPE_ND_DESC) ||
#endif // INTEL_COLLAB
        (arg_types[i] & OMP_TGT_MAPTYPE_PRIVATE))
      continue;

    if (arg_mappers && arg_mappers[i]) {
      // Instead of executing the regular path of targetDataBegin, call the
      // targetDataMapper variant which will call targetDataBegin again
      // with new arguments.
      DP("Calling targetDataMapper for the %dth argument\n", i);

      map_var_info_t arg_name = (!arg_names) ? nullptr : arg_names[i];
      int rc = targetDataMapper(loc, Device, args_base[i], args[i],
                                arg_sizes[i], arg_types[i], arg_name,
                                arg_mappers[i], AsyncInfo, targetDataBegin);

      if (rc != OFFLOAD_SUCCESS) {
        REPORT("Call to targetDataBegin via targetDataMapper for custom mapper"
               " failed.\n");
        return OFFLOAD_FAIL;
      }

      // Skip the rest of this function, continue to the next argument.
      continue;
    }

    void *HstPtrBegin = args[i];
    void *HstPtrBase = args_base[i];
    int64_t data_size = arg_sizes[i];
    map_var_info_t HstPtrName = (!arg_names) ? nullptr : arg_names[i];

    // Adjust for proper alignment if this is a combined entry (for structs).
    // Look at the next argument - if that is MEMBER_OF this one, then this one
    // is a combined entry.
    int64_t padding = 0;
    const int next_i = i + 1;
    if (getParentIndex(arg_types[i]) < 0 && next_i < arg_num &&
        getParentIndex(arg_types[next_i]) == i) {
      padding = (int64_t)HstPtrBegin % Alignment;
      if (padding) {
        DP("Using a padding of %" PRId64 " bytes for begin address " DPxMOD
           "\n",
           padding, DPxPTR(HstPtrBegin));
        HstPtrBegin = (char *)HstPtrBegin - padding;
        data_size += padding;
      }
    }

    // Address of pointer on the host and device, respectively.
    void *Pointer_HstPtrBegin, *PointerTgtPtrBegin;
    TargetPointerResultTy Pointer_TPR;
    bool IsHostPtr = false;
    bool IsImplicit = arg_types[i] & OMP_TGT_MAPTYPE_IMPLICIT;
    // Force the creation of a device side copy of the data when:
    // a close map modifier was associated with a map that contained a to.
    bool HasCloseModifier = arg_types[i] & OMP_TGT_MAPTYPE_CLOSE;
    bool HasPresentModifier = arg_types[i] & OMP_TGT_MAPTYPE_PRESENT;
    bool HasHoldModifier = arg_types[i] & OMP_TGT_MAPTYPE_OMPX_HOLD;
    // UpdateRef is based on MEMBER_OF instead of TARGET_PARAM because if we
    // have reached this point via __tgt_target_data_begin and not __tgt_target
    // then no argument is marked as TARGET_PARAM ("omp target data map" is not
    // associated with a target region, so there are no target parameters). This
    // may be considered a hack, we could revise the scheme in the future.
    bool UpdateRef =
        !(arg_types[i] & OMP_TGT_MAPTYPE_MEMBER_OF) && !(FromMapper && i == 0);
    if (arg_types[i] & OMP_TGT_MAPTYPE_PTR_AND_OBJ) {
      DP("Has a pointer entry: \n");
      // Base is address of pointer.
      //
      // Usually, the pointer is already allocated by this time.  For example:
      //
      //   #pragma omp target map(s.p[0:N])
      //
      // The map entry for s comes first, and the PTR_AND_OBJ entry comes
      // afterward, so the pointer is already allocated by the time the
      // PTR_AND_OBJ entry is handled below, and PointerTgtPtrBegin is thus
      // non-null.  However, "declare target link" can produce a PTR_AND_OBJ
      // entry for a global that might not already be allocated by the time the
      // PTR_AND_OBJ entry is handled below, and so the allocation might fail
      // when HasPresentModifier.
      Pointer_TPR = Device.getTargetPointer(
          HstPtrBase, HstPtrBase, sizeof(void *), /*HstPtrName=*/nullptr,
          /*HasFlagTo=*/false, /*HasFlagAlways=*/false, IsImplicit, UpdateRef,
          HasCloseModifier, HasPresentModifier, HasHoldModifier, AsyncInfo);
      PointerTgtPtrBegin = Pointer_TPR.TargetPointer;
      IsHostPtr = Pointer_TPR.Flags.IsHostPointer;
      if (!PointerTgtPtrBegin) {
        REPORT("Call to getTargetPointer returned null pointer (%s).\n",
               HasPresentModifier ? "'present' map type modifier"
                                  : "device failure or illegal mapping");
        return OFFLOAD_FAIL;
      }
      DP("There are %zu bytes allocated at target address " DPxMOD " - is%s new"
         "\n",
         sizeof(void *), DPxPTR(PointerTgtPtrBegin),
         (Pointer_TPR.Flags.IsNewEntry ? "" : " not"));
      Pointer_HstPtrBegin = HstPtrBase;
      // modify current entry.
      HstPtrBase = *(void **)HstPtrBase;
      // No need to update pointee ref count for the first element of the
      // subelement that comes from mapper.
      UpdateRef =
          (!FromMapper || i != 0); // subsequently update ref count of pointee
    }

    const bool HasFlagTo = arg_types[i] & OMP_TGT_MAPTYPE_TO;
    const bool HasFlagAlways = arg_types[i] & OMP_TGT_MAPTYPE_ALWAYS;
    auto TPR = Device.getTargetPointer(HstPtrBegin, HstPtrBase, data_size,
                                       HstPtrName, HasFlagTo, HasFlagAlways,
                                       IsImplicit, UpdateRef, HasCloseModifier,
                                       HasPresentModifier, HasHoldModifier,
                                       AsyncInfo);
    void *TgtPtrBegin = TPR.TargetPointer;
    IsHostPtr = TPR.Flags.IsHostPointer;
    // If data_size==0, then the argument could be a zero-length pointer to
    // NULL, so getOrAlloc() returning NULL is not an error.
    if (!TgtPtrBegin && (data_size || HasPresentModifier)) {
      REPORT("Call to getTargetPointer returned null pointer (%s).\n",
             HasPresentModifier ? "'present' map type modifier"
                                : "device failure or illegal mapping");
      return OFFLOAD_FAIL;
    }
    DP("There are %" PRId64 " bytes allocated at target address " DPxMOD
       " - is%s new\n",
       data_size, DPxPTR(TgtPtrBegin), (TPR.Flags.IsNewEntry ? "" : " not"));

    if (arg_types[i] & OMP_TGT_MAPTYPE_RETURN_PARAM) {
      uintptr_t Delta = (uintptr_t)HstPtrBegin - (uintptr_t)HstPtrBase;
      void *TgtPtrBase = (void *)((uintptr_t)TgtPtrBegin - Delta);
      DP("Returning device pointer " DPxMOD "\n", DPxPTR(TgtPtrBase));
      args_base[i] = TgtPtrBase;
#if INTEL_COLLAB
      usedPtrs.back().insert(TgtPtrBase);
#endif // INTEL_COLLAB
    }

    if (arg_types[i] & OMP_TGT_MAPTYPE_PTR_AND_OBJ && !IsHostPtr) {
      // Check whether we need to update the pointer on the device
      bool UpdateDevPtr = false;

      uint64_t Delta = (uint64_t)HstPtrBegin - (uint64_t)HstPtrBase;
      void *ExpectedTgtPtrBase = (void *)((uint64_t)TgtPtrBegin - Delta);

      Device.ShadowMtx.lock();
      auto Entry = Device.ShadowPtrMap.find(Pointer_HstPtrBegin);
      // If this pointer is not in the map we need to insert it. If the map
      // contains a stale entry, we need to update it (e.g. if the pointee was
      // deallocated and later on is reallocated at another device address). The
      // latter scenario is the subject of LIT test env/base_ptr_ref_count.c. An
      // entry is removed from ShadowPtrMap only when the PTR of a PTR_AND_OBJ
      // pair is deallocated, not when the OBJ is deallocated. In
      // env/base_ptr_ref_count.c the PTR is a global "declare target" pointer,
      // so it stays in the map for the lifetime of the application. When the
      // OBJ is deallocated and later on allocated again (at a different device
      // address), ShadowPtrMap still contains an entry for Pointer_HstPtrBegin
      // which is stale, pointing to the old ExpectedTgtPtrBase of the OBJ.
      if (Entry == Device.ShadowPtrMap.end() ||
          Entry->second.TgtPtrVal != ExpectedTgtPtrBase) {
        // create or update shadow pointers for this entry
        Device.ShadowPtrMap[Pointer_HstPtrBegin] = {
            HstPtrBase, PointerTgtPtrBegin, ExpectedTgtPtrBase};
        UpdateDevPtr = true;
      }

      if (UpdateDevPtr) {
        Pointer_TPR.MapTableEntry->lock();
        Device.ShadowMtx.unlock();

        DP("Update pointer (" DPxMOD ") -> [" DPxMOD "]\n",
           DPxPTR(PointerTgtPtrBegin), DPxPTR(TgtPtrBegin));

        void *&TgtPtrBase = AsyncInfo.getVoidPtrLocation();
        TgtPtrBase = ExpectedTgtPtrBase;

        int rt = Device.submitData(PointerTgtPtrBegin, &TgtPtrBase,
                                   sizeof(void *), AsyncInfo);
        Pointer_TPR.MapTableEntry->unlock();

        if (rt != OFFLOAD_SUCCESS) {
          REPORT("Copying data to device failed.\n");
          return OFFLOAD_FAIL;
        }
#if INTEL_COLLAB
        // Obtain offset from the base address of PointerTgtPtrBegin.
        Device.DataMapMtx.lock();
        auto PtrLookup =
            Device.lookupMapping(Pointer_HstPtrBegin, sizeof(void *));
        Device.DataMapMtx.unlock();
        size_t PtrOffset = (size_t)((uint64_t)Pointer_HstPtrBegin -
            (uint64_t)PtrLookup.Entry->HstPtrBase);
        Device.notifyIndirectAccess(PointerTgtPtrBegin, PtrOffset);
#endif // INTEL_COLLAB
      } else
        Device.ShadowMtx.unlock();
    }
  }
#if INTEL_COLLAB
  if (Device.commandBatchEnd() != OFFLOAD_SUCCESS) {
    REPORT("Failed to end command batching\n");
    return OFFLOAD_FAIL;
  }
#endif // INTEL_COLLAB

  return OFFLOAD_SUCCESS;
}

namespace {
/// This structure contains information to deallocate a target pointer, aka.
/// used to call the function \p DeviceTy::deallocTgtPtr.
struct DeallocTgtPtrInfo {
  /// Host pointer used to look up into the map table
  void *HstPtrBegin;
  /// Size of the data
  int64_t DataSize;
  /// Whether it has \p ompx_hold modifier
  bool HasHoldModifier;

  DeallocTgtPtrInfo(void *HstPtr, int64_t Size, bool HasHoldModifier)
      : HstPtrBegin(HstPtr), DataSize(Size), HasHoldModifier(HasHoldModifier) {}
};
} // namespace

/// Internal function to undo the mapping and retrieve the data from the device.
int targetDataEnd(ident_t *loc, DeviceTy &Device, int32_t ArgNum,
                  void **ArgBases, void **Args, int64_t *ArgSizes,
                  int64_t *ArgTypes, map_var_info_t *ArgNames,
                  void **ArgMappers, AsyncInfoTy &AsyncInfo, bool FromMapper) {
  int Ret;
  std::vector<DeallocTgtPtrInfo> DeallocTgtPtrs;
  void *FromMapperBase = nullptr;
#if INTEL_COLLAB
  Ret = Device.commandBatchBegin();
  if (Ret != OFFLOAD_SUCCESS) {
    REPORT("Failed to begin command batching\n");
    return OFFLOAD_FAIL;
  }
#endif // INTEL_COLLAB
  // process each input.
  for (int32_t I = ArgNum - 1; I >= 0; --I) {
    // Ignore private variables and arrays - there is no mapping for them.
    // Also, ignore the use_device_ptr directive, it has no effect here.
    if ((ArgTypes[I] & OMP_TGT_MAPTYPE_LITERAL) ||
#if INTEL_COLLAB
        // No mapping for ND-range descriptor.
        (ArgTypes[I] & OMP_TGT_MAPTYPE_ND_DESC) ||
#endif // INTEL_COLLAB
        (ArgTypes[I] & OMP_TGT_MAPTYPE_PRIVATE))
      continue;

    if (ArgMappers && ArgMappers[I]) {
      // Instead of executing the regular path of targetDataEnd, call the
      // targetDataMapper variant which will call targetDataEnd again
      // with new arguments.
      DP("Calling targetDataMapper for the %dth argument\n", I);

      map_var_info_t ArgName = (!ArgNames) ? nullptr : ArgNames[I];
      Ret = targetDataMapper(loc, Device, ArgBases[I], Args[I], ArgSizes[I],
                             ArgTypes[I], ArgName, ArgMappers[I], AsyncInfo,
                             targetDataEnd);

      if (Ret != OFFLOAD_SUCCESS) {
        REPORT("Call to targetDataEnd via targetDataMapper for custom mapper"
               " failed.\n");
        return OFFLOAD_FAIL;
      }

      // Skip the rest of this function, continue to the next argument.
      continue;
    }

    void *HstPtrBegin = Args[I];
    int64_t DataSize = ArgSizes[I];
    // Adjust for proper alignment if this is a combined entry (for structs).
    // Look at the next argument - if that is MEMBER_OF this one, then this one
    // is a combined entry.
    const int NextI = I + 1;
    if (getParentIndex(ArgTypes[I]) < 0 && NextI < ArgNum &&
        getParentIndex(ArgTypes[NextI]) == I) {
      int64_t Padding = (int64_t)HstPtrBegin % Alignment;
      if (Padding) {
        DP("Using a Padding of %" PRId64 " bytes for begin address " DPxMOD
           "\n",
           Padding, DPxPTR(HstPtrBegin));
        HstPtrBegin = (char *)HstPtrBegin - Padding;
        DataSize += Padding;
      }
    }

    bool IsLast, IsHostPtr;
    bool IsImplicit = ArgTypes[I] & OMP_TGT_MAPTYPE_IMPLICIT;
    bool UpdateRef = (!(ArgTypes[I] & OMP_TGT_MAPTYPE_MEMBER_OF) ||
                      (ArgTypes[I] & OMP_TGT_MAPTYPE_PTR_AND_OBJ)) &&
                     !(FromMapper && I == 0);
    bool ForceDelete = ArgTypes[I] & OMP_TGT_MAPTYPE_DELETE;
    bool HasPresentModifier = ArgTypes[I] & OMP_TGT_MAPTYPE_PRESENT;
    bool HasHoldModifier = ArgTypes[I] & OMP_TGT_MAPTYPE_OMPX_HOLD;

    // If PTR_AND_OBJ, HstPtrBegin is address of pointee
    void *TgtPtrBegin = Device.getTgtPtrBegin(
        HstPtrBegin, DataSize, IsLast, UpdateRef, HasHoldModifier, IsHostPtr,
        !IsImplicit, ForceDelete);
    if (!TgtPtrBegin && (DataSize || HasPresentModifier)) {
      DP("Mapping does not exist (%s)\n",
         (HasPresentModifier ? "'present' map type modifier" : "ignored"));
      if (HasPresentModifier) {
        // OpenMP 5.1, sec. 2.21.7.1 "map Clause", p. 350 L10-13:
        // "If a map clause appears on a target, target data, target enter data
        // or target exit data construct with a present map-type-modifier then
        // on entry to the region if the corresponding list item does not appear
        // in the device data environment then an error occurs and the program
        // terminates."
        //
        // This should be an error upon entering an "omp target exit data".  It
        // should not be an error upon exiting an "omp target data" or "omp
        // target".  For "omp target data", Clang thus doesn't include present
        // modifiers for end calls.  For "omp target", we have not found a valid
        // OpenMP program for which the error matters: it appears that, if a
        // program can guarantee that data is present at the beginning of an
        // "omp target" region so that there's no error there, that data is also
        // guaranteed to be present at the end.
#if INTEL_COLLAB
        MESSAGE("device mapping required by 'present' map type modifier does "
                "not exist for host address " DPxMOD " (%" PRId64 " bytes)",
                DPxPTR(HstPtrBegin), DataSize);
#else // INTEL_COLLAB
        MESSAGE("device mapping required by 'present' map type modifier does "
                "not exist for host address " DPxMOD " (%" PRId64 " bytes)",
                DPxPTR(HstPtrBegin), DataSize);
#endif // INTEL_COLLAB
        return OFFLOAD_FAIL;
      }
    } else {
      DP("There are %" PRId64 " bytes allocated at target address " DPxMOD
         " - is%s last\n",
         DataSize, DPxPTR(TgtPtrBegin), (IsLast ? "" : " not"));
    }

    // OpenMP 5.1, sec. 2.21.7.1 "map Clause", p. 351 L14-16:
    // "If the map clause appears on a target, target data, or target exit data
    // construct and a corresponding list item of the original list item is not
    // present in the device data environment on exit from the region then the
    // list item is ignored."
    if (!TgtPtrBegin)
      continue;

    bool DelEntry = IsLast;

    // If the last element from the mapper (for end transfer args comes in
    // reverse order), do not remove the partial entry, the parent struct still
    // exists.
    if ((ArgTypes[I] & OMP_TGT_MAPTYPE_MEMBER_OF) &&
        !(ArgTypes[I] & OMP_TGT_MAPTYPE_PTR_AND_OBJ)) {
      DelEntry = false; // protect parent struct from being deallocated
    }

    if ((ArgTypes[I] & OMP_TGT_MAPTYPE_FROM) || DelEntry) {
      // Move data back to the host
      if (ArgTypes[I] & OMP_TGT_MAPTYPE_FROM) {
        bool Always = ArgTypes[I] & OMP_TGT_MAPTYPE_ALWAYS;
        if ((Always || IsLast) && !IsHostPtr) {
          DP("Moving %" PRId64 " bytes (tgt:" DPxMOD ") -> (hst:" DPxMOD ")\n",
             DataSize, DPxPTR(TgtPtrBegin), DPxPTR(HstPtrBegin));
          Ret = Device.retrieveData(HstPtrBegin, TgtPtrBegin, DataSize,
                                    AsyncInfo);
          if (Ret != OFFLOAD_SUCCESS) {
            REPORT("Copying data from device failed.\n");
            return OFFLOAD_FAIL;
          }
        }
      }
      if (DelEntry && FromMapper && I == 0) {
        DelEntry = false;
        FromMapperBase = HstPtrBegin;
      }

      // If we copied back to the host a struct/array containing pointers, we
      // need to restore the original host pointer values from their shadow
      // copies. If the struct is going to be deallocated, remove any remaining
      // shadow pointer entries for this struct.
      uintptr_t LB = (uintptr_t)HstPtrBegin;
      uintptr_t UB = (uintptr_t)HstPtrBegin + DataSize;
      Device.ShadowMtx.lock();
      for (ShadowPtrListTy::iterator Itr = Device.ShadowPtrMap.begin();
           Itr != Device.ShadowPtrMap.end();) {
        void **ShadowHstPtrAddr = (void **)Itr->first;

        // An STL map is sorted on its keys; use this property
        // to quickly determine when to break out of the loop.
        if ((uintptr_t)ShadowHstPtrAddr < LB) {
          ++Itr;
          continue;
        }
        if ((uintptr_t)ShadowHstPtrAddr >= UB)
          break;

        // If we copied the struct to the host, we need to restore the pointer.
        if (ArgTypes[I] & OMP_TGT_MAPTYPE_FROM) {
          DP("Restoring original host pointer value " DPxMOD " for host "
             "pointer " DPxMOD "\n",
             DPxPTR(Itr->second.HstPtrVal), DPxPTR(ShadowHstPtrAddr));
          *ShadowHstPtrAddr = Itr->second.HstPtrVal;
        }
        // If the struct is to be deallocated, remove the shadow entry.
        if (DelEntry) {
          DP("Removing shadow pointer " DPxMOD "\n", DPxPTR(ShadowHstPtrAddr));
          Itr = Device.ShadowPtrMap.erase(Itr);
        } else {
          ++Itr;
        }
      }
      Device.ShadowMtx.unlock();

      // Add pointer to the buffer for later deallocation
      if (DelEntry && !IsHostPtr)
        DeallocTgtPtrs.emplace_back(HstPtrBegin, DataSize, HasHoldModifier);
    }
  }

  // TODO: We should not synchronize here but pass the AsyncInfo object to the
  //       allocate/deallocate device APIs.
  //
  // We need to synchronize before deallocating data.
  Ret = AsyncInfo.synchronize();
  if (Ret != OFFLOAD_SUCCESS)
    return OFFLOAD_FAIL;
#if INTEL_COLLAB
  Ret = Device.commandBatchEnd();
  if (Ret != OFFLOAD_SUCCESS) {
    REPORT("Failed to end command batching\n");
    return OFFLOAD_FAIL;
  }
#endif // INTEL_COLLAB

  // Deallocate target pointer
  for (DeallocTgtPtrInfo &Info : DeallocTgtPtrs) {
    if (FromMapperBase && FromMapperBase == Info.HstPtrBegin)
      continue;
    Ret = Device.deallocTgtPtr(Info.HstPtrBegin, Info.DataSize,
                               Info.HasHoldModifier);
    if (Ret != OFFLOAD_SUCCESS) {
      REPORT("Deallocating data from device failed.\n");
      return OFFLOAD_FAIL;
    }
  }
#if INTEL_COLLAB
  int32_t gtid = __kmpc_global_thread_num(nullptr);
  Device.UsedPtrsMtx.lock();
  if (!Device.UsedPtrs[gtid].empty())
    Device.UsedPtrs[gtid].pop_back();
  Device.UsedPtrsMtx.unlock();
#endif // INTEL_COLLAB

  return OFFLOAD_SUCCESS;
}

static int targetDataContiguous(ident_t *loc, DeviceTy &Device, void *ArgsBase,
                                void *HstPtrBegin, int64_t ArgSize,
                                int64_t ArgType, AsyncInfoTy &AsyncInfo) {
  TIMESCOPE_WITH_IDENT(loc);
  bool IsLast, IsHostPtr;
  void *TgtPtrBegin = Device.getTgtPtrBegin(
      HstPtrBegin, ArgSize, IsLast, /*UpdateRefCount=*/false,
      /*UseHoldRefCount=*/false, IsHostPtr, /*MustContain=*/true);
  if (!TgtPtrBegin) {
    DP("hst data:" DPxMOD " not found, becomes a noop\n", DPxPTR(HstPtrBegin));
    if (ArgType & OMP_TGT_MAPTYPE_PRESENT) {
      MESSAGE("device mapping required by 'present' motion modifier does not "
              "exist for host address " DPxMOD " (%" PRId64 " bytes)",
              DPxPTR(HstPtrBegin), ArgSize);
      return OFFLOAD_FAIL;
    }
    return OFFLOAD_SUCCESS;
  }

  if (IsHostPtr) {
    DP("hst data:" DPxMOD " unified and shared, becomes a noop\n",
       DPxPTR(HstPtrBegin));
    return OFFLOAD_SUCCESS;
  }

  if (ArgType & OMP_TGT_MAPTYPE_FROM) {
    DP("Moving %" PRId64 " bytes (tgt:" DPxMOD ") -> (hst:" DPxMOD ")\n",
       ArgSize, DPxPTR(TgtPtrBegin), DPxPTR(HstPtrBegin));
    int Ret = Device.retrieveData(HstPtrBegin, TgtPtrBegin, ArgSize, AsyncInfo);
    if (Ret != OFFLOAD_SUCCESS) {
      REPORT("Copying data from device failed.\n");
      return OFFLOAD_FAIL;
    }

    uintptr_t LB = (uintptr_t)HstPtrBegin;
    uintptr_t UB = (uintptr_t)HstPtrBegin + ArgSize;
    Device.ShadowMtx.lock();
    for (ShadowPtrListTy::iterator IT = Device.ShadowPtrMap.begin();
         IT != Device.ShadowPtrMap.end(); ++IT) {
      void **ShadowHstPtrAddr = (void **)IT->first;
      if ((uintptr_t)ShadowHstPtrAddr < LB)
        continue;
      if ((uintptr_t)ShadowHstPtrAddr >= UB)
        break;
      DP("Restoring original host pointer value " DPxMOD
         " for host pointer " DPxMOD "\n",
         DPxPTR(IT->second.HstPtrVal), DPxPTR(ShadowHstPtrAddr));
      *ShadowHstPtrAddr = IT->second.HstPtrVal;
    }
    Device.ShadowMtx.unlock();
  }

  if (ArgType & OMP_TGT_MAPTYPE_TO) {
    DP("Moving %" PRId64 " bytes (hst:" DPxMOD ") -> (tgt:" DPxMOD ")\n",
       ArgSize, DPxPTR(HstPtrBegin), DPxPTR(TgtPtrBegin));
    int Ret = Device.submitData(TgtPtrBegin, HstPtrBegin, ArgSize, AsyncInfo);
    if (Ret != OFFLOAD_SUCCESS) {
      REPORT("Copying data to device failed.\n");
      return OFFLOAD_FAIL;
    }

    uintptr_t LB = (uintptr_t)HstPtrBegin;
    uintptr_t UB = (uintptr_t)HstPtrBegin + ArgSize;
    Device.ShadowMtx.lock();
    for (ShadowPtrListTy::iterator IT = Device.ShadowPtrMap.begin();
         IT != Device.ShadowPtrMap.end(); ++IT) {
      void **ShadowHstPtrAddr = (void **)IT->first;
      if ((uintptr_t)ShadowHstPtrAddr < LB)
        continue;
      if ((uintptr_t)ShadowHstPtrAddr >= UB)
        break;
      DP("Restoring original target pointer value " DPxMOD " for target "
         "pointer " DPxMOD "\n",
         DPxPTR(IT->second.TgtPtrVal), DPxPTR(IT->second.TgtPtrAddr));
      Ret = Device.submitData(IT->second.TgtPtrAddr, &IT->second.TgtPtrVal,
                              sizeof(void *), AsyncInfo);
      if (Ret != OFFLOAD_SUCCESS) {
        REPORT("Copying data to device failed.\n");
        Device.ShadowMtx.unlock();
        return OFFLOAD_FAIL;
      }
    }
    Device.ShadowMtx.unlock();
  }
  return OFFLOAD_SUCCESS;
}

static int targetDataNonContiguous(ident_t *loc, DeviceTy &Device,
                                   void *ArgsBase,
                                   __tgt_target_non_contig *NonContig,
                                   uint64_t Size, int64_t ArgType,
                                   int CurrentDim, int DimSize, uint64_t Offset,
                                   AsyncInfoTy &AsyncInfo) {
  TIMESCOPE_WITH_IDENT(loc);
  int Ret = OFFLOAD_SUCCESS;
  if (CurrentDim < DimSize) {
    for (unsigned int I = 0; I < NonContig[CurrentDim].Count; ++I) {
      uint64_t CurOffset =
          (NonContig[CurrentDim].Offset + I) * NonContig[CurrentDim].Stride;
      // we only need to transfer the first element for the last dimension
      // since we've already got a contiguous piece.
      if (CurrentDim != DimSize - 1 || I == 0) {
        Ret = targetDataNonContiguous(loc, Device, ArgsBase, NonContig, Size,
                                      ArgType, CurrentDim + 1, DimSize,
                                      Offset + CurOffset, AsyncInfo);
        // Stop the whole process if any contiguous piece returns anything
        // other than OFFLOAD_SUCCESS.
        if (Ret != OFFLOAD_SUCCESS)
          return Ret;
      }
    }
  } else {
    char *Ptr = (char *)ArgsBase + Offset;
    DP("Transfer of non-contiguous : host ptr " DPxMOD " offset %" PRIu64
       " len %" PRIu64 "\n",
       DPxPTR(Ptr), Offset, Size);
    Ret = targetDataContiguous(loc, Device, ArgsBase, Ptr, Size, ArgType,
                               AsyncInfo);
  }
  return Ret;
}

static int getNonContigMergedDimension(__tgt_target_non_contig *NonContig,
                                       int32_t DimSize) {
  int RemovedDim = 0;
  for (int I = DimSize - 1; I > 0; --I) {
    if (NonContig[I].Count * NonContig[I].Stride == NonContig[I - 1].Stride)
      RemovedDim++;
  }
  return RemovedDim;
}

/// Internal function to pass data to/from the target.
int targetDataUpdate(ident_t *loc, DeviceTy &Device, int32_t ArgNum,
                     void **ArgsBase, void **Args, int64_t *ArgSizes,
                     int64_t *ArgTypes, map_var_info_t *ArgNames,
                     void **ArgMappers, AsyncInfoTy &AsyncInfo, bool) {
  // process each input.
  for (int32_t I = 0; I < ArgNum; ++I) {
    if ((ArgTypes[I] & OMP_TGT_MAPTYPE_LITERAL) ||
        (ArgTypes[I] & OMP_TGT_MAPTYPE_PRIVATE))
      continue;

    if (ArgMappers && ArgMappers[I]) {
      // Instead of executing the regular path of targetDataUpdate, call the
      // targetDataMapper variant which will call targetDataUpdate again
      // with new arguments.
      DP("Calling targetDataMapper for the %dth argument\n", I);

      map_var_info_t ArgName = (!ArgNames) ? nullptr : ArgNames[I];
      int Ret = targetDataMapper(loc, Device, ArgsBase[I], Args[I], ArgSizes[I],
                                 ArgTypes[I], ArgName, ArgMappers[I], AsyncInfo,
                                 targetDataUpdate);

      if (Ret != OFFLOAD_SUCCESS) {
        REPORT("Call to targetDataUpdate via targetDataMapper for custom mapper"
               " failed.\n");
        return OFFLOAD_FAIL;
      }

      // Skip the rest of this function, continue to the next argument.
      continue;
    }

    int Ret = OFFLOAD_SUCCESS;

    if (ArgTypes[I] & OMP_TGT_MAPTYPE_NON_CONTIG) {
      __tgt_target_non_contig *NonContig = (__tgt_target_non_contig *)Args[I];
      int32_t DimSize = ArgSizes[I];
      uint64_t Size =
          NonContig[DimSize - 1].Count * NonContig[DimSize - 1].Stride;
      int32_t MergedDim = getNonContigMergedDimension(NonContig, DimSize);
      Ret = targetDataNonContiguous(
          loc, Device, ArgsBase[I], NonContig, Size, ArgTypes[I],
          /*current_dim=*/0, DimSize - MergedDim, /*offset=*/0, AsyncInfo);
    } else {
      Ret = targetDataContiguous(loc, Device, ArgsBase[I], Args[I], ArgSizes[I],
                                 ArgTypes[I], AsyncInfo);
    }
    if (Ret == OFFLOAD_FAIL)
      return OFFLOAD_FAIL;
  }
  return OFFLOAD_SUCCESS;
}

static const unsigned LambdaMapping = OMP_TGT_MAPTYPE_PTR_AND_OBJ |
                                      OMP_TGT_MAPTYPE_LITERAL |
                                      OMP_TGT_MAPTYPE_IMPLICIT;
static bool isLambdaMapping(int64_t Mapping) {
  return (Mapping & LambdaMapping) == LambdaMapping;
}

namespace {
/// Find the table information in the map or look it up in the translation
/// tables.
TableMap *getTableMap(void *HostPtr) {
  std::lock_guard<std::mutex> TblMapLock(PM->TblMapMtx);
  HostPtrToTableMapTy::iterator TableMapIt =
      PM->HostPtrToTableMap.find(HostPtr);

  if (TableMapIt != PM->HostPtrToTableMap.end())
    return &TableMapIt->second;

  // We don't have a map. So search all the registered libraries.
  TableMap *TM = nullptr;
  std::lock_guard<std::mutex> TrlTblLock(PM->TrlTblMtx);
  for (HostEntriesBeginToTransTableTy::iterator Itr =
           PM->HostEntriesBeginToTransTable.begin();
       Itr != PM->HostEntriesBeginToTransTable.end(); ++Itr) {
    // get the translation table (which contains all the good info).
    TranslationTable *TransTable = &Itr->second;
    // iterate over all the host table entries to see if we can locate the
    // host_ptr.
    __tgt_offload_entry *Cur = TransTable->HostTable.EntriesBegin;
    for (uint32_t I = 0; Cur < TransTable->HostTable.EntriesEnd; ++Cur, ++I) {
      if (Cur->addr != HostPtr)
        continue;
      // we got a match, now fill the HostPtrToTableMap so that we
      // may avoid this search next time.
      TM = &(PM->HostPtrToTableMap)[HostPtr];
      TM->Table = TransTable;
      TM->Index = I;
      return TM;
    }
  }

  return nullptr;
}

/// Get loop trip count
/// FIXME: This function will not work right if calling
/// __kmpc_push_target_tripcount_mapper in one thread but doing offloading in
/// another thread, which might occur when we call task yield.
uint64_t getLoopTripCount(int64_t DeviceId) {
  DeviceTy &Device = *PM->Devices[DeviceId];
  uint64_t LoopTripCount = 0;

  {
    std::lock_guard<std::mutex> TblMapLock(PM->TblMapMtx);
    auto I = Device.LoopTripCnt.find(__kmpc_global_thread_num(NULL));
    if (I != Device.LoopTripCnt.end()) {
      LoopTripCount = I->second;
      Device.LoopTripCnt.erase(I);
#if INTEL_COLLAB
      DP("loop trip count is %" PRIu64 ".\n", LoopTripCount);
#else  // INTEL_COLLAB
      DP("loop trip count is %lu.\n", LoopTripCount);
#endif  // INTEL_COLLAB
    }
  }

  return LoopTripCount;
}

/// A class manages private arguments in a target region.
class PrivateArgumentManagerTy {
  /// A data structure for the information of first-private arguments. We can
  /// use this information to optimize data transfer by packing all
  /// first-private arguments and transfer them all at once.
  struct FirstPrivateArgInfoTy {
    /// The index of the element in \p TgtArgs corresponding to the argument
    const int Index;
    /// Host pointer begin
    const char *HstPtrBegin;
    /// Host pointer end
    const char *HstPtrEnd;
    /// Aligned size
    const int64_t AlignedSize;
    /// Host pointer name
    const map_var_info_t HstPtrName = nullptr;

    FirstPrivateArgInfoTy(int Index, const void *HstPtr, int64_t Size,
                          const map_var_info_t HstPtrName = nullptr)
        : Index(Index), HstPtrBegin(reinterpret_cast<const char *>(HstPtr)),
          HstPtrEnd(HstPtrBegin + Size), AlignedSize(Size + Size % Alignment),
          HstPtrName(HstPtrName) {}
  };

  /// A vector of target pointers for all private arguments
  std::vector<void *> TgtPtrs;
#if INTEL_COLLAB
  /// A vector of host pointers allocated for privatee arguments
  /// that are passed to the plugins in the host memory.
  std::vector<void *> HstPtrs;
#endif // INTEL_COLLAB

  /// A vector of information of all first-private arguments to be packed
  std::vector<FirstPrivateArgInfoTy> FirstPrivateArgInfo;
  /// Host buffer for all arguments to be packed
  std::vector<char> FirstPrivateArgBuffer;
  /// The total size of all arguments to be packed
  int64_t FirstPrivateArgSize = 0;

  /// A reference to the \p DeviceTy object
  DeviceTy &Device;
  /// A pointer to a \p AsyncInfoTy object
  AsyncInfoTy &AsyncInfo;

  // TODO: What would be the best value here? Should we make it configurable?
  // If the size is larger than this threshold, we will allocate and transfer it
  // immediately instead of packing it.
#if INTEL_COLLAB
  // Setting this to 0 due to new failure in
  // sollveC/test_target_teams_distribute_firstprivate, which needs to be
  // investigated.
  static constexpr const int64_t FirstPrivateArgSizeThreshold = 0;
#else // INTEL_COLLAB
  static constexpr const int64_t FirstPrivateArgSizeThreshold = 1024;
#endif // INTEL_COLLAB

public:
  /// Constructor
  PrivateArgumentManagerTy(DeviceTy &Dev, AsyncInfoTy &AsyncInfo)
      : Device(Dev), AsyncInfo(AsyncInfo) {}

  /// Add a private argument
  int addArg(void *HstPtr, int64_t ArgSize, int64_t ArgOffset,
             bool IsFirstPrivate, void *&TgtPtr, int TgtArgsIndex,
             const map_var_info_t HstPtrName = nullptr,
#if INTEL_COLLAB
             const bool AllocImmediately = false,
             bool PassInHostMem = false) {
#else // INTEL_COLLAB
             const bool AllocImmediately = false) {
#endif // INTEL_COLLAB
#if INTEL_COLLAB
    // There is no significant point in combining the allocations,
    // if we pass the argument to the plugin in host memory.
    if (PassInHostMem) {
      TgtPtr = std::malloc(ArgSize);
      if (!TgtPtr) {
        DP("Data allocation on the host for %sprivate array " DPxMOD
           " failed.\n", (IsFirstPrivate ? "first-" : ""), DPxPTR(HstPtr));
        return OFFLOAD_FAIL;
      }
#ifdef OMPTARGET_DEBUG
      void *TgtPtrBase = (void *)((intptr_t)TgtPtr + ArgOffset);
      DP("Allocated %" PRId64 " bytes of host memory at " DPxMOD
         " for %sprivate array " DPxMOD " - pushing target argument " DPxMOD
         "\n",
         ArgSize, DPxPTR(TgtPtr), (IsFirstPrivate ? "first-" : ""),
         DPxPTR(HstPtr), DPxPTR(TgtPtrBase));
#endif // OMPTARGET_DEBUG
      if (IsFirstPrivate) {
        DP("Submitting firstprivate data to the host: %" PRId64
           " bytes from " DPxMOD" to " DPxMOD "\n",
           ArgSize, DPxPTR(HstPtr), DPxPTR(TgtPtr));
        std::memcpy(TgtPtr, HstPtr, ArgSize);
      }
      HstPtrs.push_back(TgtPtr);
      return OFFLOAD_SUCCESS;
    }
#endif // INTEL_COLLAB
    // If the argument is not first-private, or its size is greater than a
    // predefined threshold, we will allocate memory and issue the transfer
    // immediately.
    if (ArgSize > FirstPrivateArgSizeThreshold || !IsFirstPrivate ||
        AllocImmediately) {
#if INTEL_COLLAB
      TgtPtr = Device.data_alloc_base(ArgSize, HstPtr,
                                      (void *)((intptr_t)HstPtr + ArgOffset));
#else
      TgtPtr = Device.allocData(ArgSize, HstPtr);
#endif // INTEL_COLLAB
      if (!TgtPtr) {
        DP("Data allocation for %sprivate array " DPxMOD " failed.\n",
           (IsFirstPrivate ? "first-" : ""), DPxPTR(HstPtr));
        return OFFLOAD_FAIL;
      }
#ifdef OMPTARGET_DEBUG
      void *TgtPtrBase = (void *)((intptr_t)TgtPtr + ArgOffset);
      DP("Allocated %" PRId64 " bytes of target memory at " DPxMOD
         " for %sprivate array " DPxMOD " - pushing target argument " DPxMOD
         "\n",
         ArgSize, DPxPTR(TgtPtr), (IsFirstPrivate ? "first-" : ""),
         DPxPTR(HstPtr), DPxPTR(TgtPtrBase));
#endif
      // If first-private, copy data from host
      if (IsFirstPrivate) {
        DP("Submitting firstprivate data to the device.\n");
        int Ret = Device.submitData(TgtPtr, HstPtr, ArgSize, AsyncInfo);
        if (Ret != OFFLOAD_SUCCESS) {
          DP("Copying data to device failed, failed.\n");
          return OFFLOAD_FAIL;
        }
      }
      TgtPtrs.push_back(TgtPtr);
    } else {
      DP("Firstprivate array " DPxMOD " of size %" PRId64 " will be packed\n",
         DPxPTR(HstPtr), ArgSize);
      // When reach this point, the argument must meet all following
      // requirements:
      // 1. Its size does not exceed the threshold (see the comment for
      // FirstPrivateArgSizeThreshold);
      // 2. It must be first-private (needs to be mapped to target device).
      // We will pack all this kind of arguments to transfer them all at once
      // to reduce the number of data transfer. We will not take
      // non-first-private arguments, aka. private arguments that doesn't need
      // to be mapped to target device, into account because data allocation
      // can be very efficient with memory manager.

      // Placeholder value
      TgtPtr = nullptr;
      FirstPrivateArgInfo.emplace_back(TgtArgsIndex, HstPtr, ArgSize,
                                       HstPtrName);
      FirstPrivateArgSize += FirstPrivateArgInfo.back().AlignedSize;
    }

    return OFFLOAD_SUCCESS;
  }

  /// Pack first-private arguments, replace place holder pointers in \p TgtArgs,
  /// and start the transfer.
  int packAndTransfer(std::vector<void *> &TgtArgs) {
    if (!FirstPrivateArgInfo.empty()) {
      assert(FirstPrivateArgSize != 0 &&
             "FirstPrivateArgSize is 0 but FirstPrivateArgInfo is empty");
      FirstPrivateArgBuffer.resize(FirstPrivateArgSize, 0);
      auto Itr = FirstPrivateArgBuffer.begin();
      // Copy all host data to this buffer
      for (FirstPrivateArgInfoTy &Info : FirstPrivateArgInfo) {
        std::copy(Info.HstPtrBegin, Info.HstPtrEnd, Itr);
        Itr = std::next(Itr, Info.AlignedSize);
      }
      // Allocate target memory
      void *TgtPtr =
          Device.allocData(FirstPrivateArgSize, FirstPrivateArgBuffer.data());
      if (TgtPtr == nullptr) {
        DP("Failed to allocate target memory for private arguments.\n");
        return OFFLOAD_FAIL;
      }
      TgtPtrs.push_back(TgtPtr);
      DP("Allocated %" PRId64 " bytes of target memory at " DPxMOD "\n",
         FirstPrivateArgSize, DPxPTR(TgtPtr));
      // Transfer data to target device
      int Ret = Device.submitData(TgtPtr, FirstPrivateArgBuffer.data(),
                                  FirstPrivateArgSize, AsyncInfo);
      if (Ret != OFFLOAD_SUCCESS) {
        DP("Failed to submit data of private arguments.\n");
        return OFFLOAD_FAIL;
      }
      // Fill in all placeholder pointers
      auto TP = reinterpret_cast<uintptr_t>(TgtPtr);
      for (FirstPrivateArgInfoTy &Info : FirstPrivateArgInfo) {
        void *&Ptr = TgtArgs[Info.Index];
        assert(Ptr == nullptr && "Target pointer is already set by mistaken");
        Ptr = reinterpret_cast<void *>(TP);
        TP += Info.AlignedSize;
        DP("Firstprivate array " DPxMOD " of size %" PRId64 " mapped to " DPxMOD
           "\n",
           DPxPTR(Info.HstPtrBegin), Info.HstPtrEnd - Info.HstPtrBegin,
           DPxPTR(Ptr));
      }
    }

    return OFFLOAD_SUCCESS;
  }

  /// Free all target memory allocated for private arguments
  int free() {
    for (void *P : TgtPtrs) {
      int Ret = Device.deleteData(P);
      if (Ret != OFFLOAD_SUCCESS) {
        DP("Deallocation of (first-)private arrays failed.\n");
        return OFFLOAD_FAIL;
      }
    }

    TgtPtrs.clear();
#if INTEL_COLLAB
    for (void *P : HstPtrs)
      std::free(P);
    HstPtrs.clear();
#endif // INTEL_COLLAB

    return OFFLOAD_SUCCESS;
  }
};

/// Process data before launching the kernel, including calling targetDataBegin
/// to map and transfer data to target device, transferring (first-)private
/// variables.
#if INTEL_COLLAB
static int processDataBefore(ident_t *loc, int64_t DeviceId, void *TgtEntryPtr,
#else // INTEL_COLLAB
static int processDataBefore(ident_t *loc, int64_t DeviceId, void *HostPtr,
#endif // INTEL_COLLAB
                             int32_t ArgNum, void **ArgBases, void **Args,
                             int64_t *ArgSizes, int64_t *ArgTypes,
                             map_var_info_t *ArgNames, void **ArgMappers,
                             std::vector<void *> &TgtArgs,
                             std::vector<ptrdiff_t> &TgtOffsets,
                             PrivateArgumentManagerTy &PrivateArgumentManager,
#if INTEL_COLLAB
                             AsyncInfoTy &AsyncInfo, void **TgtNDLoopDesc) {
#else  // INTEL_COLLAB
                             AsyncInfoTy &AsyncInfo) {
#endif // INTEL_COLLAB

  TIMESCOPE_WITH_NAME_AND_IDENT("mappingBeforeTargetRegion", loc);
  DeviceTy &Device = *PM->Devices[DeviceId];
  int Ret = targetDataBegin(loc, Device, ArgNum, ArgBases, Args, ArgSizes,
                            ArgTypes, ArgNames, ArgMappers, AsyncInfo);
  if (Ret != OFFLOAD_SUCCESS) {
    REPORT("Call to targetDataBegin failed, abort target.\n");
    return OFFLOAD_FAIL;
  }

  // List of (first-)private arrays allocated for this target region
  std::vector<int> TgtArgsPositions(ArgNum, -1);

  for (int32_t I = 0; I < ArgNum; ++I) {
    if (!(ArgTypes[I] & OMP_TGT_MAPTYPE_TARGET_PARAM)) {
#if INTEL_COLLAB
      if (ArgTypes[I] & OMP_TGT_MAPTYPE_ND_DESC)
        *TgtNDLoopDesc = (void *)Args[I];
#endif // INTEL_COLLAB
      // This is not a target parameter, do not push it into TgtArgs.
      // Check for lambda mapping.
      if (isLambdaMapping(ArgTypes[I])) {
        assert((ArgTypes[I] & OMP_TGT_MAPTYPE_MEMBER_OF) &&
               "PTR_AND_OBJ must be also MEMBER_OF.");
        unsigned Idx = getParentIndex(ArgTypes[I]);
        int TgtIdx = TgtArgsPositions[Idx];
        assert(TgtIdx != -1 && "Base address must be translated already.");
        // The parent lambda must be processed already and it must be the last
        // in TgtArgs and TgtOffsets arrays.
        void *HstPtrVal = Args[I];
        void *HstPtrBegin = ArgBases[I];
        void *HstPtrBase = Args[Idx];
        bool IsLast, IsHostPtr; // IsLast is unused.
        void *TgtPtrBase =
            (void *)((intptr_t)TgtArgs[TgtIdx] + TgtOffsets[TgtIdx]);
        DP("Parent lambda base " DPxMOD "\n", DPxPTR(TgtPtrBase));
        uint64_t Delta = (uint64_t)HstPtrBegin - (uint64_t)HstPtrBase;
        void *TgtPtrBegin = (void *)((uintptr_t)TgtPtrBase + Delta);
        void *&PointerTgtPtrBegin = AsyncInfo.getVoidPtrLocation();
        PointerTgtPtrBegin = Device.getTgtPtrBegin(
            HstPtrVal, ArgSizes[I], IsLast, /*UpdateRefCount=*/false,
            /*UseHoldRefCount=*/false, IsHostPtr);
        if (!PointerTgtPtrBegin) {
          DP("No lambda captured variable mapped (" DPxMOD ") - ignored\n",
             DPxPTR(HstPtrVal));
          continue;
        }
        if (IsHostPtr) {
          DP("Unified memory is active, no need to map lambda captured"
             "variable (" DPxMOD ")\n",
             DPxPTR(HstPtrVal));
          continue;
        }
#if INTEL_COLLAB
        // PointerTgtPtrBegin contains the device address of the attached
        // object. For partially mapped objects we need to calculate their bases
        // and update the device copy of the lambda struct with the result.
        ptrdiff_t ObjDelta = (intptr_t) HstPtrVal - // begin address of object
            (intptr_t) (*(void **)HstPtrBegin); // base address of object
        PointerTgtPtrBegin =
            (void *) ((intptr_t) PointerTgtPtrBegin - ObjDelta);
#endif // INTEL_COLLAB
        DP("Update lambda reference (" DPxMOD ") -> [" DPxMOD "]\n",
           DPxPTR(PointerTgtPtrBegin), DPxPTR(TgtPtrBegin));
        Ret = Device.submitData(TgtPtrBegin, &PointerTgtPtrBegin,
                                sizeof(void *), AsyncInfo);
#if INTEL_COLLAB
        // Base address of attached object may not have been passed to the
        // device as a kernel argument, therefore we need to manifest it.
        Device.addLambdaPtr(PointerTgtPtrBegin);
#endif // INTEL_COLLAB
        if (Ret != OFFLOAD_SUCCESS) {
          REPORT("Copying data to device failed.\n");
          return OFFLOAD_FAIL;
        }
      }
      continue;
    }
    void *HstPtrBegin = Args[I];
    void *HstPtrBase = ArgBases[I];
    void *TgtPtrBegin;
    map_var_info_t HstPtrName = (!ArgNames) ? nullptr : ArgNames[I];
    ptrdiff_t TgtBaseOffset;
    bool IsLast, IsHostPtr; // unused.
    if (ArgTypes[I] & OMP_TGT_MAPTYPE_LITERAL) {
      DP("Forwarding first-private value " DPxMOD " to the target construct\n",
         DPxPTR(HstPtrBase));
      TgtPtrBegin = HstPtrBase;
      TgtBaseOffset = 0;
#if INTEL_COLLAB
      if (ArgSizes[I] == 0) {
        // Let the plugins know that this argument must be passed
        // as a non-pointer literal. OpenMP is_device_ptr() pointers
        // are mapped with non-zero size (which is ignored, though),
        // and they must still be passed to the outlined function
        // as pointer arguments.
        TgtBaseOffset = (std::numeric_limits<ptrdiff_t>::max)();
      }
#endif // INTEL_COLLAB
    } else if (ArgTypes[I] & OMP_TGT_MAPTYPE_PRIVATE) {
      TgtBaseOffset = (intptr_t)HstPtrBase - (intptr_t)HstPtrBegin;
      const bool IsFirstPrivate = (ArgTypes[I] & OMP_TGT_MAPTYPE_TO);
      // If there is a next argument and it depends on the current one, we need
      // to allocate the private memory immediately. If this is not the case,
      // then the argument can be marked for optimization and packed with the
      // other privates.
      const bool AllocImmediately =
          (I < ArgNum - 1 && (ArgTypes[I + 1] & OMP_TGT_MAPTYPE_MEMBER_OF));
#if INTEL_COLLAB
      const bool PassInHostMem =
          Device.isPrivateArgOnHost(TgtEntryPtr, TgtArgs.size());
      if (PassInHostMem) {
        if (TgtBaseOffset != 0) {
          REPORT("Cannot pass %sprivate argument " DPxMOD
                 " in host memory due to non-zero offset\n",
                 (IsFirstPrivate ? "first-" : ""), DPxPTR(HstPtrBegin));
          return OFFLOAD_FAIL;
        }
        if (AllocImmediately) {
          REPORT("Cannot pass %sprivate argument " DPxMOD
                 " in host memory due to pointer attachment\n",
                 (IsFirstPrivate ? "first-" : ""), DPxPTR(HstPtrBegin));
          return OFFLOAD_FAIL;
        }
      }
#endif // INTEL_COLLAB
      Ret = PrivateArgumentManager.addArg(
          HstPtrBegin, ArgSizes[I], TgtBaseOffset, IsFirstPrivate, TgtPtrBegin,
#if INTEL_COLLAB
          TgtArgs.size(), HstPtrName, AllocImmediately, PassInHostMem);
#else // INTEL_COLLAB
          TgtArgs.size(), HstPtrName, AllocImmediately);
#endif // INTEL_COLLAB
      if (Ret != OFFLOAD_SUCCESS) {
        REPORT("Failed to process %sprivate argument " DPxMOD "\n",
               (IsFirstPrivate ? "first-" : ""), DPxPTR(HstPtrBegin));
        return OFFLOAD_FAIL;
      }
    } else {
#if INTEL_COLLAB
      if (ArgTypes[I] & OMP_TGT_MAPTYPE_PTR_AND_OBJ) {
        TgtPtrBegin = Device.getTgtPtrBegin(HstPtrBase, sizeof(void *), IsLast, false, false, IsHostPtr);
        TgtBaseOffset = 0;
      } else {
        TgtPtrBegin = Device.getTgtPtrBegin(HstPtrBegin, ArgSizes[I], IsLast,
                                            /*UpdateRefCount=*/false,
                                            /*UseHoldRefCount=*/false, IsHostPtr);
        TgtBaseOffset =(intptr_t)HstPtrBase - (intptr_t)HstPtrBegin;
      }
#else // INTEL COLLAB
      if (ArgTypes[I] & OMP_TGT_MAPTYPE_PTR_AND_OBJ)
        HstPtrBase = *reinterpret_cast<void **>(HstPtrBase);
      TgtPtrBegin = Device.getTgtPtrBegin(HstPtrBegin, ArgSizes[I], IsLast,
                                          /*UpdateRefCount=*/false,
                                          /*UseHoldRefCount=*/false, IsHostPtr);
      TgtBaseOffset = (intptr_t)HstPtrBase - (intptr_t)HstPtrBegin;
#endif // INTEL_COLLAB
#ifdef OMPTARGET_DEBUG
#if INTEL_COLLAB
      DP("Obtained target argument (Begin: " DPxMOD ", Offset: %" PRId64
         ") from host pointer " DPxMOD "\n", DPxPTR(TgtPtrBegin), TgtBaseOffset,
         DPxPTR(HstPtrBegin));
#else
      void *TgtPtrBase = (void *)((intptr_t)TgtPtrBegin + TgtBaseOffset);
      DP("Obtained target argument " DPxMOD " from host pointer " DPxMOD "\n",
         DPxPTR(TgtPtrBase), DPxPTR(HstPtrBegin));
#endif // INTEL_COLLAB
#endif
    }
    TgtArgsPositions[I] = TgtArgs.size();
    TgtArgs.push_back(TgtPtrBegin);
    TgtOffsets.push_back(TgtBaseOffset);
  }

  assert(TgtArgs.size() == TgtOffsets.size() &&
         "Size mismatch in arguments and offsets");

  // Pack and transfer first-private arguments
  Ret = PrivateArgumentManager.packAndTransfer(TgtArgs);
  if (Ret != OFFLOAD_SUCCESS) {
    DP("Failed to pack and transfer first private arguments\n");
    return OFFLOAD_FAIL;
  }

  return OFFLOAD_SUCCESS;
}

/// Process data after launching the kernel, including transferring data back to
/// host if needed and deallocating target memory of (first-)private variables.
static int processDataAfter(ident_t *loc, int64_t DeviceId, void *HostPtr,
                            int32_t ArgNum, void **ArgBases, void **Args,
                            int64_t *ArgSizes, int64_t *ArgTypes,
                            map_var_info_t *ArgNames, void **ArgMappers,
                            PrivateArgumentManagerTy &PrivateArgumentManager,
                            AsyncInfoTy &AsyncInfo) {
  TIMESCOPE_WITH_NAME_AND_IDENT("mappingAfterTargetRegion", loc);
  DeviceTy &Device = *PM->Devices[DeviceId];

  // Move data from device.
  int Ret = targetDataEnd(loc, Device, ArgNum, ArgBases, Args, ArgSizes,
                          ArgTypes, ArgNames, ArgMappers, AsyncInfo);
  if (Ret != OFFLOAD_SUCCESS) {
    REPORT("Call to targetDataEnd failed, abort target.\n");
    return OFFLOAD_FAIL;
  }

  // Free target memory for private arguments
  Ret = PrivateArgumentManager.free();
  if (Ret != OFFLOAD_SUCCESS) {
    REPORT("Failed to deallocate target memory for private args\n");
    return OFFLOAD_FAIL;
  }

  return OFFLOAD_SUCCESS;
}
} // namespace

/// performs the same actions as data_begin in case arg_num is
/// non-zero and initiates run of the offloaded region on the target platform;
/// if arg_num is non-zero after the region execution is done it also
/// performs the same action as data_update and data_end above. This function
/// returns 0 if it was able to transfer the execution to a target and an
/// integer different from zero otherwise.
int target(ident_t *loc, DeviceTy &Device, void *HostPtr, int32_t ArgNum,
           void **ArgBases, void **Args, int64_t *ArgSizes, int64_t *ArgTypes,
           map_var_info_t *ArgNames, void **ArgMappers, int32_t TeamNum,
           int32_t ThreadLimit, int IsTeamConstruct, AsyncInfoTy &AsyncInfo) {
  int32_t DeviceId = Device.DeviceID;

  TableMap *TM = getTableMap(HostPtr);
  // No map for this host pointer found!
  if (!TM) {
    REPORT("Host ptr " DPxMOD " does not have a matching target pointer.\n",
           DPxPTR(HostPtr));
    return OFFLOAD_FAIL;
  }

  // get target table.
  __tgt_target_table *TargetTable = nullptr;
  {
    std::lock_guard<std::mutex> TrlTblLock(PM->TrlTblMtx);
    assert(TM->Table->TargetsTable.size() > (size_t)DeviceId &&
           "Not expecting a device ID outside the table's bounds!");
    TargetTable = TM->Table->TargetsTable[DeviceId];
  }
  assert(TargetTable && "Global data has not been mapped\n");

  std::vector<void *> TgtArgs;
  std::vector<ptrdiff_t> TgtOffsets;

  PrivateArgumentManagerTy PrivateArgumentManager(Device, AsyncInfo);

#if INTEL_COLLAB
  void *TgtNDLoopDesc = nullptr;
  void *TgtEntryPtr = TargetTable->EntriesBegin[TM->Index].addr;

  if (Device.commandBatchBegin(2) != OFFLOAD_SUCCESS) {
    REPORT("Failed to begin command batching\n");
    return OFFLOAD_FAIL;
  }
#endif // INTEL_COLLAB

  int Ret;
  if (ArgNum) {
    // Process data, such as data mapping, before launching the kernel
#if INTEL_COLLAB
    Ret = processDataBefore(loc, DeviceId, TgtEntryPtr, ArgNum, ArgBases, Args,
#else // INTEL_COLLAB
    Ret = processDataBefore(loc, DeviceId, HostPtr, ArgNum, ArgBases, Args,
#endif // INTEL_COLLAB
                            ArgSizes, ArgTypes, ArgNames, ArgMappers, TgtArgs,
#if INTEL_COLLAB
                            TgtOffsets, PrivateArgumentManager, AsyncInfo,
                            &TgtNDLoopDesc);
#else  // INTEL_COLLAB
                            TgtOffsets, PrivateArgumentManager, AsyncInfo);
#endif // INTEL_COLLAB
    if (Ret != OFFLOAD_SUCCESS) {
      REPORT("Failed to process data before launching the kernel.\n");
      return OFFLOAD_FAIL;
    }
  }

  // Get loop trip count
  uint64_t LoopTripCount = getLoopTripCount(DeviceId);

  // Launch device execution.
#if INTEL_COLLAB
#else // INTEL_COLLAB
  void *TgtEntryPtr = TargetTable->EntriesBegin[TM->Index].addr;
#endif // INTEL_COLLAB
  DP("Launching target execution %s with pointer " DPxMOD " (index=%d).\n",
     TargetTable->EntriesBegin[TM->Index].name, DPxPTR(TgtEntryPtr), TM->Index);

#if INTEL_COLLAB
  Ret = Device.manifest_data_for_region(TgtEntryPtr);

  if (Ret != OFFLOAD_SUCCESS) {
    DP("Data manifestation failed.\n");
    return OFFLOAD_FAIL;
  }

  void **argsPtr = nullptr;
  if (!TgtArgs.empty())
    argsPtr = (void **)&(TgtArgs.data()[0]);
  ptrdiff_t *offsetsPtr = nullptr;
  if (!TgtOffsets.empty())
    offsetsPtr = (ptrdiff_t *)&(TgtOffsets.data()[0]);

  if (TgtNDLoopDesc)
    // If NDRange is specified, use it.
    Ret = Device.run_team_nd_region(TgtEntryPtr, argsPtr, offsetsPtr,
                                    TgtArgs.size(), TeamNum, ThreadLimit,
                                    TgtNDLoopDesc);
  else if (IsTeamConstruct)
    Ret = Device.runTeamRegion(TgtEntryPtr, argsPtr, offsetsPtr, TgtArgs.size(),
                               TeamNum, ThreadLimit, LoopTripCount, AsyncInfo);
  else
    Ret = Device.runRegion(TgtEntryPtr, argsPtr, offsetsPtr, TgtArgs.size(),
                           AsyncInfo);
#else // INTEL_COLLAB
  {
    TIMESCOPE_WITH_NAME_AND_IDENT(
        IsTeamConstruct ? "runTargetTeamRegion" : "runTargetRegion", loc);
    if (IsTeamConstruct)
      Ret = Device.runTeamRegion(TgtEntryPtr, &TgtArgs[0], &TgtOffsets[0],
                                 TgtArgs.size(), TeamNum, ThreadLimit,
                                 LoopTripCount, AsyncInfo);
    else
      Ret = Device.runRegion(TgtEntryPtr, &TgtArgs[0], &TgtOffsets[0],
                             TgtArgs.size(), AsyncInfo);
  }
#endif // INTEL_COLLAB

  if (Ret != OFFLOAD_SUCCESS) {
    REPORT("Executing target region abort target.\n");
    return OFFLOAD_FAIL;
  }

  if (ArgNum) {
    // Transfer data back and deallocate target memory for (first-)private
    // variables
    Ret = processDataAfter(loc, DeviceId, HostPtr, ArgNum, ArgBases, Args,
                           ArgSizes, ArgTypes, ArgNames, ArgMappers,
                           PrivateArgumentManager, AsyncInfo);
    if (Ret != OFFLOAD_SUCCESS) {
      REPORT("Failed to process data after launching the kernel.\n");
      return OFFLOAD_FAIL;
    }
  }
#if INTEL_COLLAB
  if (Device.commandBatchEnd(2) != OFFLOAD_SUCCESS) {
    REPORT("Failed to end command batching\n");
    return OFFLOAD_FAIL;
  }
#endif // INTEL_COLLAB

  return OFFLOAD_SUCCESS;
}<|MERGE_RESOLUTION|>--- conflicted
+++ resolved
@@ -367,10 +367,7 @@
     return NULL;
   }
 
-<<<<<<< HEAD
   DeviceTy &Device = *PM->Devices[device_num];
-=======
-  DeviceTy &Device = PM->Devices[device_num];
 #if INTEL_COLLAB
   if (kind == TARGET_ALLOC_DEFAULT &&
       PM->RTLs.RequiresFlags & OMP_REQ_UNIFIED_SHARED_MEMORY) {
@@ -379,7 +376,6 @@
     return rc;
   }
 #endif // INTEL_COLLAB
->>>>>>> d6917e89
   rc = Device.allocData(size, nullptr, kind);
   DP("%s returns device ptr " DPxMOD "\n", name, DPxPTR(rc));
   return rc;
