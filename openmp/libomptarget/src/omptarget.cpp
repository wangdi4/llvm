--- conflicted
+++ resolved
@@ -1396,12 +1396,7 @@
 #endif // INTEL_COLLAB
 
   TIMESCOPE_WITH_NAME_AND_IDENT("mappingBeforeTargetRegion", loc);
-<<<<<<< HEAD
-  DeviceTy &Device = PM->Devices[DeviceId];
-
-=======
   DeviceTy &Device = *PM->Devices[DeviceId];
->>>>>>> c3aecf87
   int Ret = targetDataBegin(loc, Device, ArgNum, ArgBases, Args, ArgSizes,
                             ArgTypes, ArgNames, ArgMappers, AsyncInfo);
   if (Ret != OFFLOAD_SUCCESS) {
