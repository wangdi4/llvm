//===------ omptarget.cpp - Target independent OpenMP target RTL -- C++ -*-===//
//
//                     The LLVM Compiler Infrastructure
//
// This file is dual licensed under the MIT and the University of Illinois Open
// Source Licenses. See LICENSE.txt for details.
//
//===----------------------------------------------------------------------===//
//
// Implementation of the interface to be used by Clang during the codegen of a
// target region.
//
//===----------------------------------------------------------------------===//

<<<<<<< HEAD
#include <algorithm>
#include <cassert>
#include <climits>
#include <cstdlib>
#include <cstring>
#include <dlfcn.h>
#include <list>
#include <map>
#include <mutex>
#include <string>
#include <vector>

// Header file global to this project
#include "omptarget.h"

#ifdef OMPTARGET_DEBUG
static int DebugLevel = 0;

#define DP(...) \
  do { \
    if (DebugLevel > 0) { \
      DEBUGP("Libomptarget", __VA_ARGS__); \
    } \
  } while (false)
#else // OMPTARGET_DEBUG
#define DP(...) {}
#endif // OMPTARGET_DEBUG

#define INF_REF_CNT (LONG_MAX>>1) // leave room for additions/subtractions
#define CONSIDERED_INF(x) (x > (INF_REF_CNT>>1))

// List of all plugins that can support offloading.
static const char *RTLNames[] = {
#if INTEL_CUSTOMIZATION
    /* Nios II target */ "libomptarget.rtl.nios2.so",
    /* MIC target     */ "libomptarget.rtl.x86_64_mic.so",
#endif // INTEL_CUSTOMIZATION
    /* PowerPC target */ "libomptarget.rtl.ppc64.so",
    /* x86_64 target  */ "libomptarget.rtl.x86_64.so",
    /* CUDA target    */ "libomptarget.rtl.cuda.so",
    /* AArch64 target */ "libomptarget.rtl.aarch64.so"};

// forward declarations
struct RTLInfoTy;
static int target(int64_t device_id, void *host_ptr, int32_t arg_num,
    void **args_base, void **args, int64_t *arg_sizes, int64_t *arg_types,
    int32_t team_num, int32_t thread_limit, int IsTeamConstruct);

/// Map between host data and target data.
struct HostDataToTargetTy {
  uintptr_t HstPtrBase; // host info.
  uintptr_t HstPtrBegin;
  uintptr_t HstPtrEnd; // non-inclusive.

  uintptr_t TgtPtrBegin; // target info.

  long RefCount;

  HostDataToTargetTy()
      : HstPtrBase(0), HstPtrBegin(0), HstPtrEnd(0),
        TgtPtrBegin(0), RefCount(0) {}
  HostDataToTargetTy(uintptr_t BP, uintptr_t B, uintptr_t E, uintptr_t TB)
      : HstPtrBase(BP), HstPtrBegin(B), HstPtrEnd(E),
        TgtPtrBegin(TB), RefCount(1) {}
  HostDataToTargetTy(uintptr_t BP, uintptr_t B, uintptr_t E, uintptr_t TB,
      long RF)
      : HstPtrBase(BP), HstPtrBegin(B), HstPtrEnd(E),
        TgtPtrBegin(TB), RefCount(RF) {}
};

typedef std::list<HostDataToTargetTy> HostDataToTargetListTy;

struct LookupResult {
  struct {
    unsigned IsContained   : 1;
    unsigned ExtendsBefore : 1;
    unsigned ExtendsAfter  : 1;
  } Flags;

  HostDataToTargetListTy::iterator Entry;

  LookupResult() : Flags({0,0,0}), Entry() {}
};

/// Map for shadow pointers
struct ShadowPtrValTy {
  void *HstPtrVal;
  void *TgtPtrAddr;
  void *TgtPtrVal;
};
typedef std::map<void *, ShadowPtrValTy> ShadowPtrListTy;

///
struct PendingCtorDtorListsTy {
  std::list<void *> PendingCtors;
  std::list<void *> PendingDtors;
};
typedef std::map<__tgt_bin_desc *, PendingCtorDtorListsTy>
    PendingCtorsDtorsPerLibrary;

struct DeviceTy {
  int32_t DeviceID;
  RTLInfoTy *RTL;
  int32_t RTLDeviceID;

  bool IsInit;
  std::once_flag InitFlag;
  bool HasPendingGlobals;

  HostDataToTargetListTy HostDataToTargetMap;
  PendingCtorsDtorsPerLibrary PendingCtorsDtors;

  ShadowPtrListTy ShadowPtrMap;

  std::mutex DataMapMtx, PendingGlobalsMtx, ShadowMtx;

  uint64_t loopTripCnt;

  DeviceTy(RTLInfoTy *RTL)
      : DeviceID(-1), RTL(RTL), RTLDeviceID(-1), IsInit(false), InitFlag(),
        HasPendingGlobals(false), HostDataToTargetMap(),
        PendingCtorsDtors(), ShadowPtrMap(), DataMapMtx(), PendingGlobalsMtx(),
        ShadowMtx(), loopTripCnt(0) {}

  // The existence of mutexes makes DeviceTy non-copyable. We need to
  // provide a copy constructor and an assignment operator explicitly.
  DeviceTy(const DeviceTy &d)
      : DeviceID(d.DeviceID), RTL(d.RTL), RTLDeviceID(d.RTLDeviceID),
        IsInit(d.IsInit), InitFlag(), HasPendingGlobals(d.HasPendingGlobals),
        HostDataToTargetMap(d.HostDataToTargetMap),
        PendingCtorsDtors(d.PendingCtorsDtors), ShadowPtrMap(d.ShadowPtrMap),
        DataMapMtx(), PendingGlobalsMtx(),
        ShadowMtx(), loopTripCnt(d.loopTripCnt) {}

  DeviceTy& operator=(const DeviceTy &d) {
    DeviceID = d.DeviceID;
    RTL = d.RTL;
    RTLDeviceID = d.RTLDeviceID;
    IsInit = d.IsInit;
    HasPendingGlobals = d.HasPendingGlobals;
    HostDataToTargetMap = d.HostDataToTargetMap;
    PendingCtorsDtors = d.PendingCtorsDtors;
    ShadowPtrMap = d.ShadowPtrMap;
    loopTripCnt = d.loopTripCnt;

    return *this;
  }
=======
#include <omptarget.h>
>>>>>>> 265fb584

#include "device.h"
#include "private.h"
#include "rtl.h"

#include <cassert>
#include <vector>

#ifdef OMPTARGET_DEBUG
int DebugLevel = 0;
#endif // OMPTARGET_DEBUG

/// Map global data and execute pending ctors
static int InitLibrary(DeviceTy& Device) {
  /*
   * Map global data
   */
  int32_t device_id = Device.DeviceID;
  int rc = OFFLOAD_SUCCESS;

  Device.PendingGlobalsMtx.lock();
  TrlTblMtx.lock();
  for (HostEntriesBeginToTransTableTy::iterator
      ii = HostEntriesBeginToTransTable.begin();
      ii != HostEntriesBeginToTransTable.end(); ++ii) {
    TranslationTable *TransTable = &ii->second;
    if (TransTable->TargetsTable[device_id] != 0) {
      // Library entries have already been processed
      continue;
    }

    // 1) get image.
    assert(TransTable->TargetsImages.size() > (size_t)device_id &&
           "Not expecting a device ID outside the table's bounds!");
    __tgt_device_image *img = TransTable->TargetsImages[device_id];
    if (!img) {
      DP("No image loaded for device id %d.\n", device_id);
      rc = OFFLOAD_FAIL;
      break;
    }
    // 2) load image into the target table.
    __tgt_target_table *TargetTable =
        TransTable->TargetsTable[device_id] = Device.load_binary(img);
    // Unable to get table for this image: invalidate image and fail.
    if (!TargetTable) {
      DP("Unable to generate entries table for device id %d.\n", device_id);
      TransTable->TargetsImages[device_id] = 0;
      rc = OFFLOAD_FAIL;
      break;
    }

    // Verify whether the two table sizes match.
    size_t hsize =
        TransTable->HostTable.EntriesEnd - TransTable->HostTable.EntriesBegin;
    size_t tsize = TargetTable->EntriesEnd - TargetTable->EntriesBegin;

    // Invalid image for these host entries!
    if (hsize != tsize) {
      DP("Host and Target tables mismatch for device id %d [%zx != %zx].\n",
         device_id, hsize, tsize);
      TransTable->TargetsImages[device_id] = 0;
      TransTable->TargetsTable[device_id] = 0;
      rc = OFFLOAD_FAIL;
      break;
    }

    // process global data that needs to be mapped.
    Device.DataMapMtx.lock();
    __tgt_target_table *HostTable = &TransTable->HostTable;
    for (__tgt_offload_entry *CurrDeviceEntry = TargetTable->EntriesBegin,
                             *CurrHostEntry = HostTable->EntriesBegin,
                             *EntryDeviceEnd = TargetTable->EntriesEnd;
         CurrDeviceEntry != EntryDeviceEnd;
         CurrDeviceEntry++, CurrHostEntry++) {
      if (CurrDeviceEntry->size != 0) {
        // has data.
        assert(CurrDeviceEntry->size == CurrHostEntry->size &&
               "data size mismatch");

        // Fortran may use multiple weak declarations for the same symbol,
        // therefore we must allow for multiple weak symbols to be loaded from
        // the fat binary. Treat these mappings as any other "regular" mapping.
        // Add entry to map.
        if (Device.getTgtPtrBegin(CurrHostEntry->addr, CurrHostEntry->size))
          continue;
        DP("Add mapping from host " DPxMOD " to device " DPxMOD " with size %zu"
            "\n", DPxPTR(CurrHostEntry->addr), DPxPTR(CurrDeviceEntry->addr),
            CurrDeviceEntry->size);
        Device.HostDataToTargetMap.push_front(HostDataToTargetTy(
            (uintptr_t)CurrHostEntry->addr /*HstPtrBase*/,
            (uintptr_t)CurrHostEntry->addr /*HstPtrBegin*/,
            (uintptr_t)CurrHostEntry->addr + CurrHostEntry->size /*HstPtrEnd*/,
            (uintptr_t)CurrDeviceEntry->addr /*TgtPtrBegin*/,
            INF_REF_CNT /*RefCount*/));
      }
    }
    Device.DataMapMtx.unlock();
  }
  TrlTblMtx.unlock();

  if (rc != OFFLOAD_SUCCESS) {
    Device.PendingGlobalsMtx.unlock();
    return rc;
  }

  /*
   * Run ctors for static objects
   */
  if (!Device.PendingCtorsDtors.empty()) {
    // Call all ctors for all libraries registered so far
    for (auto &lib : Device.PendingCtorsDtors) {
      if (!lib.second.PendingCtors.empty()) {
        DP("Has pending ctors... call now\n");
        for (auto &entry : lib.second.PendingCtors) {
          void *ctor = entry;
          int rc = target(device_id, ctor, 0, NULL, NULL, NULL,
                          NULL, 1, 1, true /*team*/);
          if (rc != OFFLOAD_SUCCESS) {
            DP("Running ctor " DPxMOD " failed.\n", DPxPTR(ctor));
            Device.PendingGlobalsMtx.unlock();
            return OFFLOAD_FAIL;
          }
        }
        // Clear the list to indicate that this device has been used
        lib.second.PendingCtors.clear();
        DP("Done with pending ctors for lib " DPxMOD "\n", DPxPTR(lib.first));
      }
    }
  }
  Device.HasPendingGlobals = false;
  Device.PendingGlobalsMtx.unlock();

  return OFFLOAD_SUCCESS;
}

// Check whether a device has been initialized, global ctors have been
// executed and global data has been mapped; do so if not already done.
int CheckDeviceAndCtors(int64_t device_id) {
  // Is device ready?
  if (!device_is_ready(device_id)) {
    DP("Device %" PRId64 " is not ready.\n", device_id);
    return OFFLOAD_FAIL;
  }

  // Get device info.
  DeviceTy &Device = Devices[device_id];

  // Check whether global data has been mapped for this device
  Device.PendingGlobalsMtx.lock();
  bool hasPendingGlobals = Device.HasPendingGlobals;
  Device.PendingGlobalsMtx.unlock();
  if (hasPendingGlobals && InitLibrary(Device) != OFFLOAD_SUCCESS) {
    DP("Failed to init globals on device %" PRId64 "\n", device_id);
    return OFFLOAD_FAIL;
  }

  return OFFLOAD_SUCCESS;
}

static short member_of(int64_t type) {
  return ((type & OMP_TGT_MAPTYPE_MEMBER_OF) >> 48) - 1;
}

/// Internal function to do the mapping and transfer the data to the device
int target_data_begin(DeviceTy &Device, int32_t arg_num,
    void **args_base, void **args, int64_t *arg_sizes, int64_t *arg_types) {
  // process each input.
  int rc = OFFLOAD_SUCCESS;
  for (int32_t i = 0; i < arg_num; ++i) {
    // Ignore private variables and arrays - there is no mapping for them.
    if ((arg_types[i] & OMP_TGT_MAPTYPE_LITERAL) ||
        (arg_types[i] & OMP_TGT_MAPTYPE_PRIVATE))
      continue;

    void *HstPtrBegin = args[i];
    void *HstPtrBase = args_base[i];
    // Address of pointer on the host and device, respectively.
    void *Pointer_HstPtrBegin, *Pointer_TgtPtrBegin;
    bool IsNew, Pointer_IsNew;
    bool IsImplicit = arg_types[i] & OMP_TGT_MAPTYPE_IMPLICIT;
    bool UpdateRef = !(arg_types[i] & OMP_TGT_MAPTYPE_MEMBER_OF);
    if (arg_types[i] & OMP_TGT_MAPTYPE_PTR_AND_OBJ) {
      DP("Has a pointer entry: \n");
      // base is address of pointer.
      Pointer_TgtPtrBegin = Device.getOrAllocTgtPtr(HstPtrBase, HstPtrBase,
          sizeof(void *), Pointer_IsNew, IsImplicit, UpdateRef);
      if (!Pointer_TgtPtrBegin) {
        DP("Call to getOrAllocTgtPtr returned null pointer (device failure or "
            "illegal mapping).\n");
      }
      DP("There are %zu bytes allocated at target address " DPxMOD " - is%s new"
          "\n", sizeof(void *), DPxPTR(Pointer_TgtPtrBegin),
          (Pointer_IsNew ? "" : " not"));
      Pointer_HstPtrBegin = HstPtrBase;
      // modify current entry.
      HstPtrBase = *(void **)HstPtrBase;
      UpdateRef = true; // subsequently update ref count of pointee
    }

    void *TgtPtrBegin = Device.getOrAllocTgtPtr(HstPtrBegin, HstPtrBase,
        arg_sizes[i], IsNew, IsImplicit, UpdateRef);
    if (!TgtPtrBegin && arg_sizes[i]) {
      // If arg_sizes[i]==0, then the argument is a pointer to NULL, so
      // getOrAlloc() returning NULL is not an error.
      DP("Call to getOrAllocTgtPtr returned null pointer (device failure or "
          "illegal mapping).\n");
    }
    DP("There are %" PRId64 " bytes allocated at target address " DPxMOD
        " - is%s new\n", arg_sizes[i], DPxPTR(TgtPtrBegin),
        (IsNew ? "" : " not"));

    if (arg_types[i] & OMP_TGT_MAPTYPE_RETURN_PARAM) {
      void *ret_ptr;
      if (arg_types[i] & OMP_TGT_MAPTYPE_PTR_AND_OBJ)
        ret_ptr = Pointer_TgtPtrBegin;
      else {
        bool IsLast; // not used
        ret_ptr = Device.getTgtPtrBegin(HstPtrBegin, 0, IsLast, false);
      }

      DP("Returning device pointer " DPxMOD "\n", DPxPTR(ret_ptr));
      args_base[i] = ret_ptr;
    }

    if (arg_types[i] & OMP_TGT_MAPTYPE_TO) {
      bool copy = false;
      if (IsNew || (arg_types[i] & OMP_TGT_MAPTYPE_ALWAYS)) {
        copy = true;
      } else if (arg_types[i] & OMP_TGT_MAPTYPE_MEMBER_OF) {
        // Copy data only if the "parent" struct has RefCount==1.
        short parent_idx = member_of(arg_types[i]);
        long parent_rc = Device.getMapEntryRefCnt(args[parent_idx]);
        assert(parent_rc > 0 && "parent struct not found");
        if (parent_rc == 1) {
          copy = true;
        }
      }

      if (copy) {
        DP("Moving %" PRId64 " bytes (hst:" DPxMOD ") -> (tgt:" DPxMOD ")\n",
            arg_sizes[i], DPxPTR(HstPtrBegin), DPxPTR(TgtPtrBegin));
        int rt = Device.data_submit(TgtPtrBegin, HstPtrBegin, arg_sizes[i]);
        if (rt != OFFLOAD_SUCCESS) {
          DP("Copying data to device failed.\n");
          rc = OFFLOAD_FAIL;
        }
      }
    }

    if (arg_types[i] & OMP_TGT_MAPTYPE_PTR_AND_OBJ) {
      DP("Update pointer (" DPxMOD ") -> [" DPxMOD "]\n",
          DPxPTR(Pointer_TgtPtrBegin), DPxPTR(TgtPtrBegin));
      uint64_t Delta = (uint64_t)HstPtrBegin - (uint64_t)HstPtrBase;
      void *TgtPtrBase = (void *)((uint64_t)TgtPtrBegin - Delta);
      int rt = Device.data_submit(Pointer_TgtPtrBegin, &TgtPtrBase,
          sizeof(void *));
      if (rt != OFFLOAD_SUCCESS) {
        DP("Copying data to device failed.\n");
        rc = OFFLOAD_FAIL;
      }
      // create shadow pointers for this entry
      Device.ShadowMtx.lock();
      Device.ShadowPtrMap[Pointer_HstPtrBegin] = {HstPtrBase,
          Pointer_TgtPtrBegin, TgtPtrBase};
      Device.ShadowMtx.unlock();
    }
  }

  return rc;
}

/// Internal function to undo the mapping and retrieve the data from the device.
int target_data_end(DeviceTy &Device, int32_t arg_num, void **args_base,
    void **args, int64_t *arg_sizes, int64_t *arg_types) {
  int rc = OFFLOAD_SUCCESS;
  // process each input.
  for (int32_t i = arg_num - 1; i >= 0; --i) {
    // Ignore private variables and arrays - there is no mapping for them.
    // Also, ignore the use_device_ptr directive, it has no effect here.
    if ((arg_types[i] & OMP_TGT_MAPTYPE_LITERAL) ||
        (arg_types[i] & OMP_TGT_MAPTYPE_PRIVATE))
      continue;

    void *HstPtrBegin = args[i];
    bool IsLast;
    bool UpdateRef = !(arg_types[i] & OMP_TGT_MAPTYPE_MEMBER_OF) ||
        (arg_types[i] & OMP_TGT_MAPTYPE_PTR_AND_OBJ);
    bool ForceDelete = arg_types[i] & OMP_TGT_MAPTYPE_DELETE;

    // If PTR_AND_OBJ, HstPtrBegin is address of pointee
    void *TgtPtrBegin = Device.getTgtPtrBegin(HstPtrBegin, arg_sizes[i], IsLast,
        UpdateRef);
    DP("There are %" PRId64 " bytes allocated at target address " DPxMOD
        " - is%s last\n", arg_sizes[i], DPxPTR(TgtPtrBegin),
        (IsLast ? "" : " not"));

    bool DelEntry = IsLast || ForceDelete;

    if ((arg_types[i] & OMP_TGT_MAPTYPE_MEMBER_OF) &&
        !(arg_types[i] & OMP_TGT_MAPTYPE_PTR_AND_OBJ)) {
      DelEntry = false; // protect parent struct from being deallocated
    }

    if ((arg_types[i] & OMP_TGT_MAPTYPE_FROM) || DelEntry) {
      // Move data back to the host
      if (arg_types[i] & OMP_TGT_MAPTYPE_FROM) {
        bool Always = arg_types[i] & OMP_TGT_MAPTYPE_ALWAYS;
        bool CopyMember = false;
        if ((arg_types[i] & OMP_TGT_MAPTYPE_MEMBER_OF) &&
            !(arg_types[i] & OMP_TGT_MAPTYPE_PTR_AND_OBJ)) {
          // Copy data only if the "parent" struct has RefCount==1.
          short parent_idx = member_of(arg_types[i]);
          long parent_rc = Device.getMapEntryRefCnt(args[parent_idx]);
          assert(parent_rc > 0 && "parent struct not found");
          if (parent_rc == 1) {
            CopyMember = true;
          }
        }

        if (DelEntry || Always || CopyMember) {
          DP("Moving %" PRId64 " bytes (tgt:" DPxMOD ") -> (hst:" DPxMOD ")\n",
              arg_sizes[i], DPxPTR(TgtPtrBegin), DPxPTR(HstPtrBegin));
          int rt = Device.data_retrieve(HstPtrBegin, TgtPtrBegin, arg_sizes[i]);
          if (rt != OFFLOAD_SUCCESS) {
            DP("Copying data from device failed.\n");
            rc = OFFLOAD_FAIL;
          }
        }
      }

      // If we copied back to the host a struct/array containing pointers, we
      // need to restore the original host pointer values from their shadow
      // copies. If the struct is going to be deallocated, remove any remaining
      // shadow pointer entries for this struct.
      uintptr_t lb = (uintptr_t) HstPtrBegin;
      uintptr_t ub = (uintptr_t) HstPtrBegin + arg_sizes[i];
      Device.ShadowMtx.lock();
      for (ShadowPtrListTy::iterator it = Device.ShadowPtrMap.begin();
          it != Device.ShadowPtrMap.end(); ++it) {
        void **ShadowHstPtrAddr = (void**) it->first;

        // An STL map is sorted on its keys; use this property
        // to quickly determine when to break out of the loop.
        if ((uintptr_t) ShadowHstPtrAddr < lb)
          continue;
        if ((uintptr_t) ShadowHstPtrAddr >= ub)
          break;

        // If we copied the struct to the host, we need to restore the pointer.
        if (arg_types[i] & OMP_TGT_MAPTYPE_FROM) {
          DP("Restoring original host pointer value " DPxMOD " for host "
              "pointer " DPxMOD "\n", DPxPTR(it->second.HstPtrVal),
              DPxPTR(ShadowHstPtrAddr));
          *ShadowHstPtrAddr = it->second.HstPtrVal;
        }
        // If the struct is to be deallocated, remove the shadow entry.
        if (DelEntry) {
          DP("Removing shadow pointer " DPxMOD "\n", DPxPTR(ShadowHstPtrAddr));
          Device.ShadowPtrMap.erase(it);
        }
      }
      Device.ShadowMtx.unlock();

      // Deallocate map
      if (DelEntry) {
        int rt = Device.deallocTgtPtr(HstPtrBegin, arg_sizes[i], ForceDelete);
        if (rt != OFFLOAD_SUCCESS) {
          DP("Deallocating data from device failed.\n");
          rc = OFFLOAD_FAIL;
        }
      }
    }
  }

  return rc;
}

/// Internal function to pass data to/from the target.
void target_data_update(DeviceTy &Device, int32_t arg_num,
    void **args_base, void **args, int64_t *arg_sizes, int64_t *arg_types) {
  // process each input.
  for (int32_t i = 0; i < arg_num; ++i) {
    if ((arg_types[i] & OMP_TGT_MAPTYPE_LITERAL) ||
        (arg_types[i] & OMP_TGT_MAPTYPE_PRIVATE))
      continue;

    void *HstPtrBegin = args[i];
    int64_t MapSize = arg_sizes[i];
    bool IsLast;
    void *TgtPtrBegin = Device.getTgtPtrBegin(HstPtrBegin, MapSize, IsLast,
        false);

    if (arg_types[i] & OMP_TGT_MAPTYPE_FROM) {
      DP("Moving %" PRId64 " bytes (tgt:" DPxMOD ") -> (hst:" DPxMOD ")\n",
          arg_sizes[i], DPxPTR(TgtPtrBegin), DPxPTR(HstPtrBegin));
      Device.data_retrieve(HstPtrBegin, TgtPtrBegin, MapSize);

      uintptr_t lb = (uintptr_t) HstPtrBegin;
      uintptr_t ub = (uintptr_t) HstPtrBegin + MapSize;
      Device.ShadowMtx.lock();
      for (ShadowPtrListTy::iterator it = Device.ShadowPtrMap.begin();
          it != Device.ShadowPtrMap.end(); ++it) {
        void **ShadowHstPtrAddr = (void**) it->first;
        if ((uintptr_t) ShadowHstPtrAddr < lb)
          continue;
        if ((uintptr_t) ShadowHstPtrAddr >= ub)
          break;
        DP("Restoring original host pointer value " DPxMOD " for host pointer "
            DPxMOD "\n", DPxPTR(it->second.HstPtrVal),
            DPxPTR(ShadowHstPtrAddr));
        *ShadowHstPtrAddr = it->second.HstPtrVal;
      }
      Device.ShadowMtx.unlock();
    }

    if (arg_types[i] & OMP_TGT_MAPTYPE_TO) {
      DP("Moving %" PRId64 " bytes (hst:" DPxMOD ") -> (tgt:" DPxMOD ")\n",
          arg_sizes[i], DPxPTR(HstPtrBegin), DPxPTR(TgtPtrBegin));
      Device.data_submit(TgtPtrBegin, HstPtrBegin, MapSize);

      uintptr_t lb = (uintptr_t) HstPtrBegin;
      uintptr_t ub = (uintptr_t) HstPtrBegin + MapSize;
      Device.ShadowMtx.lock();
      for (ShadowPtrListTy::iterator it = Device.ShadowPtrMap.begin();
          it != Device.ShadowPtrMap.end(); ++it) {
        void **ShadowHstPtrAddr = (void**) it->first;
        if ((uintptr_t) ShadowHstPtrAddr < lb)
          continue;
        if ((uintptr_t) ShadowHstPtrAddr >= ub)
          break;
        DP("Restoring original target pointer value " DPxMOD " for target "
            "pointer " DPxMOD "\n", DPxPTR(it->second.TgtPtrVal),
            DPxPTR(it->second.TgtPtrAddr));
        Device.data_submit(it->second.TgtPtrAddr,
            &it->second.TgtPtrVal, sizeof(void *));
      }
      Device.ShadowMtx.unlock();
    }
  }
}

/// performs the same actions as data_begin in case arg_num is
/// non-zero and initiates run of the offloaded region on the target platform;
/// if arg_num is non-zero after the region execution is done it also
/// performs the same action as data_update and data_end above. This function
/// returns 0 if it was able to transfer the execution to a target and an
/// integer different from zero otherwise.
int target(int64_t device_id, void *host_ptr, int32_t arg_num,
    void **args_base, void **args, int64_t *arg_sizes, int64_t *arg_types,
    int32_t team_num, int32_t thread_limit, int IsTeamConstruct) {
  DeviceTy &Device = Devices[device_id];

  // Find the table information in the map or look it up in the translation
  // tables.
  TableMap *TM = 0;
  TblMapMtx.lock();
  HostPtrToTableMapTy::iterator TableMapIt = HostPtrToTableMap.find(host_ptr);
  if (TableMapIt == HostPtrToTableMap.end()) {
    // We don't have a map. So search all the registered libraries.
    TrlTblMtx.lock();
    for (HostEntriesBeginToTransTableTy::iterator
             ii = HostEntriesBeginToTransTable.begin(),
             ie = HostEntriesBeginToTransTable.end();
         !TM && ii != ie; ++ii) {
      // get the translation table (which contains all the good info).
      TranslationTable *TransTable = &ii->second;
      // iterate over all the host table entries to see if we can locate the
      // host_ptr.
      __tgt_offload_entry *begin = TransTable->HostTable.EntriesBegin;
      __tgt_offload_entry *end = TransTable->HostTable.EntriesEnd;
      __tgt_offload_entry *cur = begin;
      for (uint32_t i = 0; cur < end; ++cur, ++i) {
        if (cur->addr != host_ptr)
          continue;
        // we got a match, now fill the HostPtrToTableMap so that we
        // may avoid this search next time.
        TM = &HostPtrToTableMap[host_ptr];
        TM->Table = TransTable;
        TM->Index = i;
        break;
      }
    }
    TrlTblMtx.unlock();
  } else {
    TM = &TableMapIt->second;
  }
  TblMapMtx.unlock();

  // No map for this host pointer found!
  if (!TM) {
    DP("Host ptr " DPxMOD " does not have a matching target pointer.\n",
       DPxPTR(host_ptr));
    return OFFLOAD_FAIL;
  }

  // get target table.
  TrlTblMtx.lock();
  assert(TM->Table->TargetsTable.size() > (size_t)device_id &&
         "Not expecting a device ID outside the table's bounds!");
  __tgt_target_table *TargetTable = TM->Table->TargetsTable[device_id];
  TrlTblMtx.unlock();
  assert(TargetTable && "Global data has not been mapped\n");

  // Move data to device.
  int rc = target_data_begin(Device, arg_num, args_base, args, arg_sizes,
      arg_types);

  if (rc != OFFLOAD_SUCCESS) {
    DP("Call to target_data_begin failed, skipping target execution.\n");
    // Call target_data_end to dealloc whatever target_data_begin allocated
    // and return OFFLOAD_FAIL.
    target_data_end(Device, arg_num, args_base, args, arg_sizes, arg_types);
    return OFFLOAD_FAIL;
  }

  std::vector<void *> tgt_args;
  std::vector<ptrdiff_t> tgt_offsets;

  // List of (first-)private arrays allocated for this target region
  std::vector<void *> fpArrays;

  for (int32_t i = 0; i < arg_num; ++i) {
    if (!(arg_types[i] & OMP_TGT_MAPTYPE_TARGET_PARAM)) {
      // This is not a target parameter, do not push it into tgt_args.
      continue;
    }
    void *HstPtrBegin = args[i];
    void *HstPtrBase = args_base[i];
    void *TgtPtrBegin;
    ptrdiff_t TgtBaseOffset;
    bool IsLast; // unused.
    if (arg_types[i] & OMP_TGT_MAPTYPE_LITERAL) {
      DP("Forwarding first-private value " DPxMOD " to the target construct\n",
          DPxPTR(HstPtrBase));
      TgtPtrBegin = HstPtrBase;
      TgtBaseOffset = 0;
    } else if (arg_types[i] & OMP_TGT_MAPTYPE_PRIVATE) {
      // Allocate memory for (first-)private array
      TgtPtrBegin = Device.RTL->data_alloc(Device.RTLDeviceID,
          arg_sizes[i], HstPtrBegin);
      if (!TgtPtrBegin) {
        DP ("Data allocation for %sprivate array " DPxMOD " failed\n",
            (arg_types[i] & OMP_TGT_MAPTYPE_TO ? "first-" : ""),
            DPxPTR(HstPtrBegin));
        rc = OFFLOAD_FAIL;
        break;
      } else {
        fpArrays.push_back(TgtPtrBegin);
        TgtBaseOffset = (intptr_t)HstPtrBase - (intptr_t)HstPtrBegin;
#ifdef OMPTARGET_DEBUG
        void *TgtPtrBase = (void *)((intptr_t)TgtPtrBegin + TgtBaseOffset);
        DP("Allocated %" PRId64 " bytes of target memory at " DPxMOD " for "
            "%sprivate array " DPxMOD " - pushing target argument " DPxMOD "\n",
            arg_sizes[i], DPxPTR(TgtPtrBegin),
            (arg_types[i] & OMP_TGT_MAPTYPE_TO ? "first-" : ""),
            DPxPTR(HstPtrBegin), DPxPTR(TgtPtrBase));
#endif
        // If first-private, copy data from host
        if (arg_types[i] & OMP_TGT_MAPTYPE_TO) {
          int rt = Device.data_submit(TgtPtrBegin, HstPtrBegin, arg_sizes[i]);
          if (rt != OFFLOAD_SUCCESS) {
            DP ("Copying data to device failed.\n");
            rc = OFFLOAD_FAIL;
            break;
          }
        }
      }
    } else if (arg_types[i] & OMP_TGT_MAPTYPE_PTR_AND_OBJ) {
      TgtPtrBegin = Device.getTgtPtrBegin(HstPtrBase, sizeof(void *), IsLast,
          false);
      TgtBaseOffset = 0; // no offset for ptrs.
      DP("Obtained target argument " DPxMOD " from host pointer " DPxMOD " to "
         "object " DPxMOD "\n", DPxPTR(TgtPtrBegin), DPxPTR(HstPtrBase),
         DPxPTR(HstPtrBase));
    } else {
      TgtPtrBegin = Device.getTgtPtrBegin(HstPtrBegin, arg_sizes[i], IsLast,
          false);
      TgtBaseOffset = (intptr_t)HstPtrBase - (intptr_t)HstPtrBegin;
#ifdef OMPTARGET_DEBUG
      void *TgtPtrBase = (void *)((intptr_t)TgtPtrBegin + TgtBaseOffset);
      DP("Obtained target argument " DPxMOD " from host pointer " DPxMOD "\n",
          DPxPTR(TgtPtrBase), DPxPTR(HstPtrBegin));
#endif
    }
    tgt_args.push_back(TgtPtrBegin);
    tgt_offsets.push_back(TgtBaseOffset);
  }

  assert(tgt_args.size() == tgt_offsets.size() &&
      "Size mismatch in arguments and offsets");

  // Pop loop trip count
  uint64_t ltc = Device.loopTripCnt;
  Device.loopTripCnt = 0;

  // Launch device execution.
  if (rc == OFFLOAD_SUCCESS) {
    DP("Launching target execution %s with pointer " DPxMOD " (index=%d).\n",
        TargetTable->EntriesBegin[TM->Index].name,
        DPxPTR(TargetTable->EntriesBegin[TM->Index].addr), TM->Index);
    if (IsTeamConstruct) {
      rc = Device.run_team_region(TargetTable->EntriesBegin[TM->Index].addr,
          &tgt_args[0], &tgt_offsets[0], tgt_args.size(), team_num,
          thread_limit, ltc);
    } else {
      rc = Device.run_region(TargetTable->EntriesBegin[TM->Index].addr,
          &tgt_args[0], &tgt_offsets[0], tgt_args.size());
    }
  } else {
    DP("Errors occurred while obtaining target arguments, skipping kernel "
        "execution\n");
  }

  // Deallocate (first-)private arrays
  for (auto it : fpArrays) {
    int rt = Device.RTL->data_delete(Device.RTLDeviceID, it);
    if (rt != OFFLOAD_SUCCESS) {
      DP("Deallocation of (first-)private arrays failed.\n");
      rc = OFFLOAD_FAIL;
    }
  }

  // Move data from device.
  int rt = target_data_end(Device, arg_num, args_base, args, arg_sizes,
      arg_types);

  if (rt != OFFLOAD_SUCCESS) {
    DP("Call to target_data_end failed.\n");
    rc = OFFLOAD_FAIL;
  }

  return rc;
}<|MERGE_RESOLUTION|>--- conflicted
+++ resolved
@@ -12,157 +12,7 @@
 //
 //===----------------------------------------------------------------------===//
 
-<<<<<<< HEAD
-#include <algorithm>
-#include <cassert>
-#include <climits>
-#include <cstdlib>
-#include <cstring>
-#include <dlfcn.h>
-#include <list>
-#include <map>
-#include <mutex>
-#include <string>
-#include <vector>
-
-// Header file global to this project
-#include "omptarget.h"
-
-#ifdef OMPTARGET_DEBUG
-static int DebugLevel = 0;
-
-#define DP(...) \
-  do { \
-    if (DebugLevel > 0) { \
-      DEBUGP("Libomptarget", __VA_ARGS__); \
-    } \
-  } while (false)
-#else // OMPTARGET_DEBUG
-#define DP(...) {}
-#endif // OMPTARGET_DEBUG
-
-#define INF_REF_CNT (LONG_MAX>>1) // leave room for additions/subtractions
-#define CONSIDERED_INF(x) (x > (INF_REF_CNT>>1))
-
-// List of all plugins that can support offloading.
-static const char *RTLNames[] = {
-#if INTEL_CUSTOMIZATION
-    /* Nios II target */ "libomptarget.rtl.nios2.so",
-    /* MIC target     */ "libomptarget.rtl.x86_64_mic.so",
-#endif // INTEL_CUSTOMIZATION
-    /* PowerPC target */ "libomptarget.rtl.ppc64.so",
-    /* x86_64 target  */ "libomptarget.rtl.x86_64.so",
-    /* CUDA target    */ "libomptarget.rtl.cuda.so",
-    /* AArch64 target */ "libomptarget.rtl.aarch64.so"};
-
-// forward declarations
-struct RTLInfoTy;
-static int target(int64_t device_id, void *host_ptr, int32_t arg_num,
-    void **args_base, void **args, int64_t *arg_sizes, int64_t *arg_types,
-    int32_t team_num, int32_t thread_limit, int IsTeamConstruct);
-
-/// Map between host data and target data.
-struct HostDataToTargetTy {
-  uintptr_t HstPtrBase; // host info.
-  uintptr_t HstPtrBegin;
-  uintptr_t HstPtrEnd; // non-inclusive.
-
-  uintptr_t TgtPtrBegin; // target info.
-
-  long RefCount;
-
-  HostDataToTargetTy()
-      : HstPtrBase(0), HstPtrBegin(0), HstPtrEnd(0),
-        TgtPtrBegin(0), RefCount(0) {}
-  HostDataToTargetTy(uintptr_t BP, uintptr_t B, uintptr_t E, uintptr_t TB)
-      : HstPtrBase(BP), HstPtrBegin(B), HstPtrEnd(E),
-        TgtPtrBegin(TB), RefCount(1) {}
-  HostDataToTargetTy(uintptr_t BP, uintptr_t B, uintptr_t E, uintptr_t TB,
-      long RF)
-      : HstPtrBase(BP), HstPtrBegin(B), HstPtrEnd(E),
-        TgtPtrBegin(TB), RefCount(RF) {}
-};
-
-typedef std::list<HostDataToTargetTy> HostDataToTargetListTy;
-
-struct LookupResult {
-  struct {
-    unsigned IsContained   : 1;
-    unsigned ExtendsBefore : 1;
-    unsigned ExtendsAfter  : 1;
-  } Flags;
-
-  HostDataToTargetListTy::iterator Entry;
-
-  LookupResult() : Flags({0,0,0}), Entry() {}
-};
-
-/// Map for shadow pointers
-struct ShadowPtrValTy {
-  void *HstPtrVal;
-  void *TgtPtrAddr;
-  void *TgtPtrVal;
-};
-typedef std::map<void *, ShadowPtrValTy> ShadowPtrListTy;
-
-///
-struct PendingCtorDtorListsTy {
-  std::list<void *> PendingCtors;
-  std::list<void *> PendingDtors;
-};
-typedef std::map<__tgt_bin_desc *, PendingCtorDtorListsTy>
-    PendingCtorsDtorsPerLibrary;
-
-struct DeviceTy {
-  int32_t DeviceID;
-  RTLInfoTy *RTL;
-  int32_t RTLDeviceID;
-
-  bool IsInit;
-  std::once_flag InitFlag;
-  bool HasPendingGlobals;
-
-  HostDataToTargetListTy HostDataToTargetMap;
-  PendingCtorsDtorsPerLibrary PendingCtorsDtors;
-
-  ShadowPtrListTy ShadowPtrMap;
-
-  std::mutex DataMapMtx, PendingGlobalsMtx, ShadowMtx;
-
-  uint64_t loopTripCnt;
-
-  DeviceTy(RTLInfoTy *RTL)
-      : DeviceID(-1), RTL(RTL), RTLDeviceID(-1), IsInit(false), InitFlag(),
-        HasPendingGlobals(false), HostDataToTargetMap(),
-        PendingCtorsDtors(), ShadowPtrMap(), DataMapMtx(), PendingGlobalsMtx(),
-        ShadowMtx(), loopTripCnt(0) {}
-
-  // The existence of mutexes makes DeviceTy non-copyable. We need to
-  // provide a copy constructor and an assignment operator explicitly.
-  DeviceTy(const DeviceTy &d)
-      : DeviceID(d.DeviceID), RTL(d.RTL), RTLDeviceID(d.RTLDeviceID),
-        IsInit(d.IsInit), InitFlag(), HasPendingGlobals(d.HasPendingGlobals),
-        HostDataToTargetMap(d.HostDataToTargetMap),
-        PendingCtorsDtors(d.PendingCtorsDtors), ShadowPtrMap(d.ShadowPtrMap),
-        DataMapMtx(), PendingGlobalsMtx(),
-        ShadowMtx(), loopTripCnt(d.loopTripCnt) {}
-
-  DeviceTy& operator=(const DeviceTy &d) {
-    DeviceID = d.DeviceID;
-    RTL = d.RTL;
-    RTLDeviceID = d.RTLDeviceID;
-    IsInit = d.IsInit;
-    HasPendingGlobals = d.HasPendingGlobals;
-    HostDataToTargetMap = d.HostDataToTargetMap;
-    PendingCtorsDtors = d.PendingCtorsDtors;
-    ShadowPtrMap = d.ShadowPtrMap;
-    loopTripCnt = d.loopTripCnt;
-
-    return *this;
-  }
-=======
 #include <omptarget.h>
->>>>>>> 265fb584
 
 #include "device.h"
 #include "private.h"
