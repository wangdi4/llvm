//===--------- device.cpp - Target independent OpenMP target RTL ----------===//
/* INTEL_CUSTOMIZATION */
/*
 * INTEL CONFIDENTIAL
 *
 * Modifications, Copyright (C) 2022 Intel Corporation
 *
 * This software and the related documents are Intel copyrighted materials, and
 * your use of them is governed by the express license under which they were
 * provided to you ("License"). Unless the License provides otherwise, you may not
 * use, modify, copy, publish, distribute, disclose or transmit this software or
 * the related documents without Intel's prior written permission.
 *
 * This software and the related documents are provided as is, with no express
 * or implied warranties, other than those that are expressly stated in the
 * License.
 */
/* end INTEL_CUSTOMIZATION */
//
// Part of the LLVM Project, under the Apache License v2.0 with LLVM Exceptions.
// See https://llvm.org/LICENSE.txt for license information.
// SPDX-License-Identifier: Apache-2.0 WITH LLVM-exception
//
//===----------------------------------------------------------------------===//
//
// Functionality for managing devices that are handled by RTL plugins.
//
//===----------------------------------------------------------------------===//

#if INTEL_CUSTOMIZATION
#include "omptarget-tools.h"
#include "xpti_registry.h"
#endif // INTEL_CUSTOMIZATION
#include "device.h"
#include "OmptCallback.h"
#include "OmptInterface.h"
#include "omptarget.h"
#include "private.h"
#include "rtl.h"

#include "Utilities.h"

#include <cassert>
#include <climits>
#include <cstdint>
#include <cstdio>
#include <mutex>
#include <string>
#include <thread>

#ifdef INTEL_CUSTOMIZATION
using llvm::SmallVector;
#endif // INTEL_CUSTOMIZATION
#ifdef OMPT_SUPPORT
using namespace llvm::omp::target::ompt;
#endif

int HostDataToTargetTy::addEventIfNecessary(DeviceTy &Device,
                                            AsyncInfoTy &AsyncInfo) const {
  // First, check if the user disabled atomic map transfer/malloc/dealloc.
  if (!PM->UseEventsForAtomicTransfers)
    return OFFLOAD_SUCCESS;

  void *Event = getEvent();
  bool NeedNewEvent = Event == nullptr;
  if (NeedNewEvent && Device.createEvent(&Event) != OFFLOAD_SUCCESS) {
    REPORT("Failed to create event\n");
    return OFFLOAD_FAIL;
  }

  // We cannot assume the event should not be nullptr because we don't
  // know if the target support event. But if a target doesn't,
  // recordEvent should always return success.
  if (Device.recordEvent(Event, AsyncInfo) != OFFLOAD_SUCCESS) {
    REPORT("Failed to set dependence on event " DPxMOD "\n", DPxPTR(Event));
    return OFFLOAD_FAIL;
  }

  if (NeedNewEvent)
    setEvent(Event);

  return OFFLOAD_SUCCESS;
}

DeviceTy::DeviceTy(RTLInfoTy *RTL)
    : DeviceID(-1), RTL(RTL), RTLDeviceID(-1), IsInit(false), InitFlag(),
      HasPendingGlobals(false), PendingCtorsDtors(), PendingGlobalsMtx() {}

DeviceTy::~DeviceTy() {
  if (DeviceID == -1 || !(getInfoLevel() & OMP_INFOTYPE_DUMP_TABLE))
    return;

  ident_t Loc = {0, 0, 0, 0, ";libomptarget;libomptarget;0;0;;"};
  dumpTargetPointerMappings(&Loc, *this);
}

int DeviceTy::associatePtr(void *HstPtrBegin, void *TgtPtrBegin, int64_t Size) {
  HDTTMapAccessorTy HDTTMap = HostDataToTargetMap.getExclusiveAccessor();

  // Check if entry exists
  auto It = HDTTMap->find(HstPtrBegin);
  if (It != HDTTMap->end()) {
    HostDataToTargetTy &HDTT = *It->HDTT;
    std::lock_guard<HostDataToTargetTy> LG(HDTT);
    // Mapping already exists
    bool IsValid = HDTT.HstPtrEnd == (uintptr_t)HstPtrBegin + Size &&
                   HDTT.TgtPtrBegin == (uintptr_t)TgtPtrBegin;
    if (IsValid) {
      DP("Attempt to re-associate the same device ptr+offset with the same "
         "host ptr, nothing to do\n");
      return OFFLOAD_SUCCESS;
    }
    REPORT("Not allowed to re-associate a different device ptr+offset with "
           "the same host ptr\n");
    return OFFLOAD_FAIL;
  }

  // Mapping does not exist, allocate it with refCount=INF
  const HostDataToTargetTy &NewEntry =
      *HDTTMap
           ->emplace(new HostDataToTargetTy(
               /*HstPtrBase=*/(uintptr_t)HstPtrBegin,
               /*HstPtrBegin=*/(uintptr_t)HstPtrBegin,
               /*HstPtrEnd=*/(uintptr_t)HstPtrBegin + Size,
               /*TgtAllocBegin=*/(uintptr_t)TgtPtrBegin,
               /*TgtPtrBegin=*/(uintptr_t)TgtPtrBegin,
               /*UseHoldRefCount=*/false, /*Name=*/nullptr,
               /*IsRefCountINF=*/true))
           .first->HDTT;
  DP("Creating new map entry: HstBase=" DPxMOD ", HstBegin=" DPxMOD
     ", HstEnd=" DPxMOD ", TgtBegin=" DPxMOD ", DynRefCount=%s, "
     "HoldRefCount=%s\n",
     DPxPTR(NewEntry.HstPtrBase), DPxPTR(NewEntry.HstPtrBegin),
     DPxPTR(NewEntry.HstPtrEnd), DPxPTR(NewEntry.TgtPtrBegin),
     NewEntry.dynRefCountToStr().c_str(), NewEntry.holdRefCountToStr().c_str());
  (void)NewEntry;

  // Notify the plugin about the new mapping.
  return notifyDataMapped(HstPtrBegin, Size);
}

int DeviceTy::disassociatePtr(void *HstPtrBegin) {
  HDTTMapAccessorTy HDTTMap = HostDataToTargetMap.getExclusiveAccessor();

  auto It = HDTTMap->find(HstPtrBegin);
  if (It == HDTTMap->end()) {
    REPORT("Association not found\n");
    return OFFLOAD_FAIL;
  }
  // Mapping exists
  HostDataToTargetTy &HDTT = *It->HDTT;
#if INTEL_CUSTOMIZATION
  // Use unique_lock to release ownership before deleting HDTT below.
  std::unique_lock<HostDataToTargetTy> LG(HDTT);
#else  // INTEL_CUSTOMIZATION
  std::lock_guard<HostDataToTargetTy> LG(HDTT);
#endif // INTEL_CUSTOMIZATION

  if (HDTT.getHoldRefCount()) {
    // This is based on OpenACC 3.1, sec 3.2.33 "acc_unmap_data", L3656-3657:
    // "It is an error to call acc_unmap_data if the structured reference
    // count for the pointer is not zero."
    REPORT("Trying to disassociate a pointer with a non-zero hold reference "
           "count\n");
    return OFFLOAD_FAIL;
  }

  if (HDTT.isDynRefCountInf()) {
    DP("Association found, removing it\n");
    void *Event = HDTT.getEvent();
#if INTEL_CUSTOMIZATION
    LG.unlock();
#endif // INTEL_CUSTOMIZATION
    delete &HDTT;
    if (Event)
      destroyEvent(Event);
    HDTTMap->erase(It);
    return notifyDataUnmapped(HstPtrBegin);
  }

  REPORT("Trying to disassociate a pointer which was not mapped via "
         "omp_target_associate_ptr\n");
  return OFFLOAD_FAIL;
}

LookupResult DeviceTy::lookupMapping(HDTTMapAccessorTy &HDTTMap,
                                     void *HstPtrBegin, int64_t Size,
                                     HostDataToTargetTy *OwnedTPR) {

  uintptr_t HP = (uintptr_t)HstPtrBegin;
  LookupResult LR;

  DP("Looking up mapping(HstPtrBegin=" DPxMOD ", Size=%" PRId64 ")...\n",
     DPxPTR(HP), Size);

  if (HDTTMap->empty())
    return LR;

  auto Upper = HDTTMap->upper_bound(HP);

  if (Size == 0) {
    // specification v5.1 Pointer Initialization for Device Data Environments
    // upper_bound satisfies
    //   std::prev(upper)->HDTT.HstPtrBegin <= hp < upper->HDTT.HstPtrBegin
    if (Upper != HDTTMap->begin()) {
      LR.TPR.setEntry(std::prev(Upper)->HDTT, OwnedTPR);
      // the left side of extended address range is satisified.
      // hp >= LR.TPR.getEntry()->HstPtrBegin || hp >=
      // LR.TPR.getEntry()->HstPtrBase
      LR.Flags.IsContained = HP < LR.TPR.getEntry()->HstPtrEnd ||
                             HP < LR.TPR.getEntry()->HstPtrBase;
    }

    if (!LR.Flags.IsContained && Upper != HDTTMap->end()) {
      LR.TPR.setEntry(Upper->HDTT, OwnedTPR);
      // the right side of extended address range is satisified.
      // hp < LR.TPR.getEntry()->HstPtrEnd || hp < LR.TPR.getEntry()->HstPtrBase
      LR.Flags.IsContained = HP >= LR.TPR.getEntry()->HstPtrBase;
    }
  } else {
    // check the left bin
    if (Upper != HDTTMap->begin()) {
      LR.TPR.setEntry(std::prev(Upper)->HDTT, OwnedTPR);
      // Is it contained?
      LR.Flags.IsContained = HP >= LR.TPR.getEntry()->HstPtrBegin &&
                             HP < LR.TPR.getEntry()->HstPtrEnd &&
                             (HP + Size) <= LR.TPR.getEntry()->HstPtrEnd;
      // Does it extend beyond the mapped region?
      LR.Flags.ExtendsAfter = HP < LR.TPR.getEntry()->HstPtrEnd &&
                              (HP + Size) > LR.TPR.getEntry()->HstPtrEnd;
    }

    // check the right bin
    if (!(LR.Flags.IsContained || LR.Flags.ExtendsAfter) &&
        Upper != HDTTMap->end()) {
      LR.TPR.setEntry(Upper->HDTT, OwnedTPR);
      // Does it extend into an already mapped region?
      LR.Flags.ExtendsBefore = HP < LR.TPR.getEntry()->HstPtrBegin &&
                               (HP + Size) > LR.TPR.getEntry()->HstPtrBegin;
      // Does it extend beyond the mapped region?
      LR.Flags.ExtendsAfter = HP < LR.TPR.getEntry()->HstPtrEnd &&
                              (HP + Size) > LR.TPR.getEntry()->HstPtrEnd;
    }

    if (LR.Flags.ExtendsBefore) {
      DP("WARNING: Pointer is not mapped but section extends into already "
         "mapped data\n");
    }
    if (LR.Flags.ExtendsAfter) {
      DP("WARNING: Pointer is already mapped but section extends beyond mapped "
         "region\n");
    }
  }

  return LR;
}

TargetPointerResultTy DeviceTy::getTargetPointer(
    HDTTMapAccessorTy &HDTTMap, void *HstPtrBegin, void *HstPtrBase,
    int64_t TgtPadding, int64_t Size, map_var_info_t HstPtrName, bool HasFlagTo,
    bool HasFlagAlways, bool IsImplicit, bool UpdateRefCount,
    bool HasCloseModifier, bool HasPresentModifier, bool HasHoldModifier,
    AsyncInfoTy &AsyncInfo,
#if INTEL_COLLAB
    HostDataToTargetTy *OwnedTPR, bool ReleaseHDTTMap, bool UseHostMem) {
#else  // INTEL_COLLAB
    HostDataToTargetTy *OwnedTPR, bool ReleaseHDTTMap) {
#endif // INTEL_COLLAB

  LookupResult LR = lookupMapping(HDTTMap, HstPtrBegin, Size, OwnedTPR);
  LR.TPR.Flags.IsPresent = true;

  // Release the mapping table lock only after the entry is locked by
  // attaching it to TPR. Once TPR is destroyed it will release the lock
  // on entry. If it is returned the lock will move to the returned object.
  // If LR.Entry is already owned/locked we avoid trying to lock it again.

  // Check if the pointer is contained.
  // If a variable is mapped to the device manually by the user - which would
  // lead to the IsContained flag to be true - then we must ensure that the
  // device address is returned even under unified memory conditions.
  if (LR.Flags.IsContained ||
      ((LR.Flags.ExtendsBefore || LR.Flags.ExtendsAfter) && IsImplicit)) {
    const char *RefCountAction;
    if (UpdateRefCount) {
      // After this, reference count >= 1. If the reference count was 0 but the
      // entry was still there we can reuse the data on the device and avoid a
      // new submission.
      LR.TPR.getEntry()->incRefCount(HasHoldModifier);
      RefCountAction = " (incremented)";
    } else {
      // It might have been allocated with the parent, but it's still new.
      LR.TPR.Flags.IsNewEntry = LR.TPR.getEntry()->getTotalRefCount() == 1;
      RefCountAction = " (update suppressed)";
    }
    const char *DynRefCountAction = HasHoldModifier ? "" : RefCountAction;
    const char *HoldRefCountAction = HasHoldModifier ? RefCountAction : "";
    uintptr_t Ptr = LR.TPR.getEntry()->TgtPtrBegin +
                    ((uintptr_t)HstPtrBegin - LR.TPR.getEntry()->HstPtrBegin);
    INFO(OMP_INFOTYPE_MAPPING_EXISTS, DeviceID,
         "Mapping exists%s with HstPtrBegin=" DPxMOD ", TgtPtrBegin=" DPxMOD
         ", Size=%" PRId64 ", DynRefCount=%s%s, HoldRefCount=%s%s, Name=%s\n",
         (IsImplicit ? " (implicit)" : ""), DPxPTR(HstPtrBegin), DPxPTR(Ptr),
         Size, LR.TPR.getEntry()->dynRefCountToStr().c_str(), DynRefCountAction,
         LR.TPR.getEntry()->holdRefCountToStr().c_str(), HoldRefCountAction,
         (HstPtrName) ? getNameFromMapping(HstPtrName).c_str() : "unknown");
    LR.TPR.TargetPointer = (void *)Ptr;
  } else if ((LR.Flags.ExtendsBefore || LR.Flags.ExtendsAfter) && !IsImplicit) {
    // Explicit extension of mapped data - not allowed.
    MESSAGE("explicit extension not allowed: host address specified is " DPxMOD
            " (%" PRId64
            " bytes), but device allocation maps to host at " DPxMOD
            " (%" PRId64 " bytes)",
            DPxPTR(HstPtrBegin), Size, DPxPTR(LR.TPR.getEntry()->HstPtrBegin),
            LR.TPR.getEntry()->HstPtrEnd - LR.TPR.getEntry()->HstPtrBegin);
    if (HasPresentModifier)
      MESSAGE("device mapping required by 'present' map type modifier does not "
              "exist for host address " DPxMOD " (%" PRId64 " bytes)",
              DPxPTR(HstPtrBegin), Size);
#if INTEL_COLLAB
  } else if (!requiresMapping(HstPtrBegin, Size)) {
    // Let plugin decide if HstPtrBegin and Size requires mapping. Size check is
    // done to differentiated implicit/explicit mapping
    DP("Return HstPtrBegin " DPxMOD " Size=%" PRId64
       " for device-accessible memory\n", DPxPTR(HstPtrBegin), Size);
    if (PM->RTLs.RequiresFlags & OMP_REQ_UNIFIED_SHARED_MEMORY)
      LR.TPR.Flags.IsHostPointer = true;
    LR.TPR.Flags.IsPresent = false;
    LR.TPR.TargetPointer = HstPtrBegin;
#endif // INTEL_COLLAB
  } else if (PM->RTLs.RequiresFlags & OMP_REQ_UNIFIED_SHARED_MEMORY &&
             !HasCloseModifier) {
    // If unified shared memory is active, implicitly mapped variables that are
    // not privatized use host address. Any explicitly mapped variables also use
    // host address where correctness is not impeded. In all other cases maps
    // are respected.
    // In addition to the mapping rules above, the close map modifier forces the
    // mapping of the variable to the device.
    if (Size) {
      DP("Return HstPtrBegin " DPxMOD " Size=%" PRId64 " for unified shared "
         "memory\n",
         DPxPTR((uintptr_t)HstPtrBegin), Size);
      LR.TPR.Flags.IsPresent = false;
      LR.TPR.Flags.IsHostPointer = true;
      LR.TPR.TargetPointer = HstPtrBegin;
    }
  } else if (HasPresentModifier) {
    DP("Mapping required by 'present' map type modifier does not exist for "
       "HstPtrBegin=" DPxMOD ", Size=%" PRId64 "\n",
       DPxPTR(HstPtrBegin), Size);
    MESSAGE("device mapping required by 'present' map type modifier does not "
            "exist for host address " DPxMOD " (%" PRId64 " bytes)",
            DPxPTR(HstPtrBegin), Size);
  } else if (Size) {
    // If it is not contained and Size > 0, we should create a new entry for it.
    LR.TPR.Flags.IsNewEntry = true;
#if INTEL_COLLAB
    int32_t AllocOpt = UseHostMem ? ALLOC_OPT_HOST_MEM : ALLOC_OPT_NONE;
    uintptr_t TgtAllocBegin = (uintptr_t)dataAllocBase(
        TgtPadding + Size, HstPtrBegin, HstPtrBase, AllocOpt);
#else  // INTEL_COLLAB
    uintptr_t TgtAllocBegin =
        (uintptr_t)allocData(TgtPadding + Size, HstPtrBegin);
#endif // INTEL_COLLAB
    uintptr_t TgtPtrBegin = TgtAllocBegin + TgtPadding;
    // Release the mapping table lock only after the entry is locked by
    // attaching it to TPR.
    LR.TPR.setEntry(HDTTMap
                        ->emplace(new HostDataToTargetTy(
                            (uintptr_t)HstPtrBase, (uintptr_t)HstPtrBegin,
                            (uintptr_t)HstPtrBegin + Size, TgtAllocBegin,
                            TgtPtrBegin, HasHoldModifier, HstPtrName))
                        .first->HDTT);
#if INTEL_CUSTOMIZATION
    XPTIRegistry->traceMemAssociate((uintptr_t)HstPtrBegin, TgtPtrBegin);
#endif // INTEL_CUSTOMIZATION
    INFO(OMP_INFOTYPE_MAPPING_CHANGED, DeviceID,
         "Creating new map entry with HstPtrBase=" DPxMOD
         ", HstPtrBegin=" DPxMOD ", TgtAllocBegin=" DPxMOD", TgtPtrBegin=" DPxMOD
#if INTEL_COLLAB
         ", Size=%" PRId64 ", "
#else  // INTEL_COLLAB
         ", Size=%ld, "
#endif // INTEL_COLLAB
         "DynRefCount=%s, HoldRefCount=%s, Name=%s\n",
         DPxPTR(HstPtrBase), DPxPTR(HstPtrBegin), DPxPTR(TgtAllocBegin),
         DPxPTR(TgtPtrBegin), Size,
         LR.TPR.getEntry()->dynRefCountToStr().c_str(),
         LR.TPR.getEntry()->holdRefCountToStr().c_str(),
         (HstPtrName) ? getNameFromMapping(HstPtrName).c_str() : "unknown");
    LR.TPR.TargetPointer = (void *)TgtPtrBegin;

    // Notify the plugin about the new mapping.
    if (notifyDataMapped(HstPtrBegin, Size))
      return {{false /* IsNewEntry */, false /* IsHostPointer */},
              nullptr /* Entry */,
              nullptr /* TargetPointer */};
  } else {
    // This entry is not present and we did not create a new entry for it.
    LR.TPR.Flags.IsPresent = false;
  }

  // All mapping table modifications have been made. If the user requested it we
  // give up the lock.
  if (ReleaseHDTTMap)
    HDTTMap.destroy();

  // If the target pointer is valid, and we need to transfer data, issue the
  // data transfer.
  if (LR.TPR.TargetPointer && !LR.TPR.Flags.IsHostPointer && HasFlagTo &&
      (LR.TPR.Flags.IsNewEntry || HasFlagAlways) && Size != 0) {
    DP("Moving %" PRId64 " bytes (hst:" DPxMOD ") -> (tgt:" DPxMOD ")\n", Size,
       DPxPTR(HstPtrBegin), DPxPTR(LR.TPR.TargetPointer));

    int Ret = submitData(LR.TPR.TargetPointer, HstPtrBegin, Size, AsyncInfo,
                         LR.TPR.getEntry());
    if (Ret != OFFLOAD_SUCCESS) {
      REPORT("Copying data to device failed.\n");
      // We will also return nullptr if the data movement fails because that
      // pointer points to a corrupted memory region so it doesn't make any
      // sense to continue to use it.
      LR.TPR.TargetPointer = nullptr;
    } else if (LR.TPR.getEntry()->addEventIfNecessary(*this, AsyncInfo) !=
               OFFLOAD_SUCCESS)
      return {{false /* IsNewEntry */, false /* IsHostPointer */},
              nullptr /* Entry */,
              nullptr /* TargetPointer */};
  } else {
    // If not a host pointer and no present modifier, we need to wait for the
    // event if it exists.
    // Note: Entry might be nullptr because of zero length array section.
    if (LR.TPR.getEntry() && !LR.TPR.Flags.IsHostPointer &&
        !HasPresentModifier) {
      void *Event = LR.TPR.getEntry()->getEvent();
      if (Event) {
        int Ret = waitEvent(Event, AsyncInfo);
        if (Ret != OFFLOAD_SUCCESS) {
          // If it fails to wait for the event, we need to return nullptr in
          // case of any data race.
          REPORT("Failed to wait for event " DPxMOD ".\n", DPxPTR(Event));
          return {{false /* IsNewEntry */, false /* IsHostPointer */},
                  nullptr /* Entry */,
                  nullptr /* TargetPointer */};
        }
      }
    }
  }

  return std::move(LR.TPR);
}

TargetPointerResultTy
DeviceTy::getTgtPtrBegin(void *HstPtrBegin, int64_t Size, bool UpdateRefCount,
                         bool UseHoldRefCount, bool MustContain,
                         bool ForceDelete, bool FromDataEnd) {
  HDTTMapAccessorTy HDTTMap = HostDataToTargetMap.getExclusiveAccessor();

  LookupResult LR = lookupMapping(HDTTMap, HstPtrBegin, Size);

  LR.TPR.Flags.IsPresent = true;

  if (LR.Flags.IsContained ||
      (!MustContain && (LR.Flags.ExtendsBefore || LR.Flags.ExtendsAfter))) {
    LR.TPR.Flags.IsLast =
        LR.TPR.getEntry()->decShouldRemove(UseHoldRefCount, ForceDelete);

    if (ForceDelete) {
      LR.TPR.getEntry()->resetRefCount(UseHoldRefCount);
      assert(LR.TPR.Flags.IsLast ==
                 LR.TPR.getEntry()->decShouldRemove(UseHoldRefCount) &&
             "expected correct IsLast prediction for reset");
    }

    // Increment the number of threads that is using the entry on a
    // targetDataEnd, tracking the number of possible "deleters". A thread may
    // come to own the entry deletion even if it was not the last one querying
    // for it. Thus, we must track every query on targetDataEnds to ensure only
    // the last thread that holds a reference to an entry actually deletes it.
    if (FromDataEnd)
      LR.TPR.getEntry()->incDataEndThreadCount();

    const char *RefCountAction;
    if (!UpdateRefCount) {
      RefCountAction = " (update suppressed)";
    } else if (LR.TPR.Flags.IsLast) {
      LR.TPR.getEntry()->decRefCount(UseHoldRefCount);
      assert(LR.TPR.getEntry()->getTotalRefCount() == 0 &&
             "Expected zero reference count when deletion is scheduled");
      if (ForceDelete)
        RefCountAction = " (reset, delayed deletion)";
      else
        RefCountAction = " (decremented, delayed deletion)";
    } else {
      LR.TPR.getEntry()->decRefCount(UseHoldRefCount);
      RefCountAction = " (decremented)";
    }
    const char *DynRefCountAction = UseHoldRefCount ? "" : RefCountAction;
    const char *HoldRefCountAction = UseHoldRefCount ? RefCountAction : "";
    uintptr_t TP = LR.TPR.getEntry()->TgtPtrBegin +
                   ((uintptr_t)HstPtrBegin - LR.TPR.getEntry()->HstPtrBegin);
    INFO(OMP_INFOTYPE_MAPPING_EXISTS, DeviceID,
         "Mapping exists with HstPtrBegin=" DPxMOD ", TgtPtrBegin=" DPxMOD ", "
         "Size=%" PRId64 ", DynRefCount=%s%s, HoldRefCount=%s%s\n",
         DPxPTR(HstPtrBegin), DPxPTR(TP), Size,
         LR.TPR.getEntry()->dynRefCountToStr().c_str(), DynRefCountAction,
         LR.TPR.getEntry()->holdRefCountToStr().c_str(), HoldRefCountAction);
    LR.TPR.TargetPointer = (void *)TP;
#if INTEL_COLLAB
  } else if (!requiresMapping(HstPtrBegin, Size)) {
    DP("Get HstPtrBegin " DPxMOD " Size=%" PRId64
       " for device-accessible memory\n", DPxPTR(HstPtrBegin), Size);
    if (PM->RTLs.RequiresFlags & OMP_REQ_UNIFIED_SHARED_MEMORY)
      LR.TPR.Flags.IsHostPointer = true;
    LR.TPR.Flags.IsPresent = false;
    LR.TPR.TargetPointer = HstPtrBegin;
#endif // INTEL_COLLAB
  } else if (PM->RTLs.RequiresFlags & OMP_REQ_UNIFIED_SHARED_MEMORY) {

    // If the value isn't found in the mapping and unified shared memory
    // is on then it means we have stumbled upon a value which we need to
    // use directly from the host.
    DP("Get HstPtrBegin " DPxMOD " Size=%" PRId64 " for unified shared "
       "memory\n",
       DPxPTR((uintptr_t)HstPtrBegin), Size);
    LR.TPR.Flags.IsPresent = false;
    LR.TPR.Flags.IsHostPointer = true;
    LR.TPR.TargetPointer = HstPtrBegin;
  } else {
    // OpenMP Specification v5.2: if a matching list item is not found, the
    // pointer retains its original value as per firstprivate semantics.
    LR.TPR.Flags.IsPresent = false;
    LR.TPR.Flags.IsHostPointer = false;
    LR.TPR.TargetPointer = HstPtrBegin;
  }

  return std::move(LR.TPR);
}

// Return the target pointer begin (where the data will be moved).
void *DeviceTy::getTgtPtrBegin(HDTTMapAccessorTy &HDTTMap, void *HstPtrBegin,
                               int64_t Size) {
  uintptr_t HP = (uintptr_t)HstPtrBegin;
  LookupResult LR = lookupMapping(HDTTMap, HstPtrBegin, Size);
  if (LR.Flags.IsContained || LR.Flags.ExtendsBefore || LR.Flags.ExtendsAfter) {
    uintptr_t TP =
        LR.TPR.getEntry()->TgtPtrBegin + (HP - LR.TPR.getEntry()->HstPtrBegin);
    return (void *)TP;
  }

  return NULL;
}

int DeviceTy::eraseMapEntry(HDTTMapAccessorTy &HDTTMap,
                            HostDataToTargetTy *Entry, int64_t Size) {
  assert(Entry && "Trying to delete a null entry from the HDTT map.");
  assert(Entry->getTotalRefCount() == 0 && Entry->getDataEndThreadCount() == 0 &&
         "Trying to delete entry that is in use or owned by another thread.");

  INFO(OMP_INFOTYPE_MAPPING_CHANGED, DeviceID,
       "Removing map entry with HstPtrBegin=" DPxMOD ", TgtPtrBegin=" DPxMOD
       ", Size=%" PRId64 ", Name=%s\n",
       DPxPTR(Entry->HstPtrBegin), DPxPTR(Entry->TgtPtrBegin), Size,
       (Entry->HstPtrName) ? getNameFromMapping(Entry->HstPtrName).c_str()
                           : "unknown");

  if (HDTTMap->erase(Entry) == 0) {
    REPORT("Trying to remove a non-existent map entry\n");
    return OFFLOAD_FAIL;
  }

  return OFFLOAD_SUCCESS;
}

int DeviceTy::deallocTgtPtrAndEntry(HostDataToTargetTy *Entry, int64_t Size) {
  assert(Entry && "Trying to deallocate a null entry.");

  DP("Deleting tgt data " DPxMOD " of size %" PRId64 " by freeing allocation "
     "starting at " DPxMOD "\n",
     DPxPTR(Entry->TgtPtrBegin), Size, DPxPTR(Entry->TgtAllocBegin));

  void *Event = Entry->getEvent();
  if (Event && destroyEvent(Event) != OFFLOAD_SUCCESS) {
    REPORT("Failed to destroy event " DPxMOD "\n", DPxPTR(Event));
    return OFFLOAD_FAIL;
  }

  int Ret = deleteData((void *)Entry->TgtAllocBegin);

  // Notify the plugin about the unmapped memory.
  Ret |= notifyDataUnmapped((void *)Entry->HstPtrBegin);

  delete Entry;

  return Ret;
}

/// Init device, should not be called directly.
void DeviceTy::init() {
  // Make call to init_requires if it exists for this plugin.
  if (RTL->init_requires)
    RTL->init_requires(PM->RTLs.RequiresFlags);
  int32_t Ret = RTL->init_device(RTLDeviceID);
  if (Ret != OFFLOAD_SUCCESS)
    return;

  // Enables recording kernels if set.
  llvm::omp::target::BoolEnvar OMPX_RecordKernel("LIBOMPTARGET_RECORD", false);
  if (OMPX_RecordKernel) {
    // Enables saving the device memory kernel output post execution if set.
    llvm::omp::target::BoolEnvar OMPX_ReplaySaveOutput(
        "LIBOMPTARGET_RR_SAVE_OUTPUT", false);
    // Sets the maximum to pre-allocate device memory.
    llvm::omp::target::UInt64Envar OMPX_DeviceMemorySize(
        "LIBOMPTARGET_RR_DEVMEM_SIZE", 16);
<<<<<<< HEAD
    DP("Activating Record-Replay for Device %d with %lu GB memory\n",
       RTLDeviceID, OMPX_DeviceMemorySize.get());
=======
#if INTEL_CUSTOMIZATION
    DP("Activating Record-Replay for Device %d with %lu GB memory\n",
       RTLDeviceID, (unsigned long) OMPX_DeviceMemorySize.get());
#else // INTEL_CUSTOMIZATION
    DP("Activating Record-Replay for Device %d with %lu GB memory\n",
       RTLDeviceID, OMPX_DeviceMemorySize.get());
#endif // INTEL_CUSTOMIZATION
>>>>>>> b9c73bc0

    RTL->activate_record_replay(RTLDeviceID,
                                OMPX_DeviceMemorySize * 1024 * 1024 * 1024,
                                true, OMPX_ReplaySaveOutput);
  }

  IsInit = true;
}

/// Thread-safe method to initialize the device only once.
int32_t DeviceTy::initOnce() {
  std::call_once(InitFlag, &DeviceTy::init, this);

  // At this point, if IsInit is true, then either this thread or some other
  // thread in the past successfully initialized the device, so we can return
  // OFFLOAD_SUCCESS. If this thread executed init() via call_once() and it
  // failed, return OFFLOAD_FAIL. If call_once did not invoke init(), it means
  // that some other thread already attempted to execute init() and if IsInit
  // is still false, return OFFLOAD_FAIL.
  if (IsInit)
    return OFFLOAD_SUCCESS;
  return OFFLOAD_FAIL;
}

void DeviceTy::deinit() {
  if (RTL->deinit_device)
    RTL->deinit_device(RTLDeviceID);
}

// Load binary to device.
__tgt_target_table *DeviceTy::loadBinary(void *Img) {
  std::lock_guard<decltype(RTL->Mtx)> LG(RTL->Mtx);
  return RTL->load_binary(RTLDeviceID, Img);
}

void *DeviceTy::allocData(int64_t Size, void *HstPtr, int32_t Kind) {
#if INTEL_CUSTOMIZATION
  OMPT_TRACE(targetDataAllocBegin(RTLDeviceID, Size));
  auto CorrID = XPTIRegistry->traceMemAllocBegin(Size, 0 /* GuardZone */);
  void *Ret = RTL->data_alloc(RTLDeviceID, Size, HstPtr, Kind);
  XPTIRegistry->traceMemAllocEnd((uintptr_t)Ret, Size, 0 /* GuardZone */,
                                 CorrID);
  OMPT_TRACE(targetDataAllocEnd(RTLDeviceID, Size, Ret));
  return Ret;
#else  // INTEL_CUSTOMIZATION
  /// RAII to establish tool anchors before and after data allocation
  OMPT_IF_BUILT(InterfaceRAII TargetDataAllocRAII(
                    RegionInterface.getCallbacks<ompt_target_data_alloc>(),
                    RTLDeviceID, HstPtr, Size,
                    /* CodePtr */ OMPT_GET_RETURN_ADDRESS(0));)

  return RTL->data_alloc(RTLDeviceID, Size, HstPtr, Kind);
#endif // INTEL_CUSTOMIZATION
}

int32_t DeviceTy::deleteData(void *TgtAllocBegin, int32_t Kind) {
#if INTEL_CUSTOMIZATION
  auto CorrID = XPTIRegistry->traceMemReleaseBegin((uintptr_t)TgtAllocBegin);
  auto Rc = RTL->data_delete(RTLDeviceID, TgtAllocBegin, Kind);
  XPTIRegistry->traceMemReleaseEnd((uintptr_t)TgtAllocBegin, CorrID);
  return Rc;
#else  // INTEL_CUSTOMIZATION
  /// RAII to establish tool anchors before and after data deletion
  OMPT_IF_BUILT(InterfaceRAII TargetDataDeleteRAII(
                    RegionInterface.getCallbacks<ompt_target_data_delete>(),
                    RTLDeviceID, TgtAllocBegin,
                    /* CodePtr */ OMPT_GET_RETURN_ADDRESS(0));)

  return RTL->data_delete(RTLDeviceID, TgtAllocBegin, Kind);
#endif // INTEL_CUSTOMIZATION
}

static void printCopyInfo(int DeviceId, bool H2D, void *SrcPtrBegin,
                          void *DstPtrBegin, int64_t Size,
                          HostDataToTargetTy *HT) {

  INFO(OMP_INFOTYPE_DATA_TRANSFER, DeviceId,
       "Copying data from %s to %s, %sPtr=" DPxMOD ", %sPtr=" DPxMOD
       ", Size=%" PRId64 ", Name=%s\n",
       H2D ? "host" : "device", H2D ? "device" : "host", H2D ? "Hst" : "Tgt",
       DPxPTR(SrcPtrBegin), H2D ? "Tgt" : "Hst", DPxPTR(DstPtrBegin), Size,
       (HT && HT->HstPtrName) ? getNameFromMapping(HT->HstPtrName).c_str()
                              : "unknown");
}

// Submit data to device
int32_t DeviceTy::submitData(void *TgtPtrBegin, void *HstPtrBegin, int64_t Size,
                             AsyncInfoTy &AsyncInfo,
                             HostDataToTargetTy *Entry) {
  if (getInfoLevel() & OMP_INFOTYPE_DATA_TRANSFER) {
    HDTTMapAccessorTy HDTTMap = HostDataToTargetMap.getExclusiveAccessor(Entry);
    LookupResult LR;
    if (!Entry) {
      LR = lookupMapping(HDTTMap, HstPtrBegin, Size);
      Entry = LR.TPR.getEntry();
    }
    printCopyInfo(DeviceID, /* H2D */ true, HstPtrBegin, TgtPtrBegin, Size,
                  Entry);
  }

#if INTEL_CUSTOMIZATION
  OMPT_TRACE(
      targetDataSubmitBegin(RTLDeviceID, TgtPtrBegin, HstPtrBegin, Size));
  int32_t ret;
  if (!AsyncInfo || !RTL->data_submit_async || !RTL->synchronize)
    ret = RTL->data_submit(RTLDeviceID, TgtPtrBegin, HstPtrBegin, Size);
  else
    ret = RTL->data_submit_async(RTLDeviceID, TgtPtrBegin, HstPtrBegin, Size,
                                 AsyncInfo);
  OMPT_TRACE(targetDataSubmitEnd(RTLDeviceID, TgtPtrBegin, HstPtrBegin, Size));
  return ret;
#else  // INTEL_CUSTOMIZATION
  /// RAII to establish tool anchors before and after data submit
  OMPT_IF_BUILT(
      InterfaceRAII TargetDataSubmitRAII(
          RegionInterface.getCallbacks<ompt_target_data_transfer_to_device>(),
          RTLDeviceID, TgtPtrBegin, HstPtrBegin, Size,
          /* CodePtr */ OMPT_GET_RETURN_ADDRESS(0));)

  if (!AsyncInfo || !RTL->data_submit_async || !RTL->synchronize)
    return RTL->data_submit(RTLDeviceID, TgtPtrBegin, HstPtrBegin, Size);
  return RTL->data_submit_async(RTLDeviceID, TgtPtrBegin, HstPtrBegin, Size,
                                AsyncInfo);
#endif // INTEL_CUSTOMIZATION
}

// Retrieve data from device
int32_t DeviceTy::retrieveData(void *HstPtrBegin, void *TgtPtrBegin,
                               int64_t Size, AsyncInfoTy &AsyncInfo,
                               HostDataToTargetTy *Entry) {
  if (getInfoLevel() & OMP_INFOTYPE_DATA_TRANSFER) {
    HDTTMapAccessorTy HDTTMap = HostDataToTargetMap.getExclusiveAccessor(Entry);
    LookupResult LR;
    if (!Entry) {
      LR = lookupMapping(HDTTMap, HstPtrBegin, Size);
      Entry = LR.TPR.getEntry();
    }
    printCopyInfo(DeviceID, /* H2D */ false, TgtPtrBegin, HstPtrBegin, Size,
                  Entry);
  }

#if INTEL_CUSTOMIZATION
  OMPT_TRACE(
      targetDataRetrieveBegin(RTLDeviceID, HstPtrBegin, TgtPtrBegin, Size));
  int32_t ret;
  if (!RTL->data_retrieve_async || !RTL->synchronize)
    ret = RTL->data_retrieve(RTLDeviceID, HstPtrBegin, TgtPtrBegin, Size);
  else
    ret = RTL->data_retrieve_async(RTLDeviceID, HstPtrBegin, TgtPtrBegin, Size,
                                   AsyncInfo);
  OMPT_TRACE(
      targetDataRetrieveEnd(RTLDeviceID, HstPtrBegin, TgtPtrBegin, Size));
  return ret;
#else  // INTEL_CUSTOMIZATION
  /// RAII to establish tool anchors before and after data retrieval
  OMPT_IF_BUILT(
      InterfaceRAII TargetDataRetrieveRAII(
          RegionInterface.getCallbacks<ompt_target_data_transfer_from_device>(),
          RTLDeviceID, HstPtrBegin, TgtPtrBegin, Size,
          /* CodePtr */ OMPT_GET_RETURN_ADDRESS(0));)

  if (!RTL->data_retrieve_async || !RTL->synchronize)
    return RTL->data_retrieve(RTLDeviceID, HstPtrBegin, TgtPtrBegin, Size);
  return RTL->data_retrieve_async(RTLDeviceID, HstPtrBegin, TgtPtrBegin, Size,
                                  AsyncInfo);
#endif // INTEL_CUSTOMIZATION
}

// Copy data from current device to destination device directly
int32_t DeviceTy::dataExchange(void *SrcPtr, DeviceTy &DstDev, void *DstPtr,
                               int64_t Size, AsyncInfoTy &AsyncInfo) {
  if (!AsyncInfo || !RTL->data_exchange_async || !RTL->synchronize) {
    assert(RTL->data_exchange && "RTL->data_exchange is nullptr");
    return RTL->data_exchange(RTLDeviceID, SrcPtr, DstDev.RTLDeviceID, DstPtr,
                              Size);
  }
  return RTL->data_exchange_async(RTLDeviceID, SrcPtr, DstDev.RTLDeviceID,
                                  DstPtr, Size, AsyncInfo);
}

int32_t DeviceTy::notifyDataMapped(void *HstPtr, int64_t Size) {
  if (!RTL->data_notify_mapped)
    return OFFLOAD_SUCCESS;

  DP("Notifying about new mapping: HstPtr=" DPxMOD ", Size=%" PRId64 "\n",
     DPxPTR(HstPtr), Size);

  if (RTL->data_notify_mapped(RTLDeviceID, HstPtr, Size)) {
    REPORT("Notifiying about data mapping failed.\n");
    return OFFLOAD_FAIL;
  }
  return OFFLOAD_SUCCESS;
}

int32_t DeviceTy::notifyDataUnmapped(void *HstPtr) {
  if (!RTL->data_notify_unmapped)
    return OFFLOAD_SUCCESS;

  DP("Notifying about an unmapping: HstPtr=" DPxMOD "\n", DPxPTR(HstPtr));

  if (RTL->data_notify_unmapped(RTLDeviceID, HstPtr)) {
    REPORT("Notifiying about data unmapping failed.\n");
    return OFFLOAD_FAIL;
  }
  return OFFLOAD_SUCCESS;
}

// Run region on device
int32_t DeviceTy::launchKernel(void *TgtEntryPtr, void **TgtVarsPtr,
                               ptrdiff_t *TgtOffsets,
                               const KernelArgsTy &KernelArgs,
                               AsyncInfoTy &AsyncInfo) {
#if INTEL_CUSTOMIZATION
  OMPT_TRACE(targetSubmitBegin(RTLDeviceID, KernelArgs.NumTeams[0]));
  int32_t Ret = RTL->launch_kernel(RTLDeviceID, TgtEntryPtr, TgtVarsPtr,
                                   TgtOffsets, &KernelArgs, AsyncInfo);
  OMPT_TRACE(targetSubmitEnd(RTLDeviceID, KernelArgs.NumTeams[0]));
  return Ret;
#else  // INTEL_CUSTOMIZATION
  return RTL->launch_kernel(RTLDeviceID, TgtEntryPtr, TgtVarsPtr, TgtOffsets,
                            &KernelArgs, AsyncInfo);
#endif // INTEL_CUSTOMIZATION
}

// Run region on device
bool DeviceTy::printDeviceInfo(int32_t RTLDevId) {
  if (!RTL->print_device_info)
    return false;
  RTL->print_device_info(RTLDevId);
  return true;
}

#if INTEL_COLLAB
int32_t DeviceTy::manifestDataForRegion(void *TgtEntryPtr) {
  if (!RTL->manifest_data_for_region)
    return OFFLOAD_SUCCESS;

  // Targets that require explicit manifestation for pointers
  // that are not passed as arguments to the target entry
  // provide an optional manifest_data_for_region interface.
  //
  // Pointers that may be dereferenced inside the target entry
  // and are not necessarily passed as arguments are the following:
  //   1. Pointers to global variables.
  //   2. Shadow pointers mapped as PTR_AND_OBJ.
  SmallVector<void *> ObjectPtrs;

  HDTTMapAccessorTy HDTTMap = HostDataToTargetMap.getExclusiveAccessor();

  for (const auto &It : *HDTTMap) {
    HostDataToTargetTy &HDTT = *It.HDTT;
    // Check if it has associated shadow pointers
    (void)HDTT.foreachShadowPointerInfo(
        [&](const ShadowPtrInfoTy &SPI) {
          DP("Manifesting shadow target pointers:\n");
          DP("\tHstPtrAddr=" DPxMOD ", HstPtrVal=" DPxMOD
             ", TgtPtrAddr=" DPxMOD ", TgtPtrVal=" DPxMOD "\n",
             DPxPTR(SPI.HstPtrAddr), DPxPTR(SPI.HstPtrVal),
             DPxPTR(SPI.TgtPtrAddr), DPxPTR(SPI.TgtPtrVal));
          ObjectPtrs.push_back(SPI.TgtPtrVal);
          return OFFLOAD_SUCCESS;
        });
    if (!HDTT.isDynRefCountInf() ||
        // Function pointers has zero size, and we do not have to manifest
        // them, because program code is always resident on the device.
        HDTT.HstPtrBegin == HDTT.HstPtrEnd)
      continue;

    void *TgtPtrBegin = reinterpret_cast<void *>(HDTT.TgtPtrBegin);

    if (ObjectPtrs.empty())
      DP("Manifesting target pointers for globals:\n");

    DP("\tHstPtrBase=" DPxMOD ", HstPtrBegin=" DPxMOD
       ", HstPtrEnd=" DPxMOD ", TgtPtrBegin=" DPxMOD "\n",
       DPxPTR(HDTT.HstPtrBase), DPxPTR(HDTT.HstPtrBegin),
       DPxPTR(HDTT.HstPtrEnd), DPxPTR(TgtPtrBegin));

    ObjectPtrs.push_back(TgtPtrBegin);
  }

  HDTTMap.destroy();

  UsedPtrsMtx.lock();
  DP("Manifesting used target pointers:\n");
  for (auto &PtrSetList : UsedPtrs) {
    for (auto &PtrSet : PtrSetList.second) {
      for (auto Ptr : PtrSet) {
        DP("\tUsedTargetPtr=" DPxMOD "\n", DPxPTR(Ptr));
        ObjectPtrs.push_back(Ptr);
      }
    }
  }
  UsedPtrsMtx.unlock();

  int32_t GTID = __kmpc_global_thread_num(nullptr);
  LambdaPtrsMtx.lock();
  if (LambdaPtrs.count(GTID) > 0 && LambdaPtrs.at(GTID).size() > 0) {
    DP("Manifesting lambda mapped target pointers:\n");
    for (auto Ptr : LambdaPtrs.at(GTID)) {
      DP("\tTgtPtr=" DPxMOD "\n", DPxPTR(Ptr));
      ObjectPtrs.push_back(Ptr);
    }
    LambdaPtrs.at(GTID).clear();
  }
  LambdaPtrsMtx.unlock();

  if (ObjectPtrs.empty())
    return OFFLOAD_SUCCESS;

  int32_t RC =
      RTL->manifest_data_for_region(RTLDeviceID, TgtEntryPtr,
                                    ObjectPtrs.data(), ObjectPtrs.size());

  return RC;
}

char *DeviceTy::getDeviceName(char *Buffer, size_t BufferMaxSize) {
  assert(Buffer && "Buffer cannot be nullptr.");
  assert(BufferMaxSize > 0 && "BufferMaxSize cannot be zero.");
  if (RTL->get_device_name)
    return RTL->get_device_name(RTLDeviceID, Buffer, BufferMaxSize);
  // Make Buffer an empty string, if RTL does not support
  // name query.
  Buffer[0] = '\0';
  return Buffer;
}

void *DeviceTy::dataAllocBase(int64_t Size, void *HstPtrBegin,
                              void *HstPtrBase, int32_t AllocOpt) {
#if INTEL_CUSTOMIZATION
  OMPT_TRACE(targetDataAllocBegin(RTLDeviceID, Size));
  auto CorrID = XPTIRegistry->traceMemAllocBegin(Size, 0 /* GuardZone */);
#endif // INTEL_CUSTOMIZATION
  void *Ret = nullptr;
  if (RTL->data_alloc_base)
    Ret = RTL->data_alloc_base(RTLDeviceID, Size, HstPtrBegin, HstPtrBase,
                               AllocOpt);
  else
    Ret = RTL->data_alloc(RTLDeviceID, Size, HstPtrBegin, TARGET_ALLOC_DEFAULT);
#if INTEL_CUSTOMIZATION
  XPTIRegistry->traceMemAllocEnd((uintptr_t)Ret, Size, 0 /* GuardZone */,
                                 CorrID);
  OMPT_TRACE(targetDataAllocEnd(RTLDeviceID, Size, Ret));
#endif // INTEL_CUSTOMIZATION
  return Ret;
}

int32_t DeviceTy::runTeamNDRegion(void *TgtEntryPtr, void **TgtVarsPtr,
                                  ptrdiff_t *TgtOffsets, int32_t TgtVarsSize,
                                  int32_t NumTeams, int32_t ThreadLimit,
                                  void *TgtNDLoopDesc, AsyncInfoTy &AsyncInfo) {
#if INTEL_CUSTOMIZATION
  OMPT_TRACE(targetSubmitBegin(RTLDeviceID, NumTeams));
#endif // INTEL_CUSTOMIZATION
  int32_t Ret =
      RTL->run_team_nd_region
          ? RTL->run_team_nd_region(RTLDeviceID, TgtEntryPtr, TgtVarsPtr,
                                    TgtOffsets, TgtVarsSize, NumTeams,
                                    ThreadLimit, TgtNDLoopDesc, AsyncInfo)
          : OFFLOAD_FAIL;
#if INTEL_CUSTOMIZATION
  OMPT_TRACE(targetSubmitEnd(RTLDeviceID, NumTeams));
#endif // INTEL_CUSTOMIZATION
  return Ret;
}

void *DeviceTy::getContextHandle() {
  if (!RTL->get_context_handle)
    return nullptr;
  return RTL->get_context_handle(RTLDeviceID);
}

int32_t DeviceTy::requiresMapping(void *Ptr, int64_t Size) {
  if (RTL->requires_mapping)
    return RTL->requires_mapping(RTLDeviceID, Ptr, Size);
  else
    return 1;
}

void *DeviceTy::dataRealloc(void *Ptr, size_t Size, int32_t Kind) {
  if (RTL->data_realloc)
    return RTL->data_realloc(RTLDeviceID, Ptr, Size, Kind);
  else
    return allocData(Size, nullptr, Kind);
}

void *DeviceTy::dataAlignedAlloc(size_t Align, size_t Size, int32_t Kind) {
  if (RTL->data_aligned_alloc)
    return RTL->data_aligned_alloc(RTLDeviceID, Align, Size, Kind);
  else
    return allocData(Size, nullptr, Kind);
}

bool DeviceTy::registerHostPointer(void *Ptr, size_t Size) {
  if (RTL->register_host_pointer)
    return RTL->register_host_pointer(RTLDeviceID, Ptr,Size);
  else
    return false;
}

bool DeviceTy::unregisterHostPointer(void *Ptr) {
  if (RTL->unregister_host_pointer)
    return RTL->unregister_host_pointer(DeviceID, Ptr);
  else
    return false;
}

int32_t DeviceTy::getDataAllocInfo(
    int32_t NumPtrs, void *TgtPtrs, void *Infos) {
  if (RTL->get_data_alloc_info)
    return RTL->get_data_alloc_info(RTLDeviceID, NumPtrs, TgtPtrs, Infos);
  else
    return OFFLOAD_FAIL;
}

int32_t DeviceTy::pushSubDevice(int64_t EncodedID, int64_t DeviceID) {
  if (RTL->push_subdevice == nullptr)
    return OFFLOAD_SUCCESS;

  if (EncodedID != DeviceID)
    return RTL->push_subdevice(EncodedID);
  else
    return OFFLOAD_SUCCESS;
}

int32_t DeviceTy::popSubDevice(void) {
  if (RTL->pop_subdevice)
    return RTL->pop_subdevice();
  else
    return OFFLOAD_SUCCESS;
}

int32_t DeviceTy::getNumSubDevices(int32_t Level) {
  if (RTL->get_num_sub_devices)
    return RTL->get_num_sub_devices(RTLDeviceID, Level);
  else
    return 0;
}

int32_t DeviceTy::isSupportedDevice(void *DeviceType) {
  if (RTL->is_supported_device)
    return RTL->is_supported_device(RTLDeviceID, DeviceType);
  else
    return false;
}

#if INTEL_CUSTOMIZATION
__tgt_interop *DeviceTy::createInterop(int32_t InteropContext,
                                       int32_t NumPrefers,
                                       int32_t *PreferIDs) {
  if (RTL->create_interop) {
    __tgt_interop * ret = RTL->create_interop(RTLDeviceID, InteropContext, NumPrefers,
                               PreferIDs);
    // common fields to all plugin
    ret->OwnerGtid = -1;
    ret->OwnerTask = NULL;
    ret->markDirty();
    return ret;
  } else
    return NULL;
}

int32_t DeviceTy::releaseInterop(__tgt_interop *Interop) {
  if (RTL->release_interop)
    return RTL->release_interop(RTLDeviceID, Interop);
  else
    return OFFLOAD_FAIL;
}

int32_t DeviceTy::useInterop(__tgt_interop *Interop) {
  if (RTL->use_interop)
    return RTL->use_interop(RTLDeviceID, Interop);
  else
    return OFFLOAD_FAIL;
}

int32_t DeviceTy::getNumInteropProperties(void) {
  if (RTL->get_num_interop_properties)
    return RTL->get_num_interop_properties(RTLDeviceID);
  else
    return 0;
}

int32_t DeviceTy::getInteropPropertyValue(__tgt_interop *Interop,
                                          int32_t Property, int32_t ValueType,
                                          size_t Size, void *Value) {
  if (RTL->get_interop_property_value)
    return RTL->get_interop_property_value(RTLDeviceID, Interop, Property,
                                           ValueType, Size, Value);
  else
    return OFFLOAD_FAIL;
}

const char *DeviceTy::getInteropPropertyInfo(int32_t Property,
                                             int32_t InfoType) {
  if (RTL->get_interop_property_info)
    return RTL->get_interop_property_info(RTLDeviceID, Property, InfoType);
  else
    return NULL;
}

const char *DeviceTy::getInteropRcDesc(int32_t RetCode) {
  if (RTL->get_interop_rc_desc)
    return RTL->get_interop_rc_desc(RTLDeviceID, RetCode);
  else
    return NULL;
}
#endif // INTEL_CUSTOMIZATION

int32_t DeviceTy::setSubDevice(int32_t Level) {
  if (RTL->get_num_sub_devices) {
    if (PM->RootDeviceID >= 0 || PM->SubDeviceMask != 0) {
      DP("WARNING: unexpected sub-device region detected -- "
         "sub-device environment is not configured.\n");
      return 0;
    }
    int32_t NumSubDevices = RTL->get_num_sub_devices(RTLDeviceID, Level);
    if (NumSubDevices > 0) {
      int64_t Mask = 1ULL << 63; // Sub-device is on
      Mask |= static_cast<int64_t>(Level) << 56; // Level
      // "start" bits will be written by the ID passed to __tgt* entries.
      Mask |= 1ULL << 40; // Count
      Mask |= 1ULL << 32; // Stride
      PM->RootDeviceID = RTLDeviceID;
      PM->SubDeviceMask = Mask;
    }
    return NumSubDevices;
  } else {
    return 0;
  }
}

void DeviceTy::unsetSubDevice(void) {
  PM->RootDeviceID = -1;
  PM->SubDeviceMask = 0;
}

void DeviceTy::addLambdaPtr(void *TgtPtr) {
  int32_t GTID = __kmpc_global_thread_num(nullptr);
  std::lock_guard<std::mutex> Lock(LambdaPtrsMtx);
  if (LambdaPtrs.count(GTID) == 0)
    LambdaPtrs.emplace(GTID, SmallVector<void *>{});
  LambdaPtrs.at(GTID).push_back(TgtPtr);
}

int32_t DeviceTy::isAccessibleAddrRange(const void *Ptr, size_t Size) {
  if (RTL->is_accessible_addr_range)
    return RTL->is_accessible_addr_range(RTLDeviceID, Ptr, Size);
  else
    return 0;
}

#if INTEL_CUSTOMIZATION
int32_t DeviceTy::notifyIndirectAccess(const void *Ptr, size_t Offset) {
  if (RTL->notify_indirect_access)
    return RTL->notify_indirect_access(RTLDeviceID, Ptr, Offset);
  else
    return OFFLOAD_SUCCESS;
}
#endif // INTEL_CUSTOMIZATION

int32_t DeviceTy::isPrivateArgOnHost(const void *TgtEntryPtr, uint32_t Idx) {
  if (RTL->is_private_arg_on_host)
    return RTL->is_private_arg_on_host(RTLDeviceID, TgtEntryPtr, Idx);
  else
    return 0;
}

int32_t DeviceTy::commandBatchBegin(int32_t BatchLevel) {
  if (RTL->command_batch_begin)
    return RTL->command_batch_begin(RTLDeviceID, BatchLevel);
  else
    return OFFLOAD_SUCCESS;
}

int32_t DeviceTy::commandBatchEnd(int32_t BatchLevel) {
  if (RTL->command_batch_end)
    return RTL->command_batch_end(RTLDeviceID, BatchLevel);
  else
    return OFFLOAD_SUCCESS;
}

void DeviceTy::kernelBatchBegin(uint32_t MaxKernels) {
  if (RTL->kernel_batch_begin)
    RTL->kernel_batch_begin(RTLDeviceID, MaxKernels);
}

void DeviceTy::kernelBatchEnd(void) {
  if (RTL->kernel_batch_end)
    RTL->kernel_batch_end(RTLDeviceID);
}

int32_t DeviceTy::setFunctionPtrMap() {
  uint64_t Size = FnPtrMap.size();
  if (Size == 0)
    return OFFLOAD_SUCCESS;
  if (!RTL->set_function_ptr_map)
    return OFFLOAD_FAIL;
  SmallVector<__omp_offloading_fptr_map_t> FnPtrs;
  for (auto &FnPtr : FnPtrMap)
    FnPtrs.push_back({FnPtr.first, FnPtr.second});
  return RTL->set_function_ptr_map(RTLDeviceID, Size, FnPtrs.data());
}

int32_t DeviceTy::getDeviceInfo(int32_t InfoID, size_t InfoSize,
                                void *InfoValue, size_t *InfoSizeRet) {
  if (RTL->get_device_info)
    return RTL->get_device_info(RTLDeviceID, InfoID, InfoSize, InfoValue,
                                InfoSizeRet);
  else
    return OFFLOAD_SUCCESS;
}

void *DeviceTy::dataAlignedAllocShared(size_t Align, size_t Size,
                                       int32_t AccessHint) {
  if (RTL->data_aligned_alloc_shared)
    return RTL->data_aligned_alloc_shared(RTLDeviceID, Align, Size, AccessHint);
  else
    return dataAlignedAlloc(Align, Size, TARGET_ALLOC_SHARED);
}

int DeviceTy::prefetchSharedMem(size_t NumPtrs, void **Ptrs, size_t *Sizes) {
  if (RTL->prefetch_shared_mem)
    return RTL->prefetch_shared_mem(RTLDeviceID, NumPtrs, Ptrs, Sizes);
  else
    return OFFLOAD_SUCCESS; // no-op if not supported
}
#endif // INTEL_COLLAB

// Whether data can be copied to DstDevice directly
bool DeviceTy::isDataExchangable(const DeviceTy &DstDevice) {
  if (RTL != DstDevice.RTL || !RTL->is_data_exchangable)
    return false;

  if (RTL->is_data_exchangable(RTLDeviceID, DstDevice.RTLDeviceID))
    return (RTL->data_exchange != nullptr) ||
           (RTL->data_exchange_async != nullptr);

  return false;
}

int32_t DeviceTy::synchronize(AsyncInfoTy &AsyncInfo) {
  if (RTL->synchronize)
    return RTL->synchronize(RTLDeviceID, AsyncInfo);
  return OFFLOAD_SUCCESS;
}

int32_t DeviceTy::queryAsync(AsyncInfoTy &AsyncInfo) {
  if (RTL->query_async)
    return RTL->query_async(RTLDeviceID, AsyncInfo);

  return synchronize(AsyncInfo);
}

int32_t DeviceTy::createEvent(void **Event) {
  if (RTL->create_event)
    return RTL->create_event(RTLDeviceID, Event);

  return OFFLOAD_SUCCESS;
}

int32_t DeviceTy::recordEvent(void *Event, AsyncInfoTy &AsyncInfo) {
  if (RTL->record_event)
    return RTL->record_event(RTLDeviceID, Event, AsyncInfo);

  return OFFLOAD_SUCCESS;
}

int32_t DeviceTy::waitEvent(void *Event, AsyncInfoTy &AsyncInfo) {
  if (RTL->wait_event)
    return RTL->wait_event(RTLDeviceID, Event, AsyncInfo);

  return OFFLOAD_SUCCESS;
}

int32_t DeviceTy::syncEvent(void *Event) {
  if (RTL->sync_event)
    return RTL->sync_event(RTLDeviceID, Event);

  return OFFLOAD_SUCCESS;
}

int32_t DeviceTy::destroyEvent(void *Event) {
  if (RTL->create_event)
    return RTL->destroy_event(RTLDeviceID, Event);

  return OFFLOAD_SUCCESS;
}

#if INTEL_CUSTOMIZATION
int32_t DeviceTy::memcpyRect3D(void *Dst, const void *Src, size_t ElementSize,
                               int32_t NumDims, const size_t *Volume,
                               const size_t *DstOffsets,
                               const size_t *SrcOffsets, const size_t *DstDims,
                               const size_t *SrcDims) {
  if (RTL->memcpy_rect_3d)
    return RTL->memcpy_rect_3d(RTLDeviceID, Dst, Src, ElementSize, NumDims,
                               Volume, DstOffsets, SrcOffsets, DstDims,
                               SrcDims);
  return OFFLOAD_FAIL;
}
#endif // INTEL_CUSTOMIZATION
/// Check whether a device has an associated RTL and initialize it if it's not
/// already initialized.
bool deviceIsReady(int DeviceNum) {
  DP("Checking whether device %d is ready.\n", DeviceNum);
  // Devices.size() can only change while registering a new
  // library, so try to acquire the lock of RTLs' mutex.
  size_t DevicesSize;
  {
    std::lock_guard<decltype(PM->RTLsMtx)> LG(PM->RTLsMtx);
    DevicesSize = PM->Devices.size();
  }
  if (DevicesSize <= (size_t)DeviceNum) {
    DP("Device ID  %d does not have a matching RTL\n", DeviceNum);
    return false;
  }

  // Get device info
  DeviceTy &Device = *PM->Devices[DeviceNum];

  DP("Is the device %d (local ID %d) initialized? %d\n", DeviceNum,
     Device.RTLDeviceID, Device.IsInit);

  // Init the device if not done before
  if (!Device.IsInit && Device.initOnce() != OFFLOAD_SUCCESS) {
    DP("Failed to init device %d\n", DeviceNum);
    return false;
  }

  DP("Device %d is ready to use.\n", DeviceNum);

  return true;
}

#if INTEL_CUSTOMIZATION
bool __tgt_interop::isCompatibleWith(
    int32_t InteropType, uint32_t NumPrefers, int32_t *PreferIDs,
    int64_t DeviceNum_, int GTID, void *CurrentTask) {
  if (DeviceNum != DeviceNum_)
    return false;

  if (InteropType != OMP_INTEROP_CONTEXT_TARGET && 
      InteropType != OMP_INTEROP_CONTEXT_TARGETSYNC)
    return false;

  if (InteropType == OMP_INTEROP_CONTEXT_TARGETSYNC && TargetSync == NULL)
    return false;

  if (NumPrefers > 0) {
    int FId;
    for (FId = 0; FId < NumPrefers; FId++)
      if (PreferIDs[FId] == FrId)
        break;
    if (FId == NumPrefers)
      return false;
  }

  if (GTID != OwnerGtid)
    return false;

#if 0
  // Task ownernship mode still not fully implemented
  if (CurrentTask != OwnerTask)
    return false;
#endif

  return true;
}

bool __tgt_interop::isOwnedBy(int GTID, void *CurrentTask) {
  if (GTID == OwnerGtid)
    return true;

#if 0
  // Task ownernship mode still not fully implemented
  if (CurrentTask != OwnerTask)
    return false;
#endif

  return false;
}

int32_t __tgt_interop::flush() {
  DeviceTy &Device = *PM->Devices[DeviceNum];
  if (Device.RTL->flush_queue)
    return Device.RTL->flush_queue(this);

  return OFFLOAD_SUCCESS;
}

int32_t __tgt_interop::syncBarrier() {
  DeviceTy &Device = *PM->Devices[DeviceNum];
  if (Device.RTL->sync_barrier)
    return Device.RTL->sync_barrier(this);

  return OFFLOAD_FAIL;
}

int32_t __tgt_interop ::asyncBarrier() {
  DeviceTy &Device = *PM->Devices[DeviceNum];
  if (Device.RTL->async_barrier)
    return Device.RTL->async_barrier(this);

  return OFFLOAD_FAIL;
}

void InteropTblTy::clear() {
  DP("Clearing Interop Table\n");
  for(__tgt_interop *IOP : Interops) {
    IOP->flush();
    IOP->syncBarrier();
    PM->Devices[IOP->DeviceNum]->releaseInterop(IOP);
  }
  Interops.clear();
}
#endif<|MERGE_RESOLUTION|>--- conflicted
+++ resolved
@@ -612,10 +612,6 @@
     // Sets the maximum to pre-allocate device memory.
     llvm::omp::target::UInt64Envar OMPX_DeviceMemorySize(
         "LIBOMPTARGET_RR_DEVMEM_SIZE", 16);
-<<<<<<< HEAD
-    DP("Activating Record-Replay for Device %d with %lu GB memory\n",
-       RTLDeviceID, OMPX_DeviceMemorySize.get());
-=======
 #if INTEL_CUSTOMIZATION
     DP("Activating Record-Replay for Device %d with %lu GB memory\n",
        RTLDeviceID, (unsigned long) OMPX_DeviceMemorySize.get());
@@ -623,7 +619,6 @@
     DP("Activating Record-Replay for Device %d with %lu GB memory\n",
        RTLDeviceID, OMPX_DeviceMemorySize.get());
 #endif // INTEL_CUSTOMIZATION
->>>>>>> b9c73bc0
 
     RTL->activate_record_replay(RTLDeviceID,
                                 OMPX_DeviceMemorySize * 1024 * 1024 * 1024,
