--- conflicted
+++ resolved
@@ -459,67 +459,49 @@
 
 // Submit data to device
 int32_t DeviceTy::submitData(void *TgtPtrBegin, void *HstPtrBegin, int64_t Size,
-<<<<<<< HEAD
-                             __tgt_async_info *AsyncInfoPtr) {
+                             AsyncInfoTy &AsyncInfo) {
 #if INTEL_COLLAB
   OMPT_TRACE(
       targetDataSubmitBegin(RTLDeviceID, TgtPtrBegin, HstPtrBegin, Size));
   int32_t ret;
-  if (!AsyncInfoPtr || !RTL->data_submit_async || !RTL->synchronize)
+  if (!AsyncInfo || !RTL->data_submit_async || !RTL->synchronize)
     ret = RTL->data_submit(RTLDeviceID, TgtPtrBegin, HstPtrBegin, Size);
   else
     ret = RTL->data_submit_async(RTLDeviceID, TgtPtrBegin, HstPtrBegin, Size,
-                                 AsyncInfoPtr);
+                                 AsyncInfo);
   OMPT_TRACE(targetDataSubmitEnd(RTLDeviceID, TgtPtrBegin, HstPtrBegin, Size));
   return ret;
 #else // INTEL_COLLAB
-  if (!AsyncInfoPtr || !RTL->data_submit_async || !RTL->synchronize)
-    return RTL->data_submit(RTLDeviceID, TgtPtrBegin, HstPtrBegin, Size);
-  else
-    return RTL->data_submit_async(RTLDeviceID, TgtPtrBegin, HstPtrBegin, Size,
-                                  AsyncInfoPtr);
-#endif // INTEL_COLLAB
-=======
-                             AsyncInfoTy &AsyncInfo) {
   if (!AsyncInfo || !RTL->data_submit_async || !RTL->synchronize)
     return RTL->data_submit(RTLDeviceID, TgtPtrBegin, HstPtrBegin, Size);
   else
     return RTL->data_submit_async(RTLDeviceID, TgtPtrBegin, HstPtrBegin, Size,
                                   AsyncInfo);
->>>>>>> 758b8499
+#endif // INTEL_COLLAB
 }
 
 // Retrieve data from device
 int32_t DeviceTy::retrieveData(void *HstPtrBegin, void *TgtPtrBegin,
-<<<<<<< HEAD
-                               int64_t Size, __tgt_async_info *AsyncInfoPtr) {
+                               int64_t Size, AsyncInfoTy &AsyncInfo) {
 #if INTEL_COLLAB
   OMPT_TRACE(
       targetDataRetrieveBegin(RTLDeviceID, HstPtrBegin, TgtPtrBegin, Size));
   int32_t ret;
-  if (!AsyncInfoPtr || !RTL->data_retrieve_async || !RTL->synchronize)
+  if (!RTL->data_retrieve_async || !RTL->synchronize)
     ret = RTL->data_retrieve(RTLDeviceID, HstPtrBegin, TgtPtrBegin, Size);
   else
     ret = RTL->data_retrieve_async(RTLDeviceID, HstPtrBegin, TgtPtrBegin, Size,
-                                   AsyncInfoPtr);
+                                   AsyncInfo);
   OMPT_TRACE(
       targetDataRetrieveEnd(RTLDeviceID, HstPtrBegin, TgtPtrBegin, Size));
   return ret;
 #else // INTEL_COLLAB
-  if (!AsyncInfoPtr || !RTL->data_retrieve_async || !RTL->synchronize)
-    return RTL->data_retrieve(RTLDeviceID, HstPtrBegin, TgtPtrBegin, Size);
-  else
-    return RTL->data_retrieve_async(RTLDeviceID, HstPtrBegin, TgtPtrBegin, Size,
-                                    AsyncInfoPtr);
-#endif // INTEL_COLLAB
-=======
-                               int64_t Size, AsyncInfoTy &AsyncInfo) {
   if (!RTL->data_retrieve_async || !RTL->synchronize)
     return RTL->data_retrieve(RTLDeviceID, HstPtrBegin, TgtPtrBegin, Size);
   else
     return RTL->data_retrieve_async(RTLDeviceID, HstPtrBegin, TgtPtrBegin, Size,
                                     AsyncInfo);
->>>>>>> 758b8499
+#endif // INTEL_COLLAB
 }
 
 // Copy data from current device to destination device directly
@@ -537,35 +519,26 @@
 // Run region on device
 int32_t DeviceTy::runRegion(void *TgtEntryPtr, void **TgtVarsPtr,
                             ptrdiff_t *TgtOffsets, int32_t TgtVarsSize,
-<<<<<<< HEAD
-                            __tgt_async_info *AsyncInfoPtr) {
+                            AsyncInfoTy &AsyncInfo) {
 #if INTEL_COLLAB
   OMPT_TRACE(targetSubmitBegin(RTLDeviceID, 1));
   int32_t ret;
-  if (!AsyncInfoPtr || !RTL->run_region || !RTL->synchronize)
+  if (!RTL->run_region || !RTL->synchronize)
     ret = RTL->run_region(RTLDeviceID, TgtEntryPtr, TgtVarsPtr, TgtOffsets,
                           TgtVarsSize);
   else
     ret = RTL->run_region_async(RTLDeviceID, TgtEntryPtr, TgtVarsPtr,
-                                TgtOffsets, TgtVarsSize, AsyncInfoPtr);
+                                TgtOffsets, TgtVarsSize, AsyncInfo);
   OMPT_TRACE(targetSubmitEnd(RTLDeviceID, 1));
   return ret;
 #else // INTEL_COLLAB
-  if (!AsyncInfoPtr || !RTL->run_region || !RTL->synchronize)
-=======
-                            AsyncInfoTy &AsyncInfo) {
   if (!RTL->run_region || !RTL->synchronize)
->>>>>>> 758b8499
     return RTL->run_region(RTLDeviceID, TgtEntryPtr, TgtVarsPtr, TgtOffsets,
                            TgtVarsSize);
   else
     return RTL->run_region_async(RTLDeviceID, TgtEntryPtr, TgtVarsPtr,
-<<<<<<< HEAD
-                                 TgtOffsets, TgtVarsSize, AsyncInfoPtr);
-#endif // INTEL_COLLAB
-=======
                                  TgtOffsets, TgtVarsSize, AsyncInfo);
->>>>>>> 758b8499
+#endif // INTEL_COLLAB
 }
 
 // Run team region on device.
@@ -573,35 +546,29 @@
                                 ptrdiff_t *TgtOffsets, int32_t TgtVarsSize,
                                 int32_t NumTeams, int32_t ThreadLimit,
                                 uint64_t LoopTripCount,
-<<<<<<< HEAD
-                                __tgt_async_info *AsyncInfoPtr) {
+                                AsyncInfoTy &AsyncInfo) {
 #if INTEL_COLLAB
   OMPT_TRACE(targetSubmitBegin(RTLDeviceID, NumTeams));
   int32_t ret;
-  if (!AsyncInfoPtr || !RTL->run_team_region_async || !RTL->synchronize)
+  if (!RTL->run_team_region_async || !RTL->synchronize)
     ret = RTL->run_team_region(RTLDeviceID, TgtEntryPtr, TgtVarsPtr,
                                 TgtOffsets, TgtVarsSize, NumTeams, ThreadLimit,
                                 LoopTripCount);
   else
     ret = RTL->run_team_region_async(RTLDeviceID, TgtEntryPtr, TgtVarsPtr,
                                       TgtOffsets, TgtVarsSize, NumTeams,
-                                      ThreadLimit, LoopTripCount, AsyncInfoPtr);
+                                      ThreadLimit, LoopTripCount, AsyncInfo);
   OMPT_TRACE(targetSubmitEnd(RTLDeviceID, NumTeams));
   return ret;
 #else // INTEL_COLLAB
-  if (!AsyncInfoPtr || !RTL->run_team_region_async || !RTL->synchronize)
-=======
-                                AsyncInfoTy &AsyncInfo) {
   if (!RTL->run_team_region_async || !RTL->synchronize)
->>>>>>> 758b8499
     return RTL->run_team_region(RTLDeviceID, TgtEntryPtr, TgtVarsPtr,
                                 TgtOffsets, TgtVarsSize, NumTeams, ThreadLimit,
                                 LoopTripCount);
   else
     return RTL->run_team_region_async(RTLDeviceID, TgtEntryPtr, TgtVarsPtr,
                                       TgtOffsets, TgtVarsSize, NumTeams,
-<<<<<<< HEAD
-                                      ThreadLimit, LoopTripCount, AsyncInfoPtr);
+                                      ThreadLimit, LoopTripCount, AsyncInfo);
 #endif // INTEL_COLLAB
 }
 
@@ -872,9 +839,6 @@
     return RTL->is_supported_device(RTLDeviceID, DeviceType);
   else
     return false;
-=======
-                                      ThreadLimit, LoopTripCount, AsyncInfo);
->>>>>>> 758b8499
 }
 #endif // INTEL_COLLAB
 
