//===--------- device.cpp - Target independent OpenMP target RTL ----------===//
//
// Part of the LLVM Project, under the Apache License v2.0 with LLVM Exceptions.
// See https://llvm.org/LICENSE.txt for license information.
// SPDX-License-Identifier: Apache-2.0 WITH LLVM-exception
//
//===----------------------------------------------------------------------===//
//
// Functionality for managing devices that are handled by RTL plugins.
//
//===----------------------------------------------------------------------===//

#if INTEL_COLLAB
#include "omptarget-tools.h"
#endif // INTEL_COLLAB
#include "device.h"
#include "private.h"
#include "rtl.h"

#include <cassert>
#include <climits>
#include <cstdio>
#include <string>

DeviceTy::DeviceTy(const DeviceTy &D)
    : DeviceID(D.DeviceID), RTL(D.RTL), RTLDeviceID(D.RTLDeviceID),
      IsInit(D.IsInit), InitFlag(), HasPendingGlobals(D.HasPendingGlobals),
      HostDataToTargetMap(D.HostDataToTargetMap),
      PendingCtorsDtors(D.PendingCtorsDtors), ShadowPtrMap(D.ShadowPtrMap),
      DataMapMtx(), PendingGlobalsMtx(), ShadowMtx(),
      LoopTripCnt(D.LoopTripCnt) {}

DeviceTy &DeviceTy::operator=(const DeviceTy &D) {
  DeviceID = D.DeviceID;
  RTL = D.RTL;
  RTLDeviceID = D.RTLDeviceID;
  IsInit = D.IsInit;
  HasPendingGlobals = D.HasPendingGlobals;
  HostDataToTargetMap = D.HostDataToTargetMap;
  PendingCtorsDtors = D.PendingCtorsDtors;
  ShadowPtrMap = D.ShadowPtrMap;
  LoopTripCnt = D.LoopTripCnt;

  return *this;
}

DeviceTy::DeviceTy(RTLInfoTy *RTL)
    : DeviceID(-1), RTL(RTL), RTLDeviceID(-1), IsInit(false), InitFlag(),
      HasPendingGlobals(false), HostDataToTargetMap(), PendingCtorsDtors(),
      ShadowPtrMap(), DataMapMtx(), PendingGlobalsMtx(), ShadowMtx() {}

DeviceTy::~DeviceTy() {
  if (DeviceID == -1 || !(getInfoLevel() & OMP_INFOTYPE_DUMP_TABLE))
    return;

  ident_t loc = {0, 0, 0, 0, ";libomptarget;libomptarget;0;0;;"};
  dumpTargetPointerMappings(&loc, *this);
}

int DeviceTy::associatePtr(void *HstPtrBegin, void *TgtPtrBegin, int64_t Size) {
  DataMapMtx.lock();

  // Check if entry exists
  auto search = HostDataToTargetMap.find(HstPtrBeginTy{(uintptr_t)HstPtrBegin});
  if (search != HostDataToTargetMap.end()) {
    // Mapping already exists
    bool isValid = search->HstPtrEnd == (uintptr_t)HstPtrBegin + Size &&
                   search->TgtPtrBegin == (uintptr_t)TgtPtrBegin;
    DataMapMtx.unlock();
    if (isValid) {
      DP("Attempt to re-associate the same device ptr+offset with the same "
         "host ptr, nothing to do\n");
      return OFFLOAD_SUCCESS;
    } else {
      REPORT("Not allowed to re-associate a different device ptr+offset with "
             "the same host ptr\n");
      return OFFLOAD_FAIL;
    }
  }

  // Mapping does not exist, allocate it with refCount=INF
  auto Res = HostDataToTargetMap.emplace(
      (uintptr_t)HstPtrBegin /*HstPtrBase*/,
      (uintptr_t)HstPtrBegin /*HstPtrBegin*/,
      (uintptr_t)HstPtrBegin + Size /*HstPtrEnd*/,
      (uintptr_t)TgtPtrBegin /*TgtPtrBegin*/, nullptr, true /*IsRefCountINF*/);
  auto NewEntry = Res.first;
  DP("Creating new map entry: HstBase=" DPxMOD ", HstBegin=" DPxMOD
     ", HstEnd=" DPxMOD ", TgtBegin=" DPxMOD "\n",
     DPxPTR(NewEntry->HstPtrBase), DPxPTR(NewEntry->HstPtrBegin),
     DPxPTR(NewEntry->HstPtrEnd), DPxPTR(NewEntry->TgtPtrBegin));

  DataMapMtx.unlock();

  return OFFLOAD_SUCCESS;
}

int DeviceTy::disassociatePtr(void *HstPtrBegin) {
  DataMapMtx.lock();

  auto search = HostDataToTargetMap.find(HstPtrBeginTy{(uintptr_t)HstPtrBegin});
  if (search != HostDataToTargetMap.end()) {
    // Mapping exists
    if (search->isRefCountInf()) {
      DP("Association found, removing it\n");
      HostDataToTargetMap.erase(search);
      DataMapMtx.unlock();
      return OFFLOAD_SUCCESS;
    } else {
      REPORT("Trying to disassociate a pointer which was not mapped via "
             "omp_target_associate_ptr\n");
    }
  }

  // Mapping not found
  DataMapMtx.unlock();
  REPORT("Association not found\n");
  return OFFLOAD_FAIL;
}

// Get ref count of map entry containing HstPtrBegin
uint64_t DeviceTy::getMapEntryRefCnt(void *HstPtrBegin) {
  uintptr_t hp = (uintptr_t)HstPtrBegin;
  uint64_t RefCnt = 0;

  DataMapMtx.lock();
  if (!HostDataToTargetMap.empty()) {
    auto upper = HostDataToTargetMap.upper_bound(hp);
    if (upper != HostDataToTargetMap.begin()) {
      upper--;
      if (hp >= upper->HstPtrBegin && hp < upper->HstPtrEnd) {
        DP("DeviceTy::getMapEntry: requested entry found\n");
        RefCnt = upper->getRefCount();
      }
    }
  }
  DataMapMtx.unlock();

  if (RefCnt == 0) {
    DP("DeviceTy::getMapEntry: requested entry not found\n");
  }

  return RefCnt;
}

LookupResult DeviceTy::lookupMapping(void *HstPtrBegin, int64_t Size) {
  uintptr_t hp = (uintptr_t)HstPtrBegin;
  LookupResult lr;

  DP("Looking up mapping(HstPtrBegin=" DPxMOD ", Size=%" PRId64 ")...\n",
     DPxPTR(hp), Size);

  if (HostDataToTargetMap.empty())
    return lr;

  auto upper = HostDataToTargetMap.upper_bound(hp);
  // check the left bin
  if (upper != HostDataToTargetMap.begin()) {
    lr.Entry = std::prev(upper);
    auto &HT = *lr.Entry;
    // Is it contained?
    lr.Flags.IsContained = hp >= HT.HstPtrBegin && hp < HT.HstPtrEnd &&
                           (hp + Size) <= HT.HstPtrEnd;
    // Does it extend beyond the mapped region?
    lr.Flags.ExtendsAfter = hp < HT.HstPtrEnd && (hp + Size) > HT.HstPtrEnd;
  }

  // check the right bin
  if (!(lr.Flags.IsContained || lr.Flags.ExtendsAfter) &&
      upper != HostDataToTargetMap.end()) {
    lr.Entry = upper;
    auto &HT = *lr.Entry;
    // Does it extend into an already mapped region?
    lr.Flags.ExtendsBefore =
        hp < HT.HstPtrBegin && (hp + Size) > HT.HstPtrBegin;
    // Does it extend beyond the mapped region?
    lr.Flags.ExtendsAfter = hp < HT.HstPtrEnd && (hp + Size) > HT.HstPtrEnd;
  }

  if (lr.Flags.ExtendsBefore) {
    DP("WARNING: Pointer is not mapped but section extends into already "
       "mapped data\n");
  }
  if (lr.Flags.ExtendsAfter) {
    DP("WARNING: Pointer is already mapped but section extends beyond mapped "
       "region\n");
  }

  return lr;
}

// Used by targetDataBegin
// Return the target pointer begin (where the data will be moved).
// Allocate memory if this is the first occurrence of this mapping.
// Increment the reference counter.
// If NULL is returned, then either data allocation failed or the user tried
// to do an illegal mapping.
void *DeviceTy::getOrAllocTgtPtr(void *HstPtrBegin, void *HstPtrBase,
                                 int64_t Size, map_var_info_t HstPtrName,
                                 bool &IsNew, bool &IsHostPtr, bool IsImplicit,
                                 bool UpdateRefCount, bool HasCloseModifier,
                                 bool HasPresentModifier) {
  void *rc = NULL;
  IsHostPtr = false;
  IsNew = false;
  DataMapMtx.lock();
  LookupResult lr = lookupMapping(HstPtrBegin, Size);

  // Check if the pointer is contained.
  // If a variable is mapped to the device manually by the user - which would
  // lead to the IsContained flag to be true - then we must ensure that the
  // device address is returned even under unified memory conditions.
  if (lr.Flags.IsContained ||
      ((lr.Flags.ExtendsBefore || lr.Flags.ExtendsAfter) && IsImplicit)) {
    auto &HT = *lr.Entry;
    IsNew = false;

    if (UpdateRefCount)
      HT.incRefCount();

    uintptr_t tp = HT.TgtPtrBegin + ((uintptr_t)HstPtrBegin - HT.HstPtrBegin);
    INFO(OMP_INFOTYPE_MAPPING_EXISTS, DeviceID,
         "Mapping exists%s with HstPtrBegin=" DPxMOD ", TgtPtrBegin=" DPxMOD
         ", "
         "Size=%" PRId64 ",%s RefCount=%s, Name=%s\n",
         (IsImplicit ? " (implicit)" : ""), DPxPTR(HstPtrBegin), DPxPTR(tp),
         Size, (UpdateRefCount ? " updated" : ""),
         HT.isRefCountInf() ? "INF" : std::to_string(HT.getRefCount()).c_str(),
         (HstPtrName) ? getNameFromMapping(HstPtrName).c_str() : "unknown");
    rc = (void *)tp;
  } else if ((lr.Flags.ExtendsBefore || lr.Flags.ExtendsAfter) && !IsImplicit) {
    // Explicit extension of mapped data - not allowed.
    MESSAGE("explicit extension not allowed: host address specified is " DPxMOD
            " (%" PRId64
            " bytes), but device allocation maps to host at " DPxMOD
            " (%" PRId64 " bytes)",
            DPxPTR(HstPtrBegin), Size, DPxPTR(lr.Entry->HstPtrBegin),
            lr.Entry->HstPtrEnd - lr.Entry->HstPtrBegin);
    if (HasPresentModifier)
      MESSAGE("device mapping required by 'present' map type modifier does not "
              "exist for host address " DPxMOD " (%" PRId64 " bytes)",
              DPxPTR(HstPtrBegin), Size);
#if INTEL_COLLAB
  } else if (((PM->RTLs.RequiresFlags & OMP_REQ_UNIFIED_SHARED_MEMORY &&
               !managed_memory_supported()) ||
              is_device_accessible_ptr(HstPtrBegin)) &&
#else // INTEL_COLLAB
  } else if (PM->RTLs.RequiresFlags & OMP_REQ_UNIFIED_SHARED_MEMORY &&
#endif // INTEL_COLLAB
             !HasCloseModifier) {
    // If unified shared memory is active, implicitly mapped variables that are
    // not privatized use host address. Any explicitly mapped variables also use
    // host address where correctness is not impeded. In all other cases maps
    // are respected.
    // In addition to the mapping rules above, the close map modifier forces the
    // mapping of the variable to the device.
    if (Size) {
      DP("Return HstPtrBegin " DPxMOD " Size=%" PRId64 " RefCount=%s\n",
         DPxPTR((uintptr_t)HstPtrBegin), Size,
         (UpdateRefCount ? " updated" : ""));
#if INTEL_COLLAB
      if (PM->RTLs.RequiresFlags & OMP_REQ_UNIFIED_SHARED_MEMORY)
#endif // INTEL_COLLAB
         IsHostPtr = true;
      rc = HstPtrBegin;
    }
  } else if (HasPresentModifier) {
#if INTEL_COLLAB
    DP("Mapping required by 'present' map type modifier does not exist for "
       "HstPtrBegin=" DPxMOD ", Size=%" PRId64 "\n",
       DPxPTR(HstPtrBegin), Size);
#else // INTEL_COLLAB
    DP("Mapping required by 'present' map type modifier does not exist for "
       "HstPtrBegin=" DPxMOD ", Size=%" PRId64 "\n",
       DPxPTR(HstPtrBegin), Size);
#endif // INTEL_COLLAB
#if INTEL_COLLAB
    MESSAGE("device mapping required by 'present' map type modifier does not "
            "exist for host address " DPxMOD " (%" PRId64 " bytes)",
            DPxPTR(HstPtrBegin), Size);
#else // INTEL_COLLAB
    MESSAGE("device mapping required by 'present' map type modifier does not "
            "exist for host address " DPxMOD " (%" PRId64 " bytes)",
            DPxPTR(HstPtrBegin), Size);
#endif // INTEL_COLLAB
  } else if (Size) {
    // If it is not contained and Size > 0, we should create a new entry for it.
    IsNew = true;
#if INTEL_COLLAB
    uintptr_t tp = (uintptr_t)data_alloc_base(Size, HstPtrBegin, HstPtrBase);
    INFO(OMP_INFOTYPE_MAPPING_CHANGED, DeviceID,
         "Creating new map entry with "
         "HstPtrBegin=" DPxMOD ", TgtPtrBegin=" DPxMOD ", Size=%" PRId64
         ", Name=%s\n",
         DPxPTR(HstPtrBegin), DPxPTR(tp), Size,
         (HstPtrName) ? getNameFromMapping(HstPtrName).c_str() : "unknown");
#else // INTEL_COLLAB
    uintptr_t tp = (uintptr_t)allocData(Size, HstPtrBegin);
    INFO(OMP_INFOTYPE_MAPPING_CHANGED, DeviceID,
         "Creating new map entry with "
         "HstPtrBegin=" DPxMOD ", TgtPtrBegin=" DPxMOD ", Size=%ld, Name=%s\n",
         DPxPTR(HstPtrBegin), DPxPTR(tp), Size,
         (HstPtrName) ? getNameFromMapping(HstPtrName).c_str() : "unknown");
<<<<<<< HEAD
#endif // INTEL_COLLAB
    HostDataToTargetMap.emplace(
        HostDataToTargetTy((uintptr_t)HstPtrBase, (uintptr_t)HstPtrBegin,
                           (uintptr_t)HstPtrBegin + Size, tp, HstPtrName));
=======
    HostDataToTargetMap.emplace((uintptr_t)HstPtrBase, (uintptr_t)HstPtrBegin,
                                (uintptr_t)HstPtrBegin + Size, tp, HstPtrName);
>>>>>>> 00290590
    rc = (void *)tp;
  }

  DataMapMtx.unlock();
  return rc;
}

// Used by targetDataBegin, targetDataEnd, targetDataUpdate and target.
// Return the target pointer begin (where the data will be moved).
// Decrement the reference counter if called from targetDataEnd.
void *DeviceTy::getTgtPtrBegin(void *HstPtrBegin, int64_t Size, bool &IsLast,
                               bool UpdateRefCount, bool &IsHostPtr,
                               bool MustContain) {
  void *rc = NULL;
  IsHostPtr = false;
  IsLast = false;
  DataMapMtx.lock();
  LookupResult lr = lookupMapping(HstPtrBegin, Size);

  if (lr.Flags.IsContained ||
      (!MustContain && (lr.Flags.ExtendsBefore || lr.Flags.ExtendsAfter))) {
    auto &HT = *lr.Entry;
    IsLast = HT.getRefCount() == 1;

    if (!IsLast && UpdateRefCount)
      HT.decRefCount();

    uintptr_t tp = HT.TgtPtrBegin + ((uintptr_t)HstPtrBegin - HT.HstPtrBegin);
    DP("Mapping exists with HstPtrBegin=" DPxMOD ", TgtPtrBegin=" DPxMOD ", "
       "Size=%" PRId64 ",%s RefCount=%s\n",
       DPxPTR(HstPtrBegin), DPxPTR(tp), Size,
       (UpdateRefCount ? " updated" : ""),
       HT.isRefCountInf() ? "INF" : std::to_string(HT.getRefCount()).c_str());
    rc = (void *)tp;
#if INTEL_COLLAB
  } else if ((PM->RTLs.RequiresFlags & OMP_REQ_UNIFIED_SHARED_MEMORY &&
                  !managed_memory_supported()) ||
             is_device_accessible_ptr(HstPtrBegin)) {
#else  // INTEL_COLLAB
  } else if (PM->RTLs.RequiresFlags & OMP_REQ_UNIFIED_SHARED_MEMORY) {
#endif // INTEL_COLLAB
    // If the value isn't found in the mapping and unified shared memory
    // is on then it means we have stumbled upon a value which we need to
    // use directly from the host.
    DP("Get HstPtrBegin " DPxMOD " Size=%" PRId64 " RefCount=%s\n",
       DPxPTR((uintptr_t)HstPtrBegin), Size,
       (UpdateRefCount ? " updated" : ""));
#if INTEL_COLLAB
    if (PM->RTLs.RequiresFlags & OMP_REQ_UNIFIED_SHARED_MEMORY)
#endif // INTEL_COLLAB
       IsHostPtr = true;
    rc = HstPtrBegin;
  }

  DataMapMtx.unlock();
  return rc;
}

// Return the target pointer begin (where the data will be moved).
// Lock-free version called when loading global symbols from the fat binary.
void *DeviceTy::getTgtPtrBegin(void *HstPtrBegin, int64_t Size) {
  uintptr_t hp = (uintptr_t)HstPtrBegin;
  LookupResult lr = lookupMapping(HstPtrBegin, Size);
  if (lr.Flags.IsContained || lr.Flags.ExtendsBefore || lr.Flags.ExtendsAfter) {
    auto &HT = *lr.Entry;
    uintptr_t tp = HT.TgtPtrBegin + (hp - HT.HstPtrBegin);
    return (void *)tp;
  }

  return NULL;
}

int DeviceTy::deallocTgtPtr(void *HstPtrBegin, int64_t Size, bool ForceDelete,
                            bool HasCloseModifier) {
#if INTEL_COLLAB
  if (((PM->RTLs.RequiresFlags & OMP_REQ_UNIFIED_SHARED_MEMORY &&
        !managed_memory_supported()) ||
       is_device_accessible_ptr(HstPtrBegin)) &&
      !HasCloseModifier)
#else  // INTEL_COLLAB
  if (PM->RTLs.RequiresFlags & OMP_REQ_UNIFIED_SHARED_MEMORY &&
      !HasCloseModifier)
#endif // INTEL_COLLAB
    return OFFLOAD_SUCCESS;
  // Check if the pointer is contained in any sub-nodes.
  int rc;
  DataMapMtx.lock();
  LookupResult lr = lookupMapping(HstPtrBegin, Size);
  if (lr.Flags.IsContained || lr.Flags.ExtendsBefore || lr.Flags.ExtendsAfter) {
    auto &HT = *lr.Entry;
    if (ForceDelete)
      HT.resetRefCount();
    if (HT.decRefCount() == 0) {
      DP("Deleting tgt data " DPxMOD " of size %" PRId64 "\n",
         DPxPTR(HT.TgtPtrBegin), Size);
#if INTEL_COLLAB
      OMPT_TRACE(targetDataDeleteBegin(RTLDeviceID, (void *)HT.TgtPtrBegin));
#endif // INTEL_COLLAB
      deleteData((void *)HT.TgtPtrBegin);
#if INTEL_COLLAB
      OMPT_TRACE(targetDataDeleteEnd(RTLDeviceID, (void *)HT.TgtPtrBegin));
#endif // INTEL_COLLAB
      INFO(OMP_INFOTYPE_MAPPING_CHANGED, DeviceID,
           "Removing%s map entry with HstPtrBegin=" DPxMOD
           ", TgtPtrBegin=" DPxMOD ", Size=%" PRId64 ", Name=%s\n",
           (ForceDelete ? " (forced)" : ""), DPxPTR(HT.HstPtrBegin),
           DPxPTR(HT.TgtPtrBegin), Size,
           (HT.HstPtrName) ? getNameFromMapping(HT.HstPtrName).c_str()
                           : "unknown");
      HostDataToTargetMap.erase(lr.Entry);
    }
    rc = OFFLOAD_SUCCESS;
  } else {
    REPORT("Section to delete (hst addr " DPxMOD ") does not exist in the"
           " allocated memory\n",
           DPxPTR(HstPtrBegin));
    rc = OFFLOAD_FAIL;
  }

  DataMapMtx.unlock();
  return rc;
}

/// Init device, should not be called directly.
void DeviceTy::init() {
  // Make call to init_requires if it exists for this plugin.
  if (RTL->init_requires)
    RTL->init_requires(PM->RTLs.RequiresFlags);
  int32_t Ret = RTL->init_device(RTLDeviceID);
  if (Ret != OFFLOAD_SUCCESS)
    return;

  IsInit = true;
}

/// Thread-safe method to initialize the device only once.
int32_t DeviceTy::initOnce() {
  std::call_once(InitFlag, &DeviceTy::init, this);

  // At this point, if IsInit is true, then either this thread or some other
  // thread in the past successfully initialized the device, so we can return
  // OFFLOAD_SUCCESS. If this thread executed init() via call_once() and it
  // failed, return OFFLOAD_FAIL. If call_once did not invoke init(), it means
  // that some other thread already attempted to execute init() and if IsInit
  // is still false, return OFFLOAD_FAIL.
  if (IsInit)
    return OFFLOAD_SUCCESS;
  else
    return OFFLOAD_FAIL;
}

// Load binary to device.
__tgt_target_table *DeviceTy::load_binary(void *Img) {
  RTL->Mtx.lock();
  __tgt_target_table *rc = RTL->load_binary(RTLDeviceID, Img);
  RTL->Mtx.unlock();
  return rc;
}

void *DeviceTy::allocData(int64_t Size, void *HstPtr, int32_t Kind) {
  return RTL->data_alloc(RTLDeviceID, Size, HstPtr, Kind);
}

int32_t DeviceTy::deleteData(void *TgtPtrBegin) {
  return RTL->data_delete(RTLDeviceID, TgtPtrBegin);
}

// Submit data to device
int32_t DeviceTy::submitData(void *TgtPtrBegin, void *HstPtrBegin, int64_t Size,
                             AsyncInfoTy &AsyncInfo) {
  if (getInfoLevel() & OMP_INFOTYPE_DATA_TRANSFER) {
    LookupResult LR = lookupMapping(HstPtrBegin, Size);
    auto *HT = &*LR.Entry;

    INFO(OMP_INFOTYPE_DATA_TRANSFER, DeviceID,
         "Copying data from host to device, HstPtr=" DPxMOD ", TgtPtr=" DPxMOD
         ", Size=%" PRId64 ", Name=%s\n",
         DPxPTR(HstPtrBegin), DPxPTR(TgtPtrBegin), Size,
         (HT && HT->HstPtrName) ? getNameFromMapping(HT->HstPtrName).c_str()
                                : "unknown");
  }

#if INTEL_COLLAB
  OMPT_TRACE(
      targetDataSubmitBegin(RTLDeviceID, TgtPtrBegin, HstPtrBegin, Size));
  int32_t ret;
  if (!AsyncInfo || !RTL->data_submit_async || !RTL->synchronize)
    ret = RTL->data_submit(RTLDeviceID, TgtPtrBegin, HstPtrBegin, Size);
  else
    ret = RTL->data_submit_async(RTLDeviceID, TgtPtrBegin, HstPtrBegin, Size,
                                 AsyncInfo);
  OMPT_TRACE(targetDataSubmitEnd(RTLDeviceID, TgtPtrBegin, HstPtrBegin, Size));
  return ret;
#else // INTEL_COLLAB
  if (!AsyncInfo || !RTL->data_submit_async || !RTL->synchronize)
    return RTL->data_submit(RTLDeviceID, TgtPtrBegin, HstPtrBegin, Size);
  else
    return RTL->data_submit_async(RTLDeviceID, TgtPtrBegin, HstPtrBegin, Size,
                                  AsyncInfo);
#endif // INTEL_COLLAB
}

// Retrieve data from device
int32_t DeviceTy::retrieveData(void *HstPtrBegin, void *TgtPtrBegin,
                               int64_t Size, AsyncInfoTy &AsyncInfo) {
  if (getInfoLevel() & OMP_INFOTYPE_DATA_TRANSFER) {
    LookupResult LR = lookupMapping(HstPtrBegin, Size);
    auto *HT = &*LR.Entry;
    INFO(OMP_INFOTYPE_DATA_TRANSFER, DeviceID,
         "Copying data from device to host, TgtPtr=" DPxMOD ", HstPtr=" DPxMOD
         ", Size=%" PRId64 ", Name=%s\n",
         DPxPTR(TgtPtrBegin), DPxPTR(HstPtrBegin), Size,
         (HT && HT->HstPtrName) ? getNameFromMapping(HT->HstPtrName).c_str()
                                : "unknown");
  }

#if INTEL_COLLAB
  OMPT_TRACE(
      targetDataRetrieveBegin(RTLDeviceID, HstPtrBegin, TgtPtrBegin, Size));
  int32_t ret;
  if (!RTL->data_retrieve_async || !RTL->synchronize)
    ret = RTL->data_retrieve(RTLDeviceID, HstPtrBegin, TgtPtrBegin, Size);
  else
    ret = RTL->data_retrieve_async(RTLDeviceID, HstPtrBegin, TgtPtrBegin, Size,
                                   AsyncInfo);
  OMPT_TRACE(
      targetDataRetrieveEnd(RTLDeviceID, HstPtrBegin, TgtPtrBegin, Size));
  return ret;
#else // INTEL_COLLAB
  if (!RTL->data_retrieve_async || !RTL->synchronize)
    return RTL->data_retrieve(RTLDeviceID, HstPtrBegin, TgtPtrBegin, Size);
  else
    return RTL->data_retrieve_async(RTLDeviceID, HstPtrBegin, TgtPtrBegin, Size,
                                    AsyncInfo);
#endif // INTEL_COLLAB
}

// Copy data from current device to destination device directly
int32_t DeviceTy::dataExchange(void *SrcPtr, DeviceTy &DstDev, void *DstPtr,
                               int64_t Size, AsyncInfoTy &AsyncInfo) {
  if (!AsyncInfo || !RTL->data_exchange_async || !RTL->synchronize) {
    assert(RTL->data_exchange && "RTL->data_exchange is nullptr");
    return RTL->data_exchange(RTLDeviceID, SrcPtr, DstDev.RTLDeviceID, DstPtr,
                              Size);
  } else
    return RTL->data_exchange_async(RTLDeviceID, SrcPtr, DstDev.RTLDeviceID,
                                    DstPtr, Size, AsyncInfo);
}

// Run region on device
int32_t DeviceTy::runRegion(void *TgtEntryPtr, void **TgtVarsPtr,
                            ptrdiff_t *TgtOffsets, int32_t TgtVarsSize,
                            AsyncInfoTy &AsyncInfo) {
#if INTEL_COLLAB
  OMPT_TRACE(targetSubmitBegin(RTLDeviceID, 1));
  int32_t ret;
  if (!RTL->run_region || !RTL->synchronize)
    ret = RTL->run_region(RTLDeviceID, TgtEntryPtr, TgtVarsPtr, TgtOffsets,
                          TgtVarsSize);
  else
    ret = RTL->run_region_async(RTLDeviceID, TgtEntryPtr, TgtVarsPtr,
                                TgtOffsets, TgtVarsSize, AsyncInfo);
  OMPT_TRACE(targetSubmitEnd(RTLDeviceID, 1));
  return ret;
#else // INTEL_COLLAB
  if (!RTL->run_region || !RTL->synchronize)
    return RTL->run_region(RTLDeviceID, TgtEntryPtr, TgtVarsPtr, TgtOffsets,
                           TgtVarsSize);
  else
    return RTL->run_region_async(RTLDeviceID, TgtEntryPtr, TgtVarsPtr,
                                 TgtOffsets, TgtVarsSize, AsyncInfo);
#endif // INTEL_COLLAB
}

// Run team region on device.
int32_t DeviceTy::runTeamRegion(void *TgtEntryPtr, void **TgtVarsPtr,
                                ptrdiff_t *TgtOffsets, int32_t TgtVarsSize,
                                int32_t NumTeams, int32_t ThreadLimit,
                                uint64_t LoopTripCount,
                                AsyncInfoTy &AsyncInfo) {
#if INTEL_COLLAB
  OMPT_TRACE(targetSubmitBegin(RTLDeviceID, NumTeams));
  int32_t ret;
  if (!RTL->run_team_region_async || !RTL->synchronize)
    ret = RTL->run_team_region(RTLDeviceID, TgtEntryPtr, TgtVarsPtr,
                                TgtOffsets, TgtVarsSize, NumTeams, ThreadLimit,
                                LoopTripCount);
  else
    ret = RTL->run_team_region_async(RTLDeviceID, TgtEntryPtr, TgtVarsPtr,
                                      TgtOffsets, TgtVarsSize, NumTeams,
                                      ThreadLimit, LoopTripCount, AsyncInfo);
  OMPT_TRACE(targetSubmitEnd(RTLDeviceID, NumTeams));
  return ret;
#else // INTEL_COLLAB
  if (!RTL->run_team_region_async || !RTL->synchronize)
    return RTL->run_team_region(RTLDeviceID, TgtEntryPtr, TgtVarsPtr,
                                TgtOffsets, TgtVarsSize, NumTeams, ThreadLimit,
                                LoopTripCount);
  else
    return RTL->run_team_region_async(RTLDeviceID, TgtEntryPtr, TgtVarsPtr,
                                      TgtOffsets, TgtVarsSize, NumTeams,
                                      ThreadLimit, LoopTripCount, AsyncInfo);
#endif // INTEL_COLLAB
}

#if INTEL_COLLAB
int32_t DeviceTy::manifest_data_for_region(void *TgtEntryPtr) {
  if (!RTL->manifest_data_for_region)
    return OFFLOAD_SUCCESS;

  // Targets that require explicit manifestation for pointers
  // that are not passed as arguments to the target entry
  // provide an optional manifest_data_for_region interface.
  //
  // Pointers that may be dereferenced inside the target entry
  // and are not necessarily passed as arguments are the following:
  //   1. Pointers to global variables.
  //   2. Shadow pointers mapped as PTR_AND_OBJ.
  std::vector<void *> ObjectPtrs;

  DataMapMtx.lock();

  for (auto &HT : HostDataToTargetMap) {
    if (!HT.isRefCountInf())
      continue;

    void *TgtPtrBegin = reinterpret_cast<void *>(HT.TgtPtrBegin);

    if (ObjectPtrs.empty())
      DP("Manifesting target pointers for globals:\n");

    DP("\tHstPtrBase=" DPxMOD ", HstPtrBegin=" DPxMOD
       ", HstPtrEnd=" DPxMOD ", TgtPtrBegin=" DPxMOD "\n",
       DPxPTR(HT.HstPtrBase), DPxPTR(HT.HstPtrBegin),
       DPxPTR(HT.HstPtrEnd), DPxPTR(TgtPtrBegin));

    ObjectPtrs.push_back(TgtPtrBegin);
  }

  DataMapMtx.unlock();

  ShadowMtx.lock();
  if (!ShadowPtrMap.empty()) {
    DP("Manifesting shadow target pointers:\n");
    for (auto &SPE : ShadowPtrMap) {
      DP("\tHstPtrAddr=" DPxMOD ", HstPtrVal=" DPxMOD
         ", TgtPtrAddr=" DPxMOD ", TgtPtrVal=" DPxMOD "\n",
         DPxPTR(SPE.first), DPxPTR(SPE.second.HstPtrVal),
         DPxPTR(SPE.second.TgtPtrAddr), DPxPTR(SPE.second.TgtPtrVal));

      ObjectPtrs.push_back(SPE.second.TgtPtrVal);
    }
  }
  ShadowMtx.unlock();

  UsedPtrsMtx.lock();
  DP("Manifesting used target pointers:\n");
  for (auto &PtrSetList : UsedPtrs) {
    for (auto &PtrSet : PtrSetList.second) {
      for (auto Ptr : PtrSet) {
        DP("\tUsedTargetPtr=" DPxMOD "\n", DPxPTR(Ptr));
        ObjectPtrs.push_back(Ptr);
      }
    }
  }
  UsedPtrsMtx.unlock();

  int32_t GTID = __kmpc_global_thread_num(nullptr);
  LambdaPtrsMtx.lock();
  if (LambdaPtrs.count(GTID) > 0 && LambdaPtrs.at(GTID).size() > 0) {
    DP("Manifesting lambda mapped target pointers:\n");
    for (auto Ptr : LambdaPtrs.at(GTID)) {
      DP("\tTgtPtr=" DPxMOD "\n", DPxPTR(Ptr));
      ObjectPtrs.push_back(Ptr);
    }
    LambdaPtrs.at(GTID).clear();
  }
  LambdaPtrsMtx.unlock();

  if (ObjectPtrs.empty())
    return OFFLOAD_SUCCESS;

  int32_t RC =
      RTL->manifest_data_for_region(RTLDeviceID, TgtEntryPtr,
                                    ObjectPtrs.data(), ObjectPtrs.size());

  return RC;
}

char *DeviceTy::get_device_name(char *Buffer, size_t BufferMaxSize) {
  assert(Buffer && "Buffer cannot be nullptr.");
  assert(BufferMaxSize > 0 && "BufferMaxSize cannot be zero.");
  if (RTL->get_device_name)
    return RTL->get_device_name(RTLDeviceID, Buffer, BufferMaxSize);
  // Make Buffer an empty string, if RTL does not support
  // name query.
  Buffer[0] = '\0';
  return Buffer;
}

void *DeviceTy::data_alloc_base(int64_t Size, void *HstPtrBegin,
                                void *HstPtrBase) {
  OMPT_TRACE(targetDataAllocBegin(RTLDeviceID, Size));
  void *ret =
      RTL->data_alloc_base
          ? RTL->data_alloc_base(RTLDeviceID, Size, HstPtrBegin, HstPtrBase)
          : RTL->data_alloc(RTLDeviceID, Size, HstPtrBegin,
                            TARGET_ALLOC_DEFAULT);
  OMPT_TRACE(targetDataAllocEnd(RTLDeviceID, Size, ret));
  return ret;
}

void *DeviceTy::data_alloc_user(int64_t Size, void *HstPtrBegin) {
  OMPT_TRACE(targetDataAllocBegin(RTLDeviceID, Size));
  void *ret = RTL->data_alloc_user
                  ? RTL->data_alloc_user(RTLDeviceID, Size, HstPtrBegin)
                  : RTL->data_alloc(RTLDeviceID, Size, HstPtrBegin,
                                    TARGET_ALLOC_DEFAULT);
  OMPT_TRACE(targetDataAllocEnd(RTLDeviceID, Size, ret));
  return ret;
}

int32_t DeviceTy::data_submit_nowait(void *TgtPtrBegin, void *HstPtrBegin,
                                     int64_t Size, void *AsyncData) {
  OMPT_TRACE(
      targetDataSubmitBegin(RTLDeviceID, TgtPtrBegin, HstPtrBegin, Size));
  int32_t ret = RTL->data_submit_nowait
      ? RTL->data_submit_nowait(RTLDeviceID, TgtPtrBegin, HstPtrBegin, Size,
                                AsyncData)
      : OFFLOAD_FAIL;
  OMPT_TRACE(targetDataSubmitEnd(RTLDeviceID, TgtPtrBegin, HstPtrBegin, Size));
  return ret;
}

int32_t DeviceTy::data_retrieve_nowait(void *HstPtrBegin, void *TgtPtrBegin,
                                       int64_t Size, void *AsyncData) {
  OMPT_TRACE(
      targetDataRetrieveBegin(RTLDeviceID, HstPtrBegin, TgtPtrBegin, Size));
  int32_t ret = RTL->data_retrieve_nowait
      ? RTL->data_retrieve_nowait(RTLDeviceID, HstPtrBegin, TgtPtrBegin, Size,
                                  AsyncData)
      : OFFLOAD_FAIL;
  OMPT_TRACE(
      targetDataRetrieveEnd(RTLDeviceID, HstPtrBegin, TgtPtrBegin, Size));
  return ret;
}

int32_t DeviceTy::run_team_nd_region(void *TgtEntryPtr, void **TgtVarsPtr,
                                     ptrdiff_t *TgtOffsets, int32_t TgtVarsSize,
                                     int32_t NumTeams, int32_t ThreadLimit,
                                     void *TgtNDLoopDesc) {
  OMPT_TRACE(targetSubmitBegin(RTLDeviceID, NumTeams));
  int32_t ret = RTL->run_team_nd_region
      ? RTL->run_team_nd_region(RTLDeviceID, TgtEntryPtr, TgtVarsPtr,
                                TgtOffsets, TgtVarsSize, NumTeams, ThreadLimit,
                                TgtNDLoopDesc)
      : OFFLOAD_FAIL;
  OMPT_TRACE(targetSubmitEnd(RTLDeviceID, NumTeams));
  return ret;
}

int32_t
DeviceTy::run_team_nd_region_nowait(void *TgtEntryPtr, void **TgtVarsPtr,
                                    ptrdiff_t *TgtOffsets, int32_t TgtVarsSize,
                                    int32_t NumTeams, int32_t ThreadLimit,
                                    void *TgtNDLoopDesc, void *AsyncData) {
  OMPT_TRACE(targetSubmitBegin(RTLDeviceID, NumTeams));
  int32_t ret = RTL->run_team_nd_region_nowait
      ? RTL->run_team_nd_region_nowait(RTLDeviceID, TgtEntryPtr, TgtVarsPtr,
                                       TgtOffsets, TgtVarsSize, NumTeams,
                                       ThreadLimit, TgtNDLoopDesc, AsyncData)
      : OFFLOAD_FAIL;
  OMPT_TRACE(targetSubmitEnd(RTLDeviceID, NumTeams));
  return ret;
}

int32_t DeviceTy::run_region_nowait(void *TgtEntryPtr, void **TgtVarsPtr,
                                    ptrdiff_t *TgtOffsets, int32_t TgtVarsSize,
                                    void *AsyncData) {
  OMPT_TRACE(targetSubmitBegin(RTLDeviceID, 1));
  int32_t ret = RTL->run_region_nowait
      ? RTL->run_region_nowait(RTLDeviceID, TgtEntryPtr, TgtVarsPtr, TgtOffsets,
                               TgtVarsSize, AsyncData)
      : OFFLOAD_FAIL;
  OMPT_TRACE(targetSubmitEnd(RTLDeviceID, 1));
  return ret;
}

int32_t DeviceTy::run_team_region_nowait(void *TgtEntryPtr, void **TgtVarsPtr,
                                         ptrdiff_t *TgtOffsets,
                                         int32_t TgtVarsSize, int32_t NumTeams,
                                         int32_t ThreadLimit,
                                         uint64_t LoopTripCount,
                                         void *AsyncData) {
  OMPT_TRACE(targetSubmitBegin(RTLDeviceID, NumTeams));
  int32_t ret = RTL->run_team_region_nowait
      ? RTL->run_team_region_nowait(RTLDeviceID, TgtEntryPtr, TgtVarsPtr,
                                    TgtOffsets, TgtVarsSize, NumTeams,
                                    ThreadLimit, LoopTripCount, AsyncData)
      : OFFLOAD_FAIL;
  OMPT_TRACE(targetSubmitEnd(RTLDeviceID, NumTeams));
  return ret;
}

void DeviceTy::create_offload_queue(void *Interop) {
  if (RTL->create_offload_queue)
    RTL->create_offload_queue(RTLDeviceID, Interop);
}

int32_t DeviceTy::release_offload_queue(void *Queue) {
  if (RTL->release_offload_queue)
    return RTL->release_offload_queue(RTLDeviceID, Queue);
  else
    return OFFLOAD_SUCCESS;
}

void *DeviceTy::get_platform_handle() {
  if (!RTL->get_platform_handle)
    return nullptr;
  return RTL->get_platform_handle(RTLDeviceID);
}

void DeviceTy::setDeviceHandle(void *Interop) {
  if (RTL->set_device_handle)
    RTL->set_device_handle(RTLDeviceID, Interop);
}

void *DeviceTy::get_context_handle() {
  if (!RTL->get_context_handle)
    return nullptr;
  return RTL->get_context_handle(RTLDeviceID);
}

void *DeviceTy::data_alloc_managed(int64_t Size) {
  if (RTL->data_alloc_managed)
    return RTL->data_alloc_managed(RTLDeviceID, Size);
  else
    return nullptr;
}

int32_t DeviceTy::is_device_accessible_ptr(void *Ptr) {
  if (RTL->is_device_accessible_ptr)
    return RTL->is_device_accessible_ptr(RTLDeviceID, Ptr);
  else
    return 0;
}

int32_t DeviceTy::managed_memory_supported() {
  return RTL->is_device_accessible_ptr != nullptr;
}

void *DeviceTy::data_alloc_explicit(int64_t Size, int32_t Kind) {
  if (RTL->data_alloc_explicit)
    return RTL->data_alloc_explicit(RTLDeviceID, Size, Kind);
  else
    return nullptr;
}

int32_t DeviceTy::get_data_alloc_info(
    int32_t NumPtrs, void *TgtPtrs, void *Infos) {
  if (RTL->get_data_alloc_info)
    return RTL->get_data_alloc_info(RTLDeviceID, NumPtrs, TgtPtrs, Infos);
  else
    return OFFLOAD_FAIL;
}

int32_t DeviceTy::pushSubDevice(int64_t EncodedID, int64_t DeviceID) {
  if (RTL->push_subdevice == nullptr)
    return OFFLOAD_SUCCESS;

  if (EncodedID != DeviceID)
    return RTL->push_subdevice(EncodedID);
  else
    return OFFLOAD_SUCCESS;
}

int32_t DeviceTy::popSubDevice(void) {
  if (RTL->pop_subdevice)
    return RTL->pop_subdevice();
  else
    return OFFLOAD_SUCCESS;
}

int32_t DeviceTy::isSupportedDevice(void *DeviceType) {
  if (RTL->is_supported_device)
    return RTL->is_supported_device(RTLDeviceID, DeviceType);
  else
    return false;
}

__tgt_interop *DeviceTy::createInterop(int32_t InteropContext,
                                       int32_t NumPrefers,
                                       intptr_t *PreferIDs) {
  if (RTL->create_interop)
    return RTL->create_interop(RTLDeviceID, InteropContext, NumPrefers,
                               PreferIDs);
  else
    return NULL;
}

int32_t DeviceTy::releaseInterop(__tgt_interop *Interop) {
  if (RTL->release_interop)
    return RTL->release_interop(RTLDeviceID, Interop);
  else
    return OFFLOAD_FAIL;
}

int32_t DeviceTy::useInterop(__tgt_interop *Interop) {
  if (RTL->use_interop)
    return RTL->use_interop(RTLDeviceID, Interop);
  else
    return OFFLOAD_FAIL;
}

int32_t DeviceTy::getNumInteropProperties(void) {
  if (RTL->get_num_interop_properties)
    return RTL->get_num_interop_properties(RTLDeviceID);
  else
    return 0;
}

int32_t DeviceTy::getInteropPropertyValue(__tgt_interop *Interop,
                                          int32_t Property, int32_t ValueType,
                                          size_t Size, void *Value) {
  if (RTL->get_interop_property_value)
    return RTL->get_interop_property_value(RTLDeviceID, Interop, Property,
                                           ValueType, Size, Value);
  else
    return OFFLOAD_FAIL;
}

const char *DeviceTy::getInteropPropertyInfo(int32_t Property,
                                             int32_t InfoType) {
  if (RTL->get_interop_property_info)
    return RTL->get_interop_property_info(RTLDeviceID, Property, InfoType);
  else
    return NULL;
}

const char *DeviceTy::getInteropRcDesc(int32_t RetCode) {
  if (RTL->get_interop_rc_desc)
    return RTL->get_interop_rc_desc(RTLDeviceID, RetCode);
  else
    return NULL;
}

int32_t DeviceTy::setSubDevice(int32_t Level) {
  if (RTL->get_num_sub_devices) {
    if (PM->RootDeviceID >= 0 || PM->SubDeviceMask != 0) {
      DP("WARNING: unexpected sub-device region detected -- "
         "sub-device environment is not configured.\n");
      return 0;
    }
    int32_t NumSubDevices = RTL->get_num_sub_devices(RTLDeviceID, Level);
    if (NumSubDevices > 0) {
      int64_t Mask = 1ULL << 63; // Sub-device is on
      Mask |= static_cast<int64_t>(Level) << 56; // Level
      // "start" bits will be written by the ID passed to __tgt* entries.
      Mask |= 1ULL << 40; // Count
      Mask |= 1ULL << 32; // Stride
      PM->RootDeviceID = RTLDeviceID;
      PM->SubDeviceMask = Mask;
    }
    return NumSubDevices;
  } else {
    return 0;
  }
}

void DeviceTy::unsetSubDevice(void) {
  PM->RootDeviceID = -1;
  PM->SubDeviceMask = 0;
}

void DeviceTy::addLambdaPtr(void *TgtPtr) {
  int32_t GTID = __kmpc_global_thread_num(nullptr);
  std::lock_guard<std::mutex> Lock(LambdaPtrsMtx);
  if (LambdaPtrs.count(GTID) == 0)
    LambdaPtrs.emplace(GTID, std::vector<void *>{});
  LambdaPtrs.at(GTID).push_back(TgtPtr);
}

int32_t DeviceTy::isAccessibleAddrRange(const void *Ptr, size_t Size) {
  if (RTL->is_accessible_addr_range)
    return RTL->is_accessible_addr_range(RTLDeviceID, Ptr, Size);
  else
    return 0;
}
#endif // INTEL_COLLAB

// Whether data can be copied to DstDevice directly
bool DeviceTy::isDataExchangable(const DeviceTy &DstDevice) {
  if (RTL != DstDevice.RTL || !RTL->is_data_exchangable)
    return false;

  if (RTL->is_data_exchangable(RTLDeviceID, DstDevice.RTLDeviceID))
    return (RTL->data_exchange != nullptr) ||
           (RTL->data_exchange_async != nullptr);

  return false;
}

int32_t DeviceTy::synchronize(AsyncInfoTy &AsyncInfo) {
  if (RTL->synchronize)
    return RTL->synchronize(RTLDeviceID, AsyncInfo);
  return OFFLOAD_SUCCESS;
}

/// Check whether a device has an associated RTL and initialize it if it's not
/// already initialized.
bool device_is_ready(int device_num) {
  DP("Checking whether device %d is ready.\n", device_num);
  // Devices.size() can only change while registering a new
  // library, so try to acquire the lock of RTLs' mutex.
  PM->RTLsMtx.lock();
  size_t DevicesSize = PM->Devices.size();
  PM->RTLsMtx.unlock();
  if (DevicesSize <= (size_t)device_num) {
    DP("Device ID  %d does not have a matching RTL\n", device_num);
    return false;
  }

  // Get device info
  DeviceTy &Device = PM->Devices[device_num];

  DP("Is the device %d (local ID %d) initialized? %d\n", device_num,
     Device.RTLDeviceID, Device.IsInit);

  // Init the device if not done before
  if (!Device.IsInit && Device.initOnce() != OFFLOAD_SUCCESS) {
    DP("Failed to init device %d\n", device_num);
    return false;
  }

  DP("Device %d is ready to use.\n", device_num);

  return true;
}<|MERGE_RESOLUTION|>--- conflicted
+++ resolved
@@ -301,15 +301,9 @@
          "HstPtrBegin=" DPxMOD ", TgtPtrBegin=" DPxMOD ", Size=%ld, Name=%s\n",
          DPxPTR(HstPtrBegin), DPxPTR(tp), Size,
          (HstPtrName) ? getNameFromMapping(HstPtrName).c_str() : "unknown");
-<<<<<<< HEAD
-#endif // INTEL_COLLAB
-    HostDataToTargetMap.emplace(
-        HostDataToTargetTy((uintptr_t)HstPtrBase, (uintptr_t)HstPtrBegin,
-                           (uintptr_t)HstPtrBegin + Size, tp, HstPtrName));
-=======
+#endif // INTEL_COLLAB
     HostDataToTargetMap.emplace((uintptr_t)HstPtrBase, (uintptr_t)HstPtrBegin,
                                 (uintptr_t)HstPtrBegin + Size, tp, HstPtrName);
->>>>>>> 00290590
     rc = (void *)tp;
   }
 
