//===--------- device.cpp - Target independent OpenMP target RTL ----------===//
//
// Part of the LLVM Project, under the Apache License v2.0 with LLVM Exceptions.
// See https://llvm.org/LICENSE.txt for license information.
// SPDX-License-Identifier: Apache-2.0 WITH LLVM-exception
//
//===----------------------------------------------------------------------===//
//
// Functionality for managing devices that are handled by RTL plugins.
//
//===----------------------------------------------------------------------===//

#if INTEL_COLLAB
#include "omptarget-tools.h"
#endif // INTEL_COLLAB
#include "device.h"
#include "private.h"
#include "rtl.h"

#include <cassert>
#include <climits>
#include <cstdio>
#include <string>

DeviceTy::DeviceTy(const DeviceTy &D)
    : DeviceID(D.DeviceID), RTL(D.RTL), RTLDeviceID(D.RTLDeviceID),
      IsInit(D.IsInit), InitFlag(), HasPendingGlobals(D.HasPendingGlobals),
      HostDataToTargetMap(D.HostDataToTargetMap),
      PendingCtorsDtors(D.PendingCtorsDtors), ShadowPtrMap(D.ShadowPtrMap),
      DataMapMtx(), PendingGlobalsMtx(), ShadowMtx(),
      LoopTripCnt(D.LoopTripCnt) {}

DeviceTy &DeviceTy::operator=(const DeviceTy &D) {
  DeviceID = D.DeviceID;
  RTL = D.RTL;
  RTLDeviceID = D.RTLDeviceID;
  IsInit = D.IsInit;
  HasPendingGlobals = D.HasPendingGlobals;
  HostDataToTargetMap = D.HostDataToTargetMap;
  PendingCtorsDtors = D.PendingCtorsDtors;
  ShadowPtrMap = D.ShadowPtrMap;
  LoopTripCnt = D.LoopTripCnt;

  return *this;
}

DeviceTy::DeviceTy(RTLInfoTy *RTL)
    : DeviceID(-1), RTL(RTL), RTLDeviceID(-1), IsInit(false), InitFlag(),
      HasPendingGlobals(false), HostDataToTargetMap(), PendingCtorsDtors(),
      ShadowPtrMap(), DataMapMtx(), PendingGlobalsMtx(), ShadowMtx() {}

DeviceTy::~DeviceTy() {
  if (DeviceID == -1 || !(getInfoLevel() & OMP_INFOTYPE_DUMP_TABLE))
    return;

  ident_t loc = {0, 0, 0, 0, ";libomptarget;libomptarget;0;0;;"};
  dumpTargetPointerMappings(&loc, *this);
}

int DeviceTy::associatePtr(void *HstPtrBegin, void *TgtPtrBegin, int64_t Size) {
  DataMapMtx.lock();

  // Check if entry exists
  auto search = HostDataToTargetMap.find(HstPtrBeginTy{(uintptr_t)HstPtrBegin});
  if (search != HostDataToTargetMap.end()) {
    // Mapping already exists
    bool isValid = search->HstPtrEnd == (uintptr_t)HstPtrBegin + Size &&
                   search->TgtPtrBegin == (uintptr_t)TgtPtrBegin;
    DataMapMtx.unlock();
    if (isValid) {
      DP("Attempt to re-associate the same device ptr+offset with the same "
         "host ptr, nothing to do\n");
      return OFFLOAD_SUCCESS;
    } else {
      REPORT("Not allowed to re-associate a different device ptr+offset with "
             "the same host ptr\n");
      return OFFLOAD_FAIL;
    }
  }

  // Mapping does not exist, allocate it with refCount=INF
  const HostDataToTargetTy &newEntry =
      *HostDataToTargetMap
           .emplace(
               /*HstPtrBase=*/(uintptr_t)HstPtrBegin,
               /*HstPtrBegin=*/(uintptr_t)HstPtrBegin,
               /*HstPtrEnd=*/(uintptr_t)HstPtrBegin + Size,
               /*TgtPtrBegin=*/(uintptr_t)TgtPtrBegin, /*Name=*/nullptr,
               /*IsRefCountINF=*/true)
           .first;
  DP("Creating new map entry: HstBase=" DPxMOD ", HstBegin=" DPxMOD
     ", HstEnd=" DPxMOD ", TgtBegin=" DPxMOD ", RefCount=%s\n",
     DPxPTR(newEntry.HstPtrBase), DPxPTR(newEntry.HstPtrBegin),
     DPxPTR(newEntry.HstPtrEnd), DPxPTR(newEntry.TgtPtrBegin),
     newEntry.refCountToStr().c_str());

  DataMapMtx.unlock();

  return OFFLOAD_SUCCESS;
}

int DeviceTy::disassociatePtr(void *HstPtrBegin) {
  DataMapMtx.lock();

  auto search = HostDataToTargetMap.find(HstPtrBeginTy{(uintptr_t)HstPtrBegin});
  if (search != HostDataToTargetMap.end()) {
    // Mapping exists
    if (search->isRefCountInf()) {
      DP("Association found, removing it\n");
      HostDataToTargetMap.erase(search);
      DataMapMtx.unlock();
      return OFFLOAD_SUCCESS;
    } else {
      REPORT("Trying to disassociate a pointer which was not mapped via "
             "omp_target_associate_ptr\n");
    }
  }

  // Mapping not found
  DataMapMtx.unlock();
  REPORT("Association not found\n");
  return OFFLOAD_FAIL;
}

// Get ref count of map entry containing HstPtrBegin
uint64_t DeviceTy::getMapEntryRefCnt(void *HstPtrBegin) {
  uintptr_t hp = (uintptr_t)HstPtrBegin;
  uint64_t RefCnt = 0;

  DataMapMtx.lock();
  if (!HostDataToTargetMap.empty()) {
    auto upper = HostDataToTargetMap.upper_bound(hp);
    if (upper != HostDataToTargetMap.begin()) {
      upper--;
      if (hp >= upper->HstPtrBegin && hp < upper->HstPtrEnd) {
        DP("DeviceTy::getMapEntry: requested entry found\n");
        RefCnt = upper->getRefCount();
      }
    }
  }
  DataMapMtx.unlock();

  if (RefCnt == 0) {
    DP("DeviceTy::getMapEntry: requested entry not found\n");
  }

  return RefCnt;
}

LookupResult DeviceTy::lookupMapping(void *HstPtrBegin, int64_t Size) {
  uintptr_t hp = (uintptr_t)HstPtrBegin;
  LookupResult lr;

  DP("Looking up mapping(HstPtrBegin=" DPxMOD ", Size=%" PRId64 ")...\n",
     DPxPTR(hp), Size);

  if (HostDataToTargetMap.empty())
    return lr;

  auto upper = HostDataToTargetMap.upper_bound(hp);
  // check the left bin
  if (upper != HostDataToTargetMap.begin()) {
    lr.Entry = std::prev(upper);
    auto &HT = *lr.Entry;
    // Is it contained?
    lr.Flags.IsContained = hp >= HT.HstPtrBegin && hp < HT.HstPtrEnd &&
                           (hp + Size) <= HT.HstPtrEnd;
    // Does it extend beyond the mapped region?
    lr.Flags.ExtendsAfter = hp < HT.HstPtrEnd && (hp + Size) > HT.HstPtrEnd;
  }

  // check the right bin
  if (!(lr.Flags.IsContained || lr.Flags.ExtendsAfter) &&
      upper != HostDataToTargetMap.end()) {
    lr.Entry = upper;
    auto &HT = *lr.Entry;
    // Does it extend into an already mapped region?
    lr.Flags.ExtendsBefore =
        hp < HT.HstPtrBegin && (hp + Size) > HT.HstPtrBegin;
    // Does it extend beyond the mapped region?
    lr.Flags.ExtendsAfter = hp < HT.HstPtrEnd && (hp + Size) > HT.HstPtrEnd;
  }

  if (lr.Flags.ExtendsBefore) {
    DP("WARNING: Pointer is not mapped but section extends into already "
       "mapped data\n");
  }
  if (lr.Flags.ExtendsAfter) {
    DP("WARNING: Pointer is already mapped but section extends beyond mapped "
       "region\n");
  }

  return lr;
}

// Used by targetDataBegin
// Return a struct containing target pointer begin (where the data will be
// moved).
// Allocate memory if this is the first occurrence of this mapping.
// Increment the reference counter.
// If the target pointer is NULL, then either data allocation failed or the user
// tried to do an illegal mapping.
// The returned struct also returns an iterator to the map table entry
// corresponding to the host pointer (if exists), and two flags indicating
// whether the entry is just created, and if the target pointer included is
// actually a host pointer (when unified memory enabled).
TargetPointerResultTy
DeviceTy::getOrAllocTgtPtr(void *HstPtrBegin, void *HstPtrBase, int64_t Size,
                           map_var_info_t HstPtrName, bool IsImplicit,
                           bool UpdateRefCount, bool HasCloseModifier,
                           bool HasPresentModifier) {
  void *TargetPointer = NULL;
  bool IsNew = false;
  bool IsHostPtr = false;
  DataMapMtx.lock();
  LookupResult LR = lookupMapping(HstPtrBegin, Size);
  auto Entry = LR.Entry;

  // Check if the pointer is contained.
  // If a variable is mapped to the device manually by the user - which would
  // lead to the IsContained flag to be true - then we must ensure that the
  // device address is returned even under unified memory conditions.
  if (LR.Flags.IsContained ||
      ((LR.Flags.ExtendsBefore || LR.Flags.ExtendsAfter) && IsImplicit)) {
    auto &HT = *LR.Entry;
    if (UpdateRefCount)
      HT.incRefCount();
    uintptr_t Ptr = HT.TgtPtrBegin + ((uintptr_t)HstPtrBegin - HT.HstPtrBegin);
    INFO(OMP_INFOTYPE_MAPPING_EXISTS, DeviceID,
         "Mapping exists%s with HstPtrBegin=" DPxMOD ", TgtPtrBegin=" DPxMOD
         ", "
         "Size=%" PRId64 ", RefCount=%s (%s), Name=%s\n",
         (IsImplicit ? " (implicit)" : ""), DPxPTR(HstPtrBegin), DPxPTR(Ptr),
         Size, HT.refCountToStr().c_str(),
         UpdateRefCount ? "incremented" : "update suppressed",
         (HstPtrName) ? getNameFromMapping(HstPtrName).c_str() : "unknown");
    TargetPointer = (void *)Ptr;
  } else if ((LR.Flags.ExtendsBefore || LR.Flags.ExtendsAfter) && !IsImplicit) {
    // Explicit extension of mapped data - not allowed.
    MESSAGE("explicit extension not allowed: host address specified is " DPxMOD
            " (%" PRId64
            " bytes), but device allocation maps to host at " DPxMOD
            " (%" PRId64 " bytes)",
            DPxPTR(HstPtrBegin), Size, DPxPTR(Entry->HstPtrBegin),
            Entry->HstPtrEnd - Entry->HstPtrBegin);
    if (HasPresentModifier)
      MESSAGE("device mapping required by 'present' map type modifier does not "
              "exist for host address " DPxMOD " (%" PRId64 " bytes)",
              DPxPTR(HstPtrBegin), Size);
#if INTEL_COLLAB
  } else if (((PM->RTLs.RequiresFlags & OMP_REQ_UNIFIED_SHARED_MEMORY &&
               !managed_memory_supported()) ||
              is_device_accessible_ptr(HstPtrBegin)) &&
#else // INTEL_COLLAB
  } else if (PM->RTLs.RequiresFlags & OMP_REQ_UNIFIED_SHARED_MEMORY &&
#endif // INTEL_COLLAB
             !HasCloseModifier) {
    // If unified shared memory is active, implicitly mapped variables that are
    // not privatized use host address. Any explicitly mapped variables also use
    // host address where correctness is not impeded. In all other cases maps
    // are respected.
    // In addition to the mapping rules above, the close map modifier forces the
    // mapping of the variable to the device.
    if (Size) {
      DP("Return HstPtrBegin " DPxMOD " Size=%" PRId64 " for unified shared "
         "memory\n",
         DPxPTR((uintptr_t)HstPtrBegin), Size);
<<<<<<< HEAD
#if INTEL_COLLAB
      if (PM->RTLs.RequiresFlags & OMP_REQ_UNIFIED_SHARED_MEMORY)
#endif // INTEL_COLLAB
         IsHostPtr = true;
      rc = HstPtrBegin;
=======
      IsHostPtr = true;
      TargetPointer = HstPtrBegin;
>>>>>>> 369216ab
    }
  } else if (HasPresentModifier) {
#if INTEL_COLLAB
    DP("Mapping required by 'present' map type modifier does not exist for "
       "HstPtrBegin=" DPxMOD ", Size=%" PRId64 "\n",
       DPxPTR(HstPtrBegin), Size);
#else // INTEL_COLLAB
    DP("Mapping required by 'present' map type modifier does not exist for "
       "HstPtrBegin=" DPxMOD ", Size=%" PRId64 "\n",
       DPxPTR(HstPtrBegin), Size);
#endif // INTEL_COLLAB
#if INTEL_COLLAB
    MESSAGE("device mapping required by 'present' map type modifier does not "
            "exist for host address " DPxMOD " (%" PRId64 " bytes)",
            DPxPTR(HstPtrBegin), Size);
#else // INTEL_COLLAB
    MESSAGE("device mapping required by 'present' map type modifier does not "
            "exist for host address " DPxMOD " (%" PRId64 " bytes)",
            DPxPTR(HstPtrBegin), Size);
#endif // INTEL_COLLAB
  } else if (Size) {
    // If it is not contained and Size > 0, we should create a new entry for it.
    IsNew = true;
<<<<<<< HEAD
#if INTEL_COLLAB
    uintptr_t tp = (uintptr_t)data_alloc_base(Size, HstPtrBegin, HstPtrBase);
    const HostDataToTargetTy &newEntry =
        *HostDataToTargetMap
             .emplace((uintptr_t)HstPtrBase, (uintptr_t)HstPtrBegin,
                      (uintptr_t)HstPtrBegin + Size, tp, HstPtrName)
             .first;
    INFO(OMP_INFOTYPE_MAPPING_CHANGED, DeviceID,
         "Creating new map entry with "
         "HstPtrBegin=" DPxMOD ", TgtPtrBegin=" DPxMOD ", Size=%" PRId64 ", "
         "RefCount=%s, Name=%s\n",
         DPxPTR(HstPtrBegin), DPxPTR(tp), Size,
         newEntry.refCountToStr().c_str(),
         (HstPtrName) ? getNameFromMapping(HstPtrName).c_str() : "unknown");
#else // INTEL_COLLAB
    uintptr_t tp = (uintptr_t)allocData(Size, HstPtrBegin);
    const HostDataToTargetTy &newEntry =
        *HostDataToTargetMap
             .emplace((uintptr_t)HstPtrBase, (uintptr_t)HstPtrBegin,
                      (uintptr_t)HstPtrBegin + Size, tp, HstPtrName)
             .first;
=======
    uintptr_t Ptr = (uintptr_t)allocData(Size, HstPtrBegin);
    Entry = HostDataToTargetMap
                .emplace((uintptr_t)HstPtrBase, (uintptr_t)HstPtrBegin,
                         (uintptr_t)HstPtrBegin + Size, Ptr, HstPtrName)
                .first;
>>>>>>> 369216ab
    INFO(OMP_INFOTYPE_MAPPING_CHANGED, DeviceID,
         "Creating new map entry with "
         "HstPtrBegin=" DPxMOD ", TgtPtrBegin=" DPxMOD ", Size=%ld, "
         "RefCount=%s, Name=%s\n",
         DPxPTR(HstPtrBegin), DPxPTR(Ptr), Size, Entry->refCountToStr().c_str(),
         (HstPtrName) ? getNameFromMapping(HstPtrName).c_str() : "unknown");
<<<<<<< HEAD
#endif // INTEL_COLLAB
    rc = (void *)tp;
=======
    TargetPointer = (void *)Ptr;
>>>>>>> 369216ab
  }

  DataMapMtx.unlock();
  return {{IsNew, IsHostPtr}, Entry, TargetPointer};
}

// Used by targetDataBegin, targetDataEnd, targetDataUpdate and target.
// Return the target pointer begin (where the data will be moved).
// Decrement the reference counter if called from targetDataEnd.
void *DeviceTy::getTgtPtrBegin(void *HstPtrBegin, int64_t Size, bool &IsLast,
                               bool UpdateRefCount, bool &IsHostPtr,
                               bool MustContain, bool ForceDelete) {
  void *rc = NULL;
  IsHostPtr = false;
  IsLast = false;
  DataMapMtx.lock();
  LookupResult lr = lookupMapping(HstPtrBegin, Size);

  if (lr.Flags.IsContained ||
      (!MustContain && (lr.Flags.ExtendsBefore || lr.Flags.ExtendsAfter))) {
    auto &HT = *lr.Entry;
    // We do not decrement the reference count to zero here.  deallocTgtPtr does
    // that atomically with removing the mapping.  Otherwise, before this thread
    // removed the mapping in deallocTgtPtr, another thread could retrieve the
    // mapping, increment and decrement back to zero, and then both threads
    // would try to remove the mapping, resulting in a double free.
    IsLast = HT.decShouldRemove(ForceDelete);
    const char *RefCountAction;
    if (!UpdateRefCount) {
      RefCountAction = "update suppressed";
    } else if (ForceDelete) {
      HT.resetRefCount();
      assert(IsLast == HT.decShouldRemove() &&
             "expected correct IsLast prediction for reset");
      if (IsLast)
        RefCountAction = "reset, deferred final decrement";
      else
        RefCountAction = "reset";
    } else if (IsLast) {
      RefCountAction = "deferred final decrement";
    } else {
      RefCountAction = "decremented";
      HT.decRefCount();
    }
    uintptr_t tp = HT.TgtPtrBegin + ((uintptr_t)HstPtrBegin - HT.HstPtrBegin);
    INFO(OMP_INFOTYPE_MAPPING_EXISTS, DeviceID,
         "Mapping exists with HstPtrBegin=" DPxMOD ", TgtPtrBegin=" DPxMOD ", "
         "Size=%" PRId64 ", RefCount=%s (%s)\n",
         DPxPTR(HstPtrBegin), DPxPTR(tp), Size, HT.refCountToStr().c_str(),
         RefCountAction);
    rc = (void *)tp;
#if INTEL_COLLAB
  } else if ((PM->RTLs.RequiresFlags & OMP_REQ_UNIFIED_SHARED_MEMORY &&
                  !managed_memory_supported()) ||
             is_device_accessible_ptr(HstPtrBegin)) {
#else  // INTEL_COLLAB
  } else if (PM->RTLs.RequiresFlags & OMP_REQ_UNIFIED_SHARED_MEMORY) {
#endif // INTEL_COLLAB
    // If the value isn't found in the mapping and unified shared memory
    // is on then it means we have stumbled upon a value which we need to
    // use directly from the host.
    DP("Get HstPtrBegin " DPxMOD " Size=%" PRId64 " for unified shared "
       "memory\n",
       DPxPTR((uintptr_t)HstPtrBegin), Size);
#if INTEL_COLLAB
    if (PM->RTLs.RequiresFlags & OMP_REQ_UNIFIED_SHARED_MEMORY)
#endif // INTEL_COLLAB
       IsHostPtr = true;
    rc = HstPtrBegin;
  }

  DataMapMtx.unlock();
  return rc;
}

// Return the target pointer begin (where the data will be moved).
// Lock-free version called when loading global symbols from the fat binary.
void *DeviceTy::getTgtPtrBegin(void *HstPtrBegin, int64_t Size) {
  uintptr_t hp = (uintptr_t)HstPtrBegin;
  LookupResult lr = lookupMapping(HstPtrBegin, Size);
  if (lr.Flags.IsContained || lr.Flags.ExtendsBefore || lr.Flags.ExtendsAfter) {
    auto &HT = *lr.Entry;
    uintptr_t tp = HT.TgtPtrBegin + (hp - HT.HstPtrBegin);
    return (void *)tp;
  }

  return NULL;
}

int DeviceTy::deallocTgtPtr(void *HstPtrBegin, int64_t Size,
                            bool HasCloseModifier) {
#if INTEL_COLLAB
  if (((PM->RTLs.RequiresFlags & OMP_REQ_UNIFIED_SHARED_MEMORY &&
        !managed_memory_supported()) ||
       is_device_accessible_ptr(HstPtrBegin)) &&
      !HasCloseModifier)
#else  // INTEL_COLLAB
  if (PM->RTLs.RequiresFlags & OMP_REQ_UNIFIED_SHARED_MEMORY &&
      !HasCloseModifier)
#endif // INTEL_COLLAB
    return OFFLOAD_SUCCESS;
  // Check if the pointer is contained in any sub-nodes.
  int rc;
  DataMapMtx.lock();
  LookupResult lr = lookupMapping(HstPtrBegin, Size);
  if (lr.Flags.IsContained || lr.Flags.ExtendsBefore || lr.Flags.ExtendsAfter) {
    auto &HT = *lr.Entry;
    if (HT.decRefCount() == 0) {
      DP("Deleting tgt data " DPxMOD " of size %" PRId64 "\n",
         DPxPTR(HT.TgtPtrBegin), Size);
#if INTEL_COLLAB
      OMPT_TRACE(targetDataDeleteBegin(RTLDeviceID, (void *)HT.TgtPtrBegin));
#endif // INTEL_COLLAB
      deleteData((void *)HT.TgtPtrBegin);
#if INTEL_COLLAB
      OMPT_TRACE(targetDataDeleteEnd(RTLDeviceID, (void *)HT.TgtPtrBegin));
#endif // INTEL_COLLAB
      INFO(OMP_INFOTYPE_MAPPING_CHANGED, DeviceID,
           "Removing map entry with HstPtrBegin=" DPxMOD ", TgtPtrBegin=" DPxMOD
           ", Size=%" PRId64 ", Name=%s\n",
           DPxPTR(HT.HstPtrBegin), DPxPTR(HT.TgtPtrBegin), Size,
           (HT.HstPtrName) ? getNameFromMapping(HT.HstPtrName).c_str()
                           : "unknown");
      HostDataToTargetMap.erase(lr.Entry);
    }
    rc = OFFLOAD_SUCCESS;
  } else {
    REPORT("Section to delete (hst addr " DPxMOD ") does not exist in the"
           " allocated memory\n",
           DPxPTR(HstPtrBegin));
    rc = OFFLOAD_FAIL;
  }

  DataMapMtx.unlock();
  return rc;
}

/// Init device, should not be called directly.
void DeviceTy::init() {
  // Make call to init_requires if it exists for this plugin.
  if (RTL->init_requires)
    RTL->init_requires(PM->RTLs.RequiresFlags);
  int32_t Ret = RTL->init_device(RTLDeviceID);
  if (Ret != OFFLOAD_SUCCESS)
    return;

  IsInit = true;
}

/// Thread-safe method to initialize the device only once.
int32_t DeviceTy::initOnce() {
  std::call_once(InitFlag, &DeviceTy::init, this);

  // At this point, if IsInit is true, then either this thread or some other
  // thread in the past successfully initialized the device, so we can return
  // OFFLOAD_SUCCESS. If this thread executed init() via call_once() and it
  // failed, return OFFLOAD_FAIL. If call_once did not invoke init(), it means
  // that some other thread already attempted to execute init() and if IsInit
  // is still false, return OFFLOAD_FAIL.
  if (IsInit)
    return OFFLOAD_SUCCESS;
  else
    return OFFLOAD_FAIL;
}

// Load binary to device.
__tgt_target_table *DeviceTy::load_binary(void *Img) {
  RTL->Mtx.lock();
  __tgt_target_table *rc = RTL->load_binary(RTLDeviceID, Img);
  RTL->Mtx.unlock();
  return rc;
}

void *DeviceTy::allocData(int64_t Size, void *HstPtr, int32_t Kind) {
  return RTL->data_alloc(RTLDeviceID, Size, HstPtr, Kind);
}

int32_t DeviceTy::deleteData(void *TgtPtrBegin) {
  return RTL->data_delete(RTLDeviceID, TgtPtrBegin);
}

// Submit data to device
int32_t DeviceTy::submitData(void *TgtPtrBegin, void *HstPtrBegin, int64_t Size,
                             AsyncInfoTy &AsyncInfo) {
  if (getInfoLevel() & OMP_INFOTYPE_DATA_TRANSFER) {
    LookupResult LR = lookupMapping(HstPtrBegin, Size);
    auto *HT = &*LR.Entry;

    INFO(OMP_INFOTYPE_DATA_TRANSFER, DeviceID,
         "Copying data from host to device, HstPtr=" DPxMOD ", TgtPtr=" DPxMOD
         ", Size=%" PRId64 ", Name=%s\n",
         DPxPTR(HstPtrBegin), DPxPTR(TgtPtrBegin), Size,
         (HT && HT->HstPtrName) ? getNameFromMapping(HT->HstPtrName).c_str()
                                : "unknown");
  }

#if INTEL_COLLAB
  OMPT_TRACE(
      targetDataSubmitBegin(RTLDeviceID, TgtPtrBegin, HstPtrBegin, Size));
  int32_t ret;
  if (!AsyncInfo || !RTL->data_submit_async || !RTL->synchronize)
    ret = RTL->data_submit(RTLDeviceID, TgtPtrBegin, HstPtrBegin, Size);
  else
    ret = RTL->data_submit_async(RTLDeviceID, TgtPtrBegin, HstPtrBegin, Size,
                                 AsyncInfo);
  OMPT_TRACE(targetDataSubmitEnd(RTLDeviceID, TgtPtrBegin, HstPtrBegin, Size));
  return ret;
#else // INTEL_COLLAB
  if (!AsyncInfo || !RTL->data_submit_async || !RTL->synchronize)
    return RTL->data_submit(RTLDeviceID, TgtPtrBegin, HstPtrBegin, Size);
  else
    return RTL->data_submit_async(RTLDeviceID, TgtPtrBegin, HstPtrBegin, Size,
                                  AsyncInfo);
#endif // INTEL_COLLAB
}

// Retrieve data from device
int32_t DeviceTy::retrieveData(void *HstPtrBegin, void *TgtPtrBegin,
                               int64_t Size, AsyncInfoTy &AsyncInfo) {
  if (getInfoLevel() & OMP_INFOTYPE_DATA_TRANSFER) {
    LookupResult LR = lookupMapping(HstPtrBegin, Size);
    auto *HT = &*LR.Entry;
    INFO(OMP_INFOTYPE_DATA_TRANSFER, DeviceID,
         "Copying data from device to host, TgtPtr=" DPxMOD ", HstPtr=" DPxMOD
         ", Size=%" PRId64 ", Name=%s\n",
         DPxPTR(TgtPtrBegin), DPxPTR(HstPtrBegin), Size,
         (HT && HT->HstPtrName) ? getNameFromMapping(HT->HstPtrName).c_str()
                                : "unknown");
  }

#if INTEL_COLLAB
  OMPT_TRACE(
      targetDataRetrieveBegin(RTLDeviceID, HstPtrBegin, TgtPtrBegin, Size));
  int32_t ret;
  if (!RTL->data_retrieve_async || !RTL->synchronize)
    ret = RTL->data_retrieve(RTLDeviceID, HstPtrBegin, TgtPtrBegin, Size);
  else
    ret = RTL->data_retrieve_async(RTLDeviceID, HstPtrBegin, TgtPtrBegin, Size,
                                   AsyncInfo);
  OMPT_TRACE(
      targetDataRetrieveEnd(RTLDeviceID, HstPtrBegin, TgtPtrBegin, Size));
  return ret;
#else // INTEL_COLLAB
  if (!RTL->data_retrieve_async || !RTL->synchronize)
    return RTL->data_retrieve(RTLDeviceID, HstPtrBegin, TgtPtrBegin, Size);
  else
    return RTL->data_retrieve_async(RTLDeviceID, HstPtrBegin, TgtPtrBegin, Size,
                                    AsyncInfo);
#endif // INTEL_COLLAB
}

// Copy data from current device to destination device directly
int32_t DeviceTy::dataExchange(void *SrcPtr, DeviceTy &DstDev, void *DstPtr,
                               int64_t Size, AsyncInfoTy &AsyncInfo) {
  if (!AsyncInfo || !RTL->data_exchange_async || !RTL->synchronize) {
    assert(RTL->data_exchange && "RTL->data_exchange is nullptr");
    return RTL->data_exchange(RTLDeviceID, SrcPtr, DstDev.RTLDeviceID, DstPtr,
                              Size);
  } else
    return RTL->data_exchange_async(RTLDeviceID, SrcPtr, DstDev.RTLDeviceID,
                                    DstPtr, Size, AsyncInfo);
}

// Run region on device
int32_t DeviceTy::runRegion(void *TgtEntryPtr, void **TgtVarsPtr,
                            ptrdiff_t *TgtOffsets, int32_t TgtVarsSize,
                            AsyncInfoTy &AsyncInfo) {
#if INTEL_COLLAB
  OMPT_TRACE(targetSubmitBegin(RTLDeviceID, 1));
  int32_t ret;
  if (!RTL->run_region || !RTL->synchronize)
    ret = RTL->run_region(RTLDeviceID, TgtEntryPtr, TgtVarsPtr, TgtOffsets,
                          TgtVarsSize);
  else
    ret = RTL->run_region_async(RTLDeviceID, TgtEntryPtr, TgtVarsPtr,
                                TgtOffsets, TgtVarsSize, AsyncInfo);
  OMPT_TRACE(targetSubmitEnd(RTLDeviceID, 1));
  return ret;
#else // INTEL_COLLAB
  if (!RTL->run_region || !RTL->synchronize)
    return RTL->run_region(RTLDeviceID, TgtEntryPtr, TgtVarsPtr, TgtOffsets,
                           TgtVarsSize);
  else
    return RTL->run_region_async(RTLDeviceID, TgtEntryPtr, TgtVarsPtr,
                                 TgtOffsets, TgtVarsSize, AsyncInfo);
#endif // INTEL_COLLAB
}

// Run team region on device.
int32_t DeviceTy::runTeamRegion(void *TgtEntryPtr, void **TgtVarsPtr,
                                ptrdiff_t *TgtOffsets, int32_t TgtVarsSize,
                                int32_t NumTeams, int32_t ThreadLimit,
                                uint64_t LoopTripCount,
                                AsyncInfoTy &AsyncInfo) {
#if INTEL_COLLAB
  OMPT_TRACE(targetSubmitBegin(RTLDeviceID, NumTeams));
  int32_t ret;
  if (!RTL->run_team_region_async || !RTL->synchronize)
    ret = RTL->run_team_region(RTLDeviceID, TgtEntryPtr, TgtVarsPtr,
                                TgtOffsets, TgtVarsSize, NumTeams, ThreadLimit,
                                LoopTripCount);
  else
    ret = RTL->run_team_region_async(RTLDeviceID, TgtEntryPtr, TgtVarsPtr,
                                      TgtOffsets, TgtVarsSize, NumTeams,
                                      ThreadLimit, LoopTripCount, AsyncInfo);
  OMPT_TRACE(targetSubmitEnd(RTLDeviceID, NumTeams));
  return ret;
#else // INTEL_COLLAB
  if (!RTL->run_team_region_async || !RTL->synchronize)
    return RTL->run_team_region(RTLDeviceID, TgtEntryPtr, TgtVarsPtr,
                                TgtOffsets, TgtVarsSize, NumTeams, ThreadLimit,
                                LoopTripCount);
  else
    return RTL->run_team_region_async(RTLDeviceID, TgtEntryPtr, TgtVarsPtr,
                                      TgtOffsets, TgtVarsSize, NumTeams,
                                      ThreadLimit, LoopTripCount, AsyncInfo);
#endif // INTEL_COLLAB
}

#if INTEL_COLLAB
int32_t DeviceTy::manifest_data_for_region(void *TgtEntryPtr) {
  if (!RTL->manifest_data_for_region)
    return OFFLOAD_SUCCESS;

  // Targets that require explicit manifestation for pointers
  // that are not passed as arguments to the target entry
  // provide an optional manifest_data_for_region interface.
  //
  // Pointers that may be dereferenced inside the target entry
  // and are not necessarily passed as arguments are the following:
  //   1. Pointers to global variables.
  //   2. Shadow pointers mapped as PTR_AND_OBJ.
  std::vector<void *> ObjectPtrs;

  DataMapMtx.lock();

  for (auto &HT : HostDataToTargetMap) {
    if (!HT.isRefCountInf())
      continue;

    void *TgtPtrBegin = reinterpret_cast<void *>(HT.TgtPtrBegin);

    if (ObjectPtrs.empty())
      DP("Manifesting target pointers for globals:\n");

    DP("\tHstPtrBase=" DPxMOD ", HstPtrBegin=" DPxMOD
       ", HstPtrEnd=" DPxMOD ", TgtPtrBegin=" DPxMOD "\n",
       DPxPTR(HT.HstPtrBase), DPxPTR(HT.HstPtrBegin),
       DPxPTR(HT.HstPtrEnd), DPxPTR(TgtPtrBegin));

    ObjectPtrs.push_back(TgtPtrBegin);
  }

  DataMapMtx.unlock();

  ShadowMtx.lock();
  if (!ShadowPtrMap.empty()) {
    DP("Manifesting shadow target pointers:\n");
    for (auto &SPE : ShadowPtrMap) {
      DP("\tHstPtrAddr=" DPxMOD ", HstPtrVal=" DPxMOD
         ", TgtPtrAddr=" DPxMOD ", TgtPtrVal=" DPxMOD "\n",
         DPxPTR(SPE.first), DPxPTR(SPE.second.HstPtrVal),
         DPxPTR(SPE.second.TgtPtrAddr), DPxPTR(SPE.second.TgtPtrVal));

      ObjectPtrs.push_back(SPE.second.TgtPtrVal);
    }
  }
  ShadowMtx.unlock();

  UsedPtrsMtx.lock();
  DP("Manifesting used target pointers:\n");
  for (auto &PtrSetList : UsedPtrs) {
    for (auto &PtrSet : PtrSetList.second) {
      for (auto Ptr : PtrSet) {
        DP("\tUsedTargetPtr=" DPxMOD "\n", DPxPTR(Ptr));
        ObjectPtrs.push_back(Ptr);
      }
    }
  }
  UsedPtrsMtx.unlock();

  int32_t GTID = __kmpc_global_thread_num(nullptr);
  LambdaPtrsMtx.lock();
  if (LambdaPtrs.count(GTID) > 0 && LambdaPtrs.at(GTID).size() > 0) {
    DP("Manifesting lambda mapped target pointers:\n");
    for (auto Ptr : LambdaPtrs.at(GTID)) {
      DP("\tTgtPtr=" DPxMOD "\n", DPxPTR(Ptr));
      ObjectPtrs.push_back(Ptr);
    }
    LambdaPtrs.at(GTID).clear();
  }
  LambdaPtrsMtx.unlock();

  if (ObjectPtrs.empty())
    return OFFLOAD_SUCCESS;

  int32_t RC =
      RTL->manifest_data_for_region(RTLDeviceID, TgtEntryPtr,
                                    ObjectPtrs.data(), ObjectPtrs.size());

  return RC;
}

char *DeviceTy::get_device_name(char *Buffer, size_t BufferMaxSize) {
  assert(Buffer && "Buffer cannot be nullptr.");
  assert(BufferMaxSize > 0 && "BufferMaxSize cannot be zero.");
  if (RTL->get_device_name)
    return RTL->get_device_name(RTLDeviceID, Buffer, BufferMaxSize);
  // Make Buffer an empty string, if RTL does not support
  // name query.
  Buffer[0] = '\0';
  return Buffer;
}

void *DeviceTy::data_alloc_base(int64_t Size, void *HstPtrBegin,
                                void *HstPtrBase) {
  OMPT_TRACE(targetDataAllocBegin(RTLDeviceID, Size));
  void *ret =
      RTL->data_alloc_base
          ? RTL->data_alloc_base(RTLDeviceID, Size, HstPtrBegin, HstPtrBase)
          : RTL->data_alloc(RTLDeviceID, Size, HstPtrBegin,
                            TARGET_ALLOC_DEFAULT);
  OMPT_TRACE(targetDataAllocEnd(RTLDeviceID, Size, ret));
  return ret;
}

void *DeviceTy::data_alloc_user(int64_t Size, void *HstPtrBegin) {
  OMPT_TRACE(targetDataAllocBegin(RTLDeviceID, Size));
  void *ret = RTL->data_alloc_user
                  ? RTL->data_alloc_user(RTLDeviceID, Size, HstPtrBegin)
                  : RTL->data_alloc(RTLDeviceID, Size, HstPtrBegin,
                                    TARGET_ALLOC_DEFAULT);
  OMPT_TRACE(targetDataAllocEnd(RTLDeviceID, Size, ret));
  return ret;
}

int32_t DeviceTy::data_submit_nowait(void *TgtPtrBegin, void *HstPtrBegin,
                                     int64_t Size, void *AsyncData) {
  OMPT_TRACE(
      targetDataSubmitBegin(RTLDeviceID, TgtPtrBegin, HstPtrBegin, Size));
  int32_t ret = RTL->data_submit_nowait
      ? RTL->data_submit_nowait(RTLDeviceID, TgtPtrBegin, HstPtrBegin, Size,
                                AsyncData)
      : OFFLOAD_FAIL;
  OMPT_TRACE(targetDataSubmitEnd(RTLDeviceID, TgtPtrBegin, HstPtrBegin, Size));
  return ret;
}

int32_t DeviceTy::data_retrieve_nowait(void *HstPtrBegin, void *TgtPtrBegin,
                                       int64_t Size, void *AsyncData) {
  OMPT_TRACE(
      targetDataRetrieveBegin(RTLDeviceID, HstPtrBegin, TgtPtrBegin, Size));
  int32_t ret = RTL->data_retrieve_nowait
      ? RTL->data_retrieve_nowait(RTLDeviceID, HstPtrBegin, TgtPtrBegin, Size,
                                  AsyncData)
      : OFFLOAD_FAIL;
  OMPT_TRACE(
      targetDataRetrieveEnd(RTLDeviceID, HstPtrBegin, TgtPtrBegin, Size));
  return ret;
}

int32_t DeviceTy::run_team_nd_region(void *TgtEntryPtr, void **TgtVarsPtr,
                                     ptrdiff_t *TgtOffsets, int32_t TgtVarsSize,
                                     int32_t NumTeams, int32_t ThreadLimit,
                                     void *TgtNDLoopDesc) {
  OMPT_TRACE(targetSubmitBegin(RTLDeviceID, NumTeams));
  int32_t ret = RTL->run_team_nd_region
      ? RTL->run_team_nd_region(RTLDeviceID, TgtEntryPtr, TgtVarsPtr,
                                TgtOffsets, TgtVarsSize, NumTeams, ThreadLimit,
                                TgtNDLoopDesc)
      : OFFLOAD_FAIL;
  OMPT_TRACE(targetSubmitEnd(RTLDeviceID, NumTeams));
  return ret;
}

int32_t
DeviceTy::run_team_nd_region_nowait(void *TgtEntryPtr, void **TgtVarsPtr,
                                    ptrdiff_t *TgtOffsets, int32_t TgtVarsSize,
                                    int32_t NumTeams, int32_t ThreadLimit,
                                    void *TgtNDLoopDesc, void *AsyncData) {
  OMPT_TRACE(targetSubmitBegin(RTLDeviceID, NumTeams));
  int32_t ret = RTL->run_team_nd_region_nowait
      ? RTL->run_team_nd_region_nowait(RTLDeviceID, TgtEntryPtr, TgtVarsPtr,
                                       TgtOffsets, TgtVarsSize, NumTeams,
                                       ThreadLimit, TgtNDLoopDesc, AsyncData)
      : OFFLOAD_FAIL;
  OMPT_TRACE(targetSubmitEnd(RTLDeviceID, NumTeams));
  return ret;
}

int32_t DeviceTy::run_region_nowait(void *TgtEntryPtr, void **TgtVarsPtr,
                                    ptrdiff_t *TgtOffsets, int32_t TgtVarsSize,
                                    void *AsyncData) {
  OMPT_TRACE(targetSubmitBegin(RTLDeviceID, 1));
  int32_t ret = RTL->run_region_nowait
      ? RTL->run_region_nowait(RTLDeviceID, TgtEntryPtr, TgtVarsPtr, TgtOffsets,
                               TgtVarsSize, AsyncData)
      : OFFLOAD_FAIL;
  OMPT_TRACE(targetSubmitEnd(RTLDeviceID, 1));
  return ret;
}

int32_t DeviceTy::run_team_region_nowait(void *TgtEntryPtr, void **TgtVarsPtr,
                                         ptrdiff_t *TgtOffsets,
                                         int32_t TgtVarsSize, int32_t NumTeams,
                                         int32_t ThreadLimit,
                                         uint64_t LoopTripCount,
                                         void *AsyncData) {
  OMPT_TRACE(targetSubmitBegin(RTLDeviceID, NumTeams));
  int32_t ret = RTL->run_team_region_nowait
      ? RTL->run_team_region_nowait(RTLDeviceID, TgtEntryPtr, TgtVarsPtr,
                                    TgtOffsets, TgtVarsSize, NumTeams,
                                    ThreadLimit, LoopTripCount, AsyncData)
      : OFFLOAD_FAIL;
  OMPT_TRACE(targetSubmitEnd(RTLDeviceID, NumTeams));
  return ret;
}

void DeviceTy::create_offload_queue(void *Interop) {
  if (RTL->create_offload_queue)
    RTL->create_offload_queue(RTLDeviceID, Interop);
}

int32_t DeviceTy::release_offload_queue(void *Queue) {
  if (RTL->release_offload_queue)
    return RTL->release_offload_queue(RTLDeviceID, Queue);
  else
    return OFFLOAD_SUCCESS;
}

void *DeviceTy::get_platform_handle() {
  if (!RTL->get_platform_handle)
    return nullptr;
  return RTL->get_platform_handle(RTLDeviceID);
}

void DeviceTy::setDeviceHandle(void *Interop) {
  if (RTL->set_device_handle)
    RTL->set_device_handle(RTLDeviceID, Interop);
}

void *DeviceTy::get_context_handle() {
  if (!RTL->get_context_handle)
    return nullptr;
  return RTL->get_context_handle(RTLDeviceID);
}

void *DeviceTy::data_alloc_managed(int64_t Size) {
  if (RTL->data_alloc_managed)
    return RTL->data_alloc_managed(RTLDeviceID, Size);
  else
    return nullptr;
}

int32_t DeviceTy::is_device_accessible_ptr(void *Ptr) {
  if (RTL->is_device_accessible_ptr)
    return RTL->is_device_accessible_ptr(RTLDeviceID, Ptr);
  else
    return 0;
}

int32_t DeviceTy::managed_memory_supported() {
  return RTL->is_device_accessible_ptr != nullptr;
}

void *DeviceTy::data_alloc_explicit(int64_t Size, int32_t Kind) {
  if (RTL->data_alloc_explicit)
    return RTL->data_alloc_explicit(RTLDeviceID, Size, Kind);
  else
    return nullptr;
}

int32_t DeviceTy::get_data_alloc_info(
    int32_t NumPtrs, void *TgtPtrs, void *Infos) {
  if (RTL->get_data_alloc_info)
    return RTL->get_data_alloc_info(RTLDeviceID, NumPtrs, TgtPtrs, Infos);
  else
    return OFFLOAD_FAIL;
}

int32_t DeviceTy::pushSubDevice(int64_t EncodedID, int64_t DeviceID) {
  if (RTL->push_subdevice == nullptr)
    return OFFLOAD_SUCCESS;

  if (EncodedID != DeviceID)
    return RTL->push_subdevice(EncodedID);
  else
    return OFFLOAD_SUCCESS;
}

int32_t DeviceTy::popSubDevice(void) {
  if (RTL->pop_subdevice)
    return RTL->pop_subdevice();
  else
    return OFFLOAD_SUCCESS;
}

int32_t DeviceTy::isSupportedDevice(void *DeviceType) {
  if (RTL->is_supported_device)
    return RTL->is_supported_device(RTLDeviceID, DeviceType);
  else
    return false;
}

__tgt_interop *DeviceTy::createInterop(int32_t InteropContext,
                                       int32_t NumPrefers,
                                       intptr_t *PreferIDs) {
  if (RTL->create_interop)
    return RTL->create_interop(RTLDeviceID, InteropContext, NumPrefers,
                               PreferIDs);
  else
    return NULL;
}

int32_t DeviceTy::releaseInterop(__tgt_interop *Interop) {
  if (RTL->release_interop)
    return RTL->release_interop(RTLDeviceID, Interop);
  else
    return OFFLOAD_FAIL;
}

int32_t DeviceTy::useInterop(__tgt_interop *Interop) {
  if (RTL->use_interop)
    return RTL->use_interop(RTLDeviceID, Interop);
  else
    return OFFLOAD_FAIL;
}

int32_t DeviceTy::getNumInteropProperties(void) {
  if (RTL->get_num_interop_properties)
    return RTL->get_num_interop_properties(RTLDeviceID);
  else
    return 0;
}

int32_t DeviceTy::getInteropPropertyValue(__tgt_interop *Interop,
                                          int32_t Property, int32_t ValueType,
                                          size_t Size, void *Value) {
  if (RTL->get_interop_property_value)
    return RTL->get_interop_property_value(RTLDeviceID, Interop, Property,
                                           ValueType, Size, Value);
  else
    return OFFLOAD_FAIL;
}

const char *DeviceTy::getInteropPropertyInfo(int32_t Property,
                                             int32_t InfoType) {
  if (RTL->get_interop_property_info)
    return RTL->get_interop_property_info(RTLDeviceID, Property, InfoType);
  else
    return NULL;
}

const char *DeviceTy::getInteropRcDesc(int32_t RetCode) {
  if (RTL->get_interop_rc_desc)
    return RTL->get_interop_rc_desc(RTLDeviceID, RetCode);
  else
    return NULL;
}

int32_t DeviceTy::setSubDevice(int32_t Level) {
  if (RTL->get_num_sub_devices) {
    if (PM->RootDeviceID >= 0 || PM->SubDeviceMask != 0) {
      DP("WARNING: unexpected sub-device region detected -- "
         "sub-device environment is not configured.\n");
      return 0;
    }
    int32_t NumSubDevices = RTL->get_num_sub_devices(RTLDeviceID, Level);
    if (NumSubDevices > 0) {
      int64_t Mask = 1ULL << 63; // Sub-device is on
      Mask |= static_cast<int64_t>(Level) << 56; // Level
      // "start" bits will be written by the ID passed to __tgt* entries.
      Mask |= 1ULL << 40; // Count
      Mask |= 1ULL << 32; // Stride
      PM->RootDeviceID = RTLDeviceID;
      PM->SubDeviceMask = Mask;
    }
    return NumSubDevices;
  } else {
    return 0;
  }
}

void DeviceTy::unsetSubDevice(void) {
  PM->RootDeviceID = -1;
  PM->SubDeviceMask = 0;
}

void DeviceTy::addLambdaPtr(void *TgtPtr) {
  int32_t GTID = __kmpc_global_thread_num(nullptr);
  std::lock_guard<std::mutex> Lock(LambdaPtrsMtx);
  if (LambdaPtrs.count(GTID) == 0)
    LambdaPtrs.emplace(GTID, std::vector<void *>{});
  LambdaPtrs.at(GTID).push_back(TgtPtr);
}

int32_t DeviceTy::isAccessibleAddrRange(const void *Ptr, size_t Size) {
  if (RTL->is_accessible_addr_range)
    return RTL->is_accessible_addr_range(RTLDeviceID, Ptr, Size);
  else
    return 0;
}
#endif // INTEL_COLLAB

// Whether data can be copied to DstDevice directly
bool DeviceTy::isDataExchangable(const DeviceTy &DstDevice) {
  if (RTL != DstDevice.RTL || !RTL->is_data_exchangable)
    return false;

  if (RTL->is_data_exchangable(RTLDeviceID, DstDevice.RTLDeviceID))
    return (RTL->data_exchange != nullptr) ||
           (RTL->data_exchange_async != nullptr);

  return false;
}

int32_t DeviceTy::synchronize(AsyncInfoTy &AsyncInfo) {
  if (RTL->synchronize)
    return RTL->synchronize(RTLDeviceID, AsyncInfo);
  return OFFLOAD_SUCCESS;
}

/// Check whether a device has an associated RTL and initialize it if it's not
/// already initialized.
bool device_is_ready(int device_num) {
  DP("Checking whether device %d is ready.\n", device_num);
  // Devices.size() can only change while registering a new
  // library, so try to acquire the lock of RTLs' mutex.
  PM->RTLsMtx.lock();
  size_t DevicesSize = PM->Devices.size();
  PM->RTLsMtx.unlock();
  if (DevicesSize <= (size_t)device_num) {
    DP("Device ID  %d does not have a matching RTL\n", device_num);
    return false;
  }

  // Get device info
  DeviceTy &Device = PM->Devices[device_num];

  DP("Is the device %d (local ID %d) initialized? %d\n", device_num,
     Device.RTLDeviceID, Device.IsInit);

  // Init the device if not done before
  if (!Device.IsInit && Device.initOnce() != OFFLOAD_SUCCESS) {
    DP("Failed to init device %d\n", device_num);
    return false;
  }

  DP("Device %d is ready to use.\n", device_num);

  return true;
}<|MERGE_RESOLUTION|>--- conflicted
+++ resolved
@@ -265,16 +265,11 @@
       DP("Return HstPtrBegin " DPxMOD " Size=%" PRId64 " for unified shared "
          "memory\n",
          DPxPTR((uintptr_t)HstPtrBegin), Size);
-<<<<<<< HEAD
 #if INTEL_COLLAB
       if (PM->RTLs.RequiresFlags & OMP_REQ_UNIFIED_SHARED_MEMORY)
 #endif // INTEL_COLLAB
          IsHostPtr = true;
-      rc = HstPtrBegin;
-=======
-      IsHostPtr = true;
       TargetPointer = HstPtrBegin;
->>>>>>> 369216ab
     }
   } else if (HasPresentModifier) {
 #if INTEL_COLLAB
@@ -298,47 +293,32 @@
   } else if (Size) {
     // If it is not contained and Size > 0, we should create a new entry for it.
     IsNew = true;
-<<<<<<< HEAD
-#if INTEL_COLLAB
-    uintptr_t tp = (uintptr_t)data_alloc_base(Size, HstPtrBegin, HstPtrBase);
-    const HostDataToTargetTy &newEntry =
-        *HostDataToTargetMap
-             .emplace((uintptr_t)HstPtrBase, (uintptr_t)HstPtrBegin,
-                      (uintptr_t)HstPtrBegin + Size, tp, HstPtrName)
-             .first;
+#if INTEL_COLLAB
+    uintptr_t Ptr = (uintptr_t)data_alloc_base(Size, HstPtrBegin, HstPtrBase);
+    Entry = HostDataToTargetMap
+                .emplace((uintptr_t)HstPtrBase, (uintptr_t)HstPtrBegin,
+                         (uintptr_t)HstPtrBegin + Size, Ptr, HstPtrName)
+                .first;
     INFO(OMP_INFOTYPE_MAPPING_CHANGED, DeviceID,
          "Creating new map entry with "
          "HstPtrBegin=" DPxMOD ", TgtPtrBegin=" DPxMOD ", Size=%" PRId64 ", "
          "RefCount=%s, Name=%s\n",
-         DPxPTR(HstPtrBegin), DPxPTR(tp), Size,
-         newEntry.refCountToStr().c_str(),
+         DPxPTR(HstPtrBegin), DPxPTR(Ptr), Size, Entry->refCountToStr().c_str(),
          (HstPtrName) ? getNameFromMapping(HstPtrName).c_str() : "unknown");
 #else // INTEL_COLLAB
-    uintptr_t tp = (uintptr_t)allocData(Size, HstPtrBegin);
-    const HostDataToTargetTy &newEntry =
-        *HostDataToTargetMap
-             .emplace((uintptr_t)HstPtrBase, (uintptr_t)HstPtrBegin,
-                      (uintptr_t)HstPtrBegin + Size, tp, HstPtrName)
-             .first;
-=======
     uintptr_t Ptr = (uintptr_t)allocData(Size, HstPtrBegin);
     Entry = HostDataToTargetMap
                 .emplace((uintptr_t)HstPtrBase, (uintptr_t)HstPtrBegin,
                          (uintptr_t)HstPtrBegin + Size, Ptr, HstPtrName)
                 .first;
->>>>>>> 369216ab
     INFO(OMP_INFOTYPE_MAPPING_CHANGED, DeviceID,
          "Creating new map entry with "
          "HstPtrBegin=" DPxMOD ", TgtPtrBegin=" DPxMOD ", Size=%ld, "
          "RefCount=%s, Name=%s\n",
          DPxPTR(HstPtrBegin), DPxPTR(Ptr), Size, Entry->refCountToStr().c_str(),
          (HstPtrName) ? getNameFromMapping(HstPtrName).c_str() : "unknown");
-<<<<<<< HEAD
-#endif // INTEL_COLLAB
-    rc = (void *)tp;
-=======
+#endif // INTEL_COLLAB
     TargetPointer = (void *)Ptr;
->>>>>>> 369216ab
   }
 
   DataMapMtx.unlock();
