//===--------- device.cpp - Target independent OpenMP target RTL ----------===//
//
// Part of the LLVM Project, under the Apache License v2.0 with LLVM Exceptions.
// See https://llvm.org/LICENSE.txt for license information.
// SPDX-License-Identifier: Apache-2.0 WITH LLVM-exception
//
//===----------------------------------------------------------------------===//
//
// Functionality for managing devices that are handled by RTL plugins.
//
//===----------------------------------------------------------------------===//

#if INTEL_COLLAB
#include "omptarget-tools.h"
#endif // INTEL_COLLAB
#include "device.h"
#include "private.h"
#include "rtl.h"

#include <cassert>
#include <climits>
#include <cstdio>
#include <string>

DeviceTy::DeviceTy(const DeviceTy &D)
    : DeviceID(D.DeviceID), RTL(D.RTL), RTLDeviceID(D.RTLDeviceID),
      IsInit(D.IsInit), InitFlag(), HasPendingGlobals(D.HasPendingGlobals),
      HostDataToTargetMap(D.HostDataToTargetMap),
      PendingCtorsDtors(D.PendingCtorsDtors), ShadowPtrMap(D.ShadowPtrMap),
      DataMapMtx(), PendingGlobalsMtx(), ShadowMtx(),
      LoopTripCnt(D.LoopTripCnt) {}

DeviceTy &DeviceTy::operator=(const DeviceTy &D) {
  DeviceID = D.DeviceID;
  RTL = D.RTL;
  RTLDeviceID = D.RTLDeviceID;
  IsInit = D.IsInit;
  HasPendingGlobals = D.HasPendingGlobals;
  HostDataToTargetMap = D.HostDataToTargetMap;
  PendingCtorsDtors = D.PendingCtorsDtors;
  ShadowPtrMap = D.ShadowPtrMap;
  LoopTripCnt = D.LoopTripCnt;

  return *this;
}

DeviceTy::DeviceTy(RTLInfoTy *RTL)
    : DeviceID(-1), RTL(RTL), RTLDeviceID(-1), IsInit(false), InitFlag(),
      HasPendingGlobals(false), HostDataToTargetMap(), PendingCtorsDtors(),
      ShadowPtrMap(), DataMapMtx(), PendingGlobalsMtx(), ShadowMtx() {}

DeviceTy::~DeviceTy() {
  if (DeviceID == -1 || !(getInfoLevel() & OMP_INFOTYPE_DUMP_TABLE))
    return;

  ident_t loc = {0, 0, 0, 0, ";libomptarget;libomptarget;0;0;;"};
  dumpTargetPointerMappings(&loc, *this);
}

int DeviceTy::associatePtr(void *HstPtrBegin, void *TgtPtrBegin, int64_t Size) {
  DataMapMtx.lock();

  // Check if entry exists
  auto search = HostDataToTargetMap.find(HstPtrBeginTy{(uintptr_t)HstPtrBegin});
  if (search != HostDataToTargetMap.end()) {
    // Mapping already exists
    bool isValid = search->HstPtrEnd == (uintptr_t)HstPtrBegin + Size &&
                   search->TgtPtrBegin == (uintptr_t)TgtPtrBegin;
    DataMapMtx.unlock();
    if (isValid) {
      DP("Attempt to re-associate the same device ptr+offset with the same "
         "host ptr, nothing to do\n");
      return OFFLOAD_SUCCESS;
    } else {
      REPORT("Not allowed to re-associate a different device ptr+offset with "
             "the same host ptr\n");
      return OFFLOAD_FAIL;
    }
  }

  // Mapping does not exist, allocate it with refCount=INF
  HostDataToTargetTy newEntry((uintptr_t)HstPtrBegin /*HstPtrBase*/,
                              (uintptr_t)HstPtrBegin /*HstPtrBegin*/,
                              (uintptr_t)HstPtrBegin + Size /*HstPtrEnd*/,
                              (uintptr_t)TgtPtrBegin /*TgtPtrBegin*/, nullptr,
                              true /*IsRefCountINF*/);

  DP("Creating new map entry: HstBase=" DPxMOD ", HstBegin=" DPxMOD
     ", HstEnd=" DPxMOD ", TgtBegin=" DPxMOD "\n",
     DPxPTR(newEntry.HstPtrBase), DPxPTR(newEntry.HstPtrBegin),
     DPxPTR(newEntry.HstPtrEnd), DPxPTR(newEntry.TgtPtrBegin));
  HostDataToTargetMap.insert(newEntry);

  DataMapMtx.unlock();

  return OFFLOAD_SUCCESS;
}

int DeviceTy::disassociatePtr(void *HstPtrBegin) {
  DataMapMtx.lock();

  auto search = HostDataToTargetMap.find(HstPtrBeginTy{(uintptr_t)HstPtrBegin});
  if (search != HostDataToTargetMap.end()) {
    // Mapping exists
    if (search->isRefCountInf()) {
      DP("Association found, removing it\n");
      HostDataToTargetMap.erase(search);
      DataMapMtx.unlock();
      return OFFLOAD_SUCCESS;
    } else {
      REPORT("Trying to disassociate a pointer which was not mapped via "
             "omp_target_associate_ptr\n");
    }
  }

  // Mapping not found
  DataMapMtx.unlock();
  REPORT("Association not found\n");
  return OFFLOAD_FAIL;
}

// Get ref count of map entry containing HstPtrBegin
uint64_t DeviceTy::getMapEntryRefCnt(void *HstPtrBegin) {
  uintptr_t hp = (uintptr_t)HstPtrBegin;
  uint64_t RefCnt = 0;

  DataMapMtx.lock();
  if (!HostDataToTargetMap.empty()) {
    auto upper = HostDataToTargetMap.upper_bound(hp);
    if (upper != HostDataToTargetMap.begin()) {
      upper--;
      if (hp >= upper->HstPtrBegin && hp < upper->HstPtrEnd) {
        DP("DeviceTy::getMapEntry: requested entry found\n");
        RefCnt = upper->getRefCount();
      }
    }
  }
  DataMapMtx.unlock();

  if (RefCnt == 0) {
    DP("DeviceTy::getMapEntry: requested entry not found\n");
  }

  return RefCnt;
}

LookupResult DeviceTy::lookupMapping(void *HstPtrBegin, int64_t Size) {
  uintptr_t hp = (uintptr_t)HstPtrBegin;
  LookupResult lr;

  DP("Looking up mapping(HstPtrBegin=" DPxMOD ", Size=%" PRId64 ")...\n",
     DPxPTR(hp), Size);

  if (HostDataToTargetMap.empty())
    return lr;

  auto upper = HostDataToTargetMap.upper_bound(hp);
  // check the left bin
  if (upper != HostDataToTargetMap.begin()) {
    lr.Entry = std::prev(upper);
    auto &HT = *lr.Entry;
    // Is it contained?
    lr.Flags.IsContained = hp >= HT.HstPtrBegin && hp < HT.HstPtrEnd &&
                           (hp + Size) <= HT.HstPtrEnd;
    // Does it extend beyond the mapped region?
    lr.Flags.ExtendsAfter = hp < HT.HstPtrEnd && (hp + Size) > HT.HstPtrEnd;
  }

  // check the right bin
  if (!(lr.Flags.IsContained || lr.Flags.ExtendsAfter) &&
      upper != HostDataToTargetMap.end()) {
    lr.Entry = upper;
    auto &HT = *lr.Entry;
    // Does it extend into an already mapped region?
    lr.Flags.ExtendsBefore =
        hp < HT.HstPtrBegin && (hp + Size) > HT.HstPtrBegin;
    // Does it extend beyond the mapped region?
    lr.Flags.ExtendsAfter = hp < HT.HstPtrEnd && (hp + Size) > HT.HstPtrEnd;
  }

  if (lr.Flags.ExtendsBefore) {
    DP("WARNING: Pointer is not mapped but section extends into already "
       "mapped data\n");
  }
  if (lr.Flags.ExtendsAfter) {
    DP("WARNING: Pointer is already mapped but section extends beyond mapped "
       "region\n");
  }

  return lr;
}

// Used by targetDataBegin
// Return the target pointer begin (where the data will be moved).
// Allocate memory if this is the first occurrence of this mapping.
// Increment the reference counter.
// If NULL is returned, then either data allocation failed or the user tried
// to do an illegal mapping.
void *DeviceTy::getOrAllocTgtPtr(void *HstPtrBegin, void *HstPtrBase,
                                 int64_t Size, map_var_info_t HstPtrName,
                                 bool &IsNew, bool &IsHostPtr, bool IsImplicit,
                                 bool UpdateRefCount, bool HasCloseModifier,
                                 bool HasPresentModifier) {
  void *rc = NULL;
  IsHostPtr = false;
  IsNew = false;
  DataMapMtx.lock();
  LookupResult lr = lookupMapping(HstPtrBegin, Size);

  // Check if the pointer is contained.
  // If a variable is mapped to the device manually by the user - which would
  // lead to the IsContained flag to be true - then we must ensure that the
  // device address is returned even under unified memory conditions.
  if (lr.Flags.IsContained ||
      ((lr.Flags.ExtendsBefore || lr.Flags.ExtendsAfter) && IsImplicit)) {
    auto &HT = *lr.Entry;
    IsNew = false;

    if (UpdateRefCount)
      HT.incRefCount();

    uintptr_t tp = HT.TgtPtrBegin + ((uintptr_t)HstPtrBegin - HT.HstPtrBegin);
    INFO(OMP_INFOTYPE_MAPPING_EXISTS, DeviceID,
         "Mapping exists%s with HstPtrBegin=" DPxMOD ", TgtPtrBegin=" DPxMOD
         ", "
         "Size=%" PRId64 ",%s RefCount=%s, Name=%s\n",
         (IsImplicit ? " (implicit)" : ""), DPxPTR(HstPtrBegin), DPxPTR(tp),
         Size, (UpdateRefCount ? " updated" : ""),
         HT.isRefCountInf() ? "INF" : std::to_string(HT.getRefCount()).c_str(),
         (HstPtrName) ? getNameFromMapping(HstPtrName).c_str() : "unknown");
    rc = (void *)tp;
  } else if ((lr.Flags.ExtendsBefore || lr.Flags.ExtendsAfter) && !IsImplicit) {
    // Explicit extension of mapped data - not allowed.
    MESSAGE("explicit extension not allowed: host address specified is " DPxMOD
            " (%" PRId64
            " bytes), but device allocation maps to host at " DPxMOD
            " (%" PRId64 " bytes)",
            DPxPTR(HstPtrBegin), Size, DPxPTR(lr.Entry->HstPtrBegin),
            lr.Entry->HstPtrEnd - lr.Entry->HstPtrBegin);
    if (HasPresentModifier)
      MESSAGE("device mapping required by 'present' map type modifier does not "
              "exist for host address " DPxMOD " (%" PRId64 " bytes)",
              DPxPTR(HstPtrBegin), Size);
#if INTEL_COLLAB
  } else if (((PM->RTLs.RequiresFlags & OMP_REQ_UNIFIED_SHARED_MEMORY &&
               !managed_memory_supported()) ||
              is_device_accessible_ptr(HstPtrBegin)) &&
#else // INTEL_COLLAB
  } else if (PM->RTLs.RequiresFlags & OMP_REQ_UNIFIED_SHARED_MEMORY &&
#endif // INTEL_COLLAB
             !HasCloseModifier) {
    // If unified shared memory is active, implicitly mapped variables that are
    // not privatized use host address. Any explicitly mapped variables also use
    // host address where correctness is not impeded. In all other cases maps
    // are respected.
    // In addition to the mapping rules above, the close map modifier forces the
    // mapping of the variable to the device.
    if (Size) {
      DP("Return HstPtrBegin " DPxMOD " Size=%" PRId64 " RefCount=%s\n",
         DPxPTR((uintptr_t)HstPtrBegin), Size,
         (UpdateRefCount ? " updated" : ""));
#if INTEL_COLLAB
      if (PM->RTLs.RequiresFlags & OMP_REQ_UNIFIED_SHARED_MEMORY)
#endif // INTEL_COLLAB
         IsHostPtr = true;
      rc = HstPtrBegin;
    }
  } else if (HasPresentModifier) {
#if INTEL_COLLAB
    DP("Mapping required by 'present' map type modifier does not exist for "
       "HstPtrBegin=" DPxMOD ", Size=%" PRId64 "\n",
       DPxPTR(HstPtrBegin), Size);
#else // INTEL_COLLAB
    DP("Mapping required by 'present' map type modifier does not exist for "
       "HstPtrBegin=" DPxMOD ", Size=%" PRId64 "\n",
       DPxPTR(HstPtrBegin), Size);
#endif // INTEL_COLLAB
#if INTEL_COLLAB
    MESSAGE("device mapping required by 'present' map type modifier does not "
            "exist for host address " DPxMOD " (%" PRId64 " bytes)",
            DPxPTR(HstPtrBegin), Size);
#else // INTEL_COLLAB
    MESSAGE("device mapping required by 'present' map type modifier does not "
            "exist for host address " DPxMOD " (%" PRId64 " bytes)",
            DPxPTR(HstPtrBegin), Size);
#endif // INTEL_COLLAB
  } else if (Size) {
    // If it is not contained and Size > 0, we should create a new entry for it.
    IsNew = true;
#if INTEL_COLLAB
    uintptr_t tp = (uintptr_t)data_alloc_base(Size, HstPtrBegin, HstPtrBase);
#else // INTEL_COLLAB
    uintptr_t tp = (uintptr_t)allocData(Size, HstPtrBegin);
<<<<<<< HEAD
#endif // INTEL_COLLAB
    DP("Creating new map entry: HstBase=" DPxMOD ", HstBegin=" DPxMOD ", "
       "HstEnd=" DPxMOD ", TgtBegin=" DPxMOD "\n",
       DPxPTR(HstPtrBase), DPxPTR(HstPtrBegin),
       DPxPTR((uintptr_t)HstPtrBegin + Size), DPxPTR(tp));
=======
    INFO(OMP_INFOTYPE_MAPPING_CHANGED, DeviceID,
         "Creating new map entry with "
         "HstPtrBegin=" DPxMOD ", TgtPtrBegin=" DPxMOD ", Size=%ld, Name=%s\n",
         DPxPTR(HstPtrBegin), DPxPTR(tp), Size,
         (HstPtrName) ? getNameFromMapping(HstPtrName).c_str() : "unknown");
>>>>>>> 83d4b2e2
    HostDataToTargetMap.emplace(
        HostDataToTargetTy((uintptr_t)HstPtrBase, (uintptr_t)HstPtrBegin,
                           (uintptr_t)HstPtrBegin + Size, tp, HstPtrName));
    rc = (void *)tp;
  }

  DataMapMtx.unlock();
  return rc;
}

// Used by targetDataBegin, targetDataEnd, targetDataUpdate and target.
// Return the target pointer begin (where the data will be moved).
// Decrement the reference counter if called from targetDataEnd.
void *DeviceTy::getTgtPtrBegin(void *HstPtrBegin, int64_t Size, bool &IsLast,
                               bool UpdateRefCount, bool &IsHostPtr,
                               bool MustContain) {
  void *rc = NULL;
  IsHostPtr = false;
  IsLast = false;
  DataMapMtx.lock();
  LookupResult lr = lookupMapping(HstPtrBegin, Size);

  if (lr.Flags.IsContained ||
      (!MustContain && (lr.Flags.ExtendsBefore || lr.Flags.ExtendsAfter))) {
    auto &HT = *lr.Entry;
    IsLast = HT.getRefCount() == 1;

    if (!IsLast && UpdateRefCount)
      HT.decRefCount();

    uintptr_t tp = HT.TgtPtrBegin + ((uintptr_t)HstPtrBegin - HT.HstPtrBegin);
    DP("Mapping exists with HstPtrBegin=" DPxMOD ", TgtPtrBegin=" DPxMOD ", "
       "Size=%" PRId64 ",%s RefCount=%s\n",
       DPxPTR(HstPtrBegin), DPxPTR(tp), Size,
       (UpdateRefCount ? " updated" : ""),
       HT.isRefCountInf() ? "INF" : std::to_string(HT.getRefCount()).c_str());
    rc = (void *)tp;
#if INTEL_COLLAB
  } else if ((PM->RTLs.RequiresFlags & OMP_REQ_UNIFIED_SHARED_MEMORY &&
                  !managed_memory_supported()) ||
             is_device_accessible_ptr(HstPtrBegin)) {
#else  // INTEL_COLLAB
  } else if (PM->RTLs.RequiresFlags & OMP_REQ_UNIFIED_SHARED_MEMORY) {
#endif // INTEL_COLLAB
    // If the value isn't found in the mapping and unified shared memory
    // is on then it means we have stumbled upon a value which we need to
    // use directly from the host.
    DP("Get HstPtrBegin " DPxMOD " Size=%" PRId64 " RefCount=%s\n",
       DPxPTR((uintptr_t)HstPtrBegin), Size,
       (UpdateRefCount ? " updated" : ""));
#if INTEL_COLLAB
    if (PM->RTLs.RequiresFlags & OMP_REQ_UNIFIED_SHARED_MEMORY)
#endif // INTEL_COLLAB
       IsHostPtr = true;
    rc = HstPtrBegin;
  }

  DataMapMtx.unlock();
  return rc;
}

// Return the target pointer begin (where the data will be moved).
// Lock-free version called when loading global symbols from the fat binary.
void *DeviceTy::getTgtPtrBegin(void *HstPtrBegin, int64_t Size) {
  uintptr_t hp = (uintptr_t)HstPtrBegin;
  LookupResult lr = lookupMapping(HstPtrBegin, Size);
  if (lr.Flags.IsContained || lr.Flags.ExtendsBefore || lr.Flags.ExtendsAfter) {
    auto &HT = *lr.Entry;
    uintptr_t tp = HT.TgtPtrBegin + (hp - HT.HstPtrBegin);
    return (void *)tp;
  }

  return NULL;
}

int DeviceTy::deallocTgtPtr(void *HstPtrBegin, int64_t Size, bool ForceDelete,
                            bool HasCloseModifier) {
#if INTEL_COLLAB
  if (((PM->RTLs.RequiresFlags & OMP_REQ_UNIFIED_SHARED_MEMORY &&
        !managed_memory_supported()) ||
       is_device_accessible_ptr(HstPtrBegin)) &&
      !HasCloseModifier)
#else  // INTEL_COLLAB
  if (PM->RTLs.RequiresFlags & OMP_REQ_UNIFIED_SHARED_MEMORY &&
      !HasCloseModifier)
#endif // INTEL_COLLAB
    return OFFLOAD_SUCCESS;
  // Check if the pointer is contained in any sub-nodes.
  int rc;
  DataMapMtx.lock();
  LookupResult lr = lookupMapping(HstPtrBegin, Size);
  if (lr.Flags.IsContained || lr.Flags.ExtendsBefore || lr.Flags.ExtendsAfter) {
    auto &HT = *lr.Entry;
    if (ForceDelete)
      HT.resetRefCount();
    if (HT.decRefCount() == 0) {
      DP("Deleting tgt data " DPxMOD " of size %" PRId64 "\n",
         DPxPTR(HT.TgtPtrBegin), Size);
#if INTEL_COLLAB
      OMPT_TRACE(targetDataDeleteBegin(RTLDeviceID, (void *)HT.TgtPtrBegin));
#endif // INTEL_COLLAB
      deleteData((void *)HT.TgtPtrBegin);
<<<<<<< HEAD
#if INTEL_COLLAB
      OMPT_TRACE(targetDataDeleteEnd(RTLDeviceID, (void *)HT.TgtPtrBegin));
#endif // INTEL_COLLAB
      DP("Removing%s mapping with HstPtrBegin=" DPxMOD ", TgtPtrBegin=" DPxMOD
         ", Size=%" PRId64 "\n",
         (ForceDelete ? " (forced)" : ""), DPxPTR(HT.HstPtrBegin),
         DPxPTR(HT.TgtPtrBegin), Size);
=======
      INFO(OMP_INFOTYPE_MAPPING_CHANGED, DeviceID,
           "Removing%s map entry with HstPtrBegin=" DPxMOD
           ", TgtPtrBegin=" DPxMOD ", Size=%" PRId64 ", Name=%s\n",
           (ForceDelete ? " (forced)" : ""), DPxPTR(HT.HstPtrBegin),
           DPxPTR(HT.TgtPtrBegin), Size,
           (HT.HstPtrName) ? getNameFromMapping(HT.HstPtrName).c_str()
                           : "unknown");
>>>>>>> 83d4b2e2
      HostDataToTargetMap.erase(lr.Entry);
    }
    rc = OFFLOAD_SUCCESS;
  } else {
    REPORT("Section to delete (hst addr " DPxMOD ") does not exist in the"
           " allocated memory\n",
           DPxPTR(HstPtrBegin));
    rc = OFFLOAD_FAIL;
  }

  DataMapMtx.unlock();
  return rc;
}

/// Init device, should not be called directly.
void DeviceTy::init() {
  // Make call to init_requires if it exists for this plugin.
  if (RTL->init_requires)
    RTL->init_requires(PM->RTLs.RequiresFlags);
  int32_t Ret = RTL->init_device(RTLDeviceID);
  if (Ret != OFFLOAD_SUCCESS)
    return;

  IsInit = true;
}

/// Thread-safe method to initialize the device only once.
int32_t DeviceTy::initOnce() {
  std::call_once(InitFlag, &DeviceTy::init, this);

  // At this point, if IsInit is true, then either this thread or some other
  // thread in the past successfully initialized the device, so we can return
  // OFFLOAD_SUCCESS. If this thread executed init() via call_once() and it
  // failed, return OFFLOAD_FAIL. If call_once did not invoke init(), it means
  // that some other thread already attempted to execute init() and if IsInit
  // is still false, return OFFLOAD_FAIL.
  if (IsInit)
    return OFFLOAD_SUCCESS;
  else
    return OFFLOAD_FAIL;
}

// Load binary to device.
__tgt_target_table *DeviceTy::load_binary(void *Img) {
  RTL->Mtx.lock();
  __tgt_target_table *rc = RTL->load_binary(RTLDeviceID, Img);
  RTL->Mtx.unlock();
  return rc;
}

void *DeviceTy::allocData(int64_t Size, void *HstPtr, int32_t Kind) {
  return RTL->data_alloc(RTLDeviceID, Size, HstPtr, Kind);
}

int32_t DeviceTy::deleteData(void *TgtPtrBegin) {
  return RTL->data_delete(RTLDeviceID, TgtPtrBegin);
}

// Submit data to device
int32_t DeviceTy::submitData(void *TgtPtrBegin, void *HstPtrBegin, int64_t Size,
                             AsyncInfoTy &AsyncInfo) {
#if INTEL_COLLAB
  OMPT_TRACE(
      targetDataSubmitBegin(RTLDeviceID, TgtPtrBegin, HstPtrBegin, Size));
  int32_t ret;
  if (!AsyncInfo || !RTL->data_submit_async || !RTL->synchronize)
    ret = RTL->data_submit(RTLDeviceID, TgtPtrBegin, HstPtrBegin, Size);
  else
    ret = RTL->data_submit_async(RTLDeviceID, TgtPtrBegin, HstPtrBegin, Size,
                                 AsyncInfo);
  OMPT_TRACE(targetDataSubmitEnd(RTLDeviceID, TgtPtrBegin, HstPtrBegin, Size));
  return ret;
#else // INTEL_COLLAB
  if (!AsyncInfo || !RTL->data_submit_async || !RTL->synchronize)
    return RTL->data_submit(RTLDeviceID, TgtPtrBegin, HstPtrBegin, Size);
  else
    return RTL->data_submit_async(RTLDeviceID, TgtPtrBegin, HstPtrBegin, Size,
                                  AsyncInfo);
#endif // INTEL_COLLAB
}

// Retrieve data from device
int32_t DeviceTy::retrieveData(void *HstPtrBegin, void *TgtPtrBegin,
                               int64_t Size, AsyncInfoTy &AsyncInfo) {
#if INTEL_COLLAB
  OMPT_TRACE(
      targetDataRetrieveBegin(RTLDeviceID, HstPtrBegin, TgtPtrBegin, Size));
  int32_t ret;
  if (!RTL->data_retrieve_async || !RTL->synchronize)
    ret = RTL->data_retrieve(RTLDeviceID, HstPtrBegin, TgtPtrBegin, Size);
  else
    ret = RTL->data_retrieve_async(RTLDeviceID, HstPtrBegin, TgtPtrBegin, Size,
                                   AsyncInfo);
  OMPT_TRACE(
      targetDataRetrieveEnd(RTLDeviceID, HstPtrBegin, TgtPtrBegin, Size));
  return ret;
#else // INTEL_COLLAB
  if (!RTL->data_retrieve_async || !RTL->synchronize)
    return RTL->data_retrieve(RTLDeviceID, HstPtrBegin, TgtPtrBegin, Size);
  else
    return RTL->data_retrieve_async(RTLDeviceID, HstPtrBegin, TgtPtrBegin, Size,
                                    AsyncInfo);
#endif // INTEL_COLLAB
}

// Copy data from current device to destination device directly
int32_t DeviceTy::dataExchange(void *SrcPtr, DeviceTy &DstDev, void *DstPtr,
                               int64_t Size, AsyncInfoTy &AsyncInfo) {
  if (!AsyncInfo || !RTL->data_exchange_async || !RTL->synchronize) {
    assert(RTL->data_exchange && "RTL->data_exchange is nullptr");
    return RTL->data_exchange(RTLDeviceID, SrcPtr, DstDev.RTLDeviceID, DstPtr,
                              Size);
  } else
    return RTL->data_exchange_async(RTLDeviceID, SrcPtr, DstDev.RTLDeviceID,
                                    DstPtr, Size, AsyncInfo);
}

// Run region on device
int32_t DeviceTy::runRegion(void *TgtEntryPtr, void **TgtVarsPtr,
                            ptrdiff_t *TgtOffsets, int32_t TgtVarsSize,
                            AsyncInfoTy &AsyncInfo) {
#if INTEL_COLLAB
  OMPT_TRACE(targetSubmitBegin(RTLDeviceID, 1));
  int32_t ret;
  if (!RTL->run_region || !RTL->synchronize)
    ret = RTL->run_region(RTLDeviceID, TgtEntryPtr, TgtVarsPtr, TgtOffsets,
                          TgtVarsSize);
  else
    ret = RTL->run_region_async(RTLDeviceID, TgtEntryPtr, TgtVarsPtr,
                                TgtOffsets, TgtVarsSize, AsyncInfo);
  OMPT_TRACE(targetSubmitEnd(RTLDeviceID, 1));
  return ret;
#else // INTEL_COLLAB
  if (!RTL->run_region || !RTL->synchronize)
    return RTL->run_region(RTLDeviceID, TgtEntryPtr, TgtVarsPtr, TgtOffsets,
                           TgtVarsSize);
  else
    return RTL->run_region_async(RTLDeviceID, TgtEntryPtr, TgtVarsPtr,
                                 TgtOffsets, TgtVarsSize, AsyncInfo);
#endif // INTEL_COLLAB
}

// Run team region on device.
int32_t DeviceTy::runTeamRegion(void *TgtEntryPtr, void **TgtVarsPtr,
                                ptrdiff_t *TgtOffsets, int32_t TgtVarsSize,
                                int32_t NumTeams, int32_t ThreadLimit,
                                uint64_t LoopTripCount,
                                AsyncInfoTy &AsyncInfo) {
#if INTEL_COLLAB
  OMPT_TRACE(targetSubmitBegin(RTLDeviceID, NumTeams));
  int32_t ret;
  if (!RTL->run_team_region_async || !RTL->synchronize)
    ret = RTL->run_team_region(RTLDeviceID, TgtEntryPtr, TgtVarsPtr,
                                TgtOffsets, TgtVarsSize, NumTeams, ThreadLimit,
                                LoopTripCount);
  else
    ret = RTL->run_team_region_async(RTLDeviceID, TgtEntryPtr, TgtVarsPtr,
                                      TgtOffsets, TgtVarsSize, NumTeams,
                                      ThreadLimit, LoopTripCount, AsyncInfo);
  OMPT_TRACE(targetSubmitEnd(RTLDeviceID, NumTeams));
  return ret;
#else // INTEL_COLLAB
  if (!RTL->run_team_region_async || !RTL->synchronize)
    return RTL->run_team_region(RTLDeviceID, TgtEntryPtr, TgtVarsPtr,
                                TgtOffsets, TgtVarsSize, NumTeams, ThreadLimit,
                                LoopTripCount);
  else
    return RTL->run_team_region_async(RTLDeviceID, TgtEntryPtr, TgtVarsPtr,
                                      TgtOffsets, TgtVarsSize, NumTeams,
                                      ThreadLimit, LoopTripCount, AsyncInfo);
#endif // INTEL_COLLAB
}

#if INTEL_COLLAB
int32_t DeviceTy::manifest_data_for_region(void *TgtEntryPtr) {
  if (!RTL->manifest_data_for_region)
    return OFFLOAD_SUCCESS;

  // Targets that require explicit manifestation for pointers
  // that are not passed as arguments to the target entry
  // provide an optional manifest_data_for_region interface.
  //
  // Pointers that may be dereferenced inside the target entry
  // and are not necessarily passed as arguments are the following:
  //   1. Pointers to global variables.
  //   2. Shadow pointers mapped as PTR_AND_OBJ.
  std::vector<void *> ObjectPtrs;

  DataMapMtx.lock();

  for (auto &HT : HostDataToTargetMap) {
    if (!HT.isRefCountInf())
      continue;

    void *TgtPtrBegin = reinterpret_cast<void *>(HT.TgtPtrBegin);

    if (ObjectPtrs.empty())
      DP("Manifesting target pointers for globals:\n");

    DP("\tHstPtrBase=" DPxMOD ", HstPtrBegin=" DPxMOD
       ", HstPtrEnd=" DPxMOD ", TgtPtrBegin=" DPxMOD "\n",
       DPxPTR(HT.HstPtrBase), DPxPTR(HT.HstPtrBegin),
       DPxPTR(HT.HstPtrEnd), DPxPTR(TgtPtrBegin));

    ObjectPtrs.push_back(TgtPtrBegin);
  }

  DataMapMtx.unlock();

  ShadowMtx.lock();
  if (!ShadowPtrMap.empty()) {
    DP("Manifesting shadow target pointers:\n");
    for (auto &SPE : ShadowPtrMap) {
      DP("\tHstPtrAddr=" DPxMOD ", HstPtrVal=" DPxMOD
         ", TgtPtrAddr=" DPxMOD ", TgtPtrVal=" DPxMOD "\n",
         DPxPTR(SPE.first), DPxPTR(SPE.second.HstPtrVal),
         DPxPTR(SPE.second.TgtPtrAddr), DPxPTR(SPE.second.TgtPtrVal));

      ObjectPtrs.push_back(SPE.second.TgtPtrVal);
    }
  }
  ShadowMtx.unlock();

  UsedPtrsMtx.lock();
  DP("Manifesting used target pointers:\n");
  for (auto &PtrSetList : UsedPtrs) {
    for (auto &PtrSet : PtrSetList.second) {
      for (auto Ptr : PtrSet) {
        DP("\tUsedTargetPtr=" DPxMOD "\n", DPxPTR(Ptr));
        ObjectPtrs.push_back(Ptr);
      }
    }
  }
  UsedPtrsMtx.unlock();

  if (ObjectPtrs.empty())
    return OFFLOAD_SUCCESS;

  int32_t RC =
      RTL->manifest_data_for_region(RTLDeviceID, TgtEntryPtr,
                                    ObjectPtrs.data(), ObjectPtrs.size());

  return RC;
}

char *DeviceTy::get_device_name(char *Buffer, size_t BufferMaxSize) {
  assert(Buffer && "Buffer cannot be nullptr.");
  assert(BufferMaxSize > 0 && "BufferMaxSize cannot be zero.");
  if (RTL->get_device_name)
    return RTL->get_device_name(RTLDeviceID, Buffer, BufferMaxSize);
  // Make Buffer an empty string, if RTL does not support
  // name query.
  Buffer[0] = '\0';
  return Buffer;
}

void *DeviceTy::data_alloc_base(int64_t Size, void *HstPtrBegin,
                                void *HstPtrBase) {
  OMPT_TRACE(targetDataAllocBegin(RTLDeviceID, Size));
  void *ret =
      RTL->data_alloc_base
          ? RTL->data_alloc_base(RTLDeviceID, Size, HstPtrBegin, HstPtrBase)
          : RTL->data_alloc(RTLDeviceID, Size, HstPtrBegin,
                            TARGET_ALLOC_DEFAULT);
  OMPT_TRACE(targetDataAllocEnd(RTLDeviceID, Size, ret));
  return ret;
}

void *DeviceTy::data_alloc_user(int64_t Size, void *HstPtrBegin) {
  OMPT_TRACE(targetDataAllocBegin(RTLDeviceID, Size));
  void *ret = RTL->data_alloc_user
                  ? RTL->data_alloc_user(RTLDeviceID, Size, HstPtrBegin)
                  : RTL->data_alloc(RTLDeviceID, Size, HstPtrBegin,
                                    TARGET_ALLOC_DEFAULT);
  OMPT_TRACE(targetDataAllocEnd(RTLDeviceID, Size, ret));
  return ret;
}

int32_t DeviceTy::data_submit_nowait(void *TgtPtrBegin, void *HstPtrBegin,
                                     int64_t Size, void *AsyncData) {
  OMPT_TRACE(
      targetDataSubmitBegin(RTLDeviceID, TgtPtrBegin, HstPtrBegin, Size));
  int32_t ret = RTL->data_submit_nowait
      ? RTL->data_submit_nowait(RTLDeviceID, TgtPtrBegin, HstPtrBegin, Size,
                                AsyncData)
      : OFFLOAD_FAIL;
  OMPT_TRACE(targetDataSubmitEnd(RTLDeviceID, TgtPtrBegin, HstPtrBegin, Size));
  return ret;
}

int32_t DeviceTy::data_retrieve_nowait(void *HstPtrBegin, void *TgtPtrBegin,
                                       int64_t Size, void *AsyncData) {
  OMPT_TRACE(
      targetDataRetrieveBegin(RTLDeviceID, HstPtrBegin, TgtPtrBegin, Size));
  int32_t ret = RTL->data_retrieve_nowait
      ? RTL->data_retrieve_nowait(RTLDeviceID, HstPtrBegin, TgtPtrBegin, Size,
                                  AsyncData)
      : OFFLOAD_FAIL;
  OMPT_TRACE(
      targetDataRetrieveEnd(RTLDeviceID, HstPtrBegin, TgtPtrBegin, Size));
  return ret;
}

int32_t DeviceTy::run_team_nd_region(void *TgtEntryPtr, void **TgtVarsPtr,
                                     ptrdiff_t *TgtOffsets, int32_t TgtVarsSize,
                                     int32_t NumTeams, int32_t ThreadLimit,
                                     void *TgtNDLoopDesc) {
  OMPT_TRACE(targetSubmitBegin(RTLDeviceID, NumTeams));
  int32_t ret = RTL->run_team_nd_region
      ? RTL->run_team_nd_region(RTLDeviceID, TgtEntryPtr, TgtVarsPtr,
                                TgtOffsets, TgtVarsSize, NumTeams, ThreadLimit,
                                TgtNDLoopDesc)
      : OFFLOAD_FAIL;
  OMPT_TRACE(targetSubmitEnd(RTLDeviceID, NumTeams));
  return ret;
}

int32_t
DeviceTy::run_team_nd_region_nowait(void *TgtEntryPtr, void **TgtVarsPtr,
                                    ptrdiff_t *TgtOffsets, int32_t TgtVarsSize,
                                    int32_t NumTeams, int32_t ThreadLimit,
                                    void *TgtNDLoopDesc, void *AsyncData) {
  OMPT_TRACE(targetSubmitBegin(RTLDeviceID, NumTeams));
  int32_t ret = RTL->run_team_nd_region_nowait
      ? RTL->run_team_nd_region_nowait(RTLDeviceID, TgtEntryPtr, TgtVarsPtr,
                                       TgtOffsets, TgtVarsSize, NumTeams,
                                       ThreadLimit, TgtNDLoopDesc, AsyncData)
      : OFFLOAD_FAIL;
  OMPT_TRACE(targetSubmitEnd(RTLDeviceID, NumTeams));
  return ret;
}

int32_t DeviceTy::run_region_nowait(void *TgtEntryPtr, void **TgtVarsPtr,
                                    ptrdiff_t *TgtOffsets, int32_t TgtVarsSize,
                                    void *AsyncData) {
  OMPT_TRACE(targetSubmitBegin(RTLDeviceID, 1));
  int32_t ret = RTL->run_region_nowait
      ? RTL->run_region_nowait(RTLDeviceID, TgtEntryPtr, TgtVarsPtr, TgtOffsets,
                               TgtVarsSize, AsyncData)
      : OFFLOAD_FAIL;
  OMPT_TRACE(targetSubmitEnd(RTLDeviceID, 1));
  return ret;
}

int32_t DeviceTy::run_team_region_nowait(void *TgtEntryPtr, void **TgtVarsPtr,
                                         ptrdiff_t *TgtOffsets,
                                         int32_t TgtVarsSize, int32_t NumTeams,
                                         int32_t ThreadLimit,
                                         uint64_t LoopTripCount,
                                         void *AsyncData) {
  OMPT_TRACE(targetSubmitBegin(RTLDeviceID, NumTeams));
  int32_t ret = RTL->run_team_region_nowait
      ? RTL->run_team_region_nowait(RTLDeviceID, TgtEntryPtr, TgtVarsPtr,
                                    TgtOffsets, TgtVarsSize, NumTeams,
                                    ThreadLimit, LoopTripCount, AsyncData)
      : OFFLOAD_FAIL;
  OMPT_TRACE(targetSubmitEnd(RTLDeviceID, NumTeams));
  return ret;
}

void DeviceTy::create_offload_queue(void *Interop) {
  if (RTL->create_offload_queue)
    RTL->create_offload_queue(RTLDeviceID, Interop);
}

int32_t DeviceTy::release_offload_queue(void *Queue) {
  if (RTL->release_offload_queue)
    return RTL->release_offload_queue(RTLDeviceID, Queue);
  else
    return OFFLOAD_SUCCESS;
}

void *DeviceTy::get_platform_handle() {
  if (!RTL->get_platform_handle)
    return nullptr;
  return RTL->get_platform_handle(RTLDeviceID);
}

void DeviceTy::setDeviceHandle(void *Interop) {
  if (RTL->set_device_handle)
    RTL->set_device_handle(RTLDeviceID, Interop);
}

void *DeviceTy::get_context_handle() {
  if (!RTL->get_context_handle)
    return nullptr;
  return RTL->get_context_handle(RTLDeviceID);
}

void *DeviceTy::data_alloc_managed(int64_t Size) {
  if (RTL->data_alloc_managed)
    return RTL->data_alloc_managed(RTLDeviceID, Size);
  else
    return nullptr;
}

int32_t DeviceTy::is_device_accessible_ptr(void *Ptr) {
  if (RTL->is_device_accessible_ptr)
    return RTL->is_device_accessible_ptr(RTLDeviceID, Ptr);
  else
    return 0;
}

int32_t DeviceTy::managed_memory_supported() {
  return RTL->is_device_accessible_ptr != nullptr;
}

void *DeviceTy::data_alloc_explicit(int64_t Size, int32_t Kind) {
  if (RTL->data_alloc_explicit)
    return RTL->data_alloc_explicit(RTLDeviceID, Size, Kind);
  else
    return nullptr;
}

int32_t DeviceTy::get_data_alloc_info(
    int32_t NumPtrs, void *TgtPtrs, void *Infos) {
  if (RTL->get_data_alloc_info)
    return RTL->get_data_alloc_info(RTLDeviceID, NumPtrs, TgtPtrs, Infos);
  else
    return OFFLOAD_FAIL;
}

int32_t DeviceTy::pushSubDevice(int64_t EncodedID, int64_t DeviceID) {
  if (RTL->push_subdevice == nullptr)
    return OFFLOAD_SUCCESS;

  if (EncodedID != DeviceID)
    return RTL->push_subdevice(EncodedID);
  else
    return OFFLOAD_SUCCESS;
}

int32_t DeviceTy::popSubDevice(void) {
  if (RTL->pop_subdevice)
    return RTL->pop_subdevice();
  else
    return OFFLOAD_SUCCESS;
}

int32_t DeviceTy::isSupportedDevice(void *DeviceType) {
  if (RTL->is_supported_device)
    return RTL->is_supported_device(RTLDeviceID, DeviceType);
  else
    return false;
}

__tgt_interop *DeviceTy::createInterop(int32_t InteropContext,
                                       int32_t NumPrefers,
                                       intptr_t *PreferIDs) {
  if (RTL->create_interop)
    return RTL->create_interop(RTLDeviceID, InteropContext, NumPrefers,
                               PreferIDs);
  else
    return NULL;
}

int32_t DeviceTy::releaseInterop(__tgt_interop *Interop) {
  if (RTL->release_interop)
    return RTL->release_interop(RTLDeviceID, Interop);
  else
    return OFFLOAD_FAIL;
}

int32_t DeviceTy::useInterop(__tgt_interop *Interop) {
  if (RTL->use_interop)
    return RTL->use_interop(RTLDeviceID, Interop);
  else
    return OFFLOAD_FAIL;
}

int32_t DeviceTy::getNumInteropProperties(void) {
  if (RTL->get_num_interop_properties)
    return RTL->get_num_interop_properties(RTLDeviceID);
  else
    return 0;
}

int32_t DeviceTy::getInteropPropertyValue(__tgt_interop *Interop,
                                          int32_t Property, int32_t ValueType,
                                          size_t Size, void *Value) {
  if (RTL->get_interop_property_value)
    return RTL->get_interop_property_value(RTLDeviceID, Interop, Property,
                                           ValueType, Size, Value);
  else
    return OFFLOAD_FAIL;
}

const char *DeviceTy::getInteropPropertyInfo(int32_t Property,
                                             int32_t InfoType) {
  if (RTL->get_interop_property_info)
    return RTL->get_interop_property_info(RTLDeviceID, Property, InfoType);
  else
    return NULL;
}

const char *DeviceTy::getInteropRcDesc(int32_t RetCode) {
  if (RTL->get_interop_rc_desc)
    return RTL->get_interop_rc_desc(RTLDeviceID, RetCode);
  else
    return NULL;
}

int32_t DeviceTy::setSubDevice(int32_t Level) {
  if (RTL->get_num_sub_devices) {
    if (PM->RootDeviceID >= 0 || PM->SubDeviceMask != 0) {
      DP("WARNING: unexpected sub-device region detected -- "
         "sub-device environment is not configured.\n");
      return 0;
    }
    int32_t NumSubDevices = RTL->get_num_sub_devices(RTLDeviceID, Level);
    if (NumSubDevices > 0) {
      int64_t Mask = 1ULL << 63; // Sub-device is on
      Mask |= static_cast<int64_t>(Level) << 56; // Level
      // "start" bits will be written by the ID passed to __tgt* entries.
      Mask |= 1ULL << 40; // Count
      Mask |= 1ULL << 32; // Stride
      PM->RootDeviceID = RTLDeviceID;
      PM->SubDeviceMask = Mask;
    }
    return NumSubDevices;
  } else {
    return 0;
  }
}

void DeviceTy::unsetSubDevice(void) {
  PM->RootDeviceID = -1;
  PM->SubDeviceMask = 0;
}
#endif // INTEL_COLLAB

// Whether data can be copied to DstDevice directly
bool DeviceTy::isDataExchangable(const DeviceTy &DstDevice) {
  if (RTL != DstDevice.RTL || !RTL->is_data_exchangable)
    return false;

  if (RTL->is_data_exchangable(RTLDeviceID, DstDevice.RTLDeviceID))
    return (RTL->data_exchange != nullptr) ||
           (RTL->data_exchange_async != nullptr);

  return false;
}

int32_t DeviceTy::synchronize(AsyncInfoTy &AsyncInfo) {
  if (RTL->synchronize)
    return RTL->synchronize(RTLDeviceID, AsyncInfo);
  return OFFLOAD_SUCCESS;
}

/// Check whether a device has an associated RTL and initialize it if it's not
/// already initialized.
bool device_is_ready(int device_num) {
  DP("Checking whether device %d is ready.\n", device_num);
  // Devices.size() can only change while registering a new
  // library, so try to acquire the lock of RTLs' mutex.
  PM->RTLsMtx.lock();
  size_t DevicesSize = PM->Devices.size();
  PM->RTLsMtx.unlock();
  if (DevicesSize <= (size_t)device_num) {
    DP("Device ID  %d does not have a matching RTL\n", device_num);
    return false;
  }

  // Get device info
  DeviceTy &Device = PM->Devices[device_num];

  DP("Is the device %d (local ID %d) initialized? %d\n", device_num,
     Device.RTLDeviceID, Device.IsInit);

  // Init the device if not done before
  if (!Device.IsInit && Device.initOnce() != OFFLOAD_SUCCESS) {
    DP("Failed to init device %d\n", device_num);
    return false;
  }

  DP("Device %d is ready to use.\n", device_num);

  return true;
}<|MERGE_RESOLUTION|>--- conflicted
+++ resolved
@@ -291,19 +291,12 @@
     uintptr_t tp = (uintptr_t)data_alloc_base(Size, HstPtrBegin, HstPtrBase);
 #else // INTEL_COLLAB
     uintptr_t tp = (uintptr_t)allocData(Size, HstPtrBegin);
-<<<<<<< HEAD
-#endif // INTEL_COLLAB
-    DP("Creating new map entry: HstBase=" DPxMOD ", HstBegin=" DPxMOD ", "
-       "HstEnd=" DPxMOD ", TgtBegin=" DPxMOD "\n",
-       DPxPTR(HstPtrBase), DPxPTR(HstPtrBegin),
-       DPxPTR((uintptr_t)HstPtrBegin + Size), DPxPTR(tp));
-=======
+#endif // INTEL_COLLAB
     INFO(OMP_INFOTYPE_MAPPING_CHANGED, DeviceID,
          "Creating new map entry with "
          "HstPtrBegin=" DPxMOD ", TgtPtrBegin=" DPxMOD ", Size=%ld, Name=%s\n",
          DPxPTR(HstPtrBegin), DPxPTR(tp), Size,
          (HstPtrName) ? getNameFromMapping(HstPtrName).c_str() : "unknown");
->>>>>>> 83d4b2e2
     HostDataToTargetMap.emplace(
         HostDataToTargetTy((uintptr_t)HstPtrBase, (uintptr_t)HstPtrBegin,
                            (uintptr_t)HstPtrBegin + Size, tp, HstPtrName));
@@ -406,15 +399,9 @@
       OMPT_TRACE(targetDataDeleteBegin(RTLDeviceID, (void *)HT.TgtPtrBegin));
 #endif // INTEL_COLLAB
       deleteData((void *)HT.TgtPtrBegin);
-<<<<<<< HEAD
 #if INTEL_COLLAB
       OMPT_TRACE(targetDataDeleteEnd(RTLDeviceID, (void *)HT.TgtPtrBegin));
 #endif // INTEL_COLLAB
-      DP("Removing%s mapping with HstPtrBegin=" DPxMOD ", TgtPtrBegin=" DPxMOD
-         ", Size=%" PRId64 "\n",
-         (ForceDelete ? " (forced)" : ""), DPxPTR(HT.HstPtrBegin),
-         DPxPTR(HT.TgtPtrBegin), Size);
-=======
       INFO(OMP_INFOTYPE_MAPPING_CHANGED, DeviceID,
            "Removing%s map entry with HstPtrBegin=" DPxMOD
            ", TgtPtrBegin=" DPxMOD ", Size=%" PRId64 ", Name=%s\n",
@@ -422,7 +409,6 @@
            DPxPTR(HT.TgtPtrBegin), Size,
            (HT.HstPtrName) ? getNameFromMapping(HT.HstPtrName).c_str()
                            : "unknown");
->>>>>>> 83d4b2e2
       HostDataToTargetMap.erase(lr.Entry);
     }
     rc = OFFLOAD_SUCCESS;
