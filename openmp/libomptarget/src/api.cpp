//===----------- api.cpp - Target independent OpenMP target RTL -----------===//
//
// Part of the LLVM Project, under the Apache License v2.0 with LLVM Exceptions.
// See https://llvm.org/LICENSE.txt for license information.
// SPDX-License-Identifier: Apache-2.0 WITH LLVM-exception
//
//===----------------------------------------------------------------------===//
//
// Implementation of OpenMP API interface functions.
//
//===----------------------------------------------------------------------===//

#include "device.h"
#include "omptarget.h"
#include "private.h"
#include "rtl.h"

#include <climits>
#include <cstdlib>
#include <cstring>

EXTERN int omp_get_num_devices(void) {
  TIMESCOPE();
  PM->RTLsMtx.lock();
  size_t DevicesSize = PM->Devices.size();
  PM->RTLsMtx.unlock();

  DP("Call to omp_get_num_devices returning %zd\n", DevicesSize);

  return DevicesSize;
}

EXTERN int omp_get_initial_device(void) {
  TIMESCOPE();
  int hostDevice = omp_get_num_devices();
  DP("Call to omp_get_initial_device returning %d\n", hostDevice);
  return hostDevice;
}

EXTERN void *omp_target_alloc(size_t size, int device_num) {
  return targetAllocExplicit(size, device_num, TARGET_ALLOC_DEFAULT, __func__);
}

EXTERN void *llvm_omp_target_alloc_device(size_t size, int device_num) {
  return targetAllocExplicit(size, device_num, TARGET_ALLOC_DEVICE, __func__);
}

EXTERN void *llvm_omp_target_alloc_host(size_t size, int device_num) {
  return targetAllocExplicit(size, device_num, TARGET_ALLOC_HOST, __func__);
}

<<<<<<< HEAD
#if INTEL_COLLAB
  DeviceTy &Device = PM->Devices[device_num];
  if (PM->RTLs.RequiresFlags & OMP_REQ_UNIFIED_SHARED_MEMORY) {
    rc = Device.data_alloc_managed(size);
    DP("omp_target_alloc returns managed ptr " DPxMOD "\n", DPxPTR(rc));
    return rc;
  }
  rc = Device.data_alloc_user(size, NULL);
#else // INTEL_COLLAB
  rc = PM->Devices[device_num].allocData(size);
#endif // INTEL_COLLAB
  DP("omp_target_alloc returns device ptr " DPxMOD "\n", DPxPTR(rc));
  return rc;
=======
EXTERN void *llvm_omp_target_alloc_shared(size_t size, int device_num) {
  return targetAllocExplicit(size, device_num, TARGET_ALLOC_SHARED, __func__);
>>>>>>> 2468fdd9
}

EXTERN void omp_target_free(void *device_ptr, int device_num) {
  TIMESCOPE();
  DP("Call to omp_target_free for device %d and address " DPxMOD "\n",
     device_num, DPxPTR(device_ptr));

  if (!device_ptr) {
    DP("Call to omp_target_free with NULL ptr\n");
    return;
  }

  if (device_num == omp_get_initial_device()) {
    free(device_ptr);
    DP("omp_target_free deallocated host ptr\n");
    return;
  }

  if (!device_is_ready(device_num)) {
    DP("omp_target_free returns, nothing to do\n");
    return;
  }

  PM->Devices[device_num].deleteData(device_ptr);
  DP("omp_target_free deallocated device ptr\n");
}

EXTERN int omp_target_is_present(void *ptr, int device_num) {
  TIMESCOPE();
  DP("Call to omp_target_is_present for device %d and address " DPxMOD "\n",
     device_num, DPxPTR(ptr));

  if (!ptr) {
    DP("Call to omp_target_is_present with NULL ptr, returning false\n");
    return false;
  }

  if (device_num == omp_get_initial_device()) {
    DP("Call to omp_target_is_present on host, returning true\n");
    return true;
  }

  PM->RTLsMtx.lock();
  size_t DevicesSize = PM->Devices.size();
  PM->RTLsMtx.unlock();
  if (DevicesSize <= (size_t)device_num) {
    DP("Call to omp_target_is_present with invalid device ID, returning "
       "false\n");
    return false;
  }

  DeviceTy &Device = PM->Devices[device_num];
  bool IsLast; // not used
  bool IsHostPtr;
  void *TgtPtr = Device.getTgtPtrBegin(ptr, 0, IsLast, false, IsHostPtr);
  int rc = (TgtPtr != NULL);
  // Under unified memory the host pointer can be returned by the
  // getTgtPtrBegin() function which means that there is no device
  // corresponding point for ptr. This function should return false
  // in that situation.
  if (PM->RTLs.RequiresFlags & OMP_REQ_UNIFIED_SHARED_MEMORY)
    rc = !IsHostPtr;
  DP("Call to omp_target_is_present returns %d\n", rc);
  return rc;
}

EXTERN int omp_target_memcpy(void *dst, void *src, size_t length,
                             size_t dst_offset, size_t src_offset,
                             int dst_device, int src_device) {
  TIMESCOPE();
  DP("Call to omp_target_memcpy, dst device %d, src device %d, "
     "dst addr " DPxMOD ", src addr " DPxMOD ", dst offset %zu, "
     "src offset %zu, length %zu\n",
     dst_device, src_device, DPxPTR(dst), DPxPTR(src), dst_offset, src_offset,
     length);

  if (!dst || !src || length <= 0) {
    if (length == 0) {
      DP("Call to omp_target_memcpy with zero length, nothing to do\n");
      return OFFLOAD_SUCCESS;
    }

    REPORT("Call to omp_target_memcpy with invalid arguments\n");
    return OFFLOAD_FAIL;
  }

  if (src_device != omp_get_initial_device() && !device_is_ready(src_device)) {
    REPORT("omp_target_memcpy returns OFFLOAD_FAIL\n");
    return OFFLOAD_FAIL;
  }

  if (dst_device != omp_get_initial_device() && !device_is_ready(dst_device)) {
    REPORT("omp_target_memcpy returns OFFLOAD_FAIL\n");
    return OFFLOAD_FAIL;
  }

  int rc = OFFLOAD_SUCCESS;
  void *srcAddr = (char *)src + src_offset;
  void *dstAddr = (char *)dst + dst_offset;

  if (src_device == omp_get_initial_device() &&
      dst_device == omp_get_initial_device()) {
    DP("copy from host to host\n");
    const void *p = memcpy(dstAddr, srcAddr, length);
    if (p == NULL)
      rc = OFFLOAD_FAIL;
  } else if (src_device == omp_get_initial_device()) {
    DP("copy from host to device\n");
    DeviceTy &DstDev = PM->Devices[dst_device];
    AsyncInfoTy AsyncInfo(DstDev);
    rc = DstDev.submitData(dstAddr, srcAddr, length, AsyncInfo);
  } else if (dst_device == omp_get_initial_device()) {
    DP("copy from device to host\n");
    DeviceTy &SrcDev = PM->Devices[src_device];
    AsyncInfoTy AsyncInfo(SrcDev);
    rc = SrcDev.retrieveData(dstAddr, srcAddr, length, AsyncInfo);
  } else {
    DP("copy from device to device\n");
    DeviceTy &SrcDev = PM->Devices[src_device];
    DeviceTy &DstDev = PM->Devices[dst_device];
    // First try to use D2D memcpy which is more efficient. If fails, fall back
    // to unefficient way.
    if (SrcDev.isDataExchangable(DstDev)) {
      AsyncInfoTy AsyncInfo(SrcDev);
      rc = SrcDev.dataExchange(srcAddr, DstDev, dstAddr, length, AsyncInfo);
      if (rc == OFFLOAD_SUCCESS)
        return OFFLOAD_SUCCESS;
    }

    void *buffer = malloc(length);
    {
      AsyncInfoTy AsyncInfo(SrcDev);
      rc = SrcDev.retrieveData(buffer, srcAddr, length, AsyncInfo);
    }
    if (rc == OFFLOAD_SUCCESS) {
      AsyncInfoTy AsyncInfo(SrcDev);
      rc = DstDev.submitData(dstAddr, buffer, length, AsyncInfo);
    }
    free(buffer);
  }

  DP("omp_target_memcpy returns %d\n", rc);
  return rc;
}

EXTERN int omp_target_memcpy_rect(void *dst, void *src, size_t element_size,
                                  int num_dims, const size_t *volume,
                                  const size_t *dst_offsets,
                                  const size_t *src_offsets,
                                  const size_t *dst_dimensions,
                                  const size_t *src_dimensions, int dst_device,
                                  int src_device) {
  TIMESCOPE();
  DP("Call to omp_target_memcpy_rect, dst device %d, src device %d, "
     "dst addr " DPxMOD ", src addr " DPxMOD ", dst offsets " DPxMOD ", "
     "src offsets " DPxMOD ", dst dims " DPxMOD ", src dims " DPxMOD ", "
     "volume " DPxMOD ", element size %zu, num_dims %d\n",
     dst_device, src_device, DPxPTR(dst), DPxPTR(src), DPxPTR(dst_offsets),
     DPxPTR(src_offsets), DPxPTR(dst_dimensions), DPxPTR(src_dimensions),
     DPxPTR(volume), element_size, num_dims);

  if (!(dst || src)) {
    DP("Call to omp_target_memcpy_rect returns max supported dimensions %d\n",
       INT_MAX);
    return INT_MAX;
  }

  if (!dst || !src || element_size < 1 || num_dims < 1 || !volume ||
      !dst_offsets || !src_offsets || !dst_dimensions || !src_dimensions) {
    REPORT("Call to omp_target_memcpy_rect with invalid arguments\n");
    return OFFLOAD_FAIL;
  }

  int rc;
  if (num_dims == 1) {
    rc = omp_target_memcpy(
        dst, src, element_size * volume[0], element_size * dst_offsets[0],
        element_size * src_offsets[0], dst_device, src_device);
  } else {
    size_t dst_slice_size = element_size;
    size_t src_slice_size = element_size;
    for (int i = 1; i < num_dims; ++i) {
      dst_slice_size *= dst_dimensions[i];
      src_slice_size *= src_dimensions[i];
    }

    size_t dst_off = dst_offsets[0] * dst_slice_size;
    size_t src_off = src_offsets[0] * src_slice_size;
    for (size_t i = 0; i < volume[0]; ++i) {
      rc = omp_target_memcpy_rect(
          (char *)dst + dst_off + dst_slice_size * i,
          (char *)src + src_off + src_slice_size * i, element_size,
          num_dims - 1, volume + 1, dst_offsets + 1, src_offsets + 1,
          dst_dimensions + 1, src_dimensions + 1, dst_device, src_device);

      if (rc) {
        DP("Recursive call to omp_target_memcpy_rect returns unsuccessfully\n");
        return rc;
      }
    }
  }

  DP("omp_target_memcpy_rect returns %d\n", rc);
  return rc;
}

EXTERN int omp_target_associate_ptr(void *host_ptr, void *device_ptr,
                                    size_t size, size_t device_offset,
                                    int device_num) {
  TIMESCOPE();
  DP("Call to omp_target_associate_ptr with host_ptr " DPxMOD ", "
     "device_ptr " DPxMOD ", size %zu, device_offset %zu, device_num %d\n",
     DPxPTR(host_ptr), DPxPTR(device_ptr), size, device_offset, device_num);

  if (!host_ptr || !device_ptr || size <= 0) {
    REPORT("Call to omp_target_associate_ptr with invalid arguments\n");
    return OFFLOAD_FAIL;
  }

  if (device_num == omp_get_initial_device()) {
    REPORT("omp_target_associate_ptr: no association possible on the host\n");
    return OFFLOAD_FAIL;
  }

  if (!device_is_ready(device_num)) {
    REPORT("omp_target_associate_ptr returns OFFLOAD_FAIL\n");
    return OFFLOAD_FAIL;
  }

  DeviceTy &Device = PM->Devices[device_num];
  void *device_addr = (void *)((uint64_t)device_ptr + (uint64_t)device_offset);
  int rc = Device.associatePtr(host_ptr, device_addr, size);
  DP("omp_target_associate_ptr returns %d\n", rc);
  return rc;
}

EXTERN int omp_target_disassociate_ptr(void *host_ptr, int device_num) {
  TIMESCOPE();
  DP("Call to omp_target_disassociate_ptr with host_ptr " DPxMOD ", "
     "device_num %d\n",
     DPxPTR(host_ptr), device_num);

  if (!host_ptr) {
    REPORT("Call to omp_target_associate_ptr with invalid host_ptr\n");
    return OFFLOAD_FAIL;
  }

  if (device_num == omp_get_initial_device()) {
    REPORT(
        "omp_target_disassociate_ptr: no association possible on the host\n");
    return OFFLOAD_FAIL;
  }

  if (!device_is_ready(device_num)) {
    REPORT("omp_target_disassociate_ptr returns OFFLOAD_FAIL\n");
    return OFFLOAD_FAIL;
  }

  DeviceTy &Device = PM->Devices[device_num];
  int rc = Device.disassociatePtr(host_ptr);
  DP("omp_target_disassociate_ptr returns %d\n", rc);
  return rc;
}
#if INTEL_COLLAB
EXTERN void * omp_get_mapped_ptr(void *host_ptr, int device_num) {
  DP("Call to omp_get_mapped_ptr with host_ptr " DPxMOD ", "
      "device_num %d\n", DPxPTR(host_ptr), device_num);

  if (!host_ptr) {
    DP("Call to omp_get_mapped_ptr with invalid host_ptr\n");
    return NULL;
  }

  if (device_num == omp_get_initial_device()) {
    DP("omp_get_mapped_ptr : Mapped pointer is same as hsot\n");
    return host_ptr;
  }

  if (!device_is_ready(device_num)) {
    DP("omp_get_mapped_ptr :  returns NULL\n");
    return NULL;
  }

  DeviceTy& Device = PM->Devices[device_num];
  bool IsLast, IsHostPtr;
  void * rc = Device.getTgtPtrBegin(host_ptr, 1, IsLast, false, IsHostPtr);
  if (rc == NULL)
     DP("omp_get_mapped_ptr : cannot find device pointer\n");
  DP("omp_get_mapped_ptr returns " DPxMOD "\n", DPxPTR(rc));
  return rc;
}

static void *target_alloc_explicit(
    size_t size, int device_num, int kind, const char *name) {
  DP("Call to %s for device %d requesting %zu bytes\n", name, device_num, size);

  if (size <= 0) {
    DP("Call to %s with non-positive length\n", name);
    return NULL;
  }

  void *rc = NULL;

  if (device_num == omp_get_initial_device()) {
    rc = malloc(size);
    DP("%s returns host ptr " DPxMOD "\n", name, DPxPTR(rc));
    return rc;
  }

  if (!device_is_ready(device_num)) {
    DP("%s returns NULL ptr\n", name);
    return NULL;
  }

  DeviceTy &Device = PM->Devices[device_num];
  rc = Device.data_alloc_explicit(size, kind);
  DP("%s returns device ptr " DPxMOD "\n", name, DPxPTR(rc));
  return rc;
}

EXTERN void *omp_target_alloc_device(size_t size, int device_num) {
  return target_alloc_explicit(size, device_num, TARGET_ALLOC_DEVICE, __func__);
}

EXTERN void *omp_target_alloc_host(size_t size, int device_num) {
  return target_alloc_explicit(size, device_num, TARGET_ALLOC_HOST, __func__);
}

EXTERN void *omp_target_alloc_shared(size_t size, int device_num) {
  return target_alloc_explicit(size, device_num, TARGET_ALLOC_SHARED, __func__);
}

EXTERN void *omp_target_get_context(int device_num) {
  if (device_num == omp_get_initial_device()) {
    REPORT("%s returns null for the host device\n", __func__);
    return nullptr;
  }

  if (!device_is_ready(device_num)) {
    REPORT("%s returns null for device %d\n", __func__, device_num);
  }

  void *context = PM->Devices[device_num].get_context_handle();
  DP("%s returns " DPxMOD " for device %d\n", __func__, DPxPTR(context),
     device_num);
  return context;
}
#endif  // INTEL_COLLAB
<|MERGE_RESOLUTION|>--- conflicted
+++ resolved
@@ -38,18 +38,28 @@
 }
 
 EXTERN void *omp_target_alloc(size_t size, int device_num) {
-  return targetAllocExplicit(size, device_num, TARGET_ALLOC_DEFAULT, __func__);
-}
-
-EXTERN void *llvm_omp_target_alloc_device(size_t size, int device_num) {
-  return targetAllocExplicit(size, device_num, TARGET_ALLOC_DEVICE, __func__);
-}
-
-EXTERN void *llvm_omp_target_alloc_host(size_t size, int device_num) {
-  return targetAllocExplicit(size, device_num, TARGET_ALLOC_HOST, __func__);
-}
-
-<<<<<<< HEAD
+  TIMESCOPE();
+  DP("Call to omp_target_alloc for device %d requesting %zu bytes\n",
+     device_num, size);
+
+  if (size <= 0) {
+    DP("Call to omp_target_alloc with non-positive length\n");
+    return NULL;
+  }
+
+  void *rc = NULL;
+
+  if (device_num == omp_get_initial_device()) {
+    rc = malloc(size);
+    DP("omp_target_alloc returns host ptr " DPxMOD "\n", DPxPTR(rc));
+    return rc;
+  }
+
+  if (!device_is_ready(device_num)) {
+    DP("omp_target_alloc returns NULL ptr\n");
+    return NULL;
+  }
+
 #if INTEL_COLLAB
   DeviceTy &Device = PM->Devices[device_num];
   if (PM->RTLs.RequiresFlags & OMP_REQ_UNIFIED_SHARED_MEMORY) {
@@ -58,15 +68,23 @@
     return rc;
   }
   rc = Device.data_alloc_user(size, NULL);
-#else // INTEL_COLLAB
-  rc = PM->Devices[device_num].allocData(size);
+  DP("omp_target_alloc returns device ptr " DPxMOD "\n", DPxPTR(rc));
+  return rc;
+#else  // INTEL_COLLAB
+  return targetAllocExplicit(size, device_num, TARGET_ALLOC_DEFAULT, __func__);
 #endif // INTEL_COLLAB
-  DP("omp_target_alloc returns device ptr " DPxMOD "\n", DPxPTR(rc));
-  return rc;
-=======
+}
+
+EXTERN void *llvm_omp_target_alloc_device(size_t size, int device_num) {
+  return targetAllocExplicit(size, device_num, TARGET_ALLOC_DEVICE, __func__);
+}
+
+EXTERN void *llvm_omp_target_alloc_host(size_t size, int device_num) {
+  return targetAllocExplicit(size, device_num, TARGET_ALLOC_HOST, __func__);
+}
+
 EXTERN void *llvm_omp_target_alloc_shared(size_t size, int device_num) {
   return targetAllocExplicit(size, device_num, TARGET_ALLOC_SHARED, __func__);
->>>>>>> 2468fdd9
 }
 
 EXTERN void omp_target_free(void *device_ptr, int device_num) {
