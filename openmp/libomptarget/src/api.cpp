//===----------- api.cpp - Target independent OpenMP target RTL -----------===//
/* INTEL_CUSTOMIZATION */
/*
 * INTEL CONFIDENTIAL
 *
 * Modifications, Copyright (C) 2022 Intel Corporation
 *
 * This software and the related documents are Intel copyrighted materials, and
 * your use of them is governed by the express license under which they were
 * provided to you ("License"). Unless the License provides otherwise, you may not
 * use, modify, copy, publish, distribute, disclose or transmit this software or
 * the related documents without Intel's prior written permission.
 *
 * This software and the related documents are provided as is, with no express
 * or implied warranties, other than those that are expressly stated in the
 * License.
 */
/* end INTEL_CUSTOMIZATION */
//
// Part of the LLVM Project, under the Apache License v2.0 with LLVM Exceptions.
// See https://llvm.org/LICENSE.txt for license information.
// SPDX-License-Identifier: Apache-2.0 WITH LLVM-exception
//
//===----------------------------------------------------------------------===//
//
// Implementation of OpenMP API interface functions.
//
//===----------------------------------------------------------------------===//

#include "device.h"
#include "omptarget.h"
#include "private.h"
#include "rtl.h"

#include <climits>
#include <cstdlib>
#include <cstring>

#if INTEL_COLLAB
/// API functions that can access host-to-target data map need to load device
/// image to get correct mapping information for global data. This macro is
/// called in such functions.
#define CHECK_DEVICE_AND_CTORS_RET(ID, RetVal)                                 \
  do {                                                                         \
    int64_t DeviceID = ID;                                                     \
    if (checkDeviceAndCtors(DeviceID, nullptr) != OFFLOAD_SUCCESS)             \
      return RetVal;                                                           \
  } while(0)
#endif // INTEL_COLLAB

EXTERN int omp_get_num_devices(void) {
  TIMESCOPE();
  PM->RTLsMtx.lock();
  size_t DevicesSize = PM->Devices.size();
  PM->RTLsMtx.unlock();

  DP("Call to omp_get_num_devices returning %zd\n", DevicesSize);

  return DevicesSize;
}

EXTERN int omp_get_device_num(void) {
  TIMESCOPE();
  int HostDevice = omp_get_initial_device();

  DP("Call to omp_get_device_num returning %d\n", HostDevice);

  return HostDevice;
}

EXTERN int omp_get_initial_device(void) {
  TIMESCOPE();
  int HostDevice = omp_get_num_devices();
  DP("Call to omp_get_initial_device returning %d\n", HostDevice);
  return HostDevice;
}

EXTERN void *omp_target_alloc(size_t Size, int DeviceNum) {
  return targetAllocExplicit(Size, DeviceNum, TARGET_ALLOC_DEFAULT, __func__);
}

EXTERN void *llvm_omp_target_alloc_device(size_t Size, int DeviceNum) {
  return targetAllocExplicit(Size, DeviceNum, TARGET_ALLOC_DEVICE, __func__);
}

EXTERN void *llvm_omp_target_alloc_host(size_t Size, int DeviceNum) {
  return targetAllocExplicit(Size, DeviceNum, TARGET_ALLOC_HOST, __func__);
}

EXTERN void *llvm_omp_target_alloc_shared(size_t Size, int DeviceNum) {
  return targetAllocExplicit(Size, DeviceNum, TARGET_ALLOC_SHARED, __func__);
}

EXTERN void *llvm_omp_target_dynamic_shared_alloc() { return nullptr; }
EXTERN void *llvm_omp_get_dynamic_shared() { return nullptr; }

EXTERN void omp_target_free(void *DevicePtr, int DeviceNum) {
  TIMESCOPE();
  DP("Call to omp_target_free for device %d and address " DPxMOD "\n",
     DeviceNum, DPxPTR(DevicePtr));

  if (!DevicePtr) {
    DP("Call to omp_target_free with NULL ptr\n");
    return;
  }

  if (DeviceNum == omp_get_initial_device()) {
    free(DevicePtr);
    DP("omp_target_free deallocated host ptr\n");
    return;
  }

  if (!deviceIsReady(DeviceNum)) {
    DP("omp_target_free returns, nothing to do\n");
    return;
  }

  PM->Devices[DeviceNum]->deleteData(DevicePtr);
  DP("omp_target_free deallocated device ptr\n");
}

EXTERN int omp_target_is_present(const void *Ptr, int DeviceNum) {
  TIMESCOPE();
  DP("Call to omp_target_is_present for device %d and address " DPxMOD "\n",
     DeviceNum, DPxPTR(Ptr));

  if (!Ptr) {
    DP("Call to omp_target_is_present with NULL ptr, returning false\n");
    return false;
  }

  if (DeviceNum == omp_get_initial_device()) {
    DP("Call to omp_target_is_present on host, returning true\n");
    return true;
  }

  PM->RTLsMtx.lock();
  size_t DevicesSize = PM->Devices.size();
  PM->RTLsMtx.unlock();
  if (DevicesSize <= (size_t)DeviceNum) {
    DP("Call to omp_target_is_present with invalid device ID, returning "
       "false\n");
    return false;
  }
#if INTEL_COLLAB
  CHECK_DEVICE_AND_CTORS_RET(device_num, false);
#endif // INTEL_COLLAB

  DeviceTy &Device = *PM->Devices[DeviceNum];
  bool IsLast; // not used
  bool IsHostPtr;
  // omp_target_is_present tests whether a host pointer refers to storage that
  // is mapped to a given device. However, due to the lack of the storage size,
  // only check 1 byte. Cannot set size 0 which checks whether the pointer (zero
  // lengh array) is mapped instead of the referred storage.
  TargetPointerResultTy TPR =
      Device.getTgtPtrBegin(const_cast<void *>(Ptr), 1, IsLast,
                            /*UpdateRefCount=*/false,
                            /*UseHoldRefCount=*/false, IsHostPtr);
  int Rc = (TPR.TargetPointer != NULL);
  // Under unified memory the host pointer can be returned by the
  // getTgtPtrBegin() function which means that there is no device
  // corresponding point for ptr. This function should return false
  // in that situation.
  if (PM->RTLs.RequiresFlags & OMP_REQ_UNIFIED_SHARED_MEMORY)
    Rc = !IsHostPtr;
  DP("Call to omp_target_is_present returns %d\n", Rc);
  return Rc;
}

EXTERN int omp_target_memcpy(void *Dst, const void *Src, size_t Length,
                             size_t DstOffset, size_t SrcOffset, int DstDevice,
                             int SrcDevice) {
  TIMESCOPE();
  DP("Call to omp_target_memcpy, dst device %d, src device %d, "
     "dst addr " DPxMOD ", src addr " DPxMOD ", dst offset %zu, "
     "src offset %zu, length %zu\n",
     DstDevice, SrcDevice, DPxPTR(Dst), DPxPTR(Src), DstOffset, SrcOffset,
     Length);

  if (!Dst || !Src || Length <= 0) {
    if (Length == 0) {
      DP("Call to omp_target_memcpy with zero length, nothing to do\n");
      return OFFLOAD_SUCCESS;
    }

    REPORT("Call to omp_target_memcpy with invalid arguments\n");
    return OFFLOAD_FAIL;
  }

  if (SrcDevice != omp_get_initial_device() && !deviceIsReady(SrcDevice)) {
    REPORT("omp_target_memcpy returns OFFLOAD_FAIL\n");
    return OFFLOAD_FAIL;
  }

  if (DstDevice != omp_get_initial_device() && !deviceIsReady(DstDevice)) {
    REPORT("omp_target_memcpy returns OFFLOAD_FAIL\n");
    return OFFLOAD_FAIL;
  }

  int Rc = OFFLOAD_SUCCESS;
  void *SrcAddr = (char *)const_cast<void *>(Src) + SrcOffset;
  void *DstAddr = (char *)Dst + DstOffset;

  if (SrcDevice == omp_get_initial_device() &&
      DstDevice == omp_get_initial_device()) {
    DP("copy from host to host\n");
    const void *P = memcpy(DstAddr, SrcAddr, Length);
    if (P == NULL)
      Rc = OFFLOAD_FAIL;
  } else if (SrcDevice == omp_get_initial_device()) {
    DP("copy from host to device\n");
    DeviceTy &DstDev = *PM->Devices[DstDevice];
    AsyncInfoTy AsyncInfo(DstDev);
    Rc = DstDev.submitData(DstAddr, SrcAddr, Length, AsyncInfo);
  } else if (DstDevice == omp_get_initial_device()) {
    DP("copy from device to host\n");
    DeviceTy &SrcDev = *PM->Devices[SrcDevice];
    AsyncInfoTy AsyncInfo(SrcDev);
    Rc = SrcDev.retrieveData(DstAddr, SrcAddr, Length, AsyncInfo);
  } else {
    DP("copy from device to device\n");
    DeviceTy &SrcDev = *PM->Devices[SrcDevice];
    DeviceTy &DstDev = *PM->Devices[DstDevice];
    // First try to use D2D memcpy which is more efficient. If fails, fall back
    // to unefficient way.
    if (SrcDev.isDataExchangable(DstDev)) {
      AsyncInfoTy AsyncInfo(SrcDev);
      Rc = SrcDev.dataExchange(SrcAddr, DstDev, DstAddr, Length, AsyncInfo);
      if (Rc == OFFLOAD_SUCCESS)
        return OFFLOAD_SUCCESS;
    }

    void *Buffer = malloc(Length);
    {
      AsyncInfoTy AsyncInfo(SrcDev);
      Rc = SrcDev.retrieveData(Buffer, SrcAddr, Length, AsyncInfo);
    }
    if (Rc == OFFLOAD_SUCCESS) {
      AsyncInfoTy AsyncInfo(SrcDev);
      Rc = DstDev.submitData(DstAddr, Buffer, Length, AsyncInfo);
    }
    free(Buffer);
  }

  DP("omp_target_memcpy returns %d\n", Rc);
  return Rc;
}

EXTERN int
omp_target_memcpy_rect(void *Dst, const void *Src, size_t ElementSize,
                       int NumDims, const size_t *Volume,
                       const size_t *DstOffsets, const size_t *SrcOffsets,
                       const size_t *DstDimensions, const size_t *SrcDimensions,
                       int DstDevice, int SrcDevice) {
  TIMESCOPE();
  DP("Call to omp_target_memcpy_rect, dst device %d, src device %d, "
     "dst addr " DPxMOD ", src addr " DPxMOD ", dst offsets " DPxMOD ", "
     "src offsets " DPxMOD ", dst dims " DPxMOD ", src dims " DPxMOD ", "
     "volume " DPxMOD ", element size %zu, num_dims %d\n",
     DstDevice, SrcDevice, DPxPTR(Dst), DPxPTR(Src), DPxPTR(DstOffsets),
     DPxPTR(SrcOffsets), DPxPTR(DstDimensions), DPxPTR(SrcDimensions),
     DPxPTR(Volume), ElementSize, NumDims);

  if (!(Dst || Src)) {
    DP("Call to omp_target_memcpy_rect returns max supported dimensions %d\n",
       INT_MAX);
    return INT_MAX;
  }

  if (!Dst || !Src || ElementSize < 1 || NumDims < 1 || !Volume ||
      !DstOffsets || !SrcOffsets || !DstDimensions || !SrcDimensions) {
    REPORT("Call to omp_target_memcpy_rect with invalid arguments\n");
    return OFFLOAD_FAIL;
  }

  int Rc;
  if (NumDims == 1) {
    Rc = omp_target_memcpy(Dst, Src, ElementSize * Volume[0],
                           ElementSize * DstOffsets[0],
                           ElementSize * SrcOffsets[0], DstDevice, SrcDevice);
  } else {
    size_t DstSliceSize = ElementSize;
    size_t SrcSliceSize = ElementSize;
    for (int I = 1; I < NumDims; ++I) {
      DstSliceSize *= DstDimensions[I];
      SrcSliceSize *= SrcDimensions[I];
    }

    size_t DstOff = DstOffsets[0] * DstSliceSize;
    size_t SrcOff = SrcOffsets[0] * SrcSliceSize;
    for (size_t I = 0; I < Volume[0]; ++I) {
      Rc = omp_target_memcpy_rect(
          (char *)Dst + DstOff + DstSliceSize * I,
          (char *)const_cast<void *>(Src) + SrcOff + SrcSliceSize * I,
          ElementSize, NumDims - 1, Volume + 1, DstOffsets + 1, SrcOffsets + 1,
          DstDimensions + 1, SrcDimensions + 1, DstDevice, SrcDevice);

      if (Rc) {
        DP("Recursive call to omp_target_memcpy_rect returns unsuccessfully\n");
        return Rc;
      }
    }
  }

  DP("omp_target_memcpy_rect returns %d\n", Rc);
  return Rc;
}

EXTERN int omp_target_associate_ptr(const void *HostPtr, const void *DevicePtr,
                                    size_t Size, size_t DeviceOffset,
                                    int DeviceNum) {
  TIMESCOPE();
  DP("Call to omp_target_associate_ptr with host_ptr " DPxMOD ", "
     "device_ptr " DPxMOD ", size %zu, device_offset %zu, device_num %d\n",
     DPxPTR(HostPtr), DPxPTR(DevicePtr), Size, DeviceOffset, DeviceNum);

  if (!HostPtr || !DevicePtr || Size <= 0) {
    REPORT("Call to omp_target_associate_ptr with invalid arguments\n");
    return OFFLOAD_FAIL;
  }

  if (DeviceNum == omp_get_initial_device()) {
    REPORT("omp_target_associate_ptr: no association possible on the host\n");
    return OFFLOAD_FAIL;
  }

  if (!deviceIsReady(DeviceNum)) {
    REPORT("omp_target_associate_ptr returns OFFLOAD_FAIL\n");
    return OFFLOAD_FAIL;
  }
#if INTEL_COLLAB
  CHECK_DEVICE_AND_CTORS_RET(device_num, OFFLOAD_FAIL);
#endif // INTEL_COLLAB

  DeviceTy &Device = *PM->Devices[DeviceNum];
  void *DeviceAddr = (void *)((uint64_t)DevicePtr + (uint64_t)DeviceOffset);
  int Rc = Device.associatePtr(const_cast<void *>(HostPtr),
                               const_cast<void *>(DeviceAddr), Size);
  DP("omp_target_associate_ptr returns %d\n", Rc);
  return Rc;
}

EXTERN int omp_target_disassociate_ptr(const void *HostPtr, int DeviceNum) {
  TIMESCOPE();
  DP("Call to omp_target_disassociate_ptr with host_ptr " DPxMOD ", "
     "device_num %d\n",
     DPxPTR(HostPtr), DeviceNum);

  if (!HostPtr) {
    REPORT("Call to omp_target_associate_ptr with invalid host_ptr\n");
    return OFFLOAD_FAIL;
  }

  if (DeviceNum == omp_get_initial_device()) {
    REPORT(
        "omp_target_disassociate_ptr: no association possible on the host\n");
    return OFFLOAD_FAIL;
  }

  if (!deviceIsReady(DeviceNum)) {
    REPORT("omp_target_disassociate_ptr returns OFFLOAD_FAIL\n");
    return OFFLOAD_FAIL;
  }
#if INTEL_COLLAB
  CHECK_DEVICE_AND_CTORS_RET(device_num, OFFLOAD_FAIL);
#endif // INTEL_COLLAB

<<<<<<< HEAD
  DeviceTy &Device = *PM->Devices[device_num];
  int rc = Device.disassociatePtr(const_cast<void *>(host_ptr));
  DP("omp_target_disassociate_ptr returns %d\n", rc);
  return rc;
}
#if INTEL_COLLAB
EXTERN void * omp_get_mapped_ptr(void *host_ptr, int device_num) {
  DP("Call to omp_get_mapped_ptr with host_ptr " DPxMOD ", "
      "device_num %d\n", DPxPTR(host_ptr), device_num);

  if (!host_ptr) {
    DP("Call to omp_get_mapped_ptr with invalid host_ptr\n");
    return NULL;
  }

  if (device_num == omp_get_initial_device()) {
    DP("omp_get_mapped_ptr : Mapped pointer is same as hsot\n");
    return host_ptr;
  }

  if (!device_is_ready(device_num)) {
    DP("omp_get_mapped_ptr :  returns NULL\n");
    return NULL;
  }
  CHECK_DEVICE_AND_CTORS_RET(device_num, NULL);

  DeviceTy& Device = *PM->Devices[device_num];
  bool IsLast, IsHostPtr;
  void * rc = Device.getTgtPtrBegin(host_ptr, 1, IsLast, false, false, IsHostPtr).TargetPointer;
  if (rc == NULL)
     DP("omp_get_mapped_ptr : cannot find device pointer\n");
  DP("omp_get_mapped_ptr returns " DPxMOD "\n", DPxPTR(rc));
  return rc;
}

EXTERN int omp_target_is_accessible(const void *ptr, size_t size,
                                    int device_num) {
  TIMESCOPE();
  DP("Call to omp_target_is_accessible with ptr " DPxMOD ", size %zu, "
     "device_num %" PRId32 "\n", DPxPTR(ptr), size, device_num);

  if (!ptr) {
    DP("Call to omp_target_is_accessible with invalid ptr returns 0\n");
    return 0;
  }

  if (size == 0) {
    DP("Call to omp_target_is_accessible with size 0 returns 0\n");
    return 0;
  }

  if (device_num == omp_get_initial_device()) {
    DP("Call to omp_target_is_accessible with initial device returns 1\n");
    return 1;
  }

  if (!device_is_ready(device_num)) {
    REPORT("omp_target_is_accessible returns 0 due to device failure\n");
    return 0;
  }

  DeviceTy &Device = *PM->Devices[device_num];
  int Ret = Device.isAccessibleAddrRange(ptr, size);
  DP("omp_target_is_accessible returns %" PRId32 "\n", Ret);
  return Ret;
}

#if INTEL_CUSTOMIZATION
static int32_t checkInteropCall(const omp_interop_t interop,
                                const char *FnName) {
  if (!interop) {
    DP("Call to %s with invalid interop\n", FnName);
    return omp_irc_empty;
  }

  int64_t DeviceNum = static_cast<__tgt_interop *>(interop)->DeviceNum;

  if (!device_is_ready(DeviceNum)) {
    DP("Device %" PRId64 " is not ready in %s\n", DeviceNum, FnName);
    return omp_irc_other;
  }

  return omp_irc_success;
}

EXTERN int omp_get_num_interop_properties(const omp_interop_t interop) {
  DP("Call to %s with interop " DPxMOD "\n", __func__, DPxPTR(interop));

  int32_t Rc = checkInteropCall(interop, __func__);
  if (Rc != omp_irc_success)
    return 0;

  int64_t DeviceNum = static_cast<__tgt_interop *>(interop)->DeviceNum;
  DeviceTy &Device = *PM->Devices[DeviceNum];
  return Device.getNumInteropProperties();
}

/// Return interop property value for the given value type
static int32_t getInteropValue(const omp_interop_t Interop, int32_t Ipr,
                               int32_t ValueType, size_t Size, void *Value) {

  __tgt_interop *TgtInterop = static_cast<__tgt_interop *>(Interop);
  int32_t Rc = omp_irc_success;

  switch (Ipr) {
  case omp_ipr_fr_id:
  case omp_ipr_vendor:
  case omp_ipr_device_num:
    if (ValueType != OMP_IPR_VALUE_INT)
      Rc = omp_irc_type_int;
    else if (Ipr == omp_ipr_fr_id)
      *static_cast<intptr_t *>(Value) = TgtInterop->FrId;
    else if (Ipr == omp_ipr_vendor)
      *static_cast<intptr_t *>(Value) = TgtInterop->Vendor;
    else
      *static_cast<intptr_t *>(Value) = TgtInterop->DeviceNum;
    break;

  case omp_ipr_fr_name:
  case omp_ipr_vendor_name:
    if (ValueType != OMP_IPR_VALUE_STR)
      Rc = omp_irc_type_str;
    else if (Ipr == omp_ipr_fr_name)
      *static_cast<const char **>(Value) = TgtInterop->FrName;
    else
      *static_cast<const char **>(Value) = TgtInterop->VendorName;
    break;

  case omp_ipr_platform:
  case omp_ipr_device:
  case omp_ipr_device_context:
  case omp_ipr_targetsync:
    if (ValueType != OMP_IPR_VALUE_PTR)
      Rc = omp_irc_type_ptr;
    else if (Ipr == omp_ipr_platform)
      *static_cast<void **>(Value) = TgtInterop->Platform;
    else if (Ipr == omp_ipr_device)
      *static_cast<void **>(Value) = TgtInterop->Device;
    else if (Ipr == omp_ipr_device_context)
      *static_cast<void **>(Value) = TgtInterop->DeviceContext;
    else
      *static_cast<void **>(Value) = TgtInterop->TargetSync;
    break;

  default: {
    // Get implementation-defined property value
    DeviceTy &Device = *PM->Devices[TgtInterop->DeviceNum];
    Rc = Device.getInteropPropertyValue(TgtInterop, Ipr, ValueType, Size,
                                        Value);
  }
  }

  return Rc;
}

EXTERN omp_intptr_t omp_get_interop_int(const omp_interop_t interop,
    omp_interop_property_t property_id, int *ret_code) {
  DP("Call to %s with interop " DPxMOD ", property_id %" PRId32 "\n", __func__,
     DPxPTR(interop), property_id);

  omp_intptr_t Ret = 0;
  int32_t Rc = checkInteropCall(interop, __func__);

  if (Rc == omp_irc_success)
    Rc = getInteropValue(interop, (int32_t)property_id, OMP_IPR_VALUE_INT,
                         sizeof(Ret), &Ret);
  if (ret_code)
    *ret_code = Rc;

  return Ret;
}

EXTERN void *omp_get_interop_ptr(const omp_interop_t interop,
    omp_interop_property_t property_id, int *ret_code) {
  DP("Call to %s with interop " DPxMOD ", property_id %" PRId32 "\n", __func__,
     DPxPTR(interop), property_id);

  void *Ret = NULL;
  int32_t Rc = checkInteropCall(interop, __func__);

  if (Rc == omp_irc_success)
    Rc = getInteropValue(interop, (int32_t)property_id, OMP_IPR_VALUE_PTR,
                         sizeof(Ret), &Ret);
  if (ret_code)
    *ret_code = Rc;

  return Ret;
}

EXTERN const char *omp_get_interop_str(const omp_interop_t interop,
    omp_interop_property_t property_id, int *ret_code) {
  DP("Call to %s with interop " DPxMOD ", property_id %" PRId32 "\n", __func__,
     DPxPTR(interop), property_id);

  const char *Ret = NULL;
  int32_t Rc = checkInteropCall(interop, __func__);

  if (Rc == omp_irc_success)
    Rc = getInteropValue(interop, (int32_t)property_id, OMP_IPR_VALUE_STR,
                         sizeof(Ret), &Ret);
  if (ret_code)
    *ret_code = Rc;

  return Ret;
}

EXTERN const char *omp_get_interop_name(const omp_interop_t interop,
    omp_interop_property_t property_id) {
  DP("Call to %s with interop " DPxMOD ", property_id %" PRId32 "\n", __func__,
     DPxPTR(interop), property_id);

  if (checkInteropCall(interop, __func__) != omp_irc_success)
    return NULL;

  int64_t DeviceNum = static_cast<__tgt_interop *>(interop)->DeviceNum;
  DeviceTy &Device = *PM->Devices[DeviceNum];

  return Device.getInteropPropertyInfo(property_id, OMP_IPR_INFO_NAME);
}

EXTERN const char *omp_get_interop_type_desc(const omp_interop_t interop,
    omp_interop_property_t property_id) {
  DP("Call to %s with interop " DPxMOD ", property_id %" PRId32 "\n", __func__,
     DPxPTR(interop), property_id);

  if (checkInteropCall(interop, __func__) != omp_irc_success)
    return NULL;

  int64_t DeviceNum = static_cast<__tgt_interop *>(interop)->DeviceNum;
  DeviceTy &Device = *PM->Devices[DeviceNum];

  return Device.getInteropPropertyInfo(property_id, OMP_IPR_INFO_TYPE_DESC);
}

EXTERN const char *omp_get_interop_rc_desc(const omp_interop_t interop,
    omp_interop_rc_t ret_code) {
  DP("Call to %s with interop " DPxMOD ", ret_code %" PRId32 "\n", __func__,
     DPxPTR(interop), ret_code);

  if (checkInteropCall(interop, __func__) != omp_irc_success)
    return NULL;

  int64_t DeviceNum = static_cast<__tgt_interop *>(interop)->DeviceNum;
  DeviceTy &Device = *PM->Devices[DeviceNum];

  return Device.getInteropRcDesc(ret_code);
}
#endif // INTEL_CUSTOMIZATION

EXTERN void *omp_target_alloc_device(size_t size, int device_num) {
  return targetAllocExplicit(size, device_num, TARGET_ALLOC_DEVICE, __func__);
}

EXTERN void *omp_target_alloc_host(size_t size, int device_num) {
  return targetAllocExplicit(size, device_num, TARGET_ALLOC_HOST, __func__);
}

EXTERN void *omp_target_alloc_shared(size_t size, int device_num) {
  return targetAllocExplicit(size, device_num, TARGET_ALLOC_SHARED, __func__);
}

static void *targetRealloc(void *Ptr, size_t Size, int DeviceNum, int Kind,
                           const char *Name) {
  TIMESCOPE();
  DP("Call to %s for device %d requesting %zu bytes (Ptr: " DPxMOD ")\n",
     Name, DeviceNum, Size, DPxPTR(Ptr));

  if (Size <= 0) {
    DP("Call to %s with non-positive length\n", Name);
    return NULL;
  }

  void *Ret = NULL;

  if (DeviceNum == omp_get_initial_device()) {
    if (Ptr)
      Ret = realloc(Ptr, Size);
    else
      Ret = malloc(Size);
    DP("%s returns host ptr " DPxMOD "\n", Name, DPxPTR(Ret));
    return Ret;
  }

  if (!device_is_ready(DeviceNum)) {
    DP("%s returns NULL ptr\n", Name);
    return NULL;
  }

  DeviceTy &Device = *PM->Devices[DeviceNum];
  Ret = Device.dataRealloc(Ptr, Size, Kind);
  DP("%s returns target ptr " DPxMOD "\n", Name, DPxPTR(Ret));

  return Ret;
}

static void *targetAlignedAlloc(size_t Align, size_t Size, int DeviceNum,
                                int Kind, const char *Name) {
  TIMESCOPE();
  DP("Call to %s for device %d requesting %zu bytes (Align: %zu)\n", Name,
     DeviceNum, Size, Align);

  if (Size <= 0) {
    DP("Call to %s with non-positive length\n", Name);
    return NULL;
  }

  void *Ret = NULL;

  if (DeviceNum == omp_get_initial_device()) {
    Ret = malloc(Size);
    DP("%s returns host ptr " DPxMOD "\n", Name, DPxPTR(Ret));
    return Ret;
  }

  if (!device_is_ready(DeviceNum)) {
    DP("%s returns NULL ptr\n", Name);
    return NULL;
  }

  DeviceTy &Device = *PM->Devices[DeviceNum];
  Ret = Device.dataAlignedAlloc(Align, Size, Kind);
  DP("%s returns target ptr " DPxMOD "\n", Name, DPxPTR(Ret));

  return Ret;
}

EXTERN void *ompx_target_realloc(void *Ptr, size_t Size, int DeviceNum) {
  return targetRealloc(Ptr, Size, DeviceNum, TARGET_ALLOC_DEFAULT, __func__);
}

EXTERN void *ompx_target_realloc_device(void *Ptr, size_t Size, int DeviceNum) {
  return targetRealloc(Ptr, Size, DeviceNum, TARGET_ALLOC_DEVICE, __func__);
}

EXTERN void *ompx_target_realloc_host(void *Ptr, size_t Size, int DeviceNum) {
  return targetRealloc(Ptr, Size, DeviceNum, TARGET_ALLOC_HOST, __func__);
}

EXTERN void *ompx_target_realloc_shared(void *Ptr, size_t Size, int DeviceNum) {
  return targetRealloc(Ptr, Size, DeviceNum, TARGET_ALLOC_SHARED, __func__);
}

EXTERN void *ompx_target_aligned_alloc(
    size_t Align, size_t Size, int DeviceNum) {
  return targetAlignedAlloc(Align, Size, DeviceNum, TARGET_ALLOC_DEFAULT,
                            __func__);
}

EXTERN void *ompx_target_aligned_alloc_device(
    size_t Align, size_t Size, int DeviceNum) {
  return targetAlignedAlloc(Align, Size, DeviceNum, TARGET_ALLOC_DEVICE,
                            __func__);
}

EXTERN void *ompx_target_aligned_alloc_host(
    size_t Align, size_t Size, int DeviceNum) {
  return targetAlignedAlloc(Align, Size, DeviceNum, TARGET_ALLOC_HOST,
                            __func__);
}

EXTERN void *ompx_target_aligned_alloc_shared(
    size_t Align, size_t Size, int DeviceNum) {
  return targetAlignedAlloc(Align, Size, DeviceNum, TARGET_ALLOC_SHARED,
                            __func__);
}

EXTERN int ompx_target_register_host_pointer(void * HostPtr, size_t Size,
             int DeviceNum) {
  DP("Call to %s for device %d requesting registering " DPxMOD " of %zu bytes\n",
     __func__, DeviceNum, DPxPTR(HostPtr),  Size);

  if (Size <= 0) {
    DP("Call to %s with non-positive length\n", __func__);
    return false;
  }

  if (DeviceNum == omp_get_initial_device()) {
    DP("Cannot register host pointer " DPxMOD " with host device\n",DPxPTR(HostPtr));
    return false;
  }

  if (!device_is_ready(DeviceNum)) {
    DP("Cannot register host pointer as Device not ready\n");
    return false;
  }

  DeviceTy &Device = *PM->Devices[DeviceNum];

  int retval = Device.registerHostPointer(HostPtr, Size);
  if (!retval)
    DP("Register host pointer failed\n");
  return retval;
}

EXTERN void ompx_target_unregister_host_pointer(void * HostPtr, int DeviceNum) {
  DP("Call to %s for device %d requesting unregistering " DPxMOD " \n",
       __func__, DeviceNum, DPxPTR(HostPtr));
  DeviceTy &Device = *PM->Devices[DeviceNum];

  bool retval = Device.unregisterHostPointer(HostPtr);
  if (!retval)
    DP("UnRegister host pointer failed\n");
}

EXTERN void *omp_target_get_context(int device_num) {
  if (device_num == omp_get_initial_device()) {
    REPORT("%s returns null for the host device\n", __func__);
    return nullptr;
  }

  if (!device_is_ready(device_num)) {
    REPORT("%s returns null for device %d\n", __func__, device_num);
  }

  void *context = PM->Devices[device_num]->get_context_handle();
  DP("%s returns " DPxMOD " for device %d\n", __func__, DPxPTR(context),
     device_num);
  return context;
}

EXTERN int omp_set_sub_device(int device_num, int level) {
  if (device_num == omp_get_initial_device()) {
    REPORT("%s returns 0 for the host device\n", __func__);
    return 0;
  }

  if (!device_is_ready(device_num)) {
    REPORT("%s returns 0 for device %d\n", __func__, device_num);
    return 0;
  }

  return PM->Devices[device_num]->setSubDevice(level);
}

EXTERN void omp_unset_sub_device(int device_num) {
  if (device_num == omp_get_initial_device()) {
    REPORT("%s does nothing for the host device\n", __func__);
    return;
  }

  if (!device_is_ready(device_num)) {
    REPORT("%s does nothing for device %d\n", __func__, device_num);
    return;
  }

  PM->Devices[device_num]->unsetSubDevice();
}

EXTERN int ompx_get_num_subdevices(int device_num, int level) {
  if (device_num == omp_get_initial_device()) {
    REPORT("%s returns 0 for the host device\n", __func__);
    return 0;
  }

  if (level < 0 || level > 1) {
    REPORT("%s returns 0 for invalid level %" PRId32 "\n", __func__, level);
    return 0;
  }

  if (!device_is_ready(device_num)) {
    REPORT("%s returns 0 for device %d\n", __func__, device_num);
    return 0;
  }

  // We return 1 if the device does not support subdevice (Ret == 0)
  int Ret = PM->Devices[device_num]->getNumSubDevices(level);
  if (Ret > 1)
    return Ret;
  else
    return 1;
}

EXTERN void ompx_kernel_batch_begin(int device_num, uint32_t max_kernels) {
  if (device_num == omp_get_initial_device()) {
    REPORT("%s does nothing for the host device\n", __func__);
    return;
  }

  if (!device_is_ready(device_num)) {
    REPORT("%s does nothing for device %d\n", __func__, device_num);
    return;
  }

  PM->Devices[device_num]->kernelBatchBegin(max_kernels);
}

EXTERN void ompx_kernel_batch_end(int device_num) {
  if (device_num == omp_get_initial_device()) {
    REPORT("%s does nothing for the host device\n", __func__);
    return;
  }

  if (!device_is_ready(device_num)) {
    REPORT("%s does nothing for device %d\n", __func__, device_num);
    return;
  }

  PM->Devices[device_num]->kernelBatchEnd();
}

EXTERN int ompx_get_device_info(int device_num, int info_id, size_t info_size,
                                void *info_value, size_t *info_size_ret) {
  if (device_num == omp_get_initial_device()) {
    REPORT("%s does nothing for the host device\n", __func__);
    return OFFLOAD_FAIL;
  }

  if (!device_is_ready(device_num)) {
    REPORT("%s does nothing for device %d\n", __func__, device_num);
    return OFFLOAD_FAIL;
  }

  return PM->Devices[device_num]->getDeviceInfo(info_id, info_size, info_value,
                                                info_size_ret);
}
#endif  // INTEL_COLLAB
=======
  DeviceTy &Device = *PM->Devices[DeviceNum];
  int Rc = Device.disassociatePtr(const_cast<void *>(HostPtr));
  DP("omp_target_disassociate_ptr returns %d\n", Rc);
  return Rc;
}
>>>>>>> d27d0a67
<|MERGE_RESOLUTION|>--- conflicted
+++ resolved
@@ -366,11 +366,10 @@
   CHECK_DEVICE_AND_CTORS_RET(device_num, OFFLOAD_FAIL);
 #endif // INTEL_COLLAB
 
-<<<<<<< HEAD
-  DeviceTy &Device = *PM->Devices[device_num];
-  int rc = Device.disassociatePtr(const_cast<void *>(host_ptr));
-  DP("omp_target_disassociate_ptr returns %d\n", rc);
-  return rc;
+  DeviceTy &Device = *PM->Devices[DeviceNum];
+  int Rc = Device.disassociatePtr(const_cast<void *>(HostPtr));
+  DP("omp_target_disassociate_ptr returns %d\n", Rc);
+  return Rc;
 }
 #if INTEL_COLLAB
 EXTERN void * omp_get_mapped_ptr(void *host_ptr, int device_num) {
@@ -883,10 +882,3 @@
                                                 info_size_ret);
 }
 #endif  // INTEL_COLLAB
-=======
-  DeviceTy &Device = *PM->Devices[DeviceNum];
-  int Rc = Device.disassociatePtr(const_cast<void *>(HostPtr));
-  DP("omp_target_disassociate_ptr returns %d\n", Rc);
-  return Rc;
-}
->>>>>>> d27d0a67
