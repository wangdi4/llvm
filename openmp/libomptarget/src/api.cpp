//===----------- api.cpp - Target independent OpenMP target RTL -----------===//
//
// Part of the LLVM Project, under the Apache License v2.0 with LLVM Exceptions.
// See https://llvm.org/LICENSE.txt for license information.
// SPDX-License-Identifier: Apache-2.0 WITH LLVM-exception
//
//===----------------------------------------------------------------------===//
//
// Implementation of OpenMP API interface functions.
//
//===----------------------------------------------------------------------===//

#include "device.h"
#include "private.h"
#include "rtl.h"

#include <climits>
#include <cstring>
#include <cstdlib>

EXTERN int omp_get_num_devices(void) {
  TIMESCOPE();
  PM->RTLsMtx.lock();
  size_t DevicesSize = PM->Devices.size();
  PM->RTLsMtx.unlock();

  DP("Call to omp_get_num_devices returning %zd\n", DevicesSize);

  return DevicesSize;
}

EXTERN int omp_get_initial_device(void) {
  TIMESCOPE();
  int hostDevice = omp_get_num_devices();
  DP("Call to omp_get_initial_device returning %d\n", hostDevice);
  return hostDevice;
}

EXTERN void *omp_target_alloc(size_t size, int device_num) {
  TIMESCOPE();
  DP("Call to omp_target_alloc for device %d requesting %zu bytes\n",
      device_num, size);

  if (size <= 0) {
    DP("Call to omp_target_alloc with non-positive length\n");
    return NULL;
  }

  void *rc = NULL;

  if (device_num == omp_get_initial_device()) {
    rc = malloc(size);
    DP("omp_target_alloc returns host ptr " DPxMOD "\n", DPxPTR(rc));
    return rc;
  }

  if (!device_is_ready(device_num)) {
    DP("omp_target_alloc returns NULL ptr\n");
    return NULL;
  }

#if INTEL_COLLAB
  DeviceTy &Device = PM->Devices[device_num];
  if (PM->RTLs.RequiresFlags & OMP_REQ_UNIFIED_SHARED_MEMORY) {
    rc = Device.data_alloc_managed(size);
    DP("omp_target_alloc returns managed ptr " DPxMOD "\n", DPxPTR(rc));
    return rc;
  }
  rc = Device.data_alloc_user(size, NULL);
#else // INTEL_COLLAB
  rc = PM->Devices[device_num].allocData(size);
#endif // INTEL_COLLAB
  DP("omp_target_alloc returns device ptr " DPxMOD "\n", DPxPTR(rc));
  return rc;
}

EXTERN void omp_target_free(void *device_ptr, int device_num) {
  TIMESCOPE();
  DP("Call to omp_target_free for device %d and address " DPxMOD "\n",
      device_num, DPxPTR(device_ptr));

  if (!device_ptr) {
    DP("Call to omp_target_free with NULL ptr\n");
    return;
  }

  if (device_num == omp_get_initial_device()) {
    free(device_ptr);
    DP("omp_target_free deallocated host ptr\n");
    return;
  }

  if (!device_is_ready(device_num)) {
    DP("omp_target_free returns, nothing to do\n");
    return;
  }

  PM->Devices[device_num].deleteData(device_ptr);
  DP("omp_target_free deallocated device ptr\n");
}

EXTERN int omp_target_is_present(void *ptr, int device_num) {
  TIMESCOPE();
  DP("Call to omp_target_is_present for device %d and address " DPxMOD "\n",
      device_num, DPxPTR(ptr));

  if (!ptr) {
    DP("Call to omp_target_is_present with NULL ptr, returning false\n");
    return false;
  }

  if (device_num == omp_get_initial_device()) {
    DP("Call to omp_target_is_present on host, returning true\n");
    return true;
  }

  PM->RTLsMtx.lock();
  size_t DevicesSize = PM->Devices.size();
  PM->RTLsMtx.unlock();
  if (DevicesSize <= (size_t)device_num) {
    DP("Call to omp_target_is_present with invalid device ID, returning "
        "false\n");
    return false;
  }

  DeviceTy &Device = PM->Devices[device_num];
  bool IsLast; // not used
  bool IsHostPtr;
  void *TgtPtr = Device.getTgtPtrBegin(ptr, 0, IsLast, false, IsHostPtr);
  int rc = (TgtPtr != NULL);
  // Under unified memory the host pointer can be returned by the
  // getTgtPtrBegin() function which means that there is no device
  // corresponding point for ptr. This function should return false
  // in that situation.
  if (PM->RTLs.RequiresFlags & OMP_REQ_UNIFIED_SHARED_MEMORY)
    rc = !IsHostPtr;
  DP("Call to omp_target_is_present returns %d\n", rc);
  return rc;
}

EXTERN int omp_target_memcpy(void *dst, void *src, size_t length,
    size_t dst_offset, size_t src_offset, int dst_device, int src_device) {
  TIMESCOPE();
  DP("Call to omp_target_memcpy, dst device %d, src device %d, "
      "dst addr " DPxMOD ", src addr " DPxMOD ", dst offset %zu, "
      "src offset %zu, length %zu\n", dst_device, src_device, DPxPTR(dst),
      DPxPTR(src), dst_offset, src_offset, length);

  if (!dst || !src || length <= 0) {
<<<<<<< HEAD
#if INTEL_COLLAB
    // This patch is identical to https://reviews.llvm.org/D94095.
=======
>>>>>>> dec02904
    if (length == 0) {
      DP("Call to omp_target_memcpy with zero length, nothing to do\n");
      return OFFLOAD_SUCCESS;
    }
<<<<<<< HEAD
#endif // INTEL_COLLAB
=======

>>>>>>> dec02904
    REPORT("Call to omp_target_memcpy with invalid arguments\n");
    return OFFLOAD_FAIL;
  }

  if (src_device != omp_get_initial_device() && !device_is_ready(src_device)) {
    REPORT("omp_target_memcpy returns OFFLOAD_FAIL\n");
    return OFFLOAD_FAIL;
  }

  if (dst_device != omp_get_initial_device() && !device_is_ready(dst_device)) {
    REPORT("omp_target_memcpy returns OFFLOAD_FAIL\n");
    return OFFLOAD_FAIL;
  }

  int rc = OFFLOAD_SUCCESS;
  void *srcAddr = (char *)src + src_offset;
  void *dstAddr = (char *)dst + dst_offset;

  if (src_device == omp_get_initial_device() &&
      dst_device == omp_get_initial_device()) {
    DP("copy from host to host\n");
    const void *p = memcpy(dstAddr, srcAddr, length);
    if (p == NULL)
      rc = OFFLOAD_FAIL;
  } else if (src_device == omp_get_initial_device()) {
    DP("copy from host to device\n");
    DeviceTy &DstDev = PM->Devices[dst_device];
    rc = DstDev.submitData(dstAddr, srcAddr, length, nullptr);
  } else if (dst_device == omp_get_initial_device()) {
    DP("copy from device to host\n");
    DeviceTy &SrcDev = PM->Devices[src_device];
    rc = SrcDev.retrieveData(dstAddr, srcAddr, length, nullptr);
  } else {
    DP("copy from device to device\n");
    DeviceTy &SrcDev = PM->Devices[src_device];
    DeviceTy &DstDev = PM->Devices[dst_device];
    // First try to use D2D memcpy which is more efficient. If fails, fall back
    // to unefficient way.
    if (SrcDev.isDataExchangable(DstDev)) {
      rc = SrcDev.dataExchange(srcAddr, DstDev, dstAddr, length, nullptr);
      if (rc == OFFLOAD_SUCCESS)
        return OFFLOAD_SUCCESS;
    }

    void *buffer = malloc(length);
    rc = SrcDev.retrieveData(buffer, srcAddr, length, nullptr);
    if (rc == OFFLOAD_SUCCESS)
      rc = DstDev.submitData(dstAddr, buffer, length, nullptr);
    free(buffer);
  }

  DP("omp_target_memcpy returns %d\n", rc);
  return rc;
}

EXTERN int omp_target_memcpy_rect(void *dst, void *src, size_t element_size,
    int num_dims, const size_t *volume, const size_t *dst_offsets,
    const size_t *src_offsets, const size_t *dst_dimensions,
    const size_t *src_dimensions, int dst_device, int src_device) {
  TIMESCOPE();
  DP("Call to omp_target_memcpy_rect, dst device %d, src device %d, "
      "dst addr " DPxMOD ", src addr " DPxMOD ", dst offsets " DPxMOD ", "
      "src offsets " DPxMOD ", dst dims " DPxMOD ", src dims " DPxMOD ", "
      "volume " DPxMOD ", element size %zu, num_dims %d\n", dst_device,
      src_device, DPxPTR(dst), DPxPTR(src), DPxPTR(dst_offsets),
      DPxPTR(src_offsets), DPxPTR(dst_dimensions), DPxPTR(src_dimensions),
      DPxPTR(volume), element_size, num_dims);

  if (!(dst || src)) {
    DP("Call to omp_target_memcpy_rect returns max supported dimensions %d\n",
        INT_MAX);
    return INT_MAX;
  }

  if (!dst || !src || element_size < 1 || num_dims < 1 || !volume ||
      !dst_offsets || !src_offsets || !dst_dimensions || !src_dimensions) {
    REPORT("Call to omp_target_memcpy_rect with invalid arguments\n");
    return OFFLOAD_FAIL;
  }

  int rc;
  if (num_dims == 1) {
    rc = omp_target_memcpy(dst, src, element_size * volume[0],
        element_size * dst_offsets[0], element_size * src_offsets[0],
        dst_device, src_device);
  } else {
    size_t dst_slice_size = element_size;
    size_t src_slice_size = element_size;
    for (int i=1; i<num_dims; ++i) {
      dst_slice_size *= dst_dimensions[i];
      src_slice_size *= src_dimensions[i];
    }

    size_t dst_off = dst_offsets[0] * dst_slice_size;
    size_t src_off = src_offsets[0] * src_slice_size;
    for (size_t i=0; i<volume[0]; ++i) {
      rc = omp_target_memcpy_rect((char *) dst + dst_off + dst_slice_size * i,
          (char *) src + src_off + src_slice_size * i, element_size,
          num_dims - 1, volume + 1, dst_offsets + 1, src_offsets + 1,
          dst_dimensions + 1, src_dimensions + 1, dst_device, src_device);

      if (rc) {
        DP("Recursive call to omp_target_memcpy_rect returns unsuccessfully\n");
        return rc;
      }
    }
  }

  DP("omp_target_memcpy_rect returns %d\n", rc);
  return rc;
}

EXTERN int omp_target_associate_ptr(void *host_ptr, void *device_ptr,
    size_t size, size_t device_offset, int device_num) {
  TIMESCOPE();
  DP("Call to omp_target_associate_ptr with host_ptr " DPxMOD ", "
      "device_ptr " DPxMOD ", size %zu, device_offset %zu, device_num %d\n",
      DPxPTR(host_ptr), DPxPTR(device_ptr), size, device_offset, device_num);

  if (!host_ptr || !device_ptr || size <= 0) {
    REPORT("Call to omp_target_associate_ptr with invalid arguments\n");
    return OFFLOAD_FAIL;
  }

  if (device_num == omp_get_initial_device()) {
    REPORT("omp_target_associate_ptr: no association possible on the host\n");
    return OFFLOAD_FAIL;
  }

  if (!device_is_ready(device_num)) {
    REPORT("omp_target_associate_ptr returns OFFLOAD_FAIL\n");
    return OFFLOAD_FAIL;
  }

  DeviceTy &Device = PM->Devices[device_num];
  void *device_addr = (void *)((uint64_t)device_ptr + (uint64_t)device_offset);
  int rc = Device.associatePtr(host_ptr, device_addr, size);
  DP("omp_target_associate_ptr returns %d\n", rc);
  return rc;
}

EXTERN int omp_target_disassociate_ptr(void *host_ptr, int device_num) {
  TIMESCOPE();
  DP("Call to omp_target_disassociate_ptr with host_ptr " DPxMOD ", "
      "device_num %d\n", DPxPTR(host_ptr), device_num);

  if (!host_ptr) {
    REPORT("Call to omp_target_associate_ptr with invalid host_ptr\n");
    return OFFLOAD_FAIL;
  }

  if (device_num == omp_get_initial_device()) {
    REPORT(
        "omp_target_disassociate_ptr: no association possible on the host\n");
    return OFFLOAD_FAIL;
  }

  if (!device_is_ready(device_num)) {
    REPORT("omp_target_disassociate_ptr returns OFFLOAD_FAIL\n");
    return OFFLOAD_FAIL;
  }

  DeviceTy &Device = PM->Devices[device_num];
  int rc = Device.disassociatePtr(host_ptr);
  DP("omp_target_disassociate_ptr returns %d\n", rc);
  return rc;
}
#if INTEL_COLLAB
EXTERN void * omp_get_mapped_ptr(void *host_ptr, int device_num) {
  DP("Call to omp_get_mapped_ptr with host_ptr " DPxMOD ", "
      "device_num %d\n", DPxPTR(host_ptr), device_num);

  if (!host_ptr) {
    DP("Call to omp_get_mapped_ptr with invalid host_ptr\n");
    return NULL;
  }

  if (device_num == omp_get_initial_device()) {
    DP("omp_get_mapped_ptr : Mapped pointer is same as hsot\n");
    return host_ptr;
  }

  if (!device_is_ready(device_num)) {
    DP("omp_get_mapped_ptr :  returns NULL\n");
    return NULL;
  }

  DeviceTy& Device = PM->Devices[device_num];
  bool IsLast, IsHostPtr;
  void * rc = Device.getTgtPtrBegin(host_ptr, 1, IsLast, false, IsHostPtr);
  if (rc == NULL)
     DP("omp_get_mapped_ptr : cannot find device pointer\n");
  DP("omp_get_mapped_ptr returns " DPxMOD "\n", DPxPTR(rc));
  return rc;
}

static void *target_alloc_explicit(
    size_t size, int device_num, int kind, const char *name) {
  DP("Call to %s for device %d requesting %zu bytes\n", name, device_num, size);

  if (size <= 0) {
    DP("Call to %s with non-positive length\n", name);
    return NULL;
  }

  void *rc = NULL;

  if (device_num == omp_get_initial_device()) {
    rc = malloc(size);
    DP("%s returns host ptr " DPxMOD "\n", name, DPxPTR(rc));
    return rc;
  }

  if (!device_is_ready(device_num)) {
    DP("%s returns NULL ptr\n", name);
    return NULL;
  }

  DeviceTy &Device = PM->Devices[device_num];
  rc = Device.data_alloc_explicit(size, kind);
  DP("%s returns device ptr " DPxMOD "\n", name, DPxPTR(rc));
  return rc;
}

EXTERN void *omp_target_alloc_device(size_t size, int device_num) {
  return target_alloc_explicit(size, device_num, TARGET_ALLOC_DEVICE, __func__);
}

EXTERN void *omp_target_alloc_host(size_t size, int device_num) {
  return target_alloc_explicit(size, device_num, TARGET_ALLOC_HOST, __func__);
}

EXTERN void *omp_target_alloc_shared(size_t size, int device_num) {
  return target_alloc_explicit(size, device_num, TARGET_ALLOC_SHARED, __func__);
}

EXTERN void *omp_target_get_context(int device_num) {
  if (device_num == omp_get_initial_device()) {
    REPORT("%s returns null for the host device\n", __func__);
    return nullptr;
  }

  if (!device_is_ready(device_num)) {
    REPORT("%s returns null for device %d\n", __func__, device_num);
  }

  void *context = PM->Devices[device_num].get_context_handle();
  DP("%s returns " DPxMOD " for device %d\n", __func__, DPxPTR(context),
     device_num);
  return context;
}
#endif  // INTEL_COLLAB
<|MERGE_RESOLUTION|>--- conflicted
+++ resolved
@@ -147,20 +147,11 @@
       DPxPTR(src), dst_offset, src_offset, length);
 
   if (!dst || !src || length <= 0) {
-<<<<<<< HEAD
-#if INTEL_COLLAB
-    // This patch is identical to https://reviews.llvm.org/D94095.
-=======
->>>>>>> dec02904
     if (length == 0) {
       DP("Call to omp_target_memcpy with zero length, nothing to do\n");
       return OFFLOAD_SUCCESS;
     }
-<<<<<<< HEAD
-#endif // INTEL_COLLAB
-=======
-
->>>>>>> dec02904
+
     REPORT("Call to omp_target_memcpy with invalid arguments\n");
     return OFFLOAD_FAIL;
   }
