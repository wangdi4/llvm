##===----------------------------------------------------------------------===##
#
# Part of the LLVM Project, under the Apache License v2.0 with LLVM Exceptions.
# See https://llvm.org/LICENSE.txt for license information.
# SPDX-License-Identifier: Apache-2.0 WITH LLVM-exception
#
##===----------------------------------------------------------------------===##
#
# Build offloading library libomptarget.so.
#
##===----------------------------------------------------------------------===##

libomptarget_say("Building offloading runtime library libomptarget.")

set(LIBOMPTARGET_SRC_FILES
  ${CMAKE_CURRENT_SOURCE_DIR}/api.cpp
  ${CMAKE_CURRENT_SOURCE_DIR}/device.cpp
  ${CMAKE_CURRENT_SOURCE_DIR}/interface.cpp
  ${CMAKE_CURRENT_SOURCE_DIR}/MemoryManager.cpp
  ${CMAKE_CURRENT_SOURCE_DIR}/rtl.cpp
  ${CMAKE_CURRENT_SOURCE_DIR}/omptarget.cpp
)

include_directories(${LIBOMPTARGET_LLVM_MAIN_INCLUDE_DIR})

# Build libomptarget library with libdl dependency. Add LLVMSupport
# dependency if building in-tree with profiling enabled.
if(OPENMP_STANDALONE_BUILD OR (NOT OPENMP_ENABLE_LIBOMPTARGET_PROFILING))
  add_library(omptarget SHARED ${LIBOMPTARGET_SRC_FILES})
  if(INTEL_COLLAB)
    if(INTEL_CUSTOMIZATION)
      include_directories("${LIBOMPTARGET_OPENMP_TARGET_HEADER_FOLDER}")
      add_dependencies(omptarget libomptarget-libiomp-file)
      target_link_libraries(omptarget PRIVATE ${LIBOMP_LIB_FILE})
    else(INTEL_CUSTOMIZATION)
      # OpenMP runtime library must be linked in.
      target_link_libraries(omptarget PRIVATE omp)
    endif(INTEL_CUSTOMIZATION)
    target_link_libraries(omptarget PRIVATE ${CMAKE_DL_LIBS})
    if (NOT WIN32)
      target_link_libraries(omptarget PRIVATE
        "-Wl,--version-script=${CMAKE_CURRENT_SOURCE_DIR}/exports")
    endif()
  else(INTEL_COLLAB)
  target_link_libraries(omptarget
    ${CMAKE_DL_LIBS}
    "-Wl,--version-script=${CMAKE_CURRENT_SOURCE_DIR}/exports")
  endif(INTEL_COLLAB)
else()
  if(INTEL_COLLAB)
    set(LLVM_LINK_COMPONENTS
      Support
      )
    add_llvm_library(omptarget SHARED ${LIBOMPTARGET_SRC_FILES}
        LINK_LIBS ${CMAKE_DL_LIBS}
        )
    if(INTEL_CUSTOMIZATION)
      include_directories("${LIBOMPTARGET_OPENMP_TARGET_HEADER_FOLDER}")
      add_dependencies(omptarget libomptarget-libiomp-file)
      target_link_libraries(omptarget PRIVATE ${LIBOMP_LIB_FILE})
    else(INTEL_CUSTOMIZATION)
      # OpenMP runtime library must be linked in.
      target_link_libraries(omptarget PRIVATE omp)
    endif(INTEL_CUSTOMIZATION)
    if (NOT WIN32)
      target_link_libraries(omptarget PRIVATE
        "-Wl,--version-script=${CMAKE_CURRENT_SOURCE_DIR}/exports")
    endif()
    target_compile_definitions(omptarget PUBLIC OMPTARGET_PROFILE_ENABLED)
  else(INTEL_COLLAB)
  set(LLVM_LINK_COMPONENTS
    Support
    )
  add_llvm_library(omptarget SHARED ${LIBOMPTARGET_SRC_FILES}
      LINK_LIBS ${CMAKE_DL_LIBS}
      "-Wl,--version-script=${CMAKE_CURRENT_SOURCE_DIR}/exports"
      )
  target_compile_definitions(omptarget PUBLIC OMPTARGET_PROFILE_ENABLED)
  endif(INTEL_COLLAB)
endif()

<<<<<<< HEAD
if(INTEL_CUSTOMIZATION)
  if(WIN32)
    libomptarget_add_resource_file(omptarget)
  endif()
endif(INTEL_CUSTOMIZATION)
=======
>>>>>>> 8d0816ea
# libomptarget needs to be set separately because add_llvm_library doesn't
# conform with location configuration of its parent scope.
set_target_properties(omptarget
  PROPERTIES
  LIBRARY_OUTPUT_DIRECTORY ${LIBOMPTARGET_LIBRARY_DIR})

# Install libomptarget under the lib destination folder.
if(INTEL_COLLAB)
install(TARGETS omptarget LIBRARY COMPONENT omptarget
  DESTINATION "${OPENMP_INSTALL_LIBDIR}"
  RUNTIME COMPONENT omptarget DESTINATION bin
  ARCHIVE COMPONENT omptarget DESTINATION "${OPENMP_INSTALL_LIBDIR}")
else(INTEL_COLLAB)
install(TARGETS omptarget LIBRARY COMPONENT omptarget
  DESTINATION "${OPENMP_INSTALL_LIBDIR}")
endif(INTEL_COLLAB)

# INTEL_COLLAB
# llvm_update_compile_flags properly disables exceptions, so the system
# headers (which may use EH, e.g MSVC's xlocale) can be properly compiled.
llvm_update_compile_flags(omptarget)
# end INTEL_COLLAB<|MERGE_RESOLUTION|>--- conflicted
+++ resolved
@@ -79,14 +79,11 @@
   endif(INTEL_COLLAB)
 endif()
 
-<<<<<<< HEAD
 if(INTEL_CUSTOMIZATION)
   if(WIN32)
     libomptarget_add_resource_file(omptarget)
   endif()
 endif(INTEL_CUSTOMIZATION)
-=======
->>>>>>> 8d0816ea
 # libomptarget needs to be set separately because add_llvm_library doesn't
 # conform with location configuration of its parent scope.
 set_target_properties(omptarget
