##===----------------------------------------------------------------------===##
#
# Part of the LLVM Project, under the Apache License v2.0 with LLVM Exceptions.
# See https://llvm.org/LICENSE.txt for license information.
# SPDX-License-Identifier: Apache-2.0 WITH LLVM-exception
#
##===----------------------------------------------------------------------===##
#
# Build offloading library libomptarget.so.
#
##===----------------------------------------------------------------------===##

libomptarget_say("Building offloading runtime library libomptarget.")

set(LIBOMPTARGET_SRC_FILES
  ${CMAKE_CURRENT_SOURCE_DIR}/api.cpp
  ${CMAKE_CURRENT_SOURCE_DIR}/device.cpp
  ${CMAKE_CURRENT_SOURCE_DIR}/interface.cpp
  ${CMAKE_CURRENT_SOURCE_DIR}/MemoryManager.cpp
  ${CMAKE_CURRENT_SOURCE_DIR}/rtl.cpp
  ${CMAKE_CURRENT_SOURCE_DIR}/omptarget.cpp
)

# Build libomptarget library with libdl dependency. Add LLVMSupport
# dependency if building in-tree with profiling enabled.
if(OPENMP_STANDALONE_BUILD OR (NOT OPENMP_ENABLE_LIBOMPTARGET_PROFILING))
  add_library(omptarget SHARED ${LIBOMPTARGET_SRC_FILES})
  if(INTEL_COLLAB)
    if(INTEL_CUSTOMIZATION)
      include_directories("${LIBOMPTARGET_OPENMP_TARGET_HEADER_FOLDER}")
      add_dependencies(omptarget libomptarget-libiomp-file)
      target_link_libraries(omptarget PRIVATE ${LIBOMP_LIB_FILE})
    else(INTEL_CUSTOMIZATION)
      # OpenMP runtime library must be linked in.
      target_link_libraries(omptarget PRIVATE omp)
    endif(INTEL_CUSTOMIZATION)
    target_link_libraries(omptarget PRIVATE ${CMAKE_DL_LIBS})
    if (NOT WIN32)
      target_link_libraries(omptarget PRIVATE
        "-Wl,--version-script=${CMAKE_CURRENT_SOURCE_DIR}/exports")
    endif()
  else(INTEL_COLLAB)
  target_link_libraries(omptarget
    ${CMAKE_DL_LIBS}
    "-Wl,--version-script=${CMAKE_CURRENT_SOURCE_DIR}/exports")
  endif(INTEL_COLLAB)
else()
  if(INTEL_COLLAB)
    set(LLVM_LINK_COMPONENTS
      Support
      )
    add_llvm_library(omptarget SHARED ${LIBOMPTARGET_SRC_FILES}
        LINK_LIBS ${CMAKE_DL_LIBS}
        )
    if(INTEL_CUSTOMIZATION)
      include_directories("${LIBOMPTARGET_OPENMP_TARGET_HEADER_FOLDER}")
      add_dependencies(omptarget libomptarget-libiomp-file)
      target_link_libraries(omptarget PRIVATE ${LIBOMP_LIB_FILE})
    else(INTEL_CUSTOMIZATION)
      # OpenMP runtime library must be linked in.
      target_link_libraries(omptarget PRIVATE omp)
    endif(INTEL_CUSTOMIZATION)
    if (NOT WIN32)
      target_link_libraries(omptarget PRIVATE
        "-Wl,--version-script=${CMAKE_CURRENT_SOURCE_DIR}/exports")
    endif()
    target_compile_definitions(omptarget PUBLIC OMPTARGET_PROFILE_ENABLED)
  else(INTEL_COLLAB)
  set(LLVM_LINK_COMPONENTS
    Support
    )
  add_llvm_library(omptarget SHARED ${LIBOMPTARGET_SRC_FILES}
      LINK_LIBS ${CMAKE_DL_LIBS}
      "-Wl,--version-script=${CMAKE_CURRENT_SOURCE_DIR}/exports"
      )
  target_compile_definitions(omptarget PUBLIC OMPTARGET_PROFILE_ENABLED)
  endif(INTEL_COLLAB)
endif()

<<<<<<< HEAD
if(INTEL_CUSTOMIZATION)
  if(WIN32)
    libomptarget_add_resource_file(omptarget)
  endif()
endif(INTEL_CUSTOMIZATION)
=======
# libomptarget needs to be set separately because add_llvm_library doesn't
# conform with location configuration of its parent scope.
set_target_properties(omptarget
  PROPERTIES
  LIBRARY_OUTPUT_DIRECTORY ${LIBOMPTARGET_LIBRARY_DIR})
>>>>>>> e2a62309

# Install libomptarget under the lib destination folder.
if(INTEL_COLLAB)
install(TARGETS omptarget LIBRARY COMPONENT omptarget
  DESTINATION "${OPENMP_INSTALL_LIBDIR}"
  RUNTIME COMPONENT omptarget DESTINATION bin
  ARCHIVE COMPONENT omptarget DESTINATION "${OPENMP_INSTALL_LIBDIR}")
else(INTEL_COLLAB)
install(TARGETS omptarget LIBRARY COMPONENT omptarget
  DESTINATION "${OPENMP_INSTALL_LIBDIR}")
endif(INTEL_COLLAB)

# INTEL_COLLAB
# llvm_update_compile_flags properly disables exceptions, so the system
# headers (which may use EH, e.g MSVC's xlocale) can be properly compiled.
llvm_update_compile_flags(omptarget)
# end INTEL_COLLAB<|MERGE_RESOLUTION|>--- conflicted
+++ resolved
@@ -77,19 +77,16 @@
   endif(INTEL_COLLAB)
 endif()
 
-<<<<<<< HEAD
 if(INTEL_CUSTOMIZATION)
   if(WIN32)
     libomptarget_add_resource_file(omptarget)
   endif()
 endif(INTEL_CUSTOMIZATION)
-=======
 # libomptarget needs to be set separately because add_llvm_library doesn't
 # conform with location configuration of its parent scope.
 set_target_properties(omptarget
   PROPERTIES
   LIBRARY_OUTPUT_DIRECTORY ${LIBOMPTARGET_LIBRARY_DIR})
->>>>>>> e2a62309
 
 # Install libomptarget under the lib destination folder.
 if(INTEL_COLLAB)
