--- conflicted
+++ resolved
@@ -222,7 +222,6 @@
                         int32_t NumTeams, int32_t ThreadLimit,
                         uint64_t LoopTripCount, AsyncInfoTy &AsyncInfo);
 
-<<<<<<< HEAD
 #if INTEL_COLLAB
   int32_t manifest_data_for_region(void *TgtEntryPtr);
   char *get_device_name(char *Buffer, size_t BufferMaxSize);
@@ -262,10 +261,7 @@
   int32_t isSupportedDevice(void *DeviceType);
 #endif // INTEL_COLLAB
 
-  /// Synchronize device/queue/event based on \p AsyncInfoPtr and return
-=======
   /// Synchronize device/queue/event based on \p AsyncInfo and return
->>>>>>> 5449fbb5
   /// OFFLOAD_SUCCESS/OFFLOAD_FAIL when succeeds/fails.
   int32_t synchronize(AsyncInfoTy &AsyncInfo);
 
