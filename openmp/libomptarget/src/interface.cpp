//===-------- interface.cpp - Target independent OpenMP target RTL --------===//
//
// Part of the LLVM Project, under the Apache License v2.0 with LLVM Exceptions.
// See https://llvm.org/LICENSE.txt for license information.
// SPDX-License-Identifier: Apache-2.0 WITH LLVM-exception
//
//===----------------------------------------------------------------------===//
//
// Implementation of the interface to be used by Clang during the codegen of a
// target region.
//
//===----------------------------------------------------------------------===//

#if INTEL_COLLAB
#include "omptarget-tools.h"
#endif // INTEL_COLLAB

#include "device.h"
#include "omptarget.h"
#include "private.h"
#include "rtl.h"

#include <cassert>
#include <cstdio>
#include <cstdlib>
#include <mutex>
#if INTEL_COLLAB
#include <string.h>
#endif  // INTEL_COLLAB

////////////////////////////////////////////////////////////////////////////////
/// adds requires flags
EXTERN void __tgt_register_requires(int64_t flags) {
  TIMESCOPE();
  PM->RTLs.RegisterRequires(flags);
}

////////////////////////////////////////////////////////////////////////////////
/// adds a target shared library to the target execution image
EXTERN void __tgt_register_lib(__tgt_bin_desc *desc) {
  TIMESCOPE();
  std::call_once(PM->RTLs.initFlag, &RTLsTy::LoadRTLs, &PM->RTLs);
  for (auto &RTL : PM->RTLs.AllRTLs) {
    if (RTL.register_lib) {
      if ((*RTL.register_lib)(desc) != OFFLOAD_SUCCESS) {
        DP("Could not register library with %s", RTL.RTLName.c_str());
      }
    }
  }
  PM->RTLs.RegisterLib(desc);
}

////////////////////////////////////////////////////////////////////////////////
/// unloads a target shared library
EXTERN void __tgt_unregister_lib(__tgt_bin_desc *desc) {
  TIMESCOPE();
  PM->RTLs.UnregisterLib(desc);
  for (auto &RTL : PM->RTLs.UsedRTLs) {
    if (RTL->unregister_lib) {
      if ((*RTL->unregister_lib)(desc) != OFFLOAD_SUCCESS) {
        DP("Could not register library with %s", RTL->RTLName.c_str());
      }
    }
  }
}

/// creates host-to-target data mapping, stores it in the
/// libomptarget.so internal structure (an entry in a stack of data maps)
/// and passes the data to the device.
EXTERN void __tgt_target_data_begin(int64_t device_id, int32_t arg_num,
                                    void **args_base, void **args,
                                    int64_t *arg_sizes, int64_t *arg_types) {
  TIMESCOPE();
  __tgt_target_data_begin_mapper(nullptr, device_id, arg_num, args_base, args,
                                 arg_sizes, arg_types, nullptr, nullptr);
}

EXTERN void __tgt_target_data_begin_nowait(int64_t device_id, int32_t arg_num,
                                           void **args_base, void **args,
                                           int64_t *arg_sizes,
                                           int64_t *arg_types, int32_t depNum,
                                           void *depList, int32_t noAliasDepNum,
                                           void *noAliasDepList) {
  TIMESCOPE();
  if (depNum + noAliasDepNum > 0)
    __kmpc_omp_taskwait(NULL, __kmpc_global_thread_num(NULL));

  __tgt_target_data_begin_mapper(nullptr, device_id, arg_num, args_base, args,
                                 arg_sizes, arg_types, nullptr, nullptr);
}

EXTERN void __tgt_target_data_begin_mapper(ident_t *loc, int64_t device_id,
                                           int32_t arg_num, void **args_base,
                                           void **args, int64_t *arg_sizes,
                                           int64_t *arg_types,
                                           map_var_info_t *arg_names,
                                           void **arg_mappers) {
  TIMESCOPE_WITH_IDENT(loc);
<<<<<<< HEAD
  if (IsOffloadDisabled())
    return;
#if INTEL_COLLAB
  int64_t encodedId = device_id;
  if (encodedId < 0 && encodedId != OFFLOAD_DEVICE_DEFAULT)
    device_id = EXTRACT_BITS(encodedId, 31, 0);
#endif // INTEL_COLLAB

  DP("Entering data begin region for device %" PRId64 " with %d mappings\n",
     device_id, arg_num);

  // No devices available?
  if (device_id == OFFLOAD_DEVICE_DEFAULT) {
    device_id = omp_get_default_device();
#if INTEL_COLLAB
    encodedId = device_id;
#endif // INTEL_COLLAB
    DP("Use default device id %" PRId64 "\n", device_id);
  }

  // Proposed behavior for OpenMP 5.2 in OpenMP spec github issue 2669.
  if (omp_get_num_devices() == 0) {
    DP("omp_get_num_devices() == 0 but offload is manadatory\n");
    HandleTargetOutcome(false, loc);
    return;
  }

  if (device_id == omp_get_initial_device()) {
    DP("Device is host (%" PRId64 "), returning as if offload is disabled\n",
       device_id);
    return;
  }

  if (CheckDeviceAndCtors(device_id) != OFFLOAD_SUCCESS) {
    DP("Failed to get device %" PRId64 " ready\n", device_id);
    HandleTargetOutcome(false, loc);
=======
  DP("Entering data begin region for device %" PRId64 " with %d mappings\n",
     device_id, arg_num);
  if (checkDeviceAndCtors(device_id, loc) != OFFLOAD_SUCCESS) {
    DP("Not offloading to device %" PRId64 "\n", device_id);
>>>>>>> d0eb25a6
    return;
  }

  DeviceTy &Device = PM->Devices[device_id];

  if (getInfoLevel() & OMP_INFOTYPE_KERNEL_ARGS)
    printKernelArguments(loc, device_id, arg_num, arg_sizes, arg_types,
                         arg_names, "Entering OpenMP data region");
#ifdef OMPTARGET_DEBUG
  for (int i = 0; i < arg_num; ++i) {
    DP("Entry %2d: Base=" DPxMOD ", Begin=" DPxMOD ", Size=%" PRId64
       ", Type=0x%" PRIx64 ", Name=%s\n",
       i, DPxPTR(args_base[i]), DPxPTR(args[i]), arg_sizes[i], arg_types[i],
       (arg_names) ? getNameFromMapping(arg_names[i]).c_str() : "unknown");
  }
#endif

#if INTEL_COLLAB
  if (encodedId != device_id)
    PM->Devices[device_id].pushSubDevice(encodedId);
  OMPT_TRACE(targetDataEnterBegin(device_id));
#endif // INTEL_COLLAB

  AsyncInfoTy AsyncInfo(Device);
  int rc = targetDataBegin(loc, Device, arg_num, args_base, args, arg_sizes,
                           arg_types, arg_names, arg_mappers, AsyncInfo);
  if (rc == OFFLOAD_SUCCESS)
    rc = AsyncInfo.synchronize();
<<<<<<< HEAD
  HandleTargetOutcome(rc == OFFLOAD_SUCCESS, loc);
#if INTEL_COLLAB
  OMPT_TRACE(targetDataEnterEnd(device_id));
  if (encodedId != device_id)
    PM->Devices[device_id].popSubDevice();
#endif // INTEL_COLLAB
=======
  handleTargetOutcome(rc == OFFLOAD_SUCCESS, loc);
>>>>>>> d0eb25a6
}

EXTERN void __tgt_target_data_begin_nowait_mapper(
    ident_t *loc, int64_t device_id, int32_t arg_num, void **args_base,
    void **args, int64_t *arg_sizes, int64_t *arg_types,
    map_var_info_t *arg_names, void **arg_mappers, int32_t depNum,
    void *depList, int32_t noAliasDepNum, void *noAliasDepList) {
  TIMESCOPE_WITH_IDENT(loc);
  if (depNum + noAliasDepNum > 0)
    __kmpc_omp_taskwait(loc, __kmpc_global_thread_num(loc));

  __tgt_target_data_begin_mapper(loc, device_id, arg_num, args_base, args,
                                 arg_sizes, arg_types, arg_names, arg_mappers);
}

/// passes data from the target, releases target memory and destroys
/// the host-target mapping (top entry from the stack of data maps)
/// created by the last __tgt_target_data_begin.
EXTERN void __tgt_target_data_end(int64_t device_id, int32_t arg_num,
                                  void **args_base, void **args,
                                  int64_t *arg_sizes, int64_t *arg_types) {
  TIMESCOPE();
  __tgt_target_data_end_mapper(nullptr, device_id, arg_num, args_base, args,
                               arg_sizes, arg_types, nullptr, nullptr);
}

EXTERN void __tgt_target_data_end_nowait(int64_t device_id, int32_t arg_num,
                                         void **args_base, void **args,
                                         int64_t *arg_sizes, int64_t *arg_types,
                                         int32_t depNum, void *depList,
                                         int32_t noAliasDepNum,
                                         void *noAliasDepList) {
  TIMESCOPE();
  if (depNum + noAliasDepNum > 0)
    __kmpc_omp_taskwait(NULL, __kmpc_global_thread_num(NULL));

  __tgt_target_data_end_mapper(nullptr, device_id, arg_num, args_base, args,
                               arg_sizes, arg_types, nullptr, nullptr);
}

EXTERN void __tgt_target_data_end_mapper(ident_t *loc, int64_t device_id,
                                         int32_t arg_num, void **args_base,
                                         void **args, int64_t *arg_sizes,
                                         int64_t *arg_types,
                                         map_var_info_t *arg_names,
                                         void **arg_mappers) {
  TIMESCOPE_WITH_IDENT(loc);
  DP("Entering data end region with %d mappings\n", arg_num);
<<<<<<< HEAD
#if INTEL_COLLAB
  int64_t encodedId = device_id;
  if (encodedId < 0 && encodedId != OFFLOAD_DEVICE_DEFAULT)
    device_id = EXTRACT_BITS(encodedId, 31, 0);
#endif // INTEL_COLLAB

  // No devices available?
  if (device_id == OFFLOAD_DEVICE_DEFAULT) {
    device_id = omp_get_default_device();
#if INTEL_COLLAB
    encodedId = device_id;
#endif // INTEL_COLLAB
  }

  // Proposed behavior for OpenMP 5.2 in OpenMP spec github issue 2669.
  if (omp_get_num_devices() == 0) {
    DP("omp_get_num_devices() == 0 but offload is manadatory\n");
    HandleTargetOutcome(false, loc);
    return;
  }

  if (device_id == omp_get_initial_device()) {
    DP("Device is host (%" PRId64 "), returning as if offload is disabled\n",
       device_id);
    return;
  }

  if (CheckDeviceAndCtors(device_id) != OFFLOAD_SUCCESS) {
    DP("Failed to get device %" PRId64 " ready\n", device_id);
    HandleTargetOutcome(false, loc);
=======
  if (checkDeviceAndCtors(device_id, loc) != OFFLOAD_SUCCESS) {
    DP("Not offloading to device %" PRId64 "\n", device_id);
>>>>>>> d0eb25a6
    return;
  }

  DeviceTy &Device = PM->Devices[device_id];

  if (getInfoLevel() & OMP_INFOTYPE_KERNEL_ARGS)
    printKernelArguments(loc, device_id, arg_num, arg_sizes, arg_types,
                         arg_names, "Exiting OpenMP data region");
#ifdef OMPTARGET_DEBUG
  for (int i = 0; i < arg_num; ++i) {
    DP("Entry %2d: Base=" DPxMOD ", Begin=" DPxMOD ", Size=%" PRId64
       ", Type=0x%" PRIx64 ", Name=%s\n",
       i, DPxPTR(args_base[i]), DPxPTR(args[i]), arg_sizes[i], arg_types[i],
       (arg_names) ? getNameFromMapping(arg_names[i]).c_str() : "unknown");
  }
#endif

#if INTEL_COLLAB
  if (encodedId != device_id)
    PM->Devices[device_id].pushSubDevice(encodedId);
  OMPT_TRACE(targetDataExitBegin(device_id));
#endif // INTEL_COLLAB

  AsyncInfoTy AsyncInfo(Device);
  int rc = targetDataEnd(loc, Device, arg_num, args_base, args, arg_sizes,
                         arg_types, arg_names, arg_mappers, AsyncInfo);
  if (rc == OFFLOAD_SUCCESS)
    rc = AsyncInfo.synchronize();
<<<<<<< HEAD
  HandleTargetOutcome(rc == OFFLOAD_SUCCESS, loc);
#if INTEL_COLLAB
  OMPT_TRACE(targetDataExitEnd(device_id));
  if (encodedId != device_id)
    PM->Devices[device_id].popSubDevice();
#endif // INTEL_COLLAB
=======
  handleTargetOutcome(rc == OFFLOAD_SUCCESS, loc);
>>>>>>> d0eb25a6
}

EXTERN void __tgt_target_data_end_nowait_mapper(
    ident_t *loc, int64_t device_id, int32_t arg_num, void **args_base,
    void **args, int64_t *arg_sizes, int64_t *arg_types,
    map_var_info_t *arg_names, void **arg_mappers, int32_t depNum,
    void *depList, int32_t noAliasDepNum, void *noAliasDepList) {
  TIMESCOPE_WITH_IDENT(loc);
  if (depNum + noAliasDepNum > 0)
    __kmpc_omp_taskwait(loc, __kmpc_global_thread_num(loc));

  __tgt_target_data_end_mapper(loc, device_id, arg_num, args_base, args,
                               arg_sizes, arg_types, arg_names, arg_mappers);
}

EXTERN void __tgt_target_data_update(int64_t device_id, int32_t arg_num,
                                     void **args_base, void **args,
                                     int64_t *arg_sizes, int64_t *arg_types) {
  TIMESCOPE();
  __tgt_target_data_update_mapper(nullptr, device_id, arg_num, args_base, args,
                                  arg_sizes, arg_types, nullptr, nullptr);
}

EXTERN void __tgt_target_data_update_nowait(
    int64_t device_id, int32_t arg_num, void **args_base, void **args,
    int64_t *arg_sizes, int64_t *arg_types, int32_t depNum, void *depList,
    int32_t noAliasDepNum, void *noAliasDepList) {
  TIMESCOPE();
  if (depNum + noAliasDepNum > 0)
    __kmpc_omp_taskwait(NULL, __kmpc_global_thread_num(NULL));

  __tgt_target_data_update_mapper(nullptr, device_id, arg_num, args_base, args,
                                  arg_sizes, arg_types, nullptr, nullptr);
}

EXTERN void __tgt_target_data_update_mapper(ident_t *loc, int64_t device_id,
                                            int32_t arg_num, void **args_base,
                                            void **args, int64_t *arg_sizes,
                                            int64_t *arg_types,
                                            map_var_info_t *arg_names,
                                            void **arg_mappers) {
  TIMESCOPE_WITH_IDENT(loc);
  DP("Entering data update with %d mappings\n", arg_num);
<<<<<<< HEAD
#if INTEL_COLLAB
  int64_t encodedId = device_id;
  if (encodedId < 0 && encodedId != OFFLOAD_DEVICE_DEFAULT)
    device_id = EXTRACT_BITS(encodedId, 31, 0);
#endif // INTEL_COLLAB

  // No devices available?
  if (device_id == OFFLOAD_DEVICE_DEFAULT) {
    device_id = omp_get_default_device();
#if INTEL_COLLAB
    encodedId = device_id;
#endif // INTEL_COLLAB
  }

  // Proposed behavior for OpenMP 5.2 in OpenMP spec github issue 2669.
  if (omp_get_num_devices() == 0) {
    DP("omp_get_num_devices() == 0 but offload is manadatory\n");
    HandleTargetOutcome(false, loc);
    return;
  }

  if (device_id == omp_get_initial_device()) {
    DP("Device is host (%" PRId64 "), returning as if offload is disabled\n",
       device_id);
    return;
  }

  if (CheckDeviceAndCtors(device_id) != OFFLOAD_SUCCESS) {
    DP("Failed to get device %" PRId64 " ready\n", device_id);
    HandleTargetOutcome(false, loc);
=======
  if (checkDeviceAndCtors(device_id, loc) != OFFLOAD_SUCCESS) {
    DP("Not offloading to device %" PRId64 "\n", device_id);
>>>>>>> d0eb25a6
    return;
  }

#if INTEL_COLLAB
  if (encodedId != device_id)
    PM->Devices[device_id].pushSubDevice(encodedId);
  OMPT_TRACE(targetDataUpdateBegin(device_id));
#endif // INTEL_COLLAB

  if (getInfoLevel() & OMP_INFOTYPE_KERNEL_ARGS)
    printKernelArguments(loc, device_id, arg_num, arg_sizes, arg_types,
                         arg_names, "Updating OpenMP data");

  DeviceTy &Device = PM->Devices[device_id];
  AsyncInfoTy AsyncInfo(Device);
  int rc = targetDataUpdate(loc, Device, arg_num, args_base, args, arg_sizes,
                            arg_types, arg_names, arg_mappers, AsyncInfo);
  if (rc == OFFLOAD_SUCCESS)
    rc = AsyncInfo.synchronize();
<<<<<<< HEAD
  HandleTargetOutcome(rc == OFFLOAD_SUCCESS, loc);
#if INTEL_COLLAB
  OMPT_TRACE(targetDataUpdateEnd(device_id));
  if (encodedId != device_id)
    PM->Devices[device_id].popSubDevice();
#endif // INTEL_COLLAB
=======
  handleTargetOutcome(rc == OFFLOAD_SUCCESS, loc);
>>>>>>> d0eb25a6
}

EXTERN void __tgt_target_data_update_nowait_mapper(
    ident_t *loc, int64_t device_id, int32_t arg_num, void **args_base,
    void **args, int64_t *arg_sizes, int64_t *arg_types,
    map_var_info_t *arg_names, void **arg_mappers, int32_t depNum,
    void *depList, int32_t noAliasDepNum, void *noAliasDepList) {
  TIMESCOPE_WITH_IDENT(loc);
  if (depNum + noAliasDepNum > 0)
    __kmpc_omp_taskwait(loc, __kmpc_global_thread_num(loc));

  __tgt_target_data_update_mapper(loc, device_id, arg_num, args_base, args,
                                  arg_sizes, arg_types, arg_names, arg_mappers);
}

EXTERN int __tgt_target(int64_t device_id, void *host_ptr, int32_t arg_num,
                        void **args_base, void **args, int64_t *arg_sizes,
                        int64_t *arg_types) {
  TIMESCOPE();
  return __tgt_target_mapper(nullptr, device_id, host_ptr, arg_num, args_base,
                             args, arg_sizes, arg_types, nullptr, nullptr);
}

EXTERN int __tgt_target_nowait(int64_t device_id, void *host_ptr,
                               int32_t arg_num, void **args_base, void **args,
                               int64_t *arg_sizes, int64_t *arg_types,
                               int32_t depNum, void *depList,
                               int32_t noAliasDepNum, void *noAliasDepList) {
  TIMESCOPE();
  if (depNum + noAliasDepNum > 0)
    __kmpc_omp_taskwait(NULL, __kmpc_global_thread_num(NULL));

  return __tgt_target_mapper(nullptr, device_id, host_ptr, arg_num, args_base,
                             args, arg_sizes, arg_types, nullptr, nullptr);
}

EXTERN int __tgt_target_mapper(ident_t *loc, int64_t device_id, void *host_ptr,
                               int32_t arg_num, void **args_base, void **args,
                               int64_t *arg_sizes, int64_t *arg_types,
                               map_var_info_t *arg_names, void **arg_mappers) {
  TIMESCOPE_WITH_IDENT(loc);
<<<<<<< HEAD
  if (IsOffloadDisabled())
    return OFFLOAD_FAIL;
#if INTEL_COLLAB
  int64_t encodedId = device_id;
  // Extract root device ID
  if (encodedId < 0 && encodedId != OFFLOAD_DEVICE_DEFAULT)
    device_id = EXTRACT_BITS(encodedId, 31, 0);
#endif // INTEL_COLLAB
  DP("Entering target region with entry point " DPxMOD " and device Id %" PRId64
     "\n",
     DPxPTR(host_ptr), device_id);

  if (device_id == OFFLOAD_DEVICE_DEFAULT) {
    device_id = omp_get_default_device();
#if INTEL_COLLAB
    encodedId = device_id;
#endif // INTEL_COLLAB
  }

  // Proposed behavior for OpenMP 5.2 in OpenMP spec github issue 2669.
  if (omp_get_num_devices() == 0) {
    DP("omp_get_num_devices() == 0 but offload is manadatory\n");
    HandleTargetOutcome(false, loc);
    return OFFLOAD_FAIL;
  }

  if (device_id == omp_get_initial_device()) {
    DP("Device is host (%" PRId64 "), returning OFFLOAD_FAIL as if offload is "
       "disabled\n",
       device_id);
    return OFFLOAD_FAIL;
  }

  if (CheckDeviceAndCtors(device_id) != OFFLOAD_SUCCESS) {
    REPORT("Failed to get device %" PRId64 " ready\n", device_id);
    HandleTargetOutcome(false, loc);
=======
  DP("Entering target region with entry point " DPxMOD " and device Id %" PRId64
     "\n",
     DPxPTR(host_ptr), device_id);
  if (checkDeviceAndCtors(device_id, loc) != OFFLOAD_SUCCESS) {
    DP("Not offloading to device %" PRId64 "\n", device_id);
>>>>>>> d0eb25a6
    return OFFLOAD_FAIL;
  }

  if (getInfoLevel() & OMP_INFOTYPE_KERNEL_ARGS)
    printKernelArguments(loc, device_id, arg_num, arg_sizes, arg_types,
                         arg_names, "Entering OpenMP kernel");
#ifdef OMPTARGET_DEBUG
  for (int i = 0; i < arg_num; ++i) {
    DP("Entry %2d: Base=" DPxMOD ", Begin=" DPxMOD ", Size=%" PRId64
       ", Type=0x%" PRIx64 ", Name=%s\n",
       i, DPxPTR(args_base[i]), DPxPTR(args[i]), arg_sizes[i], arg_types[i],
       (arg_names) ? getNameFromMapping(arg_names[i]).c_str() : "unknown");
  }
#endif

#if INTEL_COLLAB
  // Push device encoding
  if (encodedId != device_id)
    PM->Devices[device_id].pushSubDevice(encodedId);
  OMPT_TRACE(targetBegin(device_id));
#endif // INTEL_COLLAB
  DeviceTy &Device = PM->Devices[device_id];
  AsyncInfoTy AsyncInfo(Device);
  int rc = target(loc, Device, host_ptr, arg_num, args_base, args, arg_sizes,
                  arg_types, arg_names, arg_mappers, 0, 0, false /*team*/,
                  AsyncInfo);
  if (rc == OFFLOAD_SUCCESS)
    rc = AsyncInfo.synchronize();
<<<<<<< HEAD
  HandleTargetOutcome(rc == OFFLOAD_SUCCESS, loc);
#if INTEL_COLLAB
  OMPT_TRACE(targetEnd(device_id));
  if (encodedId != device_id)
    PM->Devices[device_id].popSubDevice();
#endif // INTEL_COLLAB
=======
  handleTargetOutcome(rc == OFFLOAD_SUCCESS, loc);
>>>>>>> d0eb25a6
  return rc;
}

EXTERN int __tgt_target_nowait_mapper(
    ident_t *loc, int64_t device_id, void *host_ptr, int32_t arg_num,
    void **args_base, void **args, int64_t *arg_sizes, int64_t *arg_types,
    map_var_info_t *arg_names, void **arg_mappers, int32_t depNum,
    void *depList, int32_t noAliasDepNum, void *noAliasDepList) {
  TIMESCOPE_WITH_IDENT(loc);
  if (depNum + noAliasDepNum > 0)
    __kmpc_omp_taskwait(loc, __kmpc_global_thread_num(loc));

  return __tgt_target_mapper(loc, device_id, host_ptr, arg_num, args_base, args,
                             arg_sizes, arg_types, arg_names, arg_mappers);
}

EXTERN int __tgt_target_teams(int64_t device_id, void *host_ptr,
                              int32_t arg_num, void **args_base, void **args,
                              int64_t *arg_sizes, int64_t *arg_types,
                              int32_t team_num, int32_t thread_limit) {
  TIMESCOPE();
  return __tgt_target_teams_mapper(nullptr, device_id, host_ptr, arg_num,
                                   args_base, args, arg_sizes, arg_types,
                                   nullptr, nullptr, team_num, thread_limit);
}

EXTERN int __tgt_target_teams_nowait(int64_t device_id, void *host_ptr,
                                     int32_t arg_num, void **args_base,
                                     void **args, int64_t *arg_sizes,
                                     int64_t *arg_types, int32_t team_num,
                                     int32_t thread_limit, int32_t depNum,
                                     void *depList, int32_t noAliasDepNum,
                                     void *noAliasDepList) {
  TIMESCOPE();
  if (depNum + noAliasDepNum > 0)
    __kmpc_omp_taskwait(NULL, __kmpc_global_thread_num(NULL));

  return __tgt_target_teams_mapper(nullptr, device_id, host_ptr, arg_num,
                                   args_base, args, arg_sizes, arg_types,
                                   nullptr, nullptr, team_num, thread_limit);
}

EXTERN int __tgt_target_teams_mapper(ident_t *loc, int64_t device_id,
                                     void *host_ptr, int32_t arg_num,
                                     void **args_base, void **args,
                                     int64_t *arg_sizes, int64_t *arg_types,
                                     map_var_info_t *arg_names,
                                     void **arg_mappers, int32_t team_num,
                                     int32_t thread_limit) {
<<<<<<< HEAD
  if (IsOffloadDisabled())
    return OFFLOAD_FAIL;
#if INTEL_COLLAB
  int64_t encodedId = device_id;
  // Extract root device ID
  if (encodedId < 0 && encodedId != OFFLOAD_DEVICE_DEFAULT)
    device_id = EXTRACT_BITS(encodedId, 31, 0);
#endif // INTEL_COLLAB
  DP("Entering target region with entry point " DPxMOD " and device Id %" PRId64
     "\n",
     DPxPTR(host_ptr), device_id);

  if (device_id == OFFLOAD_DEVICE_DEFAULT) {
    device_id = omp_get_default_device();
#if INTEL_COLLAB
    encodedId = device_id;
#endif // INTEL_COLLAB
  }

  // Proposed behavior for OpenMP 5.2 in OpenMP spec github issue 2669.
  if (omp_get_num_devices() == 0) {
    DP("omp_get_num_devices() == 0 but offload is manadatory\n");
    HandleTargetOutcome(false, loc);
    return OFFLOAD_FAIL;
  }

  if (device_id == omp_get_initial_device()) {
    DP("Device is host (%" PRId64 "), returning OFFLOAD_FAIL as if offload is "
       "disabled\n",
       device_id);
    return OFFLOAD_FAIL;
  }

  if (CheckDeviceAndCtors(device_id) != OFFLOAD_SUCCESS) {
    REPORT("Failed to get device %" PRId64 " ready\n", device_id);
    HandleTargetOutcome(false, loc);
=======
  DP("Entering target region with entry point " DPxMOD " and device Id %" PRId64
     "\n",
     DPxPTR(host_ptr), device_id);
  if (checkDeviceAndCtors(device_id, loc) != OFFLOAD_SUCCESS) {
    DP("Not offloading to device %" PRId64 "\n", device_id);
>>>>>>> d0eb25a6
    return OFFLOAD_FAIL;
  }

  if (getInfoLevel() & OMP_INFOTYPE_KERNEL_ARGS)
    printKernelArguments(loc, device_id, arg_num, arg_sizes, arg_types,
                         arg_names, "Entering OpenMP kernel");
#ifdef OMPTARGET_DEBUG
  for (int i = 0; i < arg_num; ++i) {
    DP("Entry %2d: Base=" DPxMOD ", Begin=" DPxMOD ", Size=%" PRId64
       ", Type=0x%" PRIx64 ", Name=%s\n",
       i, DPxPTR(args_base[i]), DPxPTR(args[i]), arg_sizes[i], arg_types[i],
       (arg_names) ? getNameFromMapping(arg_names[i]).c_str() : "unknown");
  }
#endif

#if INTEL_COLLAB
  // Push device encoding
  if (encodedId != device_id)
    PM->Devices[device_id].pushSubDevice(encodedId);
  OMPT_TRACE(targetBegin(device_id));
#endif // INTEL_COLLAB
  DeviceTy &Device = PM->Devices[device_id];
  AsyncInfoTy AsyncInfo(Device);
  int rc = target(loc, Device, host_ptr, arg_num, args_base, args, arg_sizes,
                  arg_types, arg_names, arg_mappers, team_num, thread_limit,
                  true /*team*/, AsyncInfo);
  if (rc == OFFLOAD_SUCCESS)
    rc = AsyncInfo.synchronize();
<<<<<<< HEAD
  HandleTargetOutcome(rc == OFFLOAD_SUCCESS, loc);

#if INTEL_COLLAB
  OMPT_TRACE(targetEnd(device_id));
  if (encodedId != device_id)
    PM->Devices[device_id].popSubDevice();
#endif // INTEL_COLLAB

=======
  handleTargetOutcome(rc == OFFLOAD_SUCCESS, loc);
>>>>>>> d0eb25a6
  return rc;
}

EXTERN int __tgt_target_teams_nowait_mapper(
    ident_t *loc, int64_t device_id, void *host_ptr, int32_t arg_num,
    void **args_base, void **args, int64_t *arg_sizes, int64_t *arg_types,
    map_var_info_t *arg_names, void **arg_mappers, int32_t team_num,
    int32_t thread_limit, int32_t depNum, void *depList, int32_t noAliasDepNum,
    void *noAliasDepList) {
  TIMESCOPE_WITH_IDENT(loc);
  if (depNum + noAliasDepNum > 0)
    __kmpc_omp_taskwait(loc, __kmpc_global_thread_num(loc));

  return __tgt_target_teams_mapper(loc, device_id, host_ptr, arg_num, args_base,
                                   args, arg_sizes, arg_types, arg_names,
                                   arg_mappers, team_num, thread_limit);
}

// Get the current number of components for a user-defined mapper.
EXTERN int64_t __tgt_mapper_num_components(void *rt_mapper_handle) {
  TIMESCOPE();
  auto *MapperComponentsPtr = (struct MapperComponentsTy *)rt_mapper_handle;
  int64_t size = MapperComponentsPtr->Components.size();
  DP("__tgt_mapper_num_components(Handle=" DPxMOD ") returns %" PRId64 "\n",
     DPxPTR(rt_mapper_handle), size);
  return size;
}

// Push back one component for a user-defined mapper.
EXTERN void __tgt_push_mapper_component(void *rt_mapper_handle, void *base,
                                        void *begin, int64_t size, int64_t type,
                                        void *name) {
  TIMESCOPE();
  DP("__tgt_push_mapper_component(Handle=" DPxMOD
     ") adds an entry (Base=" DPxMOD ", Begin=" DPxMOD ", Size=%" PRId64
     ", Type=0x%" PRIx64 ", Name=%s).\n",
     DPxPTR(rt_mapper_handle), DPxPTR(base), DPxPTR(begin), size, type,
     (name) ? getNameFromMapping(name).c_str() : "unknown");
  auto *MapperComponentsPtr = (struct MapperComponentsTy *)rt_mapper_handle;
  MapperComponentsPtr->Components.push_back(
      MapComponentInfoTy(base, begin, size, type, name));
}

EXTERN void __kmpc_push_target_tripcount(ident_t *loc, int64_t device_id,
                                         uint64_t loop_tripcount) {
  TIMESCOPE_WITH_IDENT(loc);
  if (checkDeviceAndCtors(device_id, loc) != OFFLOAD_SUCCESS) {
    DP("Not offloading to device %" PRId64 "\n", device_id);
    return;
  }

  DP("__kmpc_push_target_tripcount(%" PRId64 ", %" PRIu64 ")\n", device_id,
     loop_tripcount);
  PM->TblMapMtx.lock();
  PM->Devices[device_id].LoopTripCnt.emplace(__kmpc_global_thread_num(NULL),
                                             loop_tripcount);
  PM->TblMapMtx.unlock();
}

#if INTEL_COLLAB
EXTERN int32_t __tgt_is_device_available(int64_t device_num,
                                         void *device_type) {
  if (IsOffloadDisabled())
    return false;

  if (device_num == OFFLOAD_DEVICE_DEFAULT) {
    device_num = omp_get_default_device();
  }

  if (CheckDeviceAndCtors(device_num) != OFFLOAD_SUCCESS) {
    DP("Failed to get device %" PRId64 " ready\n", device_num);
    HandleTargetOutcome(false);
    return false;
  }

  return PM->Devices[device_num].isSupportedDevice(device_type);
}

EXTERN char *__tgt_get_device_name(
    int64_t device_num, char *buffer, size_t buffer_max_size) {
  DP("Call to __tgt_get_device_name with device_num %" PRId64 " and "
     "buffer_max_size %zu.\n",
     device_num, buffer_max_size);

  if (!buffer || buffer_max_size == 0 || IsOffloadDisabled())
    return NULL;

  if (device_num == OFFLOAD_DEVICE_DEFAULT) {
    device_num = omp_get_default_device();
  }

  if (CheckDeviceAndCtors(device_num) != OFFLOAD_SUCCESS) {
    DP("Failed to get device %" PRId64 " ready\n", device_num);
    HandleTargetOutcome(false);
    return NULL;
  }

  DP("Querying device for its name.\n");

  DeviceTy &Device = PM->Devices[device_num];
  return Device.get_device_name(buffer, buffer_max_size);
}

EXTERN char *__tgt_get_device_rtl_name(
    int64_t device_num, char *buffer, size_t buffer_max_size) {
  DP("Call to __tgt_get_device_rtl_name with device_num %" PRId64 " and "
     "buffer_max_size %zu.\n",
     device_num, buffer_max_size);

  if (!buffer || buffer_max_size == 0 || IsOffloadDisabled())
    return NULL;

  if (device_num == OFFLOAD_DEVICE_DEFAULT) {
    device_num = omp_get_default_device();
  }

  if (CheckDeviceAndCtors(device_num) != OFFLOAD_SUCCESS) {
    DP("Failed to get device %" PRId64 " ready\n", device_num);
    HandleTargetOutcome(false);
    return NULL;
  }

  const RTLInfoTy *RTL = PM->Devices[device_num].RTL;
  assert(RTL && "Device with uninitialized RTL.");
  strncpy(buffer, RTL->RTLConstName, buffer_max_size - 1);
  buffer[buffer_max_size - 1] = '\0';
  return buffer;
}


EXTERN void __tgt_offload_proxy_task_complete_ooo(void *interop_obj) {

// This structure is same as kmp_task_t defined in omp.h
typedef struct {
  void *shareds;   // not used
  void * routine;  // not used
  int part_id;     // not used
}async_t;

  DP("Call to __tgt_offload_proxy_task_complete_ooo interop obj " DPxMOD "\n",
      DPxPTR(interop_obj));
  __tgt_interop_obj *tgt_interop_obj = (__tgt_interop_obj *) interop_obj;
  async_t *async_obj =  (async_t *) tgt_interop_obj->async_obj;

  __tgt_release_interop_obj(interop_obj);

  __kmpc_proxy_task_completed_ooo(async_obj);
}

EXTERN void *__tgt_create_interop_obj(
    int64_t device_id, bool is_async, void *async_obj) {
  // Use root device ID if subdevice was requested
  // TODO: Add subdevice support when a single queue can handle multiple
  //       sub-devices
  if (device_id < 0 && device_id != OFFLOAD_DEVICE_DEFAULT)
    device_id = EXTRACT_BITS(device_id, 31, 0);

  DP("Call to __tgt_create_interop_obj with device_id %" PRId64 ", is_async %s"
     ", async_obj " DPxMOD "\n", device_id, is_async ? "true" : "false",
     DPxPTR(async_obj));

  if (IsOffloadDisabled()) {
    return NULL;
  }

  if (device_id == OFFLOAD_DEVICE_DEFAULT) {
    device_id = omp_get_default_device();
  }

  if (CheckDeviceAndCtors(device_id) != OFFLOAD_SUCCESS) {
    DP("Failed to get device %" PRId64 " ready\n", device_id);
    HandleTargetOutcome(false);
    return NULL;
  }

  DeviceTy &Device = PM->Devices[device_id];

  auto &rtl_name = Device.RTL->RTLName;
  int32_t plugin;

  if (rtl_name.find("opencl") != std::string::npos) {
    plugin = INTEROP_PLUGIN_OPENCL;
  } else if (rtl_name.find("level0") != std::string::npos) {
    plugin = INTEROP_PLUGIN_LEVEL0;
  } else if (rtl_name.find("x86_64") != std::string::npos) {
    plugin = INTEROP_PLUGIN_X86_64;
  } else {
    DP("%s does not support interop interface\n", rtl_name.c_str());
    return NULL;
  }

  __tgt_interop_obj *obj =
      (__tgt_interop_obj *)malloc(sizeof(__tgt_interop_obj));
  if (!obj) {
    DP("Failed to malloc memory for interop object\n");
    return NULL;
  }

  obj->device_id = device_id;
  obj->is_async = is_async;
  obj->async_obj = async_obj;
  obj->async_handler = &__tgt_offload_proxy_task_complete_ooo;
  obj->queue = nullptr; // Will be created when property is requested.
  obj->platform_handle = Device.get_platform_handle();
  obj->context_handle = Device.get_context_handle();
  obj->device_handle = Device.get_device_handle();
  obj->plugin_interface = plugin;

  return obj;
}

EXTERN int __tgt_release_interop_obj(void *interop_obj) {
  DP("Call to __tgt_release_interop_obj with interop_obj " DPxMOD "\n",
     DPxPTR(interop_obj));

  assert(!IsOffloadDisabled() &&
          "Freeing interop object with Offload Disabled.");
  if (IsOffloadDisabled() || !interop_obj)
    return OFFLOAD_FAIL;

  __tgt_interop_obj *obj = static_cast<__tgt_interop_obj *>(interop_obj);
  DeviceTy &Device = PM->Devices[obj->device_id];
  if (obj->queue)
    Device.release_offload_queue(obj->queue);
  free(interop_obj);

  return OFFLOAD_SUCCESS;
}

EXTERN int __tgt_set_interop_property(
    void *interop_obj, int32_t property_id, void *property_value) {
  DP("Call to __tgt_set_interop_property with interop_obj " DPxMOD
     ", property_id %" PRId32 "\n", DPxPTR(interop_obj), property_id);

  if (IsOffloadDisabled() || !interop_obj || !property_value) {
    return OFFLOAD_FAIL;
  }

  __tgt_interop_obj *interop = (__tgt_interop_obj *)interop_obj;
  // Currently we support setting async object only
  switch (property_id) {
  case INTEROP_ASYNC_OBJ:
    if (interop->async_obj) {
       DP("Updating async obj is not allowed" PRId32 "\n");
       return OFFLOAD_FAIL;
    }
    interop->async_obj = property_value;
    break;
  default:
    DP("Invalid interop property name " PRId32 "\n");
    return OFFLOAD_FAIL;
  }

  return OFFLOAD_SUCCESS;
}

EXTERN int __tgt_get_interop_property(
    void *interop_obj, int32_t property_id, void **property_value) {
  DP("Call to __tgt_get_interop_property with interop_obj " DPxMOD
     ", property_id %" PRId32 "\n", DPxPTR(interop_obj), property_id);

  if (IsOffloadDisabled() || !interop_obj || !property_value) {
    return OFFLOAD_FAIL;
  }

  __tgt_interop_obj *interop = (__tgt_interop_obj *)interop_obj;
  switch (property_id) {
  case INTEROP_DEVICE_ID:
    *property_value = (void *)&interop->device_id;
    break;
  case INTEROP_IS_ASYNC:
    *property_value = (void *)&interop->is_async;
    break;
  case INTEROP_ASYNC_OBJ:
    *property_value = interop->async_obj;
    break;
  case INTEROP_ASYNC_CALLBACK:
    *property_value = (void *)interop->async_handler;
    break;
  case INTEROP_OFFLOAD_QUEUE:
    if (!interop->queue)
      interop->queue = PM->Devices[interop->device_id].
          create_offload_queue(interop->is_async);
    *property_value = interop->queue;
    break;
  case INTEROP_PLATFORM_HANDLE:
    *property_value = interop->platform_handle;
    break;
  case INTEROP_DEVICE_HANDLE:
    *property_value = interop->device_handle;
    break;
  case INTEROP_PLUGIN_INTERFACE:
    *property_value = (void *)&interop->plugin_interface;
    break;
  case INTEROP_CONTEXT_HANDLE:
    *property_value = interop->context_handle;
    break;
  default:
    DP("Invalid interop property name " PRId32 "\n");
    return OFFLOAD_FAIL;
  }

  return OFFLOAD_SUCCESS;
}

EXTERN int __tgt_get_target_memory_info(
    void *interop_obj, int32_t num_ptrs, void *tgt_ptrs, void *ptr_info) {
  DP("Call to __tgt_get_target_memory_info with interop_obj " DPxMOD
     ", num_ptrs %" PRId32 ", tgt_ptrs " DPxMOD ", ptr_info " DPxMOD
     "\n", DPxPTR(interop_obj), num_ptrs, DPxPTR(tgt_ptrs), DPxPTR(ptr_info));

  if (IsOffloadDisabled() || !interop_obj || !tgt_ptrs || !ptr_info ||
      num_ptrs <= 0) {
    return OFFLOAD_FAIL;
  }

  __tgt_interop_obj *obj = static_cast<__tgt_interop_obj *>(interop_obj);
  DeviceTy &Device = PM->Devices[obj->device_id];
  return Device.get_data_alloc_info(num_ptrs, tgt_ptrs, ptr_info);
}

EXTERN void __tgt_push_code_location(const char *location, void *codeptr_ra) {
  OmptGlobal->getTrace().pushCodeLocation(location, codeptr_ra);
}

EXTERN int __tgt_get_num_devices(void) {
  return omp_get_num_devices();
}

EXTERN void __tgt_add_build_options(
    const char *compile_options, const char *link_options) {

  int64_t device_num = omp_get_default_device();

  if (!device_is_ready(device_num)) {
    REPORT("Device %" PRId64 " is not ready.\n", device_num);
    return;
  }

  auto RTLInfo = PM->Devices[device_num].RTL;
  if (RTLInfo->add_build_options)
    RTLInfo->add_build_options(compile_options, link_options);
}
#endif // INTEL_COLLAB<|MERGE_RESOLUTION|>--- conflicted
+++ resolved
@@ -28,6 +28,8 @@
 #include <string.h>
 #endif  // INTEL_COLLAB
 
+extern bool isOffloadDisabled();
+
 ////////////////////////////////////////////////////////////////////////////////
 /// adds requires flags
 EXTERN void __tgt_register_requires(int64_t flags) {
@@ -96,49 +98,17 @@
                                            map_var_info_t *arg_names,
                                            void **arg_mappers) {
   TIMESCOPE_WITH_IDENT(loc);
-<<<<<<< HEAD
-  if (IsOffloadDisabled())
-    return;
 #if INTEL_COLLAB
   int64_t encodedId = device_id;
-  if (encodedId < 0 && encodedId != OFFLOAD_DEVICE_DEFAULT)
+  if (encodedId == OFFLOAD_DEVICE_DEFAULT)
+    encodedId = device_id = omp_get_default_device();
+  else if (encodedId < 0)
     device_id = EXTRACT_BITS(encodedId, 31, 0);
 #endif // INTEL_COLLAB
-
-  DP("Entering data begin region for device %" PRId64 " with %d mappings\n",
-     device_id, arg_num);
-
-  // No devices available?
-  if (device_id == OFFLOAD_DEVICE_DEFAULT) {
-    device_id = omp_get_default_device();
-#if INTEL_COLLAB
-    encodedId = device_id;
-#endif // INTEL_COLLAB
-    DP("Use default device id %" PRId64 "\n", device_id);
-  }
-
-  // Proposed behavior for OpenMP 5.2 in OpenMP spec github issue 2669.
-  if (omp_get_num_devices() == 0) {
-    DP("omp_get_num_devices() == 0 but offload is manadatory\n");
-    HandleTargetOutcome(false, loc);
-    return;
-  }
-
-  if (device_id == omp_get_initial_device()) {
-    DP("Device is host (%" PRId64 "), returning as if offload is disabled\n",
-       device_id);
-    return;
-  }
-
-  if (CheckDeviceAndCtors(device_id) != OFFLOAD_SUCCESS) {
-    DP("Failed to get device %" PRId64 " ready\n", device_id);
-    HandleTargetOutcome(false, loc);
-=======
   DP("Entering data begin region for device %" PRId64 " with %d mappings\n",
      device_id, arg_num);
   if (checkDeviceAndCtors(device_id, loc) != OFFLOAD_SUCCESS) {
     DP("Not offloading to device %" PRId64 "\n", device_id);
->>>>>>> d0eb25a6
     return;
   }
 
@@ -167,16 +137,12 @@
                            arg_types, arg_names, arg_mappers, AsyncInfo);
   if (rc == OFFLOAD_SUCCESS)
     rc = AsyncInfo.synchronize();
-<<<<<<< HEAD
-  HandleTargetOutcome(rc == OFFLOAD_SUCCESS, loc);
+  handleTargetOutcome(rc == OFFLOAD_SUCCESS, loc);
 #if INTEL_COLLAB
   OMPT_TRACE(targetDataEnterEnd(device_id));
   if (encodedId != device_id)
     PM->Devices[device_id].popSubDevice();
 #endif // INTEL_COLLAB
-=======
-  handleTargetOutcome(rc == OFFLOAD_SUCCESS, loc);
->>>>>>> d0eb25a6
 }
 
 EXTERN void __tgt_target_data_begin_nowait_mapper(
@@ -224,42 +190,16 @@
                                          map_var_info_t *arg_names,
                                          void **arg_mappers) {
   TIMESCOPE_WITH_IDENT(loc);
+#if INTEL_COLLAB
+  int64_t encodedId = device_id;
+  if (encodedId == OFFLOAD_DEVICE_DEFAULT)
+    encodedId = device_id = omp_get_default_device();
+  else if (encodedId < 0)
+    device_id = EXTRACT_BITS(encodedId, 31, 0);
+#endif // INTEL_COLLAB
   DP("Entering data end region with %d mappings\n", arg_num);
-<<<<<<< HEAD
-#if INTEL_COLLAB
-  int64_t encodedId = device_id;
-  if (encodedId < 0 && encodedId != OFFLOAD_DEVICE_DEFAULT)
-    device_id = EXTRACT_BITS(encodedId, 31, 0);
-#endif // INTEL_COLLAB
-
-  // No devices available?
-  if (device_id == OFFLOAD_DEVICE_DEFAULT) {
-    device_id = omp_get_default_device();
-#if INTEL_COLLAB
-    encodedId = device_id;
-#endif // INTEL_COLLAB
-  }
-
-  // Proposed behavior for OpenMP 5.2 in OpenMP spec github issue 2669.
-  if (omp_get_num_devices() == 0) {
-    DP("omp_get_num_devices() == 0 but offload is manadatory\n");
-    HandleTargetOutcome(false, loc);
-    return;
-  }
-
-  if (device_id == omp_get_initial_device()) {
-    DP("Device is host (%" PRId64 "), returning as if offload is disabled\n",
-       device_id);
-    return;
-  }
-
-  if (CheckDeviceAndCtors(device_id) != OFFLOAD_SUCCESS) {
-    DP("Failed to get device %" PRId64 " ready\n", device_id);
-    HandleTargetOutcome(false, loc);
-=======
   if (checkDeviceAndCtors(device_id, loc) != OFFLOAD_SUCCESS) {
     DP("Not offloading to device %" PRId64 "\n", device_id);
->>>>>>> d0eb25a6
     return;
   }
 
@@ -288,16 +228,12 @@
                          arg_types, arg_names, arg_mappers, AsyncInfo);
   if (rc == OFFLOAD_SUCCESS)
     rc = AsyncInfo.synchronize();
-<<<<<<< HEAD
-  HandleTargetOutcome(rc == OFFLOAD_SUCCESS, loc);
+  handleTargetOutcome(rc == OFFLOAD_SUCCESS, loc);
 #if INTEL_COLLAB
   OMPT_TRACE(targetDataExitEnd(device_id));
   if (encodedId != device_id)
     PM->Devices[device_id].popSubDevice();
 #endif // INTEL_COLLAB
-=======
-  handleTargetOutcome(rc == OFFLOAD_SUCCESS, loc);
->>>>>>> d0eb25a6
 }
 
 EXTERN void __tgt_target_data_end_nowait_mapper(
@@ -341,41 +277,15 @@
                                             void **arg_mappers) {
   TIMESCOPE_WITH_IDENT(loc);
   DP("Entering data update with %d mappings\n", arg_num);
-<<<<<<< HEAD
 #if INTEL_COLLAB
   int64_t encodedId = device_id;
-  if (encodedId < 0 && encodedId != OFFLOAD_DEVICE_DEFAULT)
+  if (encodedId == OFFLOAD_DEVICE_DEFAULT)
+    encodedId = device_id = omp_get_default_device();
+  else if (encodedId < 0)
     device_id = EXTRACT_BITS(encodedId, 31, 0);
 #endif // INTEL_COLLAB
-
-  // No devices available?
-  if (device_id == OFFLOAD_DEVICE_DEFAULT) {
-    device_id = omp_get_default_device();
-#if INTEL_COLLAB
-    encodedId = device_id;
-#endif // INTEL_COLLAB
-  }
-
-  // Proposed behavior for OpenMP 5.2 in OpenMP spec github issue 2669.
-  if (omp_get_num_devices() == 0) {
-    DP("omp_get_num_devices() == 0 but offload is manadatory\n");
-    HandleTargetOutcome(false, loc);
-    return;
-  }
-
-  if (device_id == omp_get_initial_device()) {
-    DP("Device is host (%" PRId64 "), returning as if offload is disabled\n",
-       device_id);
-    return;
-  }
-
-  if (CheckDeviceAndCtors(device_id) != OFFLOAD_SUCCESS) {
-    DP("Failed to get device %" PRId64 " ready\n", device_id);
-    HandleTargetOutcome(false, loc);
-=======
   if (checkDeviceAndCtors(device_id, loc) != OFFLOAD_SUCCESS) {
     DP("Not offloading to device %" PRId64 "\n", device_id);
->>>>>>> d0eb25a6
     return;
   }
 
@@ -395,16 +305,12 @@
                             arg_types, arg_names, arg_mappers, AsyncInfo);
   if (rc == OFFLOAD_SUCCESS)
     rc = AsyncInfo.synchronize();
-<<<<<<< HEAD
-  HandleTargetOutcome(rc == OFFLOAD_SUCCESS, loc);
+  handleTargetOutcome(rc == OFFLOAD_SUCCESS, loc);
 #if INTEL_COLLAB
   OMPT_TRACE(targetDataUpdateEnd(device_id));
   if (encodedId != device_id)
     PM->Devices[device_id].popSubDevice();
 #endif // INTEL_COLLAB
-=======
-  handleTargetOutcome(rc == OFFLOAD_SUCCESS, loc);
->>>>>>> d0eb25a6
 }
 
 EXTERN void __tgt_target_data_update_nowait_mapper(
@@ -446,50 +352,18 @@
                                int64_t *arg_sizes, int64_t *arg_types,
                                map_var_info_t *arg_names, void **arg_mappers) {
   TIMESCOPE_WITH_IDENT(loc);
-<<<<<<< HEAD
-  if (IsOffloadDisabled())
-    return OFFLOAD_FAIL;
 #if INTEL_COLLAB
   int64_t encodedId = device_id;
-  // Extract root device ID
-  if (encodedId < 0 && encodedId != OFFLOAD_DEVICE_DEFAULT)
+  if (encodedId == OFFLOAD_DEVICE_DEFAULT)
+    encodedId = device_id = omp_get_default_device();
+  else if (encodedId < 0)
     device_id = EXTRACT_BITS(encodedId, 31, 0);
 #endif // INTEL_COLLAB
-  DP("Entering target region with entry point " DPxMOD " and device Id %" PRId64
-     "\n",
-     DPxPTR(host_ptr), device_id);
-
-  if (device_id == OFFLOAD_DEVICE_DEFAULT) {
-    device_id = omp_get_default_device();
-#if INTEL_COLLAB
-    encodedId = device_id;
-#endif // INTEL_COLLAB
-  }
-
-  // Proposed behavior for OpenMP 5.2 in OpenMP spec github issue 2669.
-  if (omp_get_num_devices() == 0) {
-    DP("omp_get_num_devices() == 0 but offload is manadatory\n");
-    HandleTargetOutcome(false, loc);
-    return OFFLOAD_FAIL;
-  }
-
-  if (device_id == omp_get_initial_device()) {
-    DP("Device is host (%" PRId64 "), returning OFFLOAD_FAIL as if offload is "
-       "disabled\n",
-       device_id);
-    return OFFLOAD_FAIL;
-  }
-
-  if (CheckDeviceAndCtors(device_id) != OFFLOAD_SUCCESS) {
-    REPORT("Failed to get device %" PRId64 " ready\n", device_id);
-    HandleTargetOutcome(false, loc);
-=======
   DP("Entering target region with entry point " DPxMOD " and device Id %" PRId64
      "\n",
      DPxPTR(host_ptr), device_id);
   if (checkDeviceAndCtors(device_id, loc) != OFFLOAD_SUCCESS) {
     DP("Not offloading to device %" PRId64 "\n", device_id);
->>>>>>> d0eb25a6
     return OFFLOAD_FAIL;
   }
 
@@ -518,16 +392,12 @@
                   AsyncInfo);
   if (rc == OFFLOAD_SUCCESS)
     rc = AsyncInfo.synchronize();
-<<<<<<< HEAD
-  HandleTargetOutcome(rc == OFFLOAD_SUCCESS, loc);
+  handleTargetOutcome(rc == OFFLOAD_SUCCESS, loc);
 #if INTEL_COLLAB
   OMPT_TRACE(targetEnd(device_id));
   if (encodedId != device_id)
     PM->Devices[device_id].popSubDevice();
 #endif // INTEL_COLLAB
-=======
-  handleTargetOutcome(rc == OFFLOAD_SUCCESS, loc);
->>>>>>> d0eb25a6
   return rc;
 }
 
@@ -577,50 +447,18 @@
                                      map_var_info_t *arg_names,
                                      void **arg_mappers, int32_t team_num,
                                      int32_t thread_limit) {
-<<<<<<< HEAD
-  if (IsOffloadDisabled())
-    return OFFLOAD_FAIL;
 #if INTEL_COLLAB
   int64_t encodedId = device_id;
-  // Extract root device ID
-  if (encodedId < 0 && encodedId != OFFLOAD_DEVICE_DEFAULT)
+  if (encodedId == OFFLOAD_DEVICE_DEFAULT)
+    encodedId = device_id = omp_get_default_device();
+  else if (encodedId < 0)
     device_id = EXTRACT_BITS(encodedId, 31, 0);
 #endif // INTEL_COLLAB
-  DP("Entering target region with entry point " DPxMOD " and device Id %" PRId64
-     "\n",
-     DPxPTR(host_ptr), device_id);
-
-  if (device_id == OFFLOAD_DEVICE_DEFAULT) {
-    device_id = omp_get_default_device();
-#if INTEL_COLLAB
-    encodedId = device_id;
-#endif // INTEL_COLLAB
-  }
-
-  // Proposed behavior for OpenMP 5.2 in OpenMP spec github issue 2669.
-  if (omp_get_num_devices() == 0) {
-    DP("omp_get_num_devices() == 0 but offload is manadatory\n");
-    HandleTargetOutcome(false, loc);
-    return OFFLOAD_FAIL;
-  }
-
-  if (device_id == omp_get_initial_device()) {
-    DP("Device is host (%" PRId64 "), returning OFFLOAD_FAIL as if offload is "
-       "disabled\n",
-       device_id);
-    return OFFLOAD_FAIL;
-  }
-
-  if (CheckDeviceAndCtors(device_id) != OFFLOAD_SUCCESS) {
-    REPORT("Failed to get device %" PRId64 " ready\n", device_id);
-    HandleTargetOutcome(false, loc);
-=======
   DP("Entering target region with entry point " DPxMOD " and device Id %" PRId64
      "\n",
      DPxPTR(host_ptr), device_id);
   if (checkDeviceAndCtors(device_id, loc) != OFFLOAD_SUCCESS) {
     DP("Not offloading to device %" PRId64 "\n", device_id);
->>>>>>> d0eb25a6
     return OFFLOAD_FAIL;
   }
 
@@ -649,18 +487,13 @@
                   true /*team*/, AsyncInfo);
   if (rc == OFFLOAD_SUCCESS)
     rc = AsyncInfo.synchronize();
-<<<<<<< HEAD
-  HandleTargetOutcome(rc == OFFLOAD_SUCCESS, loc);
-
+
+  handleTargetOutcome(rc == OFFLOAD_SUCCESS, loc);
 #if INTEL_COLLAB
   OMPT_TRACE(targetEnd(device_id));
   if (encodedId != device_id)
     PM->Devices[device_id].popSubDevice();
 #endif // INTEL_COLLAB
-
-=======
-  handleTargetOutcome(rc == OFFLOAD_SUCCESS, loc);
->>>>>>> d0eb25a6
   return rc;
 }
 
@@ -723,16 +556,9 @@
 #if INTEL_COLLAB
 EXTERN int32_t __tgt_is_device_available(int64_t device_num,
                                          void *device_type) {
-  if (IsOffloadDisabled())
-    return false;
-
-  if (device_num == OFFLOAD_DEVICE_DEFAULT) {
-    device_num = omp_get_default_device();
-  }
-
-  if (CheckDeviceAndCtors(device_num) != OFFLOAD_SUCCESS) {
+  if (checkDeviceAndCtors(device_num, nullptr) != OFFLOAD_SUCCESS) {
     DP("Failed to get device %" PRId64 " ready\n", device_num);
-    HandleTargetOutcome(false);
+    handleTargetOutcome(false, nullptr);
     return false;
   }
 
@@ -745,16 +571,12 @@
      "buffer_max_size %zu.\n",
      device_num, buffer_max_size);
 
-  if (!buffer || buffer_max_size == 0 || IsOffloadDisabled())
+  if (!buffer || buffer_max_size == 0 || isOffloadDisabled())
     return NULL;
 
-  if (device_num == OFFLOAD_DEVICE_DEFAULT) {
-    device_num = omp_get_default_device();
-  }
-
-  if (CheckDeviceAndCtors(device_num) != OFFLOAD_SUCCESS) {
+  if (checkDeviceAndCtors(device_num, nullptr) != OFFLOAD_SUCCESS) {
     DP("Failed to get device %" PRId64 " ready\n", device_num);
-    HandleTargetOutcome(false);
+    handleTargetOutcome(false, nullptr);
     return NULL;
   }
 
@@ -770,16 +592,13 @@
      "buffer_max_size %zu.\n",
      device_num, buffer_max_size);
 
-  if (!buffer || buffer_max_size == 0 || IsOffloadDisabled())
+  if (!buffer || buffer_max_size == 0 || isOffloadDisabled())
     return NULL;
 
-  if (device_num == OFFLOAD_DEVICE_DEFAULT) {
-    device_num = omp_get_default_device();
-  }
-
-  if (CheckDeviceAndCtors(device_num) != OFFLOAD_SUCCESS) {
+
+  if (checkDeviceAndCtors(device_num, nullptr) != OFFLOAD_SUCCESS) {
     DP("Failed to get device %" PRId64 " ready\n", device_num);
-    HandleTargetOutcome(false);
+    handleTargetOutcome(false, nullptr);
     return NULL;
   }
 
@@ -822,17 +641,9 @@
      ", async_obj " DPxMOD "\n", device_id, is_async ? "true" : "false",
      DPxPTR(async_obj));
 
-  if (IsOffloadDisabled()) {
-    return NULL;
-  }
-
-  if (device_id == OFFLOAD_DEVICE_DEFAULT) {
-    device_id = omp_get_default_device();
-  }
-
-  if (CheckDeviceAndCtors(device_id) != OFFLOAD_SUCCESS) {
+  if (checkDeviceAndCtors(device_id, nullptr) != OFFLOAD_SUCCESS) {
     DP("Failed to get device %" PRId64 " ready\n", device_id);
-    HandleTargetOutcome(false);
+    handleTargetOutcome(false, nullptr);
     return NULL;
   }
 
@@ -876,9 +687,9 @@
   DP("Call to __tgt_release_interop_obj with interop_obj " DPxMOD "\n",
      DPxPTR(interop_obj));
 
-  assert(!IsOffloadDisabled() &&
+  assert(!isOffloadDisabled() &&
           "Freeing interop object with Offload Disabled.");
-  if (IsOffloadDisabled() || !interop_obj)
+  if (!interop_obj)
     return OFFLOAD_FAIL;
 
   __tgt_interop_obj *obj = static_cast<__tgt_interop_obj *>(interop_obj);
@@ -895,7 +706,7 @@
   DP("Call to __tgt_set_interop_property with interop_obj " DPxMOD
      ", property_id %" PRId32 "\n", DPxPTR(interop_obj), property_id);
 
-  if (IsOffloadDisabled() || !interop_obj || !property_value) {
+  if (isOffloadDisabled() || !interop_obj || !property_value) {
     return OFFLOAD_FAIL;
   }
 
@@ -922,7 +733,7 @@
   DP("Call to __tgt_get_interop_property with interop_obj " DPxMOD
      ", property_id %" PRId32 "\n", DPxPTR(interop_obj), property_id);
 
-  if (IsOffloadDisabled() || !interop_obj || !property_value) {
+  if (isOffloadDisabled() || !interop_obj || !property_value) {
     return OFFLOAD_FAIL;
   }
 
@@ -972,7 +783,7 @@
      ", num_ptrs %" PRId32 ", tgt_ptrs " DPxMOD ", ptr_info " DPxMOD
      "\n", DPxPTR(interop_obj), num_ptrs, DPxPTR(tgt_ptrs), DPxPTR(ptr_info));
 
-  if (IsOffloadDisabled() || !interop_obj || !tgt_ptrs || !ptr_info ||
+  if (isOffloadDisabled() || !interop_obj || !tgt_ptrs || !ptr_info ||
       num_ptrs <= 0) {
     return OFFLOAD_FAIL;
   }
