//===-------- interface.cpp - Target independent OpenMP target RTL --------===//
//
// Part of the LLVM Project, under the Apache License v2.0 with LLVM Exceptions.
// See https://llvm.org/LICENSE.txt for license information.
// SPDX-License-Identifier: Apache-2.0 WITH LLVM-exception
//
//===----------------------------------------------------------------------===//
//
// Implementation of the interface to be used by Clang during the codegen of a
// target region.
//
//===----------------------------------------------------------------------===//

#if INTEL_COLLAB
#include "omptarget-tools.h"
#endif // INTEL_COLLAB

#include "device.h"
#include "omptarget.h"
#include "private.h"
#include "rtl.h"

#include <cassert>
#include <cstdio>
#include <cstdlib>
#include <mutex>
#if INTEL_COLLAB
#include <string.h>
#endif  // INTEL_COLLAB

extern bool isOffloadDisabled();

#if INTEL_COLLAB
static int64_t GetEncodedDeviceID(int64_t &DeviceID) {
  if (DeviceID == OFFLOAD_DEVICE_DEFAULT)
    return omp_get_default_device();

  int64_t EncodedID = DeviceID;
  if (EncodedID < 0) {
    // DeviceID is already encoded (e.g., subdevice clause)
    DeviceID = EXTRACT_BITS(EncodedID, 31, 0);
  } else if (PM->RootDeviceID >= 0) {
    // DeviceID is sub-device ID -- move it to "start" bits and replace it with
    // the stored root device ID.
    EncodedID = PM->SubDeviceMask | (DeviceID << 48);
    DeviceID = PM->RootDeviceID;
  }

  return EncodedID;
}
#endif // INTEL_COLLAB

////////////////////////////////////////////////////////////////////////////////
/// adds requires flags
EXTERN void __tgt_register_requires(int64_t flags) {
  TIMESCOPE();
  PM->RTLs.RegisterRequires(flags);
}

////////////////////////////////////////////////////////////////////////////////
/// adds a target shared library to the target execution image
EXTERN void __tgt_register_lib(__tgt_bin_desc *desc) {
  TIMESCOPE();
  std::call_once(PM->RTLs.initFlag, &RTLsTy::LoadRTLs, &PM->RTLs);
  for (auto &RTL : PM->RTLs.AllRTLs) {
    if (RTL.register_lib) {
      if ((*RTL.register_lib)(desc) != OFFLOAD_SUCCESS) {
        DP("Could not register library with %s", RTL.RTLName.c_str());
      }
    }
  }
  PM->RTLs.RegisterLib(desc);
}

////////////////////////////////////////////////////////////////////////////////
/// Initialize all available devices without registering any image
EXTERN void __tgt_init_all_rtls() { PM->RTLs.initAllRTLs(); }

////////////////////////////////////////////////////////////////////////////////
/// unloads a target shared library
EXTERN void __tgt_unregister_lib(__tgt_bin_desc *desc) {
  TIMESCOPE();
  PM->RTLs.UnregisterLib(desc);
  for (auto &RTL : PM->RTLs.UsedRTLs) {
    if (RTL->unregister_lib) {
      if ((*RTL->unregister_lib)(desc) != OFFLOAD_SUCCESS) {
        DP("Could not register library with %s", RTL->RTLName.c_str());
      }
    }
  }
}

/// creates host-to-target data mapping, stores it in the
/// libomptarget.so internal structure (an entry in a stack of data maps)
/// and passes the data to the device.
EXTERN void __tgt_target_data_begin(int64_t device_id, int32_t arg_num,
                                    void **args_base, void **args,
                                    int64_t *arg_sizes, int64_t *arg_types) {
  TIMESCOPE();
  __tgt_target_data_begin_mapper(nullptr, device_id, arg_num, args_base, args,
                                 arg_sizes, arg_types, nullptr, nullptr);
}

EXTERN void __tgt_target_data_begin_nowait(int64_t device_id, int32_t arg_num,
                                           void **args_base, void **args,
                                           int64_t *arg_sizes,
                                           int64_t *arg_types, int32_t depNum,
                                           void *depList, int32_t noAliasDepNum,
                                           void *noAliasDepList) {
  TIMESCOPE();

  __tgt_target_data_begin_mapper(nullptr, device_id, arg_num, args_base, args,
                                 arg_sizes, arg_types, nullptr, nullptr);
}

EXTERN void __tgt_target_data_begin_mapper(ident_t *loc, int64_t device_id,
                                           int32_t arg_num, void **args_base,
                                           void **args, int64_t *arg_sizes,
                                           int64_t *arg_types,
                                           map_var_info_t *arg_names,
                                           void **arg_mappers) {
  TIMESCOPE_WITH_IDENT(loc);
#if INTEL_COLLAB
  int64_t encodedId = GetEncodedDeviceID(device_id);
#endif // INTEL_COLLAB
  DP("Entering data begin region for device %" PRId64 " with %d mappings\n",
     device_id, arg_num);
  if (checkDeviceAndCtors(device_id, loc) != OFFLOAD_SUCCESS) {
    DP("Not offloading to device %" PRId64 "\n", device_id);
    return;
  }

  DeviceTy &Device = *PM->Devices[device_id];

  if (getInfoLevel() & OMP_INFOTYPE_KERNEL_ARGS)
    printKernelArguments(loc, device_id, arg_num, arg_sizes, arg_types,
                         arg_names, "Entering OpenMP data region");
#ifdef OMPTARGET_DEBUG
  for (int i = 0; i < arg_num; ++i) {
    DP("Entry %2d: Base=" DPxMOD ", Begin=" DPxMOD ", Size=%" PRId64
       ", Type=0x%" PRIx64 ", Name=%s\n",
       i, DPxPTR(args_base[i]), DPxPTR(args[i]), arg_sizes[i], arg_types[i],
       (arg_names) ? getNameFromMapping(arg_names[i]).c_str() : "unknown");
  }
#endif

#if INTEL_COLLAB
  Device.pushSubDevice(encodedId, device_id);
  OMPT_TRACE(targetDataEnterBegin(device_id));
#endif // INTEL_COLLAB

  AsyncInfoTy AsyncInfo(Device);
  int rc = targetDataBegin(loc, Device, arg_num, args_base, args, arg_sizes,
                           arg_types, arg_names, arg_mappers, AsyncInfo);
  if (rc == OFFLOAD_SUCCESS)
    rc = AsyncInfo.synchronize();
  handleTargetOutcome(rc == OFFLOAD_SUCCESS, loc);
#if INTEL_COLLAB
  OMPT_TRACE(targetDataEnterEnd(device_id));
  if (encodedId != device_id)
    PM->Devices[device_id].popSubDevice();
#endif // INTEL_COLLAB
}

EXTERN void __tgt_target_data_begin_nowait_mapper(
    ident_t *loc, int64_t device_id, int32_t arg_num, void **args_base,
    void **args, int64_t *arg_sizes, int64_t *arg_types,
    map_var_info_t *arg_names, void **arg_mappers, int32_t depNum,
    void *depList, int32_t noAliasDepNum, void *noAliasDepList) {
  TIMESCOPE_WITH_IDENT(loc);

  __tgt_target_data_begin_mapper(loc, device_id, arg_num, args_base, args,
                                 arg_sizes, arg_types, arg_names, arg_mappers);
}

/// passes data from the target, releases target memory and destroys
/// the host-target mapping (top entry from the stack of data maps)
/// created by the last __tgt_target_data_begin.
EXTERN void __tgt_target_data_end(int64_t device_id, int32_t arg_num,
                                  void **args_base, void **args,
                                  int64_t *arg_sizes, int64_t *arg_types) {
  TIMESCOPE();
  __tgt_target_data_end_mapper(nullptr, device_id, arg_num, args_base, args,
                               arg_sizes, arg_types, nullptr, nullptr);
}

EXTERN void __tgt_target_data_end_nowait(int64_t device_id, int32_t arg_num,
                                         void **args_base, void **args,
                                         int64_t *arg_sizes, int64_t *arg_types,
                                         int32_t depNum, void *depList,
                                         int32_t noAliasDepNum,
                                         void *noAliasDepList) {
  TIMESCOPE();

  __tgt_target_data_end_mapper(nullptr, device_id, arg_num, args_base, args,
                               arg_sizes, arg_types, nullptr, nullptr);
}

EXTERN void __tgt_target_data_end_mapper(ident_t *loc, int64_t device_id,
                                         int32_t arg_num, void **args_base,
                                         void **args, int64_t *arg_sizes,
                                         int64_t *arg_types,
                                         map_var_info_t *arg_names,
                                         void **arg_mappers) {
  TIMESCOPE_WITH_IDENT(loc);
#if INTEL_COLLAB
  int64_t encodedId = GetEncodedDeviceID(device_id);
#endif // INTEL_COLLAB
  DP("Entering data end region with %d mappings\n", arg_num);
  if (checkDeviceAndCtors(device_id, loc) != OFFLOAD_SUCCESS) {
    DP("Not offloading to device %" PRId64 "\n", device_id);
    return;
  }

  DeviceTy &Device = *PM->Devices[device_id];

  if (getInfoLevel() & OMP_INFOTYPE_KERNEL_ARGS)
    printKernelArguments(loc, device_id, arg_num, arg_sizes, arg_types,
                         arg_names, "Exiting OpenMP data region");
#ifdef OMPTARGET_DEBUG
  for (int i = 0; i < arg_num; ++i) {
    DP("Entry %2d: Base=" DPxMOD ", Begin=" DPxMOD ", Size=%" PRId64
       ", Type=0x%" PRIx64 ", Name=%s\n",
       i, DPxPTR(args_base[i]), DPxPTR(args[i]), arg_sizes[i], arg_types[i],
       (arg_names) ? getNameFromMapping(arg_names[i]).c_str() : "unknown");
  }
#endif

#if INTEL_COLLAB
  Device.pushSubDevice(encodedId, device_id);
  OMPT_TRACE(targetDataExitBegin(device_id));
#endif // INTEL_COLLAB

  AsyncInfoTy AsyncInfo(Device);
  int rc = targetDataEnd(loc, Device, arg_num, args_base, args, arg_sizes,
                         arg_types, arg_names, arg_mappers, AsyncInfo);
  if (rc == OFFLOAD_SUCCESS)
    rc = AsyncInfo.synchronize();
  handleTargetOutcome(rc == OFFLOAD_SUCCESS, loc);
#if INTEL_COLLAB
  OMPT_TRACE(targetDataExitEnd(device_id));
  if (encodedId != device_id)
    PM->Devices[device_id].popSubDevice();
#endif // INTEL_COLLAB
}

EXTERN void __tgt_target_data_end_nowait_mapper(
    ident_t *loc, int64_t device_id, int32_t arg_num, void **args_base,
    void **args, int64_t *arg_sizes, int64_t *arg_types,
    map_var_info_t *arg_names, void **arg_mappers, int32_t depNum,
    void *depList, int32_t noAliasDepNum, void *noAliasDepList) {
  TIMESCOPE_WITH_IDENT(loc);

  __tgt_target_data_end_mapper(loc, device_id, arg_num, args_base, args,
                               arg_sizes, arg_types, arg_names, arg_mappers);
}

EXTERN void __tgt_target_data_update(int64_t device_id, int32_t arg_num,
                                     void **args_base, void **args,
                                     int64_t *arg_sizes, int64_t *arg_types) {
  TIMESCOPE();
  __tgt_target_data_update_mapper(nullptr, device_id, arg_num, args_base, args,
                                  arg_sizes, arg_types, nullptr, nullptr);
}

EXTERN void __tgt_target_data_update_nowait(
    int64_t device_id, int32_t arg_num, void **args_base, void **args,
    int64_t *arg_sizes, int64_t *arg_types, int32_t depNum, void *depList,
    int32_t noAliasDepNum, void *noAliasDepList) {
  TIMESCOPE();

  __tgt_target_data_update_mapper(nullptr, device_id, arg_num, args_base, args,
                                  arg_sizes, arg_types, nullptr, nullptr);
}

EXTERN void __tgt_target_data_update_mapper(ident_t *loc, int64_t device_id,
                                            int32_t arg_num, void **args_base,
                                            void **args, int64_t *arg_sizes,
                                            int64_t *arg_types,
                                            map_var_info_t *arg_names,
                                            void **arg_mappers) {
  TIMESCOPE_WITH_IDENT(loc);
  DP("Entering data update with %d mappings\n", arg_num);
#if INTEL_COLLAB
  int64_t encodedId = GetEncodedDeviceID(device_id);
#endif // INTEL_COLLAB
  if (checkDeviceAndCtors(device_id, loc) != OFFLOAD_SUCCESS) {
    DP("Not offloading to device %" PRId64 "\n", device_id);
    return;
  }

  if (getInfoLevel() & OMP_INFOTYPE_KERNEL_ARGS)
    printKernelArguments(loc, device_id, arg_num, arg_sizes, arg_types,
                         arg_names, "Updating OpenMP data");

  DeviceTy &Device = *PM->Devices[device_id];
  AsyncInfoTy AsyncInfo(Device);
#if INTEL_COLLAB
  Device.pushSubDevice(encodedId, device_id);
  OMPT_TRACE(targetDataUpdateBegin(device_id));
#endif // INTEL_COLLAB
  int rc = targetDataUpdate(loc, Device, arg_num, args_base, args, arg_sizes,
                            arg_types, arg_names, arg_mappers, AsyncInfo);
  if (rc == OFFLOAD_SUCCESS)
    rc = AsyncInfo.synchronize();
  handleTargetOutcome(rc == OFFLOAD_SUCCESS, loc);
#if INTEL_COLLAB
  OMPT_TRACE(targetDataUpdateEnd(device_id));
  if (encodedId != device_id)
    PM->Devices[device_id].popSubDevice();
#endif // INTEL_COLLAB
}

EXTERN void __tgt_target_data_update_nowait_mapper(
    ident_t *loc, int64_t device_id, int32_t arg_num, void **args_base,
    void **args, int64_t *arg_sizes, int64_t *arg_types,
    map_var_info_t *arg_names, void **arg_mappers, int32_t depNum,
    void *depList, int32_t noAliasDepNum, void *noAliasDepList) {
  TIMESCOPE_WITH_IDENT(loc);

  __tgt_target_data_update_mapper(loc, device_id, arg_num, args_base, args,
                                  arg_sizes, arg_types, arg_names, arg_mappers);
}

EXTERN int __tgt_target(int64_t device_id, void *host_ptr, int32_t arg_num,
                        void **args_base, void **args, int64_t *arg_sizes,
                        int64_t *arg_types) {
  TIMESCOPE();
  return __tgt_target_mapper(nullptr, device_id, host_ptr, arg_num, args_base,
                             args, arg_sizes, arg_types, nullptr, nullptr);
}

EXTERN int __tgt_target_nowait(int64_t device_id, void *host_ptr,
                               int32_t arg_num, void **args_base, void **args,
                               int64_t *arg_sizes, int64_t *arg_types,
                               int32_t depNum, void *depList,
                               int32_t noAliasDepNum, void *noAliasDepList) {
  TIMESCOPE();

  return __tgt_target_mapper(nullptr, device_id, host_ptr, arg_num, args_base,
                             args, arg_sizes, arg_types, nullptr, nullptr);
}

EXTERN int __tgt_target_mapper(ident_t *loc, int64_t device_id, void *host_ptr,
                               int32_t arg_num, void **args_base, void **args,
                               int64_t *arg_sizes, int64_t *arg_types,
                               map_var_info_t *arg_names, void **arg_mappers) {
  TIMESCOPE_WITH_IDENT(loc);
#if INTEL_COLLAB
  int64_t encodedId = GetEncodedDeviceID(device_id);
#endif // INTEL_COLLAB
  DP("Entering target region with entry point " DPxMOD " and device Id %" PRId64
     "\n",
     DPxPTR(host_ptr), device_id);
  if (checkDeviceAndCtors(device_id, loc) != OFFLOAD_SUCCESS) {
    DP("Not offloading to device %" PRId64 "\n", device_id);
    return OFFLOAD_FAIL;
  }

  if (getInfoLevel() & OMP_INFOTYPE_KERNEL_ARGS)
    printKernelArguments(loc, device_id, arg_num, arg_sizes, arg_types,
                         arg_names, "Entering OpenMP kernel");
#ifdef OMPTARGET_DEBUG
  for (int i = 0; i < arg_num; ++i) {
    DP("Entry %2d: Base=" DPxMOD ", Begin=" DPxMOD ", Size=%" PRId64
       ", Type=0x%" PRIx64 ", Name=%s\n",
       i, DPxPTR(args_base[i]), DPxPTR(args[i]), arg_sizes[i], arg_types[i],
       (arg_names) ? getNameFromMapping(arg_names[i]).c_str() : "unknown");
  }
#endif

<<<<<<< HEAD
#if INTEL_COLLAB
  // Push device encoding
  PM->Devices[device_id].pushSubDevice(encodedId, device_id);
  OMPT_TRACE(targetBegin(device_id));
#endif // INTEL_COLLAB
  DeviceTy &Device = PM->Devices[device_id];
=======
  DeviceTy &Device = *PM->Devices[device_id];
>>>>>>> c3aecf87
  AsyncInfoTy AsyncInfo(Device);
  int rc = target(loc, Device, host_ptr, arg_num, args_base, args, arg_sizes,
                  arg_types, arg_names, arg_mappers, 0, 0, false /*team*/,
                  AsyncInfo);
  if (rc == OFFLOAD_SUCCESS)
    rc = AsyncInfo.synchronize();
  handleTargetOutcome(rc == OFFLOAD_SUCCESS, loc);
#if INTEL_COLLAB
  OMPT_TRACE(targetEnd(device_id));
  if (encodedId != device_id)
    PM->Devices[device_id].popSubDevice();
#endif // INTEL_COLLAB
  return rc;
}

EXTERN int __tgt_target_nowait_mapper(
    ident_t *loc, int64_t device_id, void *host_ptr, int32_t arg_num,
    void **args_base, void **args, int64_t *arg_sizes, int64_t *arg_types,
    map_var_info_t *arg_names, void **arg_mappers, int32_t depNum,
    void *depList, int32_t noAliasDepNum, void *noAliasDepList) {
  TIMESCOPE_WITH_IDENT(loc);

  return __tgt_target_mapper(loc, device_id, host_ptr, arg_num, args_base, args,
                             arg_sizes, arg_types, arg_names, arg_mappers);
}

EXTERN int __tgt_target_teams(int64_t device_id, void *host_ptr,
                              int32_t arg_num, void **args_base, void **args,
                              int64_t *arg_sizes, int64_t *arg_types,
                              int32_t team_num, int32_t thread_limit) {
  TIMESCOPE();
  return __tgt_target_teams_mapper(nullptr, device_id, host_ptr, arg_num,
                                   args_base, args, arg_sizes, arg_types,
                                   nullptr, nullptr, team_num, thread_limit);
}

EXTERN int __tgt_target_teams_nowait(int64_t device_id, void *host_ptr,
                                     int32_t arg_num, void **args_base,
                                     void **args, int64_t *arg_sizes,
                                     int64_t *arg_types, int32_t team_num,
                                     int32_t thread_limit, int32_t depNum,
                                     void *depList, int32_t noAliasDepNum,
                                     void *noAliasDepList) {
  TIMESCOPE();

  return __tgt_target_teams_mapper(nullptr, device_id, host_ptr, arg_num,
                                   args_base, args, arg_sizes, arg_types,
                                   nullptr, nullptr, team_num, thread_limit);
}

EXTERN int __tgt_target_teams_mapper(ident_t *loc, int64_t device_id,
                                     void *host_ptr, int32_t arg_num,
                                     void **args_base, void **args,
                                     int64_t *arg_sizes, int64_t *arg_types,
                                     map_var_info_t *arg_names,
                                     void **arg_mappers, int32_t team_num,
                                     int32_t thread_limit) {
#if INTEL_COLLAB
  int64_t encodedId = GetEncodedDeviceID(device_id);
#endif // INTEL_COLLAB
  DP("Entering target region with entry point " DPxMOD " and device Id %" PRId64
     "\n",
     DPxPTR(host_ptr), device_id);
  if (checkDeviceAndCtors(device_id, loc) != OFFLOAD_SUCCESS) {
    DP("Not offloading to device %" PRId64 "\n", device_id);
    return OFFLOAD_FAIL;
  }

  if (getInfoLevel() & OMP_INFOTYPE_KERNEL_ARGS)
    printKernelArguments(loc, device_id, arg_num, arg_sizes, arg_types,
                         arg_names, "Entering OpenMP kernel");
#ifdef OMPTARGET_DEBUG
  for (int i = 0; i < arg_num; ++i) {
    DP("Entry %2d: Base=" DPxMOD ", Begin=" DPxMOD ", Size=%" PRId64
       ", Type=0x%" PRIx64 ", Name=%s\n",
       i, DPxPTR(args_base[i]), DPxPTR(args[i]), arg_sizes[i], arg_types[i],
       (arg_names) ? getNameFromMapping(arg_names[i]).c_str() : "unknown");
  }
#endif

<<<<<<< HEAD
#if INTEL_COLLAB
  // Push device encoding
  PM->Devices[device_id].pushSubDevice(encodedId, device_id);
  OMPT_TRACE(targetBegin(device_id));
#endif // INTEL_COLLAB
  DeviceTy &Device = PM->Devices[device_id];
=======
  DeviceTy &Device = *PM->Devices[device_id];
>>>>>>> c3aecf87
  AsyncInfoTy AsyncInfo(Device);
  int rc = target(loc, Device, host_ptr, arg_num, args_base, args, arg_sizes,
                  arg_types, arg_names, arg_mappers, team_num, thread_limit,
                  true /*team*/, AsyncInfo);
  if (rc == OFFLOAD_SUCCESS)
    rc = AsyncInfo.synchronize();

  handleTargetOutcome(rc == OFFLOAD_SUCCESS, loc);
#if INTEL_COLLAB
  OMPT_TRACE(targetEnd(device_id));
  if (encodedId != device_id)
    PM->Devices[device_id].popSubDevice();
#endif // INTEL_COLLAB
  return rc;
}

EXTERN int __tgt_target_teams_nowait_mapper(
    ident_t *loc, int64_t device_id, void *host_ptr, int32_t arg_num,
    void **args_base, void **args, int64_t *arg_sizes, int64_t *arg_types,
    map_var_info_t *arg_names, void **arg_mappers, int32_t team_num,
    int32_t thread_limit, int32_t depNum, void *depList, int32_t noAliasDepNum,
    void *noAliasDepList) {
  TIMESCOPE_WITH_IDENT(loc);

  return __tgt_target_teams_mapper(loc, device_id, host_ptr, arg_num, args_base,
                                   args, arg_sizes, arg_types, arg_names,
                                   arg_mappers, team_num, thread_limit);
}

// Get the current number of components for a user-defined mapper.
EXTERN int64_t __tgt_mapper_num_components(void *rt_mapper_handle) {
  TIMESCOPE();
  auto *MapperComponentsPtr = (struct MapperComponentsTy *)rt_mapper_handle;
  int64_t size = MapperComponentsPtr->Components.size();
  DP("__tgt_mapper_num_components(Handle=" DPxMOD ") returns %" PRId64 "\n",
     DPxPTR(rt_mapper_handle), size);
  return size;
}

// Push back one component for a user-defined mapper.
EXTERN void __tgt_push_mapper_component(void *rt_mapper_handle, void *base,
                                        void *begin, int64_t size, int64_t type,
                                        void *name) {
  TIMESCOPE();
  DP("__tgt_push_mapper_component(Handle=" DPxMOD
     ") adds an entry (Base=" DPxMOD ", Begin=" DPxMOD ", Size=%" PRId64
     ", Type=0x%" PRIx64 ", Name=%s).\n",
     DPxPTR(rt_mapper_handle), DPxPTR(base), DPxPTR(begin), size, type,
     (name) ? getNameFromMapping(name).c_str() : "unknown");
  auto *MapperComponentsPtr = (struct MapperComponentsTy *)rt_mapper_handle;
  MapperComponentsPtr->Components.push_back(
      MapComponentInfoTy(base, begin, size, type, name));
}

EXTERN void __kmpc_push_target_tripcount(int64_t device_id,
                                         uint64_t loop_tripcount) {
  __kmpc_push_target_tripcount_mapper(nullptr, device_id, loop_tripcount);
}

EXTERN void __kmpc_push_target_tripcount_mapper(ident_t *loc, int64_t device_id,
                                                uint64_t loop_tripcount) {
  TIMESCOPE_WITH_IDENT(loc);
  if (checkDeviceAndCtors(device_id, loc) != OFFLOAD_SUCCESS) {
    DP("Not offloading to device %" PRId64 "\n", device_id);
    return;
  }

  DP("__kmpc_push_target_tripcount(%" PRId64 ", %" PRIu64 ")\n", device_id,
     loop_tripcount);
  PM->TblMapMtx.lock();
  PM->Devices[device_id]->LoopTripCnt.emplace(__kmpc_global_thread_num(NULL),
                                              loop_tripcount);
  PM->TblMapMtx.unlock();
}

#if INTEL_COLLAB
EXTERN int32_t __tgt_is_device_available(int64_t device_num,
                                         void *device_type) {
  device_num = EXTRACT_BITS(device_num, 31, 0);
  if (checkDeviceAndCtors(device_num, nullptr) != OFFLOAD_SUCCESS) {
    DP("Failed to get device %" PRId64 " ready\n", device_num);
    handleTargetOutcome(false, nullptr);
    return false;
  }

  return PM->Devices[device_num].isSupportedDevice(device_type);
}

EXTERN char *__tgt_get_device_name(
    int64_t device_num, char *buffer, size_t buffer_max_size) {
  DP("Call to __tgt_get_device_name with device_num %" PRId64 " and "
     "buffer_max_size %zu.\n",
     device_num, buffer_max_size);

  if (!buffer || buffer_max_size == 0 || isOffloadDisabled())
    return NULL;

  if (checkDeviceAndCtors(device_num, nullptr) != OFFLOAD_SUCCESS) {
    DP("Failed to get device %" PRId64 " ready\n", device_num);
    handleTargetOutcome(false, nullptr);
    return NULL;
  }

  DP("Querying device for its name.\n");

  DeviceTy &Device = PM->Devices[device_num];
  return Device.get_device_name(buffer, buffer_max_size);
}

EXTERN char *__tgt_get_device_rtl_name(
    int64_t device_num, char *buffer, size_t buffer_max_size) {
  DP("Call to __tgt_get_device_rtl_name with device_num %" PRId64 " and "
     "buffer_max_size %zu.\n",
     device_num, buffer_max_size);

  if (!buffer || buffer_max_size == 0 || isOffloadDisabled())
    return NULL;


  if (checkDeviceAndCtors(device_num, nullptr) != OFFLOAD_SUCCESS) {
    DP("Failed to get device %" PRId64 " ready\n", device_num);
    handleTargetOutcome(false, nullptr);
    return NULL;
  }

  const RTLInfoTy *RTL = PM->Devices[device_num].RTL;
  assert(RTL && "Device with uninitialized RTL.");
  strncpy(buffer, RTL->RTLConstName, buffer_max_size - 1);
  buffer[buffer_max_size - 1] = '\0';
  return buffer;
}


EXTERN void __tgt_offload_proxy_task_complete_ooo(void *interop_obj) {

// This structure is same as kmp_task_t defined in omp.h
typedef struct {
  void *shareds;   // not used
  void * routine;  // not used
  int part_id;     // not used
}async_t;

  DP("Call to __tgt_offload_proxy_task_complete_ooo interop obj " DPxMOD "\n",
      DPxPTR(interop_obj));
  __tgt_interop_obj *tgt_interop_obj = (__tgt_interop_obj *) interop_obj;
  async_t *async_obj =  (async_t *) tgt_interop_obj->async_obj;

  __tgt_release_interop_obj(interop_obj);

  __kmpc_proxy_task_completed_ooo(async_obj);
}

EXTERN void *__tgt_create_interop_obj(
    int64_t device_code, bool is_async, void *async_obj) {
  int64_t device_id = EXTRACT_BITS(device_code, 31, 0);

  DP("Call to __tgt_create_interop_obj with device_id %" PRId64 ", is_async %s"
     ", async_obj " DPxMOD "\n", device_id, is_async ? "true" : "false",
     DPxPTR(async_obj));

  if (checkDeviceAndCtors(device_id, nullptr) != OFFLOAD_SUCCESS) {
    DP("Failed to get device %" PRId64 " ready\n", device_id);
    handleTargetOutcome(false, nullptr);
    return NULL;
  }

  DeviceTy &Device = PM->Devices[device_id];

  auto &rtl_name = Device.RTL->RTLName;
  int32_t plugin;

  if (rtl_name.find("opencl") != std::string::npos) {
    plugin = INTEROP_PLUGIN_OPENCL;
  } else if (rtl_name.find("level0") != std::string::npos) {
    plugin = INTEROP_PLUGIN_LEVEL0;
  } else if (rtl_name.find("x86_64") != std::string::npos) {
    plugin = INTEROP_PLUGIN_X86_64;
  } else {
    DP("%s does not support interop interface\n", rtl_name.c_str());
    return NULL;
  }

  __tgt_interop_obj *obj =
      (__tgt_interop_obj *)malloc(sizeof(__tgt_interop_obj));
  if (!obj) {
    DP("Failed to malloc memory for interop object\n");
    return NULL;
  }

  obj->device_id = device_id;
  obj->device_code = device_code; // Preserve 64-bit device encoding
  obj->is_async = is_async;
  obj->async_obj = async_obj;
  obj->async_handler = &__tgt_offload_proxy_task_complete_ooo;
  obj->queue = nullptr; // Will be created when property is requested.
  obj->platform_handle = Device.get_platform_handle();
  obj->context_handle = Device.get_context_handle();
  Device.setDeviceHandle(obj);
  obj->plugin_interface = plugin;

  return obj;
}

EXTERN int __tgt_release_interop_obj(void *interop_obj) {
  DP("Call to __tgt_release_interop_obj with interop_obj " DPxMOD "\n",
     DPxPTR(interop_obj));

  assert(!isOffloadDisabled() &&
          "Freeing interop object with Offload Disabled.");
  if (!interop_obj)
    return OFFLOAD_FAIL;

  __tgt_interop_obj *obj = static_cast<__tgt_interop_obj *>(interop_obj);
  DeviceTy &Device = PM->Devices[obj->device_id];
  if (obj->queue)
    Device.release_offload_queue(obj->queue);
  free(interop_obj);

  return OFFLOAD_SUCCESS;
}

EXTERN int __tgt_set_interop_property(
    void *interop_obj, int32_t property_id, void *property_value) {
  DP("Call to __tgt_set_interop_property with interop_obj " DPxMOD
     ", property_id %" PRId32 "\n", DPxPTR(interop_obj), property_id);

  if (isOffloadDisabled() || !interop_obj || !property_value) {
    return OFFLOAD_FAIL;
  }

  __tgt_interop_obj *interop = (__tgt_interop_obj *)interop_obj;
  // Currently we support setting async object only
  switch (property_id) {
  case INTEROP_ASYNC_OBJ:
    if (interop->async_obj) {
       DP("Updating async obj is not allowed" PRId32 "\n");
       return OFFLOAD_FAIL;
    }
    interop->async_obj = property_value;
    break;
  default:
    DP("Invalid interop property name " PRId32 "\n");
    return OFFLOAD_FAIL;
  }

  return OFFLOAD_SUCCESS;
}

EXTERN int __tgt_get_interop_property(
    void *interop_obj, int32_t property_id, void **property_value) {
  DP("Call to __tgt_get_interop_property with interop_obj " DPxMOD
     ", property_id %" PRId32 "\n", DPxPTR(interop_obj), property_id);

  if (isOffloadDisabled() || !interop_obj || !property_value) {
    return OFFLOAD_FAIL;
  }

  __tgt_interop_obj *interop = (__tgt_interop_obj *)interop_obj;
  switch (property_id) {
  case INTEROP_DEVICE_ID:
    *property_value = (void *)&interop->device_id;
    break;
  case INTEROP_IS_ASYNC:
    *property_value = (void *)&interop->is_async;
    break;
  case INTEROP_ASYNC_OBJ:
    *property_value = interop->async_obj;
    break;
  case INTEROP_ASYNC_CALLBACK:
    *property_value = (void *)interop->async_handler;
    break;
  case INTEROP_OFFLOAD_QUEUE:
    if (!interop->queue)
      PM->Devices[interop->device_id].create_offload_queue(interop);
    *property_value = interop->queue;
    break;
  case INTEROP_PLATFORM_HANDLE:
    *property_value = interop->platform_handle;
    break;
  case INTEROP_DEVICE_HANDLE:
    *property_value = interop->device_handle;
    break;
  case INTEROP_PLUGIN_INTERFACE:
    *property_value = (void *)&interop->plugin_interface;
    break;
  case INTEROP_CONTEXT_HANDLE:
    *property_value = interop->context_handle;
    break;
  default:
    DP("Invalid interop property name " PRId32 "\n");
    return OFFLOAD_FAIL;
  }

  return OFFLOAD_SUCCESS;
}

EXTERN omp_interop_t __tgt_create_interop(
    int64_t device_num, int32_t interop_type, int32_t num_prefers,
    intptr_t *prefer_ids) {
  DP("Call to %s with device_num %" PRId64 ", interop_type %" PRId32
     ", num_prefers %" PRId32 ", prefer_ids " DPxMOD "\n",
     __func__, device_num, interop_type, num_prefers, DPxPTR(prefer_ids));

  if (isOffloadDisabled())
    return omp_interop_none;

  omp_interop_t Interop = omp_interop_none;

  // Now, try to create an interop with device_num.
  if (device_num == OFFLOAD_DEVICE_DEFAULT)
    device_num = omp_get_default_device();

  if (device_is_ready(device_num)) {
    Interop = PM->Devices[device_num].createInterop(interop_type, num_prefers,
                                                    prefer_ids);
    DP("Created an interop " DPxMOD " from device_num %" PRId64 "\n",
       DPxPTR(Interop), device_num);
  }

  return Interop;
}

EXTERN int __tgt_release_interop(omp_interop_t interop) {
  DP("Call to %s with interop " DPxMOD "\n", __func__, DPxPTR(interop));

  if (isOffloadDisabled() || !interop)
    return OFFLOAD_FAIL;

  __tgt_interop *TgtInterop = static_cast<__tgt_interop *>(interop);
  int64_t DeviceNum = TgtInterop->DeviceNum;

  if (!device_is_ready(DeviceNum)) {
    DP("Device %" PRId64 " is not ready when releasing an interop " DPxMOD "\n",
       DeviceNum, DPxPTR(interop));
    return OFFLOAD_FAIL;
  }

  return PM->Devices[DeviceNum].releaseInterop(TgtInterop);
}

EXTERN int __tgt_use_interop(omp_interop_t interop) {
  DP("Call to %s with interop " DPxMOD "\n", __func__, DPxPTR(interop));

  if (isOffloadDisabled() || !interop)
    return OFFLOAD_FAIL;

  __tgt_interop *TgtInterop = static_cast<__tgt_interop *>(interop);
  int64_t DeviceNum = TgtInterop->DeviceNum;

  if (!device_is_ready(DeviceNum)) {
    DP("Device %" PRId64 " is not ready when using an interop " DPxMOD "\n",
       DeviceNum, DPxPTR(interop));
    return OFFLOAD_FAIL;
  }

  if (!TgtInterop->TargetSync)
    return OFFLOAD_SUCCESS;

  return PM->Devices[DeviceNum].useInterop(TgtInterop);
}

EXTERN int __tgt_get_target_memory_info(
    void *interop_obj, int32_t num_ptrs, void *tgt_ptrs, void *ptr_info) {
  DP("Call to __tgt_get_target_memory_info with interop_obj " DPxMOD
     ", num_ptrs %" PRId32 ", tgt_ptrs " DPxMOD ", ptr_info " DPxMOD
     "\n", DPxPTR(interop_obj), num_ptrs, DPxPTR(tgt_ptrs), DPxPTR(ptr_info));

  if (isOffloadDisabled() || !interop_obj || !tgt_ptrs || !ptr_info ||
      num_ptrs <= 0) {
    return OFFLOAD_FAIL;
  }

  __tgt_interop_obj *obj = static_cast<__tgt_interop_obj *>(interop_obj);
  DeviceTy &Device = PM->Devices[obj->device_id];
  return Device.get_data_alloc_info(num_ptrs, tgt_ptrs, ptr_info);
}

EXTERN void __tgt_push_code_location(const char *location, void *codeptr_ra) {
  OmptGlobal->getTrace().pushCodeLocation(location, codeptr_ra);
}

EXTERN int __tgt_get_num_devices(void) {
  return omp_get_num_devices();
}

EXTERN void __tgt_add_build_options(
    const char *compile_options, const char *link_options) {

  int64_t device_num = omp_get_default_device();

  if (!device_is_ready(device_num)) {
    REPORT("Device %" PRId64 " is not ready.\n", device_num);
    return;
  }

  auto RTLInfo = PM->Devices[device_num].RTL;
  if (RTLInfo->add_build_options)
    RTLInfo->add_build_options(compile_options, link_options);
}
#endif // INTEL_COLLAB
EXTERN void __tgt_set_info_flag(uint32_t NewInfoLevel) {
  std::atomic<uint32_t> &InfoLevel = getInfoLevelInternal();
  InfoLevel.store(NewInfoLevel);
  for (auto &R : PM->RTLs.AllRTLs) {
    if (R.set_info_flag)
      R.set_info_flag(NewInfoLevel);
  }
}

EXTERN int __tgt_print_device_info(int64_t device_id) {
  return PM->Devices[device_id]->printDeviceInfo(
      PM->Devices[device_id]->RTLDeviceID);
}<|MERGE_RESOLUTION|>--- conflicted
+++ resolved
@@ -158,7 +158,7 @@
 #if INTEL_COLLAB
   OMPT_TRACE(targetDataEnterEnd(device_id));
   if (encodedId != device_id)
-    PM->Devices[device_id].popSubDevice();
+    PM->Devices[device_id]->popSubDevice();
 #endif // INTEL_COLLAB
 }
 
@@ -240,7 +240,7 @@
 #if INTEL_COLLAB
   OMPT_TRACE(targetDataExitEnd(device_id));
   if (encodedId != device_id)
-    PM->Devices[device_id].popSubDevice();
+    PM->Devices[device_id]->popSubDevice();
 #endif // INTEL_COLLAB
 }
 
@@ -307,7 +307,7 @@
 #if INTEL_COLLAB
   OMPT_TRACE(targetDataUpdateEnd(device_id));
   if (encodedId != device_id)
-    PM->Devices[device_id].popSubDevice();
+    PM->Devices[device_id]->popSubDevice();
 #endif // INTEL_COLLAB
 }
 
@@ -369,16 +369,12 @@
   }
 #endif
 
-<<<<<<< HEAD
 #if INTEL_COLLAB
   // Push device encoding
-  PM->Devices[device_id].pushSubDevice(encodedId, device_id);
+  PM->Devices[device_id]->pushSubDevice(encodedId, device_id);
   OMPT_TRACE(targetBegin(device_id));
 #endif // INTEL_COLLAB
-  DeviceTy &Device = PM->Devices[device_id];
-=======
   DeviceTy &Device = *PM->Devices[device_id];
->>>>>>> c3aecf87
   AsyncInfoTy AsyncInfo(Device);
   int rc = target(loc, Device, host_ptr, arg_num, args_base, args, arg_sizes,
                   arg_types, arg_names, arg_mappers, 0, 0, false /*team*/,
@@ -389,7 +385,7 @@
 #if INTEL_COLLAB
   OMPT_TRACE(targetEnd(device_id));
   if (encodedId != device_id)
-    PM->Devices[device_id].popSubDevice();
+    PM->Devices[device_id]->popSubDevice();
 #endif // INTEL_COLLAB
   return rc;
 }
@@ -459,16 +455,12 @@
   }
 #endif
 
-<<<<<<< HEAD
 #if INTEL_COLLAB
   // Push device encoding
-  PM->Devices[device_id].pushSubDevice(encodedId, device_id);
+  PM->Devices[device_id]->pushSubDevice(encodedId, device_id);
   OMPT_TRACE(targetBegin(device_id));
 #endif // INTEL_COLLAB
-  DeviceTy &Device = PM->Devices[device_id];
-=======
   DeviceTy &Device = *PM->Devices[device_id];
->>>>>>> c3aecf87
   AsyncInfoTy AsyncInfo(Device);
   int rc = target(loc, Device, host_ptr, arg_num, args_base, args, arg_sizes,
                   arg_types, arg_names, arg_mappers, team_num, thread_limit,
@@ -480,7 +472,7 @@
 #if INTEL_COLLAB
   OMPT_TRACE(targetEnd(device_id));
   if (encodedId != device_id)
-    PM->Devices[device_id].popSubDevice();
+    PM->Devices[device_id]->popSubDevice();
 #endif // INTEL_COLLAB
   return rc;
 }
@@ -554,7 +546,7 @@
     return false;
   }
 
-  return PM->Devices[device_num].isSupportedDevice(device_type);
+  return PM->Devices[device_num]->isSupportedDevice(device_type);
 }
 
 EXTERN char *__tgt_get_device_name(
@@ -574,7 +566,7 @@
 
   DP("Querying device for its name.\n");
 
-  DeviceTy &Device = PM->Devices[device_num];
+  DeviceTy &Device = *PM->Devices[device_num];
   return Device.get_device_name(buffer, buffer_max_size);
 }
 
@@ -594,7 +586,7 @@
     return NULL;
   }
 
-  const RTLInfoTy *RTL = PM->Devices[device_num].RTL;
+  const RTLInfoTy *RTL = PM->Devices[device_num]->RTL;
   assert(RTL && "Device with uninitialized RTL.");
   strncpy(buffer, RTL->RTLConstName, buffer_max_size - 1);
   buffer[buffer_max_size - 1] = '\0';
@@ -635,7 +627,7 @@
     return NULL;
   }
 
-  DeviceTy &Device = PM->Devices[device_id];
+  DeviceTy &Device = *PM->Devices[device_id];
 
   auto &rtl_name = Device.RTL->RTLName;
   int32_t plugin;
@@ -682,7 +674,7 @@
     return OFFLOAD_FAIL;
 
   __tgt_interop_obj *obj = static_cast<__tgt_interop_obj *>(interop_obj);
-  DeviceTy &Device = PM->Devices[obj->device_id];
+  DeviceTy &Device = *PM->Devices[obj->device_id];
   if (obj->queue)
     Device.release_offload_queue(obj->queue);
   free(interop_obj);
@@ -742,7 +734,7 @@
     break;
   case INTEROP_OFFLOAD_QUEUE:
     if (!interop->queue)
-      PM->Devices[interop->device_id].create_offload_queue(interop);
+      PM->Devices[interop->device_id]->create_offload_queue(interop);
     *property_value = interop->queue;
     break;
   case INTEROP_PLATFORM_HANDLE:
@@ -782,7 +774,7 @@
     device_num = omp_get_default_device();
 
   if (device_is_ready(device_num)) {
-    Interop = PM->Devices[device_num].createInterop(interop_type, num_prefers,
+    Interop = PM->Devices[device_num]->createInterop(interop_type, num_prefers,
                                                     prefer_ids);
     DP("Created an interop " DPxMOD " from device_num %" PRId64 "\n",
        DPxPTR(Interop), device_num);
@@ -806,7 +798,7 @@
     return OFFLOAD_FAIL;
   }
 
-  return PM->Devices[DeviceNum].releaseInterop(TgtInterop);
+  return PM->Devices[DeviceNum]->releaseInterop(TgtInterop);
 }
 
 EXTERN int __tgt_use_interop(omp_interop_t interop) {
@@ -827,7 +819,7 @@
   if (!TgtInterop->TargetSync)
     return OFFLOAD_SUCCESS;
 
-  return PM->Devices[DeviceNum].useInterop(TgtInterop);
+  return PM->Devices[DeviceNum]->useInterop(TgtInterop);
 }
 
 EXTERN int __tgt_get_target_memory_info(
@@ -842,7 +834,7 @@
   }
 
   __tgt_interop_obj *obj = static_cast<__tgt_interop_obj *>(interop_obj);
-  DeviceTy &Device = PM->Devices[obj->device_id];
+  DeviceTy &Device = *PM->Devices[obj->device_id];
   return Device.get_data_alloc_info(num_ptrs, tgt_ptrs, ptr_info);
 }
 
@@ -864,7 +856,7 @@
     return;
   }
 
-  auto RTLInfo = PM->Devices[device_num].RTL;
+  auto RTLInfo = PM->Devices[device_num]->RTL;
   if (RTLInfo->add_build_options)
     RTLInfo->add_build_options(compile_options, link_options);
 }
