//===-------- interface.cpp - Target independent OpenMP target RTL --------===//
//
// Part of the LLVM Project, under the Apache License v2.0 with LLVM Exceptions.
// See https://llvm.org/LICENSE.txt for license information.
// SPDX-License-Identifier: Apache-2.0 WITH LLVM-exception
//
//===----------------------------------------------------------------------===//
//
// Implementation of the interface to be used by Clang during the codegen of a
// target region.
//
//===----------------------------------------------------------------------===//

#if INTEL_COLLAB
#include "omptarget-tools.h"
#endif // INTEL_COLLAB

#include "device.h"
#include "omptarget.h"
#include "private.h"
#include "rtl.h"

#include <cassert>
#include <cstdio>
#include <cstdlib>
#include <mutex>
#if INTEL_COLLAB
#include <string.h>
#endif  // INTEL_COLLAB

extern bool isOffloadDisabled();

#if INTEL_COLLAB
static int64_t GetEncodedDeviceID(int64_t &DeviceID) {
  if (DeviceID == OFFLOAD_DEVICE_DEFAULT)
    return omp_get_default_device();

  int64_t EncodedID = DeviceID;
  if (EncodedID < 0) {
    // DeviceID is already encoded (e.g., subdevice clause)
    DeviceID = EXTRACT_BITS(EncodedID, 31, 0);
  } else if (PM->RootDeviceID >= 0) {
    // DeviceID is sub-device ID -- move it to "start" bits and replace it with
    // the stored root device ID.
    EncodedID = PM->SubDeviceMask | (DeviceID << 48);
    DeviceID = PM->RootDeviceID;
  }

  return EncodedID;
}
#endif // INTEL_COLLAB

////////////////////////////////////////////////////////////////////////////////
/// adds requires flags
EXTERN void __tgt_register_requires(int64_t flags) {
  TIMESCOPE();
  PM->RTLs.RegisterRequires(flags);
}

////////////////////////////////////////////////////////////////////////////////
/// adds a target shared library to the target execution image
EXTERN void __tgt_register_lib(__tgt_bin_desc *desc) {
  TIMESCOPE();
  std::call_once(PM->RTLs.initFlag, &RTLsTy::LoadRTLs, &PM->RTLs);
  for (auto &RTL : PM->RTLs.AllRTLs) {
    if (RTL.register_lib) {
      if ((*RTL.register_lib)(desc) != OFFLOAD_SUCCESS) {
        DP("Could not register library with %s", RTL.RTLName.c_str());
      }
    }
  }
  PM->RTLs.RegisterLib(desc);
}

////////////////////////////////////////////////////////////////////////////////
/// Initialize all available devices without registering any image
EXTERN void __tgt_init_all_rtls() { PM->RTLs.initAllRTLs(); }

////////////////////////////////////////////////////////////////////////////////
/// unloads a target shared library
EXTERN void __tgt_unregister_lib(__tgt_bin_desc *desc) {
  TIMESCOPE();
  PM->RTLs.UnregisterLib(desc);
  for (auto &RTL : PM->RTLs.UsedRTLs) {
    if (RTL->unregister_lib) {
      if ((*RTL->unregister_lib)(desc) != OFFLOAD_SUCCESS) {
        DP("Could not register library with %s", RTL->RTLName.c_str());
      }
    }
  }
}

/// creates host-to-target data mapping, stores it in the
/// libomptarget.so internal structure (an entry in a stack of data maps)
/// and passes the data to the device.
EXTERN void __tgt_target_data_begin(int64_t device_id, int32_t arg_num,
                                    void **args_base, void **args,
                                    int64_t *arg_sizes, int64_t *arg_types) {
  TIMESCOPE();
  __tgt_target_data_begin_mapper(nullptr, device_id, arg_num, args_base, args,
                                 arg_sizes, arg_types, nullptr, nullptr);
}

EXTERN void __tgt_target_data_begin_nowait(int64_t device_id, int32_t arg_num,
                                           void **args_base, void **args,
                                           int64_t *arg_sizes,
                                           int64_t *arg_types, int32_t depNum,
                                           void *depList, int32_t noAliasDepNum,
                                           void *noAliasDepList) {
  TIMESCOPE();

  __tgt_target_data_begin_mapper(nullptr, device_id, arg_num, args_base, args,
                                 arg_sizes, arg_types, nullptr, nullptr);
}

EXTERN void __tgt_target_data_begin_mapper(ident_t *loc, int64_t device_id,
                                           int32_t arg_num, void **args_base,
                                           void **args, int64_t *arg_sizes,
                                           int64_t *arg_types,
                                           map_var_info_t *arg_names,
                                           void **arg_mappers) {
  TIMESCOPE_WITH_IDENT(loc);
#if INTEL_COLLAB
  int64_t encodedId = GetEncodedDeviceID(device_id);
#endif // INTEL_COLLAB
  DP("Entering data begin region for device %" PRId64 " with %d mappings\n",
     device_id, arg_num);
  if (checkDeviceAndCtors(device_id, loc)) {
    DP("Not offloading to device %" PRId64 "\n", device_id);
    return;
  }

  DeviceTy &Device = *PM->Devices[device_id];

  if (getInfoLevel() & OMP_INFOTYPE_KERNEL_ARGS)
    printKernelArguments(loc, device_id, arg_num, arg_sizes, arg_types,
                         arg_names, "Entering OpenMP data region");
#ifdef OMPTARGET_DEBUG
  for (int i = 0; i < arg_num; ++i) {
    DP("Entry %2d: Base=" DPxMOD ", Begin=" DPxMOD ", Size=%" PRId64
       ", Type=0x%" PRIx64 ", Name=%s\n",
       i, DPxPTR(args_base[i]), DPxPTR(args[i]), arg_sizes[i], arg_types[i],
       (arg_names) ? getNameFromMapping(arg_names[i]).c_str() : "unknown");
  }
#endif

#if INTEL_COLLAB
  Device.pushSubDevice(encodedId, device_id);
  OMPT_TRACE(targetDataEnterBegin(device_id));
#endif // INTEL_COLLAB

  AsyncInfoTy AsyncInfo(Device);
  int rc = targetDataBegin(loc, Device, arg_num, args_base, args, arg_sizes,
                           arg_types, arg_names, arg_mappers, AsyncInfo);
  if (rc == OFFLOAD_SUCCESS)
    rc = AsyncInfo.synchronize();
  handleTargetOutcome(rc == OFFLOAD_SUCCESS, loc);
#if INTEL_COLLAB
  OMPT_TRACE(targetDataEnterEnd(device_id));
  if (encodedId != device_id)
    PM->Devices[device_id]->popSubDevice();
#endif // INTEL_COLLAB
}

EXTERN void __tgt_target_data_begin_nowait_mapper(
    ident_t *loc, int64_t device_id, int32_t arg_num, void **args_base,
    void **args, int64_t *arg_sizes, int64_t *arg_types,
    map_var_info_t *arg_names, void **arg_mappers, int32_t depNum,
    void *depList, int32_t noAliasDepNum, void *noAliasDepList) {
  TIMESCOPE_WITH_IDENT(loc);

  __tgt_target_data_begin_mapper(loc, device_id, arg_num, args_base, args,
                                 arg_sizes, arg_types, arg_names, arg_mappers);
}

/// passes data from the target, releases target memory and destroys
/// the host-target mapping (top entry from the stack of data maps)
/// created by the last __tgt_target_data_begin.
EXTERN void __tgt_target_data_end(int64_t device_id, int32_t arg_num,
                                  void **args_base, void **args,
                                  int64_t *arg_sizes, int64_t *arg_types) {
  TIMESCOPE();
  __tgt_target_data_end_mapper(nullptr, device_id, arg_num, args_base, args,
                               arg_sizes, arg_types, nullptr, nullptr);
}

EXTERN void __tgt_target_data_end_nowait(int64_t device_id, int32_t arg_num,
                                         void **args_base, void **args,
                                         int64_t *arg_sizes, int64_t *arg_types,
                                         int32_t depNum, void *depList,
                                         int32_t noAliasDepNum,
                                         void *noAliasDepList) {
  TIMESCOPE();

  __tgt_target_data_end_mapper(nullptr, device_id, arg_num, args_base, args,
                               arg_sizes, arg_types, nullptr, nullptr);
}

EXTERN void __tgt_target_data_end_mapper(ident_t *loc, int64_t device_id,
                                         int32_t arg_num, void **args_base,
                                         void **args, int64_t *arg_sizes,
                                         int64_t *arg_types,
                                         map_var_info_t *arg_names,
                                         void **arg_mappers) {
  TIMESCOPE_WITH_IDENT(loc);
#if INTEL_COLLAB
  int64_t encodedId = GetEncodedDeviceID(device_id);
#endif // INTEL_COLLAB
  DP("Entering data end region with %d mappings\n", arg_num);
  if (checkDeviceAndCtors(device_id, loc)) {
    DP("Not offloading to device %" PRId64 "\n", device_id);
    return;
  }

  DeviceTy &Device = *PM->Devices[device_id];

  if (getInfoLevel() & OMP_INFOTYPE_KERNEL_ARGS)
    printKernelArguments(loc, device_id, arg_num, arg_sizes, arg_types,
                         arg_names, "Exiting OpenMP data region");
#ifdef OMPTARGET_DEBUG
  for (int i = 0; i < arg_num; ++i) {
    DP("Entry %2d: Base=" DPxMOD ", Begin=" DPxMOD ", Size=%" PRId64
       ", Type=0x%" PRIx64 ", Name=%s\n",
       i, DPxPTR(args_base[i]), DPxPTR(args[i]), arg_sizes[i], arg_types[i],
       (arg_names) ? getNameFromMapping(arg_names[i]).c_str() : "unknown");
  }
#endif

#if INTEL_COLLAB
  Device.pushSubDevice(encodedId, device_id);
  OMPT_TRACE(targetDataExitBegin(device_id));
#endif // INTEL_COLLAB

  AsyncInfoTy AsyncInfo(Device);
  int rc = targetDataEnd(loc, Device, arg_num, args_base, args, arg_sizes,
                         arg_types, arg_names, arg_mappers, AsyncInfo);
  if (rc == OFFLOAD_SUCCESS)
    rc = AsyncInfo.synchronize();
  handleTargetOutcome(rc == OFFLOAD_SUCCESS, loc);
#if INTEL_COLLAB
  OMPT_TRACE(targetDataExitEnd(device_id));
  if (encodedId != device_id)
    PM->Devices[device_id]->popSubDevice();
#endif // INTEL_COLLAB
}

EXTERN void __tgt_target_data_end_nowait_mapper(
    ident_t *loc, int64_t device_id, int32_t arg_num, void **args_base,
    void **args, int64_t *arg_sizes, int64_t *arg_types,
    map_var_info_t *arg_names, void **arg_mappers, int32_t depNum,
    void *depList, int32_t noAliasDepNum, void *noAliasDepList) {
  TIMESCOPE_WITH_IDENT(loc);

  __tgt_target_data_end_mapper(loc, device_id, arg_num, args_base, args,
                               arg_sizes, arg_types, arg_names, arg_mappers);
}

EXTERN void __tgt_target_data_update(int64_t device_id, int32_t arg_num,
                                     void **args_base, void **args,
                                     int64_t *arg_sizes, int64_t *arg_types) {
  TIMESCOPE();
  __tgt_target_data_update_mapper(nullptr, device_id, arg_num, args_base, args,
                                  arg_sizes, arg_types, nullptr, nullptr);
}

EXTERN void __tgt_target_data_update_nowait(
    int64_t device_id, int32_t arg_num, void **args_base, void **args,
    int64_t *arg_sizes, int64_t *arg_types, int32_t depNum, void *depList,
    int32_t noAliasDepNum, void *noAliasDepList) {
  TIMESCOPE();

  __tgt_target_data_update_mapper(nullptr, device_id, arg_num, args_base, args,
                                  arg_sizes, arg_types, nullptr, nullptr);
}

EXTERN void __tgt_target_data_update_mapper(ident_t *loc, int64_t device_id,
                                            int32_t arg_num, void **args_base,
                                            void **args, int64_t *arg_sizes,
                                            int64_t *arg_types,
                                            map_var_info_t *arg_names,
                                            void **arg_mappers) {
  TIMESCOPE_WITH_IDENT(loc);
  DP("Entering data update with %d mappings\n", arg_num);
<<<<<<< HEAD
#if INTEL_COLLAB
  int64_t encodedId = GetEncodedDeviceID(device_id);
#endif // INTEL_COLLAB
  if (checkDeviceAndCtors(device_id, loc) != OFFLOAD_SUCCESS) {
=======
  if (checkDeviceAndCtors(device_id, loc)) {
>>>>>>> 2cfe1a09
    DP("Not offloading to device %" PRId64 "\n", device_id);
    return;
  }

  if (getInfoLevel() & OMP_INFOTYPE_KERNEL_ARGS)
    printKernelArguments(loc, device_id, arg_num, arg_sizes, arg_types,
                         arg_names, "Updating OpenMP data");

  DeviceTy &Device = *PM->Devices[device_id];
  AsyncInfoTy AsyncInfo(Device);
#if INTEL_COLLAB
  Device.pushSubDevice(encodedId, device_id);
  OMPT_TRACE(targetDataUpdateBegin(device_id));
#endif // INTEL_COLLAB
  int rc = targetDataUpdate(loc, Device, arg_num, args_base, args, arg_sizes,
                            arg_types, arg_names, arg_mappers, AsyncInfo);
  if (rc == OFFLOAD_SUCCESS)
    rc = AsyncInfo.synchronize();
  handleTargetOutcome(rc == OFFLOAD_SUCCESS, loc);
#if INTEL_COLLAB
  OMPT_TRACE(targetDataUpdateEnd(device_id));
  if (encodedId != device_id)
    PM->Devices[device_id]->popSubDevice();
#endif // INTEL_COLLAB
}

EXTERN void __tgt_target_data_update_nowait_mapper(
    ident_t *loc, int64_t device_id, int32_t arg_num, void **args_base,
    void **args, int64_t *arg_sizes, int64_t *arg_types,
    map_var_info_t *arg_names, void **arg_mappers, int32_t depNum,
    void *depList, int32_t noAliasDepNum, void *noAliasDepList) {
  TIMESCOPE_WITH_IDENT(loc);

  __tgt_target_data_update_mapper(loc, device_id, arg_num, args_base, args,
                                  arg_sizes, arg_types, arg_names, arg_mappers);
}

EXTERN int __tgt_target(int64_t device_id, void *host_ptr, int32_t arg_num,
                        void **args_base, void **args, int64_t *arg_sizes,
                        int64_t *arg_types) {
  TIMESCOPE();
  return __tgt_target_mapper(nullptr, device_id, host_ptr, arg_num, args_base,
                             args, arg_sizes, arg_types, nullptr, nullptr);
}

EXTERN int __tgt_target_nowait(int64_t device_id, void *host_ptr,
                               int32_t arg_num, void **args_base, void **args,
                               int64_t *arg_sizes, int64_t *arg_types,
                               int32_t depNum, void *depList,
                               int32_t noAliasDepNum, void *noAliasDepList) {
  TIMESCOPE();

  return __tgt_target_mapper(nullptr, device_id, host_ptr, arg_num, args_base,
                             args, arg_sizes, arg_types, nullptr, nullptr);
}

EXTERN int __tgt_target_mapper(ident_t *loc, int64_t device_id, void *host_ptr,
                               int32_t arg_num, void **args_base, void **args,
                               int64_t *arg_sizes, int64_t *arg_types,
                               map_var_info_t *arg_names, void **arg_mappers) {
  TIMESCOPE_WITH_IDENT(loc);
#if INTEL_COLLAB
  int64_t encodedId = GetEncodedDeviceID(device_id);
#endif // INTEL_COLLAB
  DP("Entering target region with entry point " DPxMOD " and device Id %" PRId64
     "\n",
     DPxPTR(host_ptr), device_id);
  if (checkDeviceAndCtors(device_id, loc)) {
    DP("Not offloading to device %" PRId64 "\n", device_id);
    return OFFLOAD_FAIL;
  }

  if (getInfoLevel() & OMP_INFOTYPE_KERNEL_ARGS)
    printKernelArguments(loc, device_id, arg_num, arg_sizes, arg_types,
                         arg_names, "Entering OpenMP kernel");
#ifdef OMPTARGET_DEBUG
  for (int i = 0; i < arg_num; ++i) {
    DP("Entry %2d: Base=" DPxMOD ", Begin=" DPxMOD ", Size=%" PRId64
       ", Type=0x%" PRIx64 ", Name=%s\n",
       i, DPxPTR(args_base[i]), DPxPTR(args[i]), arg_sizes[i], arg_types[i],
       (arg_names) ? getNameFromMapping(arg_names[i]).c_str() : "unknown");
  }
#endif

#if INTEL_COLLAB
  // Push device encoding
  PM->Devices[device_id]->pushSubDevice(encodedId, device_id);
  OMPT_TRACE(targetBegin(device_id));
#endif // INTEL_COLLAB
  DeviceTy &Device = *PM->Devices[device_id];
  AsyncInfoTy AsyncInfo(Device);
  int rc = target(loc, Device, host_ptr, arg_num, args_base, args, arg_sizes,
                  arg_types, arg_names, arg_mappers, 0, 0, false /*team*/,
                  AsyncInfo);
  if (rc == OFFLOAD_SUCCESS)
    rc = AsyncInfo.synchronize();
  handleTargetOutcome(rc == OFFLOAD_SUCCESS, loc);
#if INTEL_COLLAB
  OMPT_TRACE(targetEnd(device_id));
  if (encodedId != device_id)
    PM->Devices[device_id]->popSubDevice();
#endif // INTEL_COLLAB
  return rc;
}

EXTERN int __tgt_target_nowait_mapper(
    ident_t *loc, int64_t device_id, void *host_ptr, int32_t arg_num,
    void **args_base, void **args, int64_t *arg_sizes, int64_t *arg_types,
    map_var_info_t *arg_names, void **arg_mappers, int32_t depNum,
    void *depList, int32_t noAliasDepNum, void *noAliasDepList) {
  TIMESCOPE_WITH_IDENT(loc);

  return __tgt_target_mapper(loc, device_id, host_ptr, arg_num, args_base, args,
                             arg_sizes, arg_types, arg_names, arg_mappers);
}

EXTERN int __tgt_target_teams(int64_t device_id, void *host_ptr,
                              int32_t arg_num, void **args_base, void **args,
                              int64_t *arg_sizes, int64_t *arg_types,
                              int32_t team_num, int32_t thread_limit) {
  TIMESCOPE();
  return __tgt_target_teams_mapper(nullptr, device_id, host_ptr, arg_num,
                                   args_base, args, arg_sizes, arg_types,
                                   nullptr, nullptr, team_num, thread_limit);
}

EXTERN int __tgt_target_teams_nowait(int64_t device_id, void *host_ptr,
                                     int32_t arg_num, void **args_base,
                                     void **args, int64_t *arg_sizes,
                                     int64_t *arg_types, int32_t team_num,
                                     int32_t thread_limit, int32_t depNum,
                                     void *depList, int32_t noAliasDepNum,
                                     void *noAliasDepList) {
  TIMESCOPE();

  return __tgt_target_teams_mapper(nullptr, device_id, host_ptr, arg_num,
                                   args_base, args, arg_sizes, arg_types,
                                   nullptr, nullptr, team_num, thread_limit);
}

EXTERN int __tgt_target_teams_mapper(ident_t *loc, int64_t device_id,
                                     void *host_ptr, int32_t arg_num,
                                     void **args_base, void **args,
                                     int64_t *arg_sizes, int64_t *arg_types,
                                     map_var_info_t *arg_names,
                                     void **arg_mappers, int32_t team_num,
                                     int32_t thread_limit) {
#if INTEL_COLLAB
  int64_t encodedId = GetEncodedDeviceID(device_id);
#endif // INTEL_COLLAB
  DP("Entering target region with entry point " DPxMOD " and device Id %" PRId64
     "\n",
     DPxPTR(host_ptr), device_id);
  if (checkDeviceAndCtors(device_id, loc)) {
    DP("Not offloading to device %" PRId64 "\n", device_id);
    return OFFLOAD_FAIL;
  }

  if (getInfoLevel() & OMP_INFOTYPE_KERNEL_ARGS)
    printKernelArguments(loc, device_id, arg_num, arg_sizes, arg_types,
                         arg_names, "Entering OpenMP kernel");
#ifdef OMPTARGET_DEBUG
  for (int i = 0; i < arg_num; ++i) {
    DP("Entry %2d: Base=" DPxMOD ", Begin=" DPxMOD ", Size=%" PRId64
       ", Type=0x%" PRIx64 ", Name=%s\n",
       i, DPxPTR(args_base[i]), DPxPTR(args[i]), arg_sizes[i], arg_types[i],
       (arg_names) ? getNameFromMapping(arg_names[i]).c_str() : "unknown");
  }
#endif

#if INTEL_COLLAB
  // Push device encoding
  PM->Devices[device_id]->pushSubDevice(encodedId, device_id);
  OMPT_TRACE(targetBegin(device_id));
#endif // INTEL_COLLAB
  DeviceTy &Device = *PM->Devices[device_id];
  AsyncInfoTy AsyncInfo(Device);
  int rc = target(loc, Device, host_ptr, arg_num, args_base, args, arg_sizes,
                  arg_types, arg_names, arg_mappers, team_num, thread_limit,
                  true /*team*/, AsyncInfo);
  if (rc == OFFLOAD_SUCCESS)
    rc = AsyncInfo.synchronize();

  handleTargetOutcome(rc == OFFLOAD_SUCCESS, loc);
#if INTEL_COLLAB
  OMPT_TRACE(targetEnd(device_id));
  if (encodedId != device_id)
    PM->Devices[device_id]->popSubDevice();
#endif // INTEL_COLLAB
  return rc;
}

EXTERN int __tgt_target_teams_nowait_mapper(
    ident_t *loc, int64_t device_id, void *host_ptr, int32_t arg_num,
    void **args_base, void **args, int64_t *arg_sizes, int64_t *arg_types,
    map_var_info_t *arg_names, void **arg_mappers, int32_t team_num,
    int32_t thread_limit, int32_t depNum, void *depList, int32_t noAliasDepNum,
    void *noAliasDepList) {
  TIMESCOPE_WITH_IDENT(loc);

  return __tgt_target_teams_mapper(loc, device_id, host_ptr, arg_num, args_base,
                                   args, arg_sizes, arg_types, arg_names,
                                   arg_mappers, team_num, thread_limit);
}

// Get the current number of components for a user-defined mapper.
EXTERN int64_t __tgt_mapper_num_components(void *rt_mapper_handle) {
  TIMESCOPE();
  auto *MapperComponentsPtr = (struct MapperComponentsTy *)rt_mapper_handle;
  int64_t size = MapperComponentsPtr->Components.size();
  DP("__tgt_mapper_num_components(Handle=" DPxMOD ") returns %" PRId64 "\n",
     DPxPTR(rt_mapper_handle), size);
  return size;
}

// Push back one component for a user-defined mapper.
EXTERN void __tgt_push_mapper_component(void *rt_mapper_handle, void *base,
                                        void *begin, int64_t size, int64_t type,
                                        void *name) {
  TIMESCOPE();
  DP("__tgt_push_mapper_component(Handle=" DPxMOD
     ") adds an entry (Base=" DPxMOD ", Begin=" DPxMOD ", Size=%" PRId64
     ", Type=0x%" PRIx64 ", Name=%s).\n",
     DPxPTR(rt_mapper_handle), DPxPTR(base), DPxPTR(begin), size, type,
     (name) ? getNameFromMapping(name).c_str() : "unknown");
  auto *MapperComponentsPtr = (struct MapperComponentsTy *)rt_mapper_handle;
  MapperComponentsPtr->Components.push_back(
      MapComponentInfoTy(base, begin, size, type, name));
}

EXTERN void __kmpc_push_target_tripcount(int64_t device_id,
                                         uint64_t loop_tripcount) {
  __kmpc_push_target_tripcount_mapper(nullptr, device_id, loop_tripcount);
}

EXTERN void __kmpc_push_target_tripcount_mapper(ident_t *loc, int64_t device_id,
                                                uint64_t loop_tripcount) {
  TIMESCOPE_WITH_IDENT(loc);
  if (checkDeviceAndCtors(device_id, loc)) {
    DP("Not offloading to device %" PRId64 "\n", device_id);
    return;
  }

  DP("__kmpc_push_target_tripcount(%" PRId64 ", %" PRIu64 ")\n", device_id,
     loop_tripcount);
  PM->TblMapMtx.lock();
  PM->Devices[device_id]->LoopTripCnt.emplace(__kmpc_global_thread_num(NULL),
                                              loop_tripcount);
  PM->TblMapMtx.unlock();
}

#if INTEL_COLLAB
EXTERN int32_t __tgt_is_device_available(int64_t device_num,
                                         void *device_type) {
  device_num = EXTRACT_BITS(device_num, 31, 0);
  if (checkDeviceAndCtors(device_num, nullptr) != OFFLOAD_SUCCESS) {
    DP("Failed to get device %" PRId64 " ready\n", device_num);
    handleTargetOutcome(false, nullptr);
    return false;
  }

  return PM->Devices[device_num]->isSupportedDevice(device_type);
}

EXTERN char *__tgt_get_device_name(
    int64_t device_num, char *buffer, size_t buffer_max_size) {
  DP("Call to __tgt_get_device_name with device_num %" PRId64 " and "
     "buffer_max_size %zu.\n",
     device_num, buffer_max_size);

  if (!buffer || buffer_max_size == 0 || isOffloadDisabled())
    return NULL;

  if (checkDeviceAndCtors(device_num, nullptr) != OFFLOAD_SUCCESS) {
    DP("Failed to get device %" PRId64 " ready\n", device_num);
    handleTargetOutcome(false, nullptr);
    return NULL;
  }

  DP("Querying device for its name.\n");

  DeviceTy &Device = *PM->Devices[device_num];
  return Device.get_device_name(buffer, buffer_max_size);
}

EXTERN char *__tgt_get_device_rtl_name(
    int64_t device_num, char *buffer, size_t buffer_max_size) {
  DP("Call to __tgt_get_device_rtl_name with device_num %" PRId64 " and "
     "buffer_max_size %zu.\n",
     device_num, buffer_max_size);

  if (!buffer || buffer_max_size == 0 || isOffloadDisabled())
    return NULL;


  if (checkDeviceAndCtors(device_num, nullptr) != OFFLOAD_SUCCESS) {
    DP("Failed to get device %" PRId64 " ready\n", device_num);
    handleTargetOutcome(false, nullptr);
    return NULL;
  }

  const RTLInfoTy *RTL = PM->Devices[device_num]->RTL;
  assert(RTL && "Device with uninitialized RTL.");
  strncpy(buffer, RTL->RTLConstName, buffer_max_size - 1);
  buffer[buffer_max_size - 1] = '\0';
  return buffer;
}


EXTERN void __tgt_offload_proxy_task_complete_ooo(void *interop_obj) {

// This structure is same as kmp_task_t defined in omp.h
typedef struct {
  void *shareds;   // not used
  void * routine;  // not used
  int part_id;     // not used
}async_t;

  DP("Call to __tgt_offload_proxy_task_complete_ooo interop obj " DPxMOD "\n",
      DPxPTR(interop_obj));
  __tgt_interop_obj *tgt_interop_obj = (__tgt_interop_obj *) interop_obj;
  async_t *async_obj =  (async_t *) tgt_interop_obj->async_obj;

  __tgt_release_interop_obj(interop_obj);

  __kmpc_proxy_task_completed_ooo(async_obj);
}

EXTERN void *__tgt_create_interop_obj(
    int64_t device_code, bool is_async, void *async_obj) {
  int64_t device_id = EXTRACT_BITS(device_code, 31, 0);

  DP("Call to __tgt_create_interop_obj with device_id %" PRId64 ", is_async %s"
     ", async_obj " DPxMOD "\n", device_id, is_async ? "true" : "false",
     DPxPTR(async_obj));

  if (checkDeviceAndCtors(device_id, nullptr) != OFFLOAD_SUCCESS) {
    DP("Failed to get device %" PRId64 " ready\n", device_id);
    handleTargetOutcome(false, nullptr);
    return NULL;
  }

  DeviceTy &Device = *PM->Devices[device_id];

  auto &rtl_name = Device.RTL->RTLName;
  int32_t plugin;

  if (rtl_name.find("opencl") != std::string::npos) {
    plugin = INTEROP_PLUGIN_OPENCL;
  } else if (rtl_name.find("level0") != std::string::npos) {
    plugin = INTEROP_PLUGIN_LEVEL0;
  } else if (rtl_name.find("x86_64") != std::string::npos) {
    plugin = INTEROP_PLUGIN_X86_64;
  } else {
    DP("%s does not support interop interface\n", rtl_name.c_str());
    return NULL;
  }

  __tgt_interop_obj *obj =
      (__tgt_interop_obj *)malloc(sizeof(__tgt_interop_obj));
  if (!obj) {
    DP("Failed to malloc memory for interop object\n");
    return NULL;
  }

  obj->device_id = device_id;
  obj->device_code = device_code; // Preserve 64-bit device encoding
  obj->is_async = is_async;
  obj->async_obj = async_obj;
  obj->async_handler = &__tgt_offload_proxy_task_complete_ooo;
  obj->queue = nullptr; // Will be created when property is requested.
  obj->platform_handle = Device.get_platform_handle();
  obj->context_handle = Device.get_context_handle();
  Device.setDeviceHandle(obj);
  obj->plugin_interface = plugin;

  return obj;
}

EXTERN int __tgt_release_interop_obj(void *interop_obj) {
  DP("Call to __tgt_release_interop_obj with interop_obj " DPxMOD "\n",
     DPxPTR(interop_obj));

  assert(!isOffloadDisabled() &&
          "Freeing interop object with Offload Disabled.");
  if (!interop_obj)
    return OFFLOAD_FAIL;

  __tgt_interop_obj *obj = static_cast<__tgt_interop_obj *>(interop_obj);
  DeviceTy &Device = *PM->Devices[obj->device_id];
  if (obj->queue)
    Device.release_offload_queue(obj->queue);
  free(interop_obj);

  return OFFLOAD_SUCCESS;
}

EXTERN int __tgt_set_interop_property(
    void *interop_obj, int32_t property_id, void *property_value) {
  DP("Call to __tgt_set_interop_property with interop_obj " DPxMOD
     ", property_id %" PRId32 "\n", DPxPTR(interop_obj), property_id);

  if (isOffloadDisabled() || !interop_obj || !property_value) {
    return OFFLOAD_FAIL;
  }

  __tgt_interop_obj *interop = (__tgt_interop_obj *)interop_obj;
  // Currently we support setting async object only
  switch (property_id) {
  case INTEROP_ASYNC_OBJ:
    if (interop->async_obj) {
       DP("Updating async obj is not allowed" PRId32 "\n");
       return OFFLOAD_FAIL;
    }
    interop->async_obj = property_value;
    break;
  default:
    DP("Invalid interop property name " PRId32 "\n");
    return OFFLOAD_FAIL;
  }

  return OFFLOAD_SUCCESS;
}

EXTERN int __tgt_get_interop_property(
    void *interop_obj, int32_t property_id, void **property_value) {
  DP("Call to __tgt_get_interop_property with interop_obj " DPxMOD
     ", property_id %" PRId32 "\n", DPxPTR(interop_obj), property_id);

  if (isOffloadDisabled() || !interop_obj || !property_value) {
    return OFFLOAD_FAIL;
  }

  __tgt_interop_obj *interop = (__tgt_interop_obj *)interop_obj;
  switch (property_id) {
  case INTEROP_DEVICE_ID:
    *property_value = (void *)&interop->device_id;
    break;
  case INTEROP_IS_ASYNC:
    *property_value = (void *)&interop->is_async;
    break;
  case INTEROP_ASYNC_OBJ:
    *property_value = interop->async_obj;
    break;
  case INTEROP_ASYNC_CALLBACK:
    *property_value = (void *)interop->async_handler;
    break;
  case INTEROP_OFFLOAD_QUEUE:
    if (!interop->queue)
      PM->Devices[interop->device_id]->create_offload_queue(interop);
    *property_value = interop->queue;
    break;
  case INTEROP_PLATFORM_HANDLE:
    *property_value = interop->platform_handle;
    break;
  case INTEROP_DEVICE_HANDLE:
    *property_value = interop->device_handle;
    break;
  case INTEROP_PLUGIN_INTERFACE:
    *property_value = (void *)&interop->plugin_interface;
    break;
  case INTEROP_CONTEXT_HANDLE:
    *property_value = interop->context_handle;
    break;
  default:
    DP("Invalid interop property name " PRId32 "\n");
    return OFFLOAD_FAIL;
  }

  return OFFLOAD_SUCCESS;
}

EXTERN omp_interop_t __tgt_create_interop(
    int64_t device_num, int32_t interop_type, int32_t num_prefers,
    intptr_t *prefer_ids) {
  DP("Call to %s with device_num %" PRId64 ", interop_type %" PRId32
     ", num_prefers %" PRId32 ", prefer_ids " DPxMOD "\n",
     __func__, device_num, interop_type, num_prefers, DPxPTR(prefer_ids));

  if (isOffloadDisabled())
    return omp_interop_none;

  omp_interop_t Interop = omp_interop_none;

  // Now, try to create an interop with device_num.
  if (device_num == OFFLOAD_DEVICE_DEFAULT)
    device_num = omp_get_default_device();

  if (device_is_ready(device_num)) {
    Interop = PM->Devices[device_num]->createInterop(interop_type, num_prefers,
                                                    prefer_ids);
    DP("Created an interop " DPxMOD " from device_num %" PRId64 "\n",
       DPxPTR(Interop), device_num);
  }

  return Interop;
}

EXTERN int __tgt_release_interop(omp_interop_t interop) {
  DP("Call to %s with interop " DPxMOD "\n", __func__, DPxPTR(interop));

  if (isOffloadDisabled() || !interop)
    return OFFLOAD_FAIL;

  __tgt_interop *TgtInterop = static_cast<__tgt_interop *>(interop);
  int64_t DeviceNum = TgtInterop->DeviceNum;

  if (!device_is_ready(DeviceNum)) {
    DP("Device %" PRId64 " is not ready when releasing an interop " DPxMOD "\n",
       DeviceNum, DPxPTR(interop));
    return OFFLOAD_FAIL;
  }

  return PM->Devices[DeviceNum]->releaseInterop(TgtInterop);
}

EXTERN int __tgt_use_interop(omp_interop_t interop) {
  DP("Call to %s with interop " DPxMOD "\n", __func__, DPxPTR(interop));

  if (isOffloadDisabled() || !interop)
    return OFFLOAD_FAIL;

  __tgt_interop *TgtInterop = static_cast<__tgt_interop *>(interop);
  int64_t DeviceNum = TgtInterop->DeviceNum;

  if (!device_is_ready(DeviceNum)) {
    DP("Device %" PRId64 " is not ready when using an interop " DPxMOD "\n",
       DeviceNum, DPxPTR(interop));
    return OFFLOAD_FAIL;
  }

  if (!TgtInterop->TargetSync)
    return OFFLOAD_SUCCESS;

  return PM->Devices[DeviceNum]->useInterop(TgtInterop);
}

EXTERN int __tgt_get_target_memory_info(
    void *interop_obj, int32_t num_ptrs, void *tgt_ptrs, void *ptr_info) {
  DP("Call to __tgt_get_target_memory_info with interop_obj " DPxMOD
     ", num_ptrs %" PRId32 ", tgt_ptrs " DPxMOD ", ptr_info " DPxMOD
     "\n", DPxPTR(interop_obj), num_ptrs, DPxPTR(tgt_ptrs), DPxPTR(ptr_info));

  if (isOffloadDisabled() || !interop_obj || !tgt_ptrs || !ptr_info ||
      num_ptrs <= 0) {
    return OFFLOAD_FAIL;
  }

  __tgt_interop_obj *obj = static_cast<__tgt_interop_obj *>(interop_obj);
  DeviceTy &Device = *PM->Devices[obj->device_id];
  return Device.get_data_alloc_info(num_ptrs, tgt_ptrs, ptr_info);
}

EXTERN void __tgt_push_code_location(const char *location, void *codeptr_ra) {
  OmptGlobal->getTrace().pushCodeLocation(location, codeptr_ra);
}

EXTERN int __tgt_get_num_devices(void) {
  return omp_get_num_devices();
}

EXTERN void __tgt_add_build_options(
    const char *compile_options, const char *link_options) {

  int64_t device_num = omp_get_default_device();

  if (!device_is_ready(device_num)) {
    REPORT("Device %" PRId64 " is not ready.\n", device_num);
    return;
  }

  auto RTLInfo = PM->Devices[device_num]->RTL;
  if (RTLInfo->add_build_options)
    RTLInfo->add_build_options(compile_options, link_options);
}
#endif // INTEL_COLLAB
EXTERN void __tgt_set_info_flag(uint32_t NewInfoLevel) {
  std::atomic<uint32_t> &InfoLevel = getInfoLevelInternal();
  InfoLevel.store(NewInfoLevel);
  for (auto &R : PM->RTLs.AllRTLs) {
    if (R.set_info_flag)
      R.set_info_flag(NewInfoLevel);
  }
}

EXTERN int __tgt_print_device_info(int64_t device_id) {
  return PM->Devices[device_id]->printDeviceInfo(
      PM->Devices[device_id]->RTLDeviceID);
}<|MERGE_RESOLUTION|>--- conflicted
+++ resolved
@@ -281,14 +281,10 @@
                                             void **arg_mappers) {
   TIMESCOPE_WITH_IDENT(loc);
   DP("Entering data update with %d mappings\n", arg_num);
-<<<<<<< HEAD
 #if INTEL_COLLAB
   int64_t encodedId = GetEncodedDeviceID(device_id);
 #endif // INTEL_COLLAB
-  if (checkDeviceAndCtors(device_id, loc) != OFFLOAD_SUCCESS) {
-=======
   if (checkDeviceAndCtors(device_id, loc)) {
->>>>>>> 2cfe1a09
     DP("Not offloading to device %" PRId64 "\n", device_id);
     return;
   }
