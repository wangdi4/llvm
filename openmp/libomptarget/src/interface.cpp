//===-------- interface.cpp - Target independent OpenMP target RTL --------===//
//
// Part of the LLVM Project, under the Apache License v2.0 with LLVM Exceptions.
// See https://llvm.org/LICENSE.txt for license information.
// SPDX-License-Identifier: Apache-2.0 WITH LLVM-exception
//
//===----------------------------------------------------------------------===//
//
// Implementation of the interface to be used by Clang during the codegen of a
// target region.
//
//===----------------------------------------------------------------------===//

#if INTEL_COLLAB
#include "omptarget-tools.h"
#endif // INTEL_COLLAB

#include "device.h"
#include "private.h"
#include "rtl.h"

#include <cassert>
#include <cstdio>
#include <cstdlib>
#include <mutex>
#if INTEL_COLLAB
#include <string.h>
#endif  // INTEL_COLLAB

////////////////////////////////////////////////////////////////////////////////
/// manage the success or failure of a target construct
static void HandleDefaultTargetOffload() {
  PM->TargetOffloadMtx.lock();
  if (PM->TargetOffloadPolicy == tgt_default) {
    if (omp_get_num_devices() > 0) {
      DP("Default TARGET OFFLOAD policy is now mandatory "
         "(devices were found)\n");
      PM->TargetOffloadPolicy = tgt_mandatory;
    } else {
      DP("Default TARGET OFFLOAD policy is now disabled "
         "(no devices were found)\n");
      PM->TargetOffloadPolicy = tgt_disabled;
    }
  }
  PM->TargetOffloadMtx.unlock();
}

static int IsOffloadDisabled() {
  if (PM->TargetOffloadPolicy == tgt_default)
    HandleDefaultTargetOffload();
  return PM->TargetOffloadPolicy == tgt_disabled;
}

static void HandleTargetOutcome(bool success, ident_t *loc = nullptr) {
  switch (PM->TargetOffloadPolicy) {
  case tgt_disabled:
    if (success) {
      FATAL_MESSAGE0(1, "expected no offloading while offloading is disabled");
    }
    break;
  case tgt_default:
    FATAL_MESSAGE0(1, "default offloading policy must be switched to "
                      "mandatory or disabled");
    break;
  case tgt_mandatory:
    if (!success) {
      if (getInfoLevel() & OMP_INFOTYPE_DUMP_TABLE)
        for (auto &Device : PM->Devices)
          dumpTargetPointerMappings(loc, Device);
      else
        FAILURE_MESSAGE("Run with LIBOMPTARGET_DEBUG=%d to dump host-target "
                        "pointer mappings.\n",
                        OMP_INFOTYPE_DUMP_TABLE);

      SourceInfo info(loc);
      if (info.isAvailible())
        fprintf(stderr, "%s:%d:%d: ", info.getFilename(), info.getLine(),
                info.getColumn());
      else
        FAILURE_MESSAGE("Source location information not present. Compile with "
                        "-g or -gline-tables-only.\n");
      FATAL_MESSAGE0(
          1, "failure of target construct while offloading is mandatory");
    } else {
      if (getInfoLevel() & OMP_INFOTYPE_DUMP_TABLE)
        for (auto &Device : PM->Devices)
          dumpTargetPointerMappings(loc, Device);
    }
    break;
  }
}

////////////////////////////////////////////////////////////////////////////////
/// adds requires flags
EXTERN void __tgt_register_requires(int64_t flags) {
  TIMESCOPE();
  PM->RTLs.RegisterRequires(flags);
}

////////////////////////////////////////////////////////////////////////////////
/// adds a target shared library to the target execution image
EXTERN void __tgt_register_lib(__tgt_bin_desc *desc) {
  TIMESCOPE();
  std::call_once(PM->RTLs.initFlag, &RTLsTy::LoadRTLs, &PM->RTLs);
  for (auto &RTL : PM->RTLs.AllRTLs) {
    if (RTL.register_lib) {
      if ((*RTL.register_lib)(desc) != OFFLOAD_SUCCESS) {
        DP("Could not register library with %s", RTL.RTLName.c_str());
      }
    }
  }
  PM->RTLs.RegisterLib(desc);
}

////////////////////////////////////////////////////////////////////////////////
/// unloads a target shared library
EXTERN void __tgt_unregister_lib(__tgt_bin_desc *desc) {
  TIMESCOPE();
  PM->RTLs.UnregisterLib(desc);
  for (auto &RTL : PM->RTLs.UsedRTLs) {
    if (RTL->unregister_lib) {
      if ((*RTL->unregister_lib)(desc) != OFFLOAD_SUCCESS) {
        DP("Could not register library with %s", RTL->RTLName.c_str());
      }
    }
  }
}

/// creates host-to-target data mapping, stores it in the
/// libomptarget.so internal structure (an entry in a stack of data maps)
/// and passes the data to the device.
EXTERN void __tgt_target_data_begin(int64_t device_id, int32_t arg_num,
                                    void **args_base, void **args,
                                    int64_t *arg_sizes, int64_t *arg_types) {
  TIMESCOPE();
  __tgt_target_data_begin_mapper(nullptr, device_id, arg_num, args_base, args,
                                 arg_sizes, arg_types, nullptr, nullptr);
}

EXTERN void __tgt_target_data_begin_nowait(int64_t device_id, int32_t arg_num,
                                           void **args_base, void **args,
                                           int64_t *arg_sizes,
                                           int64_t *arg_types, int32_t depNum,
                                           void *depList, int32_t noAliasDepNum,
                                           void *noAliasDepList) {
  TIMESCOPE();
  if (depNum + noAliasDepNum > 0)
    __kmpc_omp_taskwait(NULL, __kmpc_global_thread_num(NULL));

  __tgt_target_data_begin_mapper(nullptr, device_id, arg_num, args_base, args,
                                 arg_sizes, arg_types, nullptr, nullptr);
}

EXTERN void __tgt_target_data_begin_mapper(ident_t *loc, int64_t device_id,
                                           int32_t arg_num, void **args_base,
                                           void **args, int64_t *arg_sizes,
                                           int64_t *arg_types,
                                           map_var_info_t *arg_names,
                                           void **arg_mappers) {
  TIMESCOPE_WITH_IDENT(loc);
<<<<<<< HEAD
  if (IsOffloadDisabled()) return;
#if INTEL_COLLAB
  int64_t encodedId = device_id;
  if (encodedId < 0 && encodedId != OFFLOAD_DEVICE_DEFAULT)
    device_id = EXTRACT_BITS(encodedId, 31, 0);
#endif // INTEL_COLLAB
=======
  if (IsOffloadDisabled())
    return;
>>>>>>> 9cd1e222

  DP("Entering data begin region for device %" PRId64 " with %d mappings\n",
     device_id, arg_num);

  // No devices available?
  if (device_id == OFFLOAD_DEVICE_DEFAULT) {
    device_id = omp_get_default_device();
#if INTEL_COLLAB
    encodedId = device_id;
#endif // INTEL_COLLAB
    DP("Use default device id %" PRId64 "\n", device_id);
  }

  if (CheckDeviceAndCtors(device_id) != OFFLOAD_SUCCESS) {
    DP("Failed to get device %" PRId64 " ready\n", device_id);
    HandleTargetOutcome(false, loc);
    return;
  }

  DeviceTy &Device = PM->Devices[device_id];

  if (getInfoLevel() & OMP_INFOTYPE_KERNEL_ARGS)
    printKernelArguments(loc, device_id, arg_num, arg_sizes, arg_types,
                         arg_names, "Entering OpenMP data region");
#ifdef OMPTARGET_DEBUG
  for (int i = 0; i < arg_num; ++i) {
    DP("Entry %2d: Base=" DPxMOD ", Begin=" DPxMOD ", Size=%" PRId64
       ", Type=0x%" PRIx64 ", Name=%s\n",
       i, DPxPTR(args_base[i]), DPxPTR(args[i]), arg_sizes[i], arg_types[i],
       (arg_names) ? getNameFromMapping(arg_names[i]).c_str() : "unknown");
  }
#endif

#if INTEL_COLLAB
  if (encodedId != device_id)
    PM->Devices[device_id].pushSubDevice(encodedId);
  OMPT_TRACE(targetDataEnterBegin(device_id));
#endif // INTEL_COLLAB
  int rc = targetDataBegin(loc, Device, arg_num, args_base, args, arg_sizes,
                           arg_types, arg_names, arg_mappers, nullptr);
  HandleTargetOutcome(rc == OFFLOAD_SUCCESS, loc);
#if INTEL_COLLAB
  OMPT_TRACE(targetDataEnterEnd(device_id));
  if (encodedId != device_id)
    PM->Devices[device_id].popSubDevice();
#endif // INTEL_COLLAB
}

EXTERN void __tgt_target_data_begin_nowait_mapper(
    ident_t *loc, int64_t device_id, int32_t arg_num, void **args_base,
    void **args, int64_t *arg_sizes, int64_t *arg_types,
    map_var_info_t *arg_names, void **arg_mappers, int32_t depNum,
    void *depList, int32_t noAliasDepNum, void *noAliasDepList) {
  TIMESCOPE_WITH_IDENT(loc);
  if (depNum + noAliasDepNum > 0)
    __kmpc_omp_taskwait(loc, __kmpc_global_thread_num(loc));

  __tgt_target_data_begin_mapper(loc, device_id, arg_num, args_base, args,
                                 arg_sizes, arg_types, arg_names, arg_mappers);
}

/// passes data from the target, releases target memory and destroys
/// the host-target mapping (top entry from the stack of data maps)
/// created by the last __tgt_target_data_begin.
EXTERN void __tgt_target_data_end(int64_t device_id, int32_t arg_num,
                                  void **args_base, void **args,
                                  int64_t *arg_sizes, int64_t *arg_types) {
  TIMESCOPE();
  __tgt_target_data_end_mapper(nullptr, device_id, arg_num, args_base, args,
                               arg_sizes, arg_types, nullptr, nullptr);
}

EXTERN void __tgt_target_data_end_nowait(int64_t device_id, int32_t arg_num,
                                         void **args_base, void **args,
                                         int64_t *arg_sizes, int64_t *arg_types,
                                         int32_t depNum, void *depList,
                                         int32_t noAliasDepNum,
                                         void *noAliasDepList) {
  TIMESCOPE();
  if (depNum + noAliasDepNum > 0)
    __kmpc_omp_taskwait(NULL, __kmpc_global_thread_num(NULL));

  __tgt_target_data_end_mapper(nullptr, device_id, arg_num, args_base, args,
                               arg_sizes, arg_types, nullptr, nullptr);
}

EXTERN void __tgt_target_data_end_mapper(ident_t *loc, int64_t device_id,
                                         int32_t arg_num, void **args_base,
                                         void **args, int64_t *arg_sizes,
                                         int64_t *arg_types,
                                         map_var_info_t *arg_names,
                                         void **arg_mappers) {
  TIMESCOPE_WITH_IDENT(loc);
  if (IsOffloadDisabled())
    return;
  DP("Entering data end region with %d mappings\n", arg_num);
#if INTEL_COLLAB
  int64_t encodedId = device_id;
  if (encodedId < 0 && encodedId != OFFLOAD_DEVICE_DEFAULT)
    device_id = EXTRACT_BITS(encodedId, 31, 0);
#endif // INTEL_COLLAB

  // No devices available?
  if (device_id == OFFLOAD_DEVICE_DEFAULT) {
    device_id = omp_get_default_device();
#if INTEL_COLLAB
    encodedId = device_id;
#endif // INTEL_COLLAB
  }

  PM->RTLsMtx.lock();
  size_t DevicesSize = PM->Devices.size();
  PM->RTLsMtx.unlock();
  if (DevicesSize <= (size_t)device_id) {
    DP("Device ID  %" PRId64 " does not have a matching RTL.\n", device_id);
    HandleTargetOutcome(false, loc);
    return;
  }

  DeviceTy &Device = PM->Devices[device_id];
  if (!Device.IsInit) {
    DP("Uninit device: ignore");
    HandleTargetOutcome(false, loc);
    return;
  }

  if (getInfoLevel() & OMP_INFOTYPE_KERNEL_ARGS)
    printKernelArguments(loc, device_id, arg_num, arg_sizes, arg_types,
                         arg_names, "Exiting OpenMP data region");
#ifdef OMPTARGET_DEBUG
  for (int i = 0; i < arg_num; ++i) {
    DP("Entry %2d: Base=" DPxMOD ", Begin=" DPxMOD ", Size=%" PRId64
       ", Type=0x%" PRIx64 ", Name=%s\n",
       i, DPxPTR(args_base[i]), DPxPTR(args[i]), arg_sizes[i], arg_types[i],
       (arg_names) ? getNameFromMapping(arg_names[i]).c_str() : "unknown");
  }
#endif

#if INTEL_COLLAB
  if (encodedId != device_id)
    PM->Devices[device_id].pushSubDevice(encodedId);
  OMPT_TRACE(targetDataExitBegin(device_id));
#endif // INTEL_COLLAB
  int rc = targetDataEnd(loc, Device, arg_num, args_base, args, arg_sizes,
                         arg_types, arg_names, arg_mappers, nullptr);
  HandleTargetOutcome(rc == OFFLOAD_SUCCESS, loc);
#if INTEL_COLLAB
  OMPT_TRACE(targetDataExitEnd(device_id));
  if (encodedId != device_id)
    PM->Devices[device_id].popSubDevice();
#endif // INTEL_COLLAB
}

EXTERN void __tgt_target_data_end_nowait_mapper(
    ident_t *loc, int64_t device_id, int32_t arg_num, void **args_base,
    void **args, int64_t *arg_sizes, int64_t *arg_types,
    map_var_info_t *arg_names, void **arg_mappers, int32_t depNum,
    void *depList, int32_t noAliasDepNum, void *noAliasDepList) {
  TIMESCOPE_WITH_IDENT(loc);
  if (depNum + noAliasDepNum > 0)
    __kmpc_omp_taskwait(loc, __kmpc_global_thread_num(loc));

  __tgt_target_data_end_mapper(loc, device_id, arg_num, args_base, args,
                               arg_sizes, arg_types, arg_names, arg_mappers);
}

EXTERN void __tgt_target_data_update(int64_t device_id, int32_t arg_num,
                                     void **args_base, void **args,
                                     int64_t *arg_sizes, int64_t *arg_types) {
  TIMESCOPE();
  __tgt_target_data_update_mapper(nullptr, device_id, arg_num, args_base, args,
                                  arg_sizes, arg_types, nullptr, nullptr);
}

EXTERN void __tgt_target_data_update_nowait(
    int64_t device_id, int32_t arg_num, void **args_base, void **args,
    int64_t *arg_sizes, int64_t *arg_types, int32_t depNum, void *depList,
    int32_t noAliasDepNum, void *noAliasDepList) {
  TIMESCOPE();
  if (depNum + noAliasDepNum > 0)
    __kmpc_omp_taskwait(NULL, __kmpc_global_thread_num(NULL));

  __tgt_target_data_update_mapper(nullptr, device_id, arg_num, args_base, args,
                                  arg_sizes, arg_types, nullptr, nullptr);
}

EXTERN void __tgt_target_data_update_mapper(ident_t *loc, int64_t device_id,
                                            int32_t arg_num, void **args_base,
                                            void **args, int64_t *arg_sizes,
                                            int64_t *arg_types,
                                            map_var_info_t *arg_names,
                                            void **arg_mappers) {
  TIMESCOPE_WITH_IDENT(loc);
  if (IsOffloadDisabled())
    return;
  DP("Entering data update with %d mappings\n", arg_num);
#if INTEL_COLLAB
  int64_t encodedId = device_id;
  if (encodedId < 0 && encodedId != OFFLOAD_DEVICE_DEFAULT)
    device_id = EXTRACT_BITS(encodedId, 31, 0);
#endif // INTEL_COLLAB

  // No devices available?
  if (device_id == OFFLOAD_DEVICE_DEFAULT) {
    device_id = omp_get_default_device();
#if INTEL_COLLAB
    encodedId = device_id;
#endif // INTEL_COLLAB
  }

  if (CheckDeviceAndCtors(device_id) != OFFLOAD_SUCCESS) {
    DP("Failed to get device %" PRId64 " ready\n", device_id);
    HandleTargetOutcome(false, loc);
    return;
  }

#if INTEL_COLLAB
  if (encodedId != device_id)
    PM->Devices[device_id].pushSubDevice(encodedId);
  OMPT_TRACE(targetDataUpdateBegin(device_id));
#endif // INTEL_COLLAB

  if (getInfoLevel() & OMP_INFOTYPE_KERNEL_ARGS)
    printKernelArguments(loc, device_id, arg_num, arg_sizes, arg_types,
                         arg_names, "Updating OpenMP data");

  DeviceTy &Device = PM->Devices[device_id];
  int rc = targetDataUpdate(loc, Device, arg_num, args_base, args, arg_sizes,
                            arg_types, arg_names, arg_mappers);
  HandleTargetOutcome(rc == OFFLOAD_SUCCESS, loc);
#if INTEL_COLLAB
  OMPT_TRACE(targetDataUpdateEnd(device_id));
  if (encodedId != device_id)
    PM->Devices[device_id].popSubDevice();
#endif // INTEL_COLLAB
}

EXTERN void __tgt_target_data_update_nowait_mapper(
    ident_t *loc, int64_t device_id, int32_t arg_num, void **args_base,
    void **args, int64_t *arg_sizes, int64_t *arg_types,
    map_var_info_t *arg_names, void **arg_mappers, int32_t depNum,
    void *depList, int32_t noAliasDepNum, void *noAliasDepList) {
  TIMESCOPE_WITH_IDENT(loc);
  if (depNum + noAliasDepNum > 0)
    __kmpc_omp_taskwait(loc, __kmpc_global_thread_num(loc));

  __tgt_target_data_update_mapper(loc, device_id, arg_num, args_base, args,
                                  arg_sizes, arg_types, arg_names, arg_mappers);
}

EXTERN int __tgt_target(int64_t device_id, void *host_ptr, int32_t arg_num,
                        void **args_base, void **args, int64_t *arg_sizes,
                        int64_t *arg_types) {
  TIMESCOPE();
  return __tgt_target_mapper(nullptr, device_id, host_ptr, arg_num, args_base,
                             args, arg_sizes, arg_types, nullptr, nullptr);
}

EXTERN int __tgt_target_nowait(int64_t device_id, void *host_ptr,
                               int32_t arg_num, void **args_base, void **args,
                               int64_t *arg_sizes, int64_t *arg_types,
                               int32_t depNum, void *depList,
                               int32_t noAliasDepNum, void *noAliasDepList) {
  TIMESCOPE();
  if (depNum + noAliasDepNum > 0)
    __kmpc_omp_taskwait(NULL, __kmpc_global_thread_num(NULL));

  return __tgt_target_mapper(nullptr, device_id, host_ptr, arg_num, args_base,
                             args, arg_sizes, arg_types, nullptr, nullptr);
}

EXTERN int __tgt_target_mapper(ident_t *loc, int64_t device_id, void *host_ptr,
                               int32_t arg_num, void **args_base, void **args,
                               int64_t *arg_sizes, int64_t *arg_types,
                               map_var_info_t *arg_names, void **arg_mappers) {
  TIMESCOPE_WITH_IDENT(loc);
<<<<<<< HEAD
  if (IsOffloadDisabled()) return OFFLOAD_FAIL;
#if INTEL_COLLAB
  int64_t encodedId = device_id;
  // Extract root device ID
  if (encodedId < 0 && encodedId != OFFLOAD_DEVICE_DEFAULT)
    device_id = EXTRACT_BITS(encodedId, 31, 0);
#endif // INTEL_COLLAB
  DP("Entering target region with entry point " DPxMOD " and device Id %"
      PRId64 "\n", DPxPTR(host_ptr), device_id);
=======
  if (IsOffloadDisabled())
    return OFFLOAD_FAIL;
  DP("Entering target region with entry point " DPxMOD " and device Id %" PRId64
     "\n",
     DPxPTR(host_ptr), device_id);
>>>>>>> 9cd1e222

  if (device_id == OFFLOAD_DEVICE_DEFAULT) {
    device_id = omp_get_default_device();
#if INTEL_COLLAB
    encodedId = device_id;
#endif // INTEL_COLLAB
  }

  if (CheckDeviceAndCtors(device_id) != OFFLOAD_SUCCESS) {
    REPORT("Failed to get device %" PRId64 " ready\n", device_id);
    HandleTargetOutcome(false, loc);
    return OFFLOAD_FAIL;
  }

  if (getInfoLevel() & OMP_INFOTYPE_KERNEL_ARGS)
    printKernelArguments(loc, device_id, arg_num, arg_sizes, arg_types,
                         arg_names, "Entering OpenMP kernel");
#ifdef OMPTARGET_DEBUG
  for (int i = 0; i < arg_num; ++i) {
    DP("Entry %2d: Base=" DPxMOD ", Begin=" DPxMOD ", Size=%" PRId64
       ", Type=0x%" PRIx64 ", Name=%s\n",
       i, DPxPTR(args_base[i]), DPxPTR(args[i]), arg_sizes[i], arg_types[i],
       (arg_names) ? getNameFromMapping(arg_names[i]).c_str() : "unknown");
  }
#endif

#if INTEL_COLLAB
  // Push device encoding
  if (encodedId != device_id)
    PM->Devices[device_id].pushSubDevice(encodedId);
  OMPT_TRACE(targetBegin(device_id));
#endif // INTEL_COLLAB
  int rc = target(loc, device_id, host_ptr, arg_num, args_base, args, arg_sizes,
                  arg_types, arg_names, arg_mappers, 0, 0, false /*team*/);
  HandleTargetOutcome(rc == OFFLOAD_SUCCESS, loc);
#if INTEL_COLLAB
  OMPT_TRACE(targetEnd(device_id));
  if (encodedId != device_id)
    PM->Devices[device_id].popSubDevice();
#endif // INTEL_COLLAB
  return rc;
}

EXTERN int __tgt_target_nowait_mapper(
    ident_t *loc, int64_t device_id, void *host_ptr, int32_t arg_num,
    void **args_base, void **args, int64_t *arg_sizes, int64_t *arg_types,
    map_var_info_t *arg_names, void **arg_mappers, int32_t depNum,
    void *depList, int32_t noAliasDepNum, void *noAliasDepList) {
  TIMESCOPE_WITH_IDENT(loc);
  if (depNum + noAliasDepNum > 0)
    __kmpc_omp_taskwait(loc, __kmpc_global_thread_num(loc));

  return __tgt_target_mapper(loc, device_id, host_ptr, arg_num, args_base, args,
                             arg_sizes, arg_types, arg_names, arg_mappers);
}

EXTERN int __tgt_target_teams(int64_t device_id, void *host_ptr,
                              int32_t arg_num, void **args_base, void **args,
                              int64_t *arg_sizes, int64_t *arg_types,
                              int32_t team_num, int32_t thread_limit) {
  TIMESCOPE();
  return __tgt_target_teams_mapper(nullptr, device_id, host_ptr, arg_num,
                                   args_base, args, arg_sizes, arg_types,
                                   nullptr, nullptr, team_num, thread_limit);
}

EXTERN int __tgt_target_teams_nowait(int64_t device_id, void *host_ptr,
                                     int32_t arg_num, void **args_base,
                                     void **args, int64_t *arg_sizes,
                                     int64_t *arg_types, int32_t team_num,
                                     int32_t thread_limit, int32_t depNum,
                                     void *depList, int32_t noAliasDepNum,
                                     void *noAliasDepList) {
  TIMESCOPE();
  if (depNum + noAliasDepNum > 0)
    __kmpc_omp_taskwait(NULL, __kmpc_global_thread_num(NULL));

  return __tgt_target_teams_mapper(nullptr, device_id, host_ptr, arg_num,
                                   args_base, args, arg_sizes, arg_types,
                                   nullptr, nullptr, team_num, thread_limit);
}

EXTERN int __tgt_target_teams_mapper(ident_t *loc, int64_t device_id,
                                     void *host_ptr, int32_t arg_num,
                                     void **args_base, void **args,
                                     int64_t *arg_sizes, int64_t *arg_types,
                                     map_var_info_t *arg_names,
                                     void **arg_mappers, int32_t team_num,
                                     int32_t thread_limit) {
<<<<<<< HEAD
  if (IsOffloadDisabled()) return OFFLOAD_FAIL;
#if INTEL_COLLAB
  int64_t encodedId = device_id;
  // Extract root device ID
  if (encodedId < 0 && encodedId != OFFLOAD_DEVICE_DEFAULT)
    device_id = EXTRACT_BITS(encodedId, 31, 0);
#endif // INTEL_COLLAB
  DP("Entering target region with entry point " DPxMOD " and device Id %"
      PRId64 "\n", DPxPTR(host_ptr), device_id);
=======
  if (IsOffloadDisabled())
    return OFFLOAD_FAIL;
  DP("Entering target region with entry point " DPxMOD " and device Id %" PRId64
     "\n",
     DPxPTR(host_ptr), device_id);
>>>>>>> 9cd1e222

  if (device_id == OFFLOAD_DEVICE_DEFAULT) {
    device_id = omp_get_default_device();
#if INTEL_COLLAB
    encodedId = device_id;
#endif // INTEL_COLLAB
  }

  if (CheckDeviceAndCtors(device_id) != OFFLOAD_SUCCESS) {
    REPORT("Failed to get device %" PRId64 " ready\n", device_id);
    HandleTargetOutcome(false, loc);
    return OFFLOAD_FAIL;
  }

  if (getInfoLevel() & OMP_INFOTYPE_KERNEL_ARGS)
    printKernelArguments(loc, device_id, arg_num, arg_sizes, arg_types,
                         arg_names, "Entering OpenMP kernel");
#ifdef OMPTARGET_DEBUG
  for (int i = 0; i < arg_num; ++i) {
    DP("Entry %2d: Base=" DPxMOD ", Begin=" DPxMOD ", Size=%" PRId64
       ", Type=0x%" PRIx64 ", Name=%s\n",
       i, DPxPTR(args_base[i]), DPxPTR(args[i]), arg_sizes[i], arg_types[i],
       (arg_names) ? getNameFromMapping(arg_names[i]).c_str() : "unknown");
  }
#endif

#if INTEL_COLLAB
  // Push device encoding
  if (encodedId != device_id)
    PM->Devices[device_id].pushSubDevice(encodedId);
  OMPT_TRACE(targetBegin(device_id));
#endif // INTEL_COLLAB
  int rc = target(loc, device_id, host_ptr, arg_num, args_base, args, arg_sizes,
                  arg_types, arg_names, arg_mappers, team_num, thread_limit,
                  true /*team*/);
  HandleTargetOutcome(rc == OFFLOAD_SUCCESS, loc);

#if INTEL_COLLAB
  OMPT_TRACE(targetEnd(device_id));
  if (encodedId != device_id)
    PM->Devices[device_id].popSubDevice();
#endif // INTEL_COLLAB

  return rc;
}

EXTERN int __tgt_target_teams_nowait_mapper(
    ident_t *loc, int64_t device_id, void *host_ptr, int32_t arg_num,
    void **args_base, void **args, int64_t *arg_sizes, int64_t *arg_types,
    map_var_info_t *arg_names, void **arg_mappers, int32_t team_num,
    int32_t thread_limit, int32_t depNum, void *depList, int32_t noAliasDepNum,
    void *noAliasDepList) {
  TIMESCOPE_WITH_IDENT(loc);
  if (depNum + noAliasDepNum > 0)
    __kmpc_omp_taskwait(loc, __kmpc_global_thread_num(loc));

  return __tgt_target_teams_mapper(loc, device_id, host_ptr, arg_num, args_base,
                                   args, arg_sizes, arg_types, arg_names,
                                   arg_mappers, team_num, thread_limit);
}

// Get the current number of components for a user-defined mapper.
EXTERN int64_t __tgt_mapper_num_components(void *rt_mapper_handle) {
  TIMESCOPE();
  auto *MapperComponentsPtr = (struct MapperComponentsTy *)rt_mapper_handle;
  int64_t size = MapperComponentsPtr->Components.size();
  DP("__tgt_mapper_num_components(Handle=" DPxMOD ") returns %" PRId64 "\n",
     DPxPTR(rt_mapper_handle), size);
  return size;
}

// Push back one component for a user-defined mapper.
EXTERN void __tgt_push_mapper_component(void *rt_mapper_handle, void *base,
                                        void *begin, int64_t size, int64_t type,
                                        void *name) {
  TIMESCOPE();
  DP("__tgt_push_mapper_component(Handle=" DPxMOD
     ") adds an entry (Base=" DPxMOD ", Begin=" DPxMOD ", Size=%" PRId64
     ", Type=0x%" PRIx64 ", Name=%s).\n",
     DPxPTR(rt_mapper_handle), DPxPTR(base), DPxPTR(begin), size, type,
     (name) ? getNameFromMapping(name).c_str() : "unknown");
  auto *MapperComponentsPtr = (struct MapperComponentsTy *)rt_mapper_handle;
  MapperComponentsPtr->Components.push_back(
      MapComponentInfoTy(base, begin, size, type, name));
}

EXTERN void __kmpc_push_target_tripcount(ident_t *loc, int64_t device_id,
                                         uint64_t loop_tripcount) {
  TIMESCOPE_WITH_IDENT(loc);
  if (IsOffloadDisabled())
    return;

  if (device_id == OFFLOAD_DEVICE_DEFAULT) {
    device_id = omp_get_default_device();
  }

  if (CheckDeviceAndCtors(device_id) != OFFLOAD_SUCCESS) {
    DP("Failed to get device %" PRId64 " ready\n", device_id);
    HandleTargetOutcome(false, loc);
    return;
  }

  DP("__kmpc_push_target_tripcount(%" PRId64 ", %" PRIu64 ")\n", device_id,
     loop_tripcount);
  PM->TblMapMtx.lock();
  PM->Devices[device_id].LoopTripCnt.emplace(__kmpc_global_thread_num(NULL),
                                             loop_tripcount);
  PM->TblMapMtx.unlock();
}

#if INTEL_COLLAB
EXTERN int32_t __tgt_is_device_available(int64_t device_num,
                                         void *device_type) {
  if (IsOffloadDisabled())
    return false;

  if (device_num == OFFLOAD_DEVICE_DEFAULT) {
    device_num = omp_get_default_device();
  }

  if (CheckDeviceAndCtors(device_num) != OFFLOAD_SUCCESS) {
    DP("Failed to get device %" PRId64 " ready\n", device_num);
    HandleTargetOutcome(false);
    return false;
  }

  return PM->Devices[device_num].isSupportedDevice(device_type);
}

EXTERN char *__tgt_get_device_name(
    int64_t device_num, char *buffer, size_t buffer_max_size) {
  DP("Call to __tgt_get_device_name with device_num %" PRId64 " and "
     "buffer_max_size %zu.\n",
     device_num, buffer_max_size);

  if (!buffer || buffer_max_size == 0 || IsOffloadDisabled())
    return NULL;

  if (device_num == OFFLOAD_DEVICE_DEFAULT) {
    device_num = omp_get_default_device();
  }

  if (CheckDeviceAndCtors(device_num) != OFFLOAD_SUCCESS) {
    DP("Failed to get device %" PRId64 " ready\n", device_num);
    HandleTargetOutcome(false);
    return NULL;
  }

  DP("Querying device for its name.\n");

  DeviceTy &Device = PM->Devices[device_num];
  return Device.get_device_name(buffer, buffer_max_size);
}

EXTERN char *__tgt_get_device_rtl_name(
    int64_t device_num, char *buffer, size_t buffer_max_size) {
  DP("Call to __tgt_get_device_rtl_name with device_num %" PRId64 " and "
     "buffer_max_size %zu.\n",
     device_num, buffer_max_size);

  if (!buffer || buffer_max_size == 0 || IsOffloadDisabled())
    return NULL;

  if (device_num == OFFLOAD_DEVICE_DEFAULT) {
    device_num = omp_get_default_device();
  }

  if (CheckDeviceAndCtors(device_num) != OFFLOAD_SUCCESS) {
    DP("Failed to get device %" PRId64 " ready\n", device_num);
    HandleTargetOutcome(false);
    return NULL;
  }

  const RTLInfoTy *RTL = PM->Devices[device_num].RTL;
  assert(RTL && "Device with uninitialized RTL.");
  strncpy(buffer, RTL->RTLConstName, buffer_max_size - 1);
  buffer[buffer_max_size - 1] = '\0';
  return buffer;
}


EXTERN void __tgt_offload_proxy_task_complete_ooo(void *interop_obj) {

// This structure is same as kmp_task_t defined in omp.h
typedef struct {
  void *shareds;   // not used
  void * routine;  // not used
  int part_id;     // not used
}async_t;

  DP("Call to __tgt_offload_proxy_task_complete_ooo interop obj " DPxMOD "\n",
      DPxPTR(interop_obj));
  __tgt_interop_obj *tgt_interop_obj = (__tgt_interop_obj *) interop_obj;
  async_t *async_obj =  (async_t *) tgt_interop_obj->async_obj;

  __tgt_release_interop_obj(interop_obj);

  __kmpc_proxy_task_completed_ooo(async_obj);
}

EXTERN void *__tgt_create_interop_obj(
    int64_t device_id, bool is_async, void *async_obj) {
  // Use root device ID if subdevice was requested
  // TODO: Add subdevice support when a single queue can handle multiple
  //       sub-devices
  if (device_id < 0 && device_id != OFFLOAD_DEVICE_DEFAULT)
    device_id = EXTRACT_BITS(device_id, 31, 0);

  DP("Call to __tgt_create_interop_obj with device_id %" PRId64 ", is_async %s"
     ", async_obj " DPxMOD "\n", device_id, is_async ? "true" : "false",
     DPxPTR(async_obj));

  if (IsOffloadDisabled()) {
    return NULL;
  }

  if (device_id == OFFLOAD_DEVICE_DEFAULT) {
    device_id = omp_get_default_device();
  }

  if (CheckDeviceAndCtors(device_id) != OFFLOAD_SUCCESS) {
    DP("Failed to get device %" PRId64 " ready\n", device_id);
    HandleTargetOutcome(false);
    return NULL;
  }

  DeviceTy &Device = PM->Devices[device_id];

  auto &rtl_name = Device.RTL->RTLName;
  int32_t plugin;

  if (rtl_name.find("opencl") != std::string::npos) {
    plugin = INTEROP_PLUGIN_OPENCL;
  } else if (rtl_name.find("level0") != std::string::npos) {
    plugin = INTEROP_PLUGIN_LEVEL0;
  } else if (rtl_name.find("x86_64") != std::string::npos) {
    plugin = INTEROP_PLUGIN_X86_64;
  } else {
    DP("%s does not support interop interface\n", rtl_name.c_str());
    return NULL;
  }

  __tgt_interop_obj *obj =
      (__tgt_interop_obj *)malloc(sizeof(__tgt_interop_obj));
  if (!obj) {
    DP("Failed to malloc memory for interop object\n");
    return NULL;
  }

  obj->device_id = device_id;
  obj->is_async = is_async;
  obj->async_obj = async_obj;
  obj->async_handler = &__tgt_offload_proxy_task_complete_ooo;
  obj->queue = nullptr; // Will be created when property is requested.
  obj->platform_handle = Device.get_platform_handle();
  obj->context_handle = Device.get_context_handle();
  obj->device_handle = Device.get_device_handle();
  obj->plugin_interface = plugin;

  return obj;
}

EXTERN int __tgt_release_interop_obj(void *interop_obj) {
  DP("Call to __tgt_release_interop_obj with interop_obj " DPxMOD "\n",
     DPxPTR(interop_obj));

  assert(!IsOffloadDisabled() &&
          "Freeing interop object with Offload Disabled.");
  if (IsOffloadDisabled() || !interop_obj)
    return OFFLOAD_FAIL;

  __tgt_interop_obj *obj = static_cast<__tgt_interop_obj *>(interop_obj);
  DeviceTy &Device = PM->Devices[obj->device_id];
  if (obj->queue)
    Device.release_offload_queue(obj->queue);
  free(interop_obj);

  return OFFLOAD_SUCCESS;
}

EXTERN int __tgt_set_interop_property(
    void *interop_obj, int32_t property_id, void *property_value) {
  DP("Call to __tgt_set_interop_property with interop_obj " DPxMOD
     ", property_id %" PRId32 "\n", DPxPTR(interop_obj), property_id);

  if (IsOffloadDisabled() || !interop_obj || !property_value) {
    return OFFLOAD_FAIL;
  }

  __tgt_interop_obj *interop = (__tgt_interop_obj *)interop_obj;
  // Currently we support setting async object only
  switch (property_id) {
  case INTEROP_ASYNC_OBJ:
    if (interop->async_obj) {
       DP("Updating async obj is not allowed" PRId32 "\n");
       return OFFLOAD_FAIL;
    }
    interop->async_obj = property_value;
    break;
  default:
    DP("Invalid interop property name " PRId32 "\n");
    return OFFLOAD_FAIL;
  }

  return OFFLOAD_SUCCESS;
}

EXTERN int __tgt_get_interop_property(
    void *interop_obj, int32_t property_id, void **property_value) {
  DP("Call to __tgt_get_interop_property with interop_obj " DPxMOD
     ", property_id %" PRId32 "\n", DPxPTR(interop_obj), property_id);

  if (IsOffloadDisabled() || !interop_obj || !property_value) {
    return OFFLOAD_FAIL;
  }

  __tgt_interop_obj *interop = (__tgt_interop_obj *)interop_obj;
  switch (property_id) {
  case INTEROP_DEVICE_ID:
    *property_value = (void *)&interop->device_id;
    break;
  case INTEROP_IS_ASYNC:
    *property_value = (void *)&interop->is_async;
    break;
  case INTEROP_ASYNC_OBJ:
    *property_value = interop->async_obj;
    break;
  case INTEROP_ASYNC_CALLBACK:
    *property_value = (void *)interop->async_handler;
    break;
  case INTEROP_OFFLOAD_QUEUE:
    if (!interop->queue)
      interop->queue = PM->Devices[interop->device_id].
          create_offload_queue(interop->is_async);
    *property_value = interop->queue;
    break;
  case INTEROP_PLATFORM_HANDLE:
    *property_value = interop->platform_handle;
    break;
  case INTEROP_DEVICE_HANDLE:
    *property_value = interop->device_handle;
    break;
  case INTEROP_PLUGIN_INTERFACE:
    *property_value = (void *)&interop->plugin_interface;
    break;
  case INTEROP_CONTEXT_HANDLE:
    *property_value = interop->context_handle;
    break;
  default:
    DP("Invalid interop property name " PRId32 "\n");
    return OFFLOAD_FAIL;
  }

  return OFFLOAD_SUCCESS;
}

EXTERN int __tgt_get_target_memory_info(
    void *interop_obj, int32_t num_ptrs, void *tgt_ptrs, void *ptr_info) {
  DP("Call to __tgt_get_target_memory_info with interop_obj " DPxMOD
     ", num_ptrs %" PRId32 ", tgt_ptrs " DPxMOD ", ptr_info " DPxMOD
     "\n", DPxPTR(interop_obj), num_ptrs, DPxPTR(tgt_ptrs), DPxPTR(ptr_info));

  if (IsOffloadDisabled() || !interop_obj || !tgt_ptrs || !ptr_info ||
      num_ptrs <= 0) {
    return OFFLOAD_FAIL;
  }

  __tgt_interop_obj *obj = static_cast<__tgt_interop_obj *>(interop_obj);
  DeviceTy &Device = PM->Devices[obj->device_id];
  return Device.get_data_alloc_info(num_ptrs, tgt_ptrs, ptr_info);
}

EXTERN void __tgt_push_code_location(const char *location, void *codeptr_ra) {
  OmptGlobal->getTrace().pushCodeLocation(location, codeptr_ra);
}

EXTERN int __tgt_get_num_devices(void) {
  return omp_get_num_devices();
}

EXTERN void __tgt_add_build_options(
    const char *compile_options, const char *link_options) {

  int64_t device_num = omp_get_default_device();

  if (!device_is_ready(device_num)) {
    REPORT("Device %" PRId64 " is not ready.\n", device_num);
    return;
  }

  auto RTLInfo = PM->Devices[device_num].RTL;
  if (RTLInfo->add_build_options)
    RTLInfo->add_build_options(compile_options, link_options);
}
#endif // INTEL_COLLAB<|MERGE_RESOLUTION|>--- conflicted
+++ resolved
@@ -158,17 +158,13 @@
                                            map_var_info_t *arg_names,
                                            void **arg_mappers) {
   TIMESCOPE_WITH_IDENT(loc);
-<<<<<<< HEAD
-  if (IsOffloadDisabled()) return;
+  if (IsOffloadDisabled())
+    return;
 #if INTEL_COLLAB
   int64_t encodedId = device_id;
   if (encodedId < 0 && encodedId != OFFLOAD_DEVICE_DEFAULT)
     device_id = EXTRACT_BITS(encodedId, 31, 0);
 #endif // INTEL_COLLAB
-=======
-  if (IsOffloadDisabled())
-    return;
->>>>>>> 9cd1e222
 
   DP("Entering data begin region for device %" PRId64 " with %d mappings\n",
      device_id, arg_num);
@@ -445,23 +441,17 @@
                                int64_t *arg_sizes, int64_t *arg_types,
                                map_var_info_t *arg_names, void **arg_mappers) {
   TIMESCOPE_WITH_IDENT(loc);
-<<<<<<< HEAD
-  if (IsOffloadDisabled()) return OFFLOAD_FAIL;
+  if (IsOffloadDisabled())
+    return OFFLOAD_FAIL;
 #if INTEL_COLLAB
   int64_t encodedId = device_id;
   // Extract root device ID
   if (encodedId < 0 && encodedId != OFFLOAD_DEVICE_DEFAULT)
     device_id = EXTRACT_BITS(encodedId, 31, 0);
 #endif // INTEL_COLLAB
-  DP("Entering target region with entry point " DPxMOD " and device Id %"
-      PRId64 "\n", DPxPTR(host_ptr), device_id);
-=======
-  if (IsOffloadDisabled())
-    return OFFLOAD_FAIL;
   DP("Entering target region with entry point " DPxMOD " and device Id %" PRId64
      "\n",
      DPxPTR(host_ptr), device_id);
->>>>>>> 9cd1e222
 
   if (device_id == OFFLOAD_DEVICE_DEFAULT) {
     device_id = omp_get_default_device();
@@ -551,23 +541,17 @@
                                      map_var_info_t *arg_names,
                                      void **arg_mappers, int32_t team_num,
                                      int32_t thread_limit) {
-<<<<<<< HEAD
-  if (IsOffloadDisabled()) return OFFLOAD_FAIL;
+  if (IsOffloadDisabled())
+    return OFFLOAD_FAIL;
 #if INTEL_COLLAB
   int64_t encodedId = device_id;
   // Extract root device ID
   if (encodedId < 0 && encodedId != OFFLOAD_DEVICE_DEFAULT)
     device_id = EXTRACT_BITS(encodedId, 31, 0);
 #endif // INTEL_COLLAB
-  DP("Entering target region with entry point " DPxMOD " and device Id %"
-      PRId64 "\n", DPxPTR(host_ptr), device_id);
-=======
-  if (IsOffloadDisabled())
-    return OFFLOAD_FAIL;
   DP("Entering target region with entry point " DPxMOD " and device Id %" PRId64
      "\n",
      DPxPTR(host_ptr), device_id);
->>>>>>> 9cd1e222
 
   if (device_id == OFFLOAD_DEVICE_DEFAULT) {
     device_id = omp_get_default_device();
