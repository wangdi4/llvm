//===-------- interface.cpp - Target independent OpenMP target RTL --------===//
//
// Part of the LLVM Project, under the Apache License v2.0 with LLVM Exceptions.
// See https://llvm.org/LICENSE.txt for license information.
// SPDX-License-Identifier: Apache-2.0 WITH LLVM-exception
//
//===----------------------------------------------------------------------===//
//
// Implementation of the interface to be used by Clang during the codegen of a
// target region.
//
//===----------------------------------------------------------------------===//

#if INTEL_COLLAB
#include "omptarget-tools.h"
#endif // INTEL_COLLAB

#include "device.h"
#include "private.h"
#include "rtl.h"

#include <cassert>
#include <cstdio>
#include <cstdlib>
#include <mutex>
#if INTEL_COLLAB
#include <string.h>
#endif  // INTEL_COLLAB

////////////////////////////////////////////////////////////////////////////////
/// manage the success or failure of a target construct
static void HandleDefaultTargetOffload() {
  PM->TargetOffloadMtx.lock();
  if (PM->TargetOffloadPolicy == tgt_default) {
    if (omp_get_num_devices() > 0) {
      DP("Default TARGET OFFLOAD policy is now mandatory "
         "(devices were found)\n");
      PM->TargetOffloadPolicy = tgt_mandatory;
    } else {
      DP("Default TARGET OFFLOAD policy is now disabled "
         "(no devices were found)\n");
      PM->TargetOffloadPolicy = tgt_disabled;
    }
  }
  PM->TargetOffloadMtx.unlock();
}

static int IsOffloadDisabled() {
  if (PM->TargetOffloadPolicy == tgt_default)
    HandleDefaultTargetOffload();
  return PM->TargetOffloadPolicy == tgt_disabled;
}

static void HandleTargetOutcome(bool success, ident_t *loc = nullptr) {
  switch (PM->TargetOffloadPolicy) {
  case tgt_disabled:
    if (success) {
      FATAL_MESSAGE0(1, "expected no offloading while offloading is disabled");
    }
    break;
  case tgt_default:
    FATAL_MESSAGE0(1, "default offloading policy must be switched to "
                      "mandatory or disabled");
    break;
  case tgt_mandatory:
    if (!success) {
      if (getInfoLevel() > 1)
        for (const auto &Device : PM->Devices)
          dumpTargetPointerMappings(Device);
      else
        FAILURE_MESSAGE("run with env LIBOMPTARGET_INFO>1 to dump host-target "
                        "pointer maps\n");

      SourceInfo info(loc);
      if (info.isAvailible())
        fprintf(stderr, "%s:%d:%d: ", info.getFilename(), info.getLine(),
                info.getColumn());
      else
        FAILURE_MESSAGE(
            "Build with debug information to provide more information");
      FATAL_MESSAGE0(
          1, "failure of target construct while offloading is mandatory");
    }
    break;
  }
}

////////////////////////////////////////////////////////////////////////////////
/// adds requires flags
EXTERN void __tgt_register_requires(int64_t flags) {
  PM->RTLs.RegisterRequires(flags);
}

////////////////////////////////////////////////////////////////////////////////
/// adds a target shared library to the target execution image
EXTERN void __tgt_register_lib(__tgt_bin_desc *desc) {
  PM->RTLs.RegisterLib(desc);
}

////////////////////////////////////////////////////////////////////////////////
/// unloads a target shared library
EXTERN void __tgt_unregister_lib(__tgt_bin_desc *desc) {
  PM->RTLs.UnregisterLib(desc);
}

/// creates host-to-target data mapping, stores it in the
/// libomptarget.so internal structure (an entry in a stack of data maps)
/// and passes the data to the device.
EXTERN void __tgt_target_data_begin(int64_t device_id, int32_t arg_num,
    void **args_base, void **args, int64_t *arg_sizes, int64_t *arg_types) {
  __tgt_target_data_begin_mapper(nullptr, device_id, arg_num, args_base, args,
                                 arg_sizes, arg_types, nullptr, nullptr);
}

EXTERN void __tgt_target_data_begin_nowait(int64_t device_id, int32_t arg_num,
    void **args_base, void **args, int64_t *arg_sizes, int64_t *arg_types,
    int32_t depNum, void *depList, int32_t noAliasDepNum,
    void *noAliasDepList) {
  if (depNum + noAliasDepNum > 0)
    __kmpc_omp_taskwait(NULL, __kmpc_global_thread_num(NULL));

  __tgt_target_data_begin_mapper(nullptr, device_id, arg_num, args_base, args,
                                 arg_sizes, arg_types, nullptr, nullptr);
}

EXTERN void __tgt_target_data_begin_mapper(ident_t *loc, int64_t device_id,
                                           int32_t arg_num, void **args_base,
                                           void **args, int64_t *arg_sizes,
                                           int64_t *arg_types,
                                           map_var_info_t *arg_names,
                                           void **arg_mappers) {
  if (IsOffloadDisabled()) return;
#if INTEL_COLLAB
  int64_t encodedId = device_id;
  if (encodedId < 0 && encodedId != OFFLOAD_DEVICE_DEFAULT)
    device_id = EXTRACT_BITS(encodedId, 31, 0);
#endif // INTEL_COLLAB

  DP("Entering data begin region for device %" PRId64 " with %d mappings\n",
      device_id, arg_num);

  // No devices available?
  if (device_id == OFFLOAD_DEVICE_DEFAULT) {
    device_id = omp_get_default_device();
#if INTEL_COLLAB
    encodedId = device_id;
#endif // INTEL_COLLAB
    DP("Use default device id %" PRId64 "\n", device_id);
  }

  if (CheckDeviceAndCtors(device_id) != OFFLOAD_SUCCESS) {
    DP("Failed to get device %" PRId64 " ready\n", device_id);
    HandleTargetOutcome(false, loc);
    return;
  }

  DeviceTy &Device = PM->Devices[device_id];

#ifdef OMPTARGET_DEBUG
  for (int i = 0; i < arg_num; ++i) {
    DP("Entry %2d: Base=" DPxMOD ", Begin=" DPxMOD ", Size=%" PRId64
       ", Type=0x%" PRIx64 ", Name=%s\n",
       i, DPxPTR(args_base[i]), DPxPTR(args[i]), arg_sizes[i], arg_types[i],
       (arg_names) ? getNameFromMapping(arg_names[i]).c_str() : "(null)");
  }
#endif

#if INTEL_COLLAB
  if (encodedId != device_id)
    PM->Devices[device_id].pushSubDevice(encodedId);
  OMPT_TRACE(targetDataEnterBegin(device_id));
#endif // INTEL_COLLAB
  int rc = targetDataBegin(Device, arg_num, args_base, args, arg_sizes,
                           arg_types, arg_names, arg_mappers, nullptr);
<<<<<<< HEAD
  HandleTargetOutcome(rc == OFFLOAD_SUCCESS);
#if INTEL_COLLAB
  OMPT_TRACE(targetDataEnterEnd(device_id));
  if (encodedId != device_id)
    PM->Devices[device_id].popSubDevice();
#endif // INTEL_COLLAB
=======
  HandleTargetOutcome(rc == OFFLOAD_SUCCESS, loc);
>>>>>>> da8bec47
}

EXTERN void __tgt_target_data_begin_nowait_mapper(
    ident_t *loc, int64_t device_id, int32_t arg_num, void **args_base,
    void **args, int64_t *arg_sizes, int64_t *arg_types,
    map_var_info_t *arg_names, void **arg_mappers, int32_t depNum,
    void *depList, int32_t noAliasDepNum, void *noAliasDepList) {
  if (depNum + noAliasDepNum > 0)
    __kmpc_omp_taskwait(loc, __kmpc_global_thread_num(loc));

  __tgt_target_data_begin_mapper(loc, device_id, arg_num, args_base, args,
                                 arg_sizes, arg_types, arg_names, arg_mappers);
}

/// passes data from the target, releases target memory and destroys
/// the host-target mapping (top entry from the stack of data maps)
/// created by the last __tgt_target_data_begin.
EXTERN void __tgt_target_data_end(int64_t device_id, int32_t arg_num,
    void **args_base, void **args, int64_t *arg_sizes, int64_t *arg_types) {
  __tgt_target_data_end_mapper(nullptr, device_id, arg_num, args_base, args,
                               arg_sizes, arg_types, nullptr, nullptr);
}

EXTERN void __tgt_target_data_end_nowait(int64_t device_id, int32_t arg_num,
    void **args_base, void **args, int64_t *arg_sizes, int64_t *arg_types,
    int32_t depNum, void *depList, int32_t noAliasDepNum,
    void *noAliasDepList) {
  if (depNum + noAliasDepNum > 0)
    __kmpc_omp_taskwait(NULL, __kmpc_global_thread_num(NULL));

  __tgt_target_data_end_mapper(nullptr, device_id, arg_num, args_base, args,
                               arg_sizes, arg_types, nullptr, nullptr);
}

EXTERN void __tgt_target_data_end_mapper(ident_t *loc, int64_t device_id,
                                         int32_t arg_num, void **args_base,
                                         void **args, int64_t *arg_sizes,
                                         int64_t *arg_types,
                                         map_var_info_t *arg_names,
                                         void **arg_mappers) {
  if (IsOffloadDisabled()) return;
  DP("Entering data end region with %d mappings\n", arg_num);
#if INTEL_COLLAB
  int64_t encodedId = device_id;
  if (encodedId < 0 && encodedId != OFFLOAD_DEVICE_DEFAULT)
    device_id = EXTRACT_BITS(encodedId, 31, 0);
#endif // INTEL_COLLAB

  // No devices available?
  if (device_id == OFFLOAD_DEVICE_DEFAULT) {
    device_id = omp_get_default_device();
#if INTEL_COLLAB
    encodedId = device_id;
#endif // INTEL_COLLAB
  }

  PM->RTLsMtx.lock();
  size_t DevicesSize = PM->Devices.size();
  PM->RTLsMtx.unlock();
  if (DevicesSize <= (size_t)device_id) {
    DP("Device ID  %" PRId64 " does not have a matching RTL.\n", device_id);
    HandleTargetOutcome(false, loc);
    return;
  }

  DeviceTy &Device = PM->Devices[device_id];
  if (!Device.IsInit) {
    DP("Uninit device: ignore");
    HandleTargetOutcome(false, loc);
    return;
  }

#ifdef OMPTARGET_DEBUG
  for (int i=0; i<arg_num; ++i) {
    DP("Entry %2d: Base=" DPxMOD ", Begin=" DPxMOD ", Size=%" PRId64
       ", Type=0x%" PRIx64 ", Name=%s\n",
       i, DPxPTR(args_base[i]), DPxPTR(args[i]), arg_sizes[i], arg_types[i],
       (arg_names) ? getNameFromMapping(arg_names[i]).c_str() : "(null)");
  }
#endif

#if INTEL_COLLAB
  if (encodedId != device_id)
    PM->Devices[device_id].pushSubDevice(encodedId);
  OMPT_TRACE(targetDataExitBegin(device_id));
#endif // INTEL_COLLAB
  int rc = targetDataEnd(Device, arg_num, args_base, args, arg_sizes, arg_types,
                         arg_names, arg_mappers, nullptr);
<<<<<<< HEAD
  HandleTargetOutcome(rc == OFFLOAD_SUCCESS);
#if INTEL_COLLAB
  OMPT_TRACE(targetDataExitEnd(device_id));
  if (encodedId != device_id)
    PM->Devices[device_id].popSubDevice();
#endif // INTEL_COLLAB
=======
  HandleTargetOutcome(rc == OFFLOAD_SUCCESS, loc);
>>>>>>> da8bec47
}

EXTERN void __tgt_target_data_end_nowait_mapper(
    ident_t *loc, int64_t device_id, int32_t arg_num, void **args_base,
    void **args, int64_t *arg_sizes, int64_t *arg_types,
    map_var_info_t *arg_names, void **arg_mappers, int32_t depNum,
    void *depList, int32_t noAliasDepNum, void *noAliasDepList) {
  if (depNum + noAliasDepNum > 0)
    __kmpc_omp_taskwait(loc, __kmpc_global_thread_num(loc));

  __tgt_target_data_end_mapper(loc, device_id, arg_num, args_base, args,
                               arg_sizes, arg_types, arg_names, arg_mappers);
}

EXTERN void __tgt_target_data_update(int64_t device_id, int32_t arg_num,
    void **args_base, void **args, int64_t *arg_sizes, int64_t *arg_types) {
  __tgt_target_data_update_mapper(nullptr, device_id, arg_num, args_base, args,
                                  arg_sizes, arg_types, nullptr, nullptr);
}

EXTERN void __tgt_target_data_update_nowait(int64_t device_id, int32_t arg_num,
    void **args_base, void **args, int64_t *arg_sizes, int64_t *arg_types,
    int32_t depNum, void *depList, int32_t noAliasDepNum,
    void *noAliasDepList) {
  if (depNum + noAliasDepNum > 0)
    __kmpc_omp_taskwait(NULL, __kmpc_global_thread_num(NULL));

  __tgt_target_data_update_mapper(nullptr, device_id, arg_num, args_base, args,
                                  arg_sizes, arg_types, nullptr, nullptr);
}

EXTERN void __tgt_target_data_update_mapper(ident_t *loc, int64_t device_id,
                                            int32_t arg_num, void **args_base,
                                            void **args, int64_t *arg_sizes,
                                            int64_t *arg_types,
                                            map_var_info_t *arg_names,
                                            void **arg_mappers) {
  if (IsOffloadDisabled()) return;
  DP("Entering data update with %d mappings\n", arg_num);
#if INTEL_COLLAB
  int64_t encodedId = device_id;
  if (encodedId < 0 && encodedId != OFFLOAD_DEVICE_DEFAULT)
    device_id = EXTRACT_BITS(encodedId, 31, 0);
#endif // INTEL_COLLAB

  // No devices available?
  if (device_id == OFFLOAD_DEVICE_DEFAULT) {
    device_id = omp_get_default_device();
#if INTEL_COLLAB
    encodedId = device_id;
#endif // INTEL_COLLAB
  }

  if (CheckDeviceAndCtors(device_id) != OFFLOAD_SUCCESS) {
    DP("Failed to get device %" PRId64 " ready\n", device_id);
    HandleTargetOutcome(false, loc);
    return;
  }

#if INTEL_COLLAB
  if (encodedId != device_id)
    PM->Devices[device_id].pushSubDevice(encodedId);
  OMPT_TRACE(targetDataUpdateBegin(device_id));
#endif // INTEL_COLLAB
  DeviceTy &Device = PM->Devices[device_id];
  int rc = target_data_update(Device, arg_num, args_base, args, arg_sizes,
                              arg_types, arg_names, arg_mappers);
<<<<<<< HEAD
  HandleTargetOutcome(rc == OFFLOAD_SUCCESS);
#if INTEL_COLLAB
  OMPT_TRACE(targetDataUpdateEnd(device_id));
  if (encodedId != device_id)
    PM->Devices[device_id].popSubDevice();
#endif // INTEL_COLLAB
=======
  HandleTargetOutcome(rc == OFFLOAD_SUCCESS, loc);
>>>>>>> da8bec47
}

EXTERN void __tgt_target_data_update_nowait_mapper(
    ident_t *loc, int64_t device_id, int32_t arg_num, void **args_base,
    void **args, int64_t *arg_sizes, int64_t *arg_types,
    map_var_info_t *arg_names, void **arg_mappers, int32_t depNum,
    void *depList, int32_t noAliasDepNum, void *noAliasDepList) {
  if (depNum + noAliasDepNum > 0)
    __kmpc_omp_taskwait(loc, __kmpc_global_thread_num(loc));

  __tgt_target_data_update_mapper(loc, device_id, arg_num, args_base, args,
                                  arg_sizes, arg_types, arg_names, arg_mappers);
}

EXTERN int __tgt_target(int64_t device_id, void *host_ptr, int32_t arg_num,
    void **args_base, void **args, int64_t *arg_sizes, int64_t *arg_types) {
  return __tgt_target_mapper(nullptr, device_id, host_ptr, arg_num, args_base,
                             args, arg_sizes, arg_types, nullptr, nullptr);
}

EXTERN int __tgt_target_nowait(int64_t device_id, void *host_ptr,
    int32_t arg_num, void **args_base, void **args, int64_t *arg_sizes,
    int64_t *arg_types, int32_t depNum, void *depList, int32_t noAliasDepNum,
    void *noAliasDepList) {
  if (depNum + noAliasDepNum > 0)
    __kmpc_omp_taskwait(NULL, __kmpc_global_thread_num(NULL));

  return __tgt_target_mapper(nullptr, device_id, host_ptr, arg_num, args_base,
                             args, arg_sizes, arg_types, nullptr, nullptr);
}

EXTERN int __tgt_target_mapper(ident_t *loc, int64_t device_id, void *host_ptr,
                               int32_t arg_num, void **args_base, void **args,
                               int64_t *arg_sizes, int64_t *arg_types,
                               map_var_info_t *arg_names, void **arg_mappers) {
  if (IsOffloadDisabled()) return OFFLOAD_FAIL;
#if INTEL_COLLAB
  int64_t encodedId = device_id;
  // Extract root device ID
  if (encodedId < 0 && encodedId != OFFLOAD_DEVICE_DEFAULT)
    device_id = EXTRACT_BITS(encodedId, 31, 0);
#endif // INTEL_COLLAB
  DP("Entering target region with entry point " DPxMOD " and device Id %"
      PRId64 "\n", DPxPTR(host_ptr), device_id);

  if (device_id == OFFLOAD_DEVICE_DEFAULT) {
    device_id = omp_get_default_device();
#if INTEL_COLLAB
    encodedId = device_id;
#endif // INTEL_COLLAB
  }

  if (CheckDeviceAndCtors(device_id) != OFFLOAD_SUCCESS) {
    REPORT("Failed to get device %" PRId64 " ready\n", device_id);
    HandleTargetOutcome(false, loc);
    return OFFLOAD_FAIL;
  }

#ifdef OMPTARGET_DEBUG
  for (int i=0; i<arg_num; ++i) {
    DP("Entry %2d: Base=" DPxMOD ", Begin=" DPxMOD ", Size=%" PRId64
       ", Type=0x%" PRIx64 ", Name=%s\n",
       i, DPxPTR(args_base[i]), DPxPTR(args[i]), arg_sizes[i], arg_types[i],
       (arg_names) ? getNameFromMapping(arg_names[i]).c_str() : "(null)");
  }
#endif

#if INTEL_COLLAB
  // Push device encoding
  if (encodedId != device_id)
    PM->Devices[device_id].pushSubDevice(encodedId);
  OMPT_TRACE(targetBegin(device_id));
#endif // INTEL_COLLAB
  int rc = target(device_id, host_ptr, arg_num, args_base, args, arg_sizes,
                  arg_types, arg_names, arg_mappers, 0, 0, false /*team*/);
<<<<<<< HEAD
  HandleTargetOutcome(rc == OFFLOAD_SUCCESS);
#if INTEL_COLLAB
  OMPT_TRACE(targetEnd(device_id));
  if (encodedId != device_id)
    PM->Devices[device_id].popSubDevice();
#endif // INTEL_COLLAB
=======
  HandleTargetOutcome(rc == OFFLOAD_SUCCESS, loc);
>>>>>>> da8bec47
  return rc;
}

EXTERN int __tgt_target_nowait_mapper(
    ident_t *loc, int64_t device_id, void *host_ptr, int32_t arg_num,
    void **args_base, void **args, int64_t *arg_sizes, int64_t *arg_types,
    map_var_info_t *arg_names, void **arg_mappers, int32_t depNum,
    void *depList, int32_t noAliasDepNum, void *noAliasDepList) {
  if (depNum + noAliasDepNum > 0)
    __kmpc_omp_taskwait(loc, __kmpc_global_thread_num(loc));

  return __tgt_target_mapper(loc, device_id, host_ptr, arg_num, args_base, args,
                             arg_sizes, arg_types, arg_names, arg_mappers);
}

EXTERN int __tgt_target_teams(int64_t device_id, void *host_ptr,
    int32_t arg_num, void **args_base, void **args, int64_t *arg_sizes,
    int64_t *arg_types, int32_t team_num, int32_t thread_limit) {
  return __tgt_target_teams_mapper(nullptr, device_id, host_ptr, arg_num,
                                   args_base, args, arg_sizes, arg_types,
                                   nullptr, nullptr, team_num, thread_limit);
}

EXTERN int __tgt_target_teams_nowait(int64_t device_id, void *host_ptr,
    int32_t arg_num, void **args_base, void **args, int64_t *arg_sizes,
    int64_t *arg_types, int32_t team_num, int32_t thread_limit, int32_t depNum,
    void *depList, int32_t noAliasDepNum, void *noAliasDepList) {
  if (depNum + noAliasDepNum > 0)
    __kmpc_omp_taskwait(NULL, __kmpc_global_thread_num(NULL));

  return __tgt_target_teams_mapper(nullptr, device_id, host_ptr, arg_num,
                                   args_base, args, arg_sizes, arg_types,
                                   nullptr, nullptr, team_num, thread_limit);
}

EXTERN int __tgt_target_teams_mapper(ident_t *loc, int64_t device_id,
                                     void *host_ptr, int32_t arg_num,
                                     void **args_base, void **args,
                                     int64_t *arg_sizes, int64_t *arg_types,
                                     map_var_info_t *arg_names,
                                     void **arg_mappers, int32_t team_num,
                                     int32_t thread_limit) {
  if (IsOffloadDisabled()) return OFFLOAD_FAIL;
#if INTEL_COLLAB
  int64_t encodedId = device_id;
  // Extract root device ID
  if (encodedId < 0 && encodedId != OFFLOAD_DEVICE_DEFAULT)
    device_id = EXTRACT_BITS(encodedId, 31, 0);
#endif // INTEL_COLLAB
  DP("Entering target region with entry point " DPxMOD " and device Id %"
      PRId64 "\n", DPxPTR(host_ptr), device_id);

  if (device_id == OFFLOAD_DEVICE_DEFAULT) {
    device_id = omp_get_default_device();
#if INTEL_COLLAB
    encodedId = device_id;
#endif // INTEL_COLLAB
  }

  if (CheckDeviceAndCtors(device_id) != OFFLOAD_SUCCESS) {
    REPORT("Failed to get device %" PRId64 " ready\n", device_id);
    HandleTargetOutcome(false, loc);
    return OFFLOAD_FAIL;
  }

#ifdef OMPTARGET_DEBUG
  for (int i=0; i<arg_num; ++i) {
    DP("Entry %2d: Base=" DPxMOD ", Begin=" DPxMOD ", Size=%" PRId64
       ", Type=0x%" PRIx64 ", Name=%s\n",
       i, DPxPTR(args_base[i]), DPxPTR(args[i]), arg_sizes[i], arg_types[i],
       (arg_names) ? getNameFromMapping(arg_names[i]).c_str() : "(null)");
  }
#endif

#if INTEL_COLLAB
  // Push device encoding
  if (encodedId != device_id)
    PM->Devices[device_id].pushSubDevice(encodedId);
  OMPT_TRACE(targetBegin(device_id));
#endif // INTEL_COLLAB
  int rc = target(device_id, host_ptr, arg_num, args_base, args, arg_sizes,
                  arg_types, arg_names, arg_mappers, team_num, thread_limit,
                  true /*team*/);
<<<<<<< HEAD
  HandleTargetOutcome(rc == OFFLOAD_SUCCESS);
#if INTEL_COLLAB
  OMPT_TRACE(targetEnd(device_id));
  if (encodedId != device_id)
    PM->Devices[device_id].popSubDevice();
#endif // INTEL_COLLAB
=======
  HandleTargetOutcome(rc == OFFLOAD_SUCCESS, loc);
>>>>>>> da8bec47

  return rc;
}

EXTERN int __tgt_target_teams_nowait_mapper(
    ident_t *loc, int64_t device_id, void *host_ptr, int32_t arg_num,
    void **args_base, void **args, int64_t *arg_sizes, int64_t *arg_types,
    map_var_info_t *arg_names, void **arg_mappers, int32_t team_num,
    int32_t thread_limit, int32_t depNum, void *depList, int32_t noAliasDepNum,
    void *noAliasDepList) {
  if (depNum + noAliasDepNum > 0)
    __kmpc_omp_taskwait(loc, __kmpc_global_thread_num(loc));

  return __tgt_target_teams_mapper(loc, device_id, host_ptr, arg_num, args_base,
                                   args, arg_sizes, arg_types, arg_names,
                                   arg_mappers, team_num, thread_limit);
}

// Get the current number of components for a user-defined mapper.
EXTERN int64_t __tgt_mapper_num_components(void *rt_mapper_handle) {
  auto *MapperComponentsPtr = (struct MapperComponentsTy *)rt_mapper_handle;
  int64_t size = MapperComponentsPtr->Components.size();
  DP("__tgt_mapper_num_components(Handle=" DPxMOD ") returns %" PRId64 "\n",
     DPxPTR(rt_mapper_handle), size);
  return size;
}

// Push back one component for a user-defined mapper.
EXTERN void __tgt_push_mapper_component(void *rt_mapper_handle, void *base,
                                        void *begin, int64_t size,
                                        int64_t type) {
  DP("__tgt_push_mapper_component(Handle=" DPxMOD
     ") adds an entry (Base=" DPxMOD ", Begin=" DPxMOD ", Size=%" PRId64
     ", Type=0x%" PRIx64 ").\n",
     DPxPTR(rt_mapper_handle), DPxPTR(base), DPxPTR(begin), size, type);
  auto *MapperComponentsPtr = (struct MapperComponentsTy *)rt_mapper_handle;
  MapperComponentsPtr->Components.push_back(
      MapComponentInfoTy(base, begin, size, type));
}

EXTERN void __kmpc_push_target_tripcount(ident_t *loc, int64_t device_id,
                                         uint64_t loop_tripcount) {
  if (IsOffloadDisabled())
    return;

  if (device_id == OFFLOAD_DEVICE_DEFAULT) {
    device_id = omp_get_default_device();
  }

  if (CheckDeviceAndCtors(device_id) != OFFLOAD_SUCCESS) {
    DP("Failed to get device %" PRId64 " ready\n", device_id);
    HandleTargetOutcome(false, loc);
    return;
  }

  DP("__kmpc_push_target_tripcount(%" PRId64 ", %" PRIu64 ")\n", device_id,
      loop_tripcount);
  PM->TblMapMtx.lock();
  PM->Devices[device_id].LoopTripCnt.emplace(__kmpc_global_thread_num(NULL),
                                             loop_tripcount);
  PM->TblMapMtx.unlock();
}

#if INTEL_COLLAB
EXTERN bool __tgt_is_device_available(int64_t device_num, void *device_type) {
  if (IsOffloadDisabled())
    return false;

  if (device_num == OFFLOAD_DEVICE_DEFAULT) {
    device_num = omp_get_default_device();
  }

  if (CheckDeviceAndCtors(device_num) != OFFLOAD_SUCCESS) {
    DP("Failed to get device %" PRId64 " ready\n", device_num);
    HandleTargetOutcome(false);
    return false;
  }

  return (device_num >= 0 && device_num < omp_get_num_devices());
}

EXTERN char *__tgt_get_device_name(
    int64_t device_num, char *buffer, size_t buffer_max_size) {
  DP("Call to __tgt_get_device_name with device_num %" PRId64 " and "
     "buffer_max_size %zu.\n",
     device_num, buffer_max_size);

  if (!buffer || buffer_max_size == 0 || IsOffloadDisabled())
    return NULL;

  if (device_num == OFFLOAD_DEVICE_DEFAULT) {
    device_num = omp_get_default_device();
  }

  if (CheckDeviceAndCtors(device_num) != OFFLOAD_SUCCESS) {
    DP("Failed to get device %" PRId64 " ready\n", device_num);
    HandleTargetOutcome(false);
    return NULL;
  }

  DP("Querying device for its name.\n");

  DeviceTy &Device = PM->Devices[device_num];
  return Device.get_device_name(buffer, buffer_max_size);
}

EXTERN char *__tgt_get_device_rtl_name(
    int64_t device_num, char *buffer, size_t buffer_max_size) {
  DP("Call to __tgt_get_device_rtl_name with device_num %" PRId64 " and "
     "buffer_max_size %zu.\n",
     device_num, buffer_max_size);

  if (!buffer || buffer_max_size == 0 || IsOffloadDisabled())
    return NULL;

  if (device_num == OFFLOAD_DEVICE_DEFAULT) {
    device_num = omp_get_default_device();
  }

  if (CheckDeviceAndCtors(device_num) != OFFLOAD_SUCCESS) {
    DP("Failed to get device %" PRId64 " ready\n", device_num);
    HandleTargetOutcome(false);
    return NULL;
  }

  const RTLInfoTy *RTL = PM->Devices[device_num].RTL;
  assert(RTL && "Device with uninitialized RTL.");
  strncpy(buffer, RTL->RTLConstName, buffer_max_size - 1);
  buffer[buffer_max_size - 1] = '\0';
  return buffer;
}


EXTERN void __tgt_offload_proxy_task_complete_ooo(void *interop_obj) {

// This structure is same as kmp_task_t defined in omp.h
typedef struct {
  void *shareds;   // not used
  void * routine;  // not used
  int part_id;     // not used
}async_t;

  DP("Call to __tgt_offload_proxy_task_complete_ooo interop obj " DPxMOD "\n",
      DPxPTR(interop_obj));
  __tgt_interop_obj *tgt_interop_obj = (__tgt_interop_obj *) interop_obj;
  async_t *async_obj =  (async_t *) tgt_interop_obj->async_obj;

  __tgt_release_interop_obj(interop_obj);

  __kmpc_proxy_task_completed_ooo(async_obj);
}

EXTERN void *__tgt_create_interop_obj(
    int64_t device_id, bool is_async, void *async_obj) {
  // Use root device ID if subdevice was requested
  // TODO: Add subdevice support when a single queue can handle multiple
  //       sub-devices
  if (device_id < 0 && device_id != OFFLOAD_DEVICE_DEFAULT)
    device_id = EXTRACT_BITS(device_id, 31, 0);

  DP("Call to __tgt_create_interop_obj with device_id %" PRId64 ", is_async %s"
     ", async_obj " DPxMOD "\n", device_id, is_async ? "true" : "false",
     DPxPTR(async_obj));

  if (IsOffloadDisabled()) {
    return NULL;
  }

  if (device_id == OFFLOAD_DEVICE_DEFAULT) {
    device_id = omp_get_default_device();
  }

  if (CheckDeviceAndCtors(device_id) != OFFLOAD_SUCCESS) {
    DP("Failed to get device %" PRId64 " ready\n", device_id);
    HandleTargetOutcome(false);
    return NULL;
  }

  DeviceTy &Device = PM->Devices[device_id];

  auto &rtl_name = Device.RTL->RTLName;
  int32_t plugin;

  if (rtl_name.find("opencl") != std::string::npos) {
    plugin = INTEROP_PLUGIN_OPENCL;
  } else if (rtl_name.find("level0") != std::string::npos) {
    plugin = INTEROP_PLUGIN_LEVEL0;
  } else if (rtl_name.find("x86_64") != std::string::npos) {
    plugin = INTEROP_PLUGIN_X86_64;
  } else {
    DP("%s does not support interop interface\n", rtl_name.c_str());
    return NULL;
  }

  __tgt_interop_obj *obj =
      (__tgt_interop_obj *)malloc(sizeof(__tgt_interop_obj));
  if (!obj) {
    DP("Failed to malloc memory for interop object\n");
    return NULL;
  }

  obj->device_id = device_id;
  obj->is_async = is_async;
  obj->async_obj = async_obj;
  obj->async_handler = &__tgt_offload_proxy_task_complete_ooo;
  obj->queue = Device.create_offload_queue(is_async);
  obj->platform_handle = Device.get_platform_handle();
  if (plugin == INTEROP_PLUGIN_LEVEL0) {
     obj->device_handle = Device.get_device_handle();
     obj->context_handle = Device.get_context_handle();
  }
  else {
     obj->device_handle = NULL;
     obj->context_handle = NULL;
  }
  obj->plugin_interface = plugin;

  return obj;
}

EXTERN int __tgt_release_interop_obj(void *interop_obj) {
  DP("Call to __tgt_release_interop_obj with interop_obj " DPxMOD "\n",
     DPxPTR(interop_obj));

  assert(!IsOffloadDisabled() &&
          "Freeing interop object with Offload Disabled.");
  if (IsOffloadDisabled() || !interop_obj)
    return OFFLOAD_FAIL;

  __tgt_interop_obj *obj = static_cast<__tgt_interop_obj *>(interop_obj);
  DeviceTy &Device = PM->Devices[obj->device_id];
  Device.release_offload_queue(obj->queue);
  free(interop_obj);

  return OFFLOAD_SUCCESS;
}

EXTERN int __tgt_set_interop_property(
    void *interop_obj, int32_t property_id, void *property_value) {
  DP("Call to __tgt_set_interop_property with interop_obj " DPxMOD
     ", property_id %" PRId32 "\n", DPxPTR(interop_obj), property_id);

  if (IsOffloadDisabled() || !interop_obj || !property_value) {
    return OFFLOAD_FAIL;
  }

  __tgt_interop_obj *interop = (__tgt_interop_obj *)interop_obj;
  // Currently we support setting async object only
  switch (property_id) {
  case INTEROP_ASYNC_OBJ:
    if (interop->async_obj) {
       DP("Updating async obj is not allowed" PRId32 "\n");
       return OFFLOAD_FAIL;
    }
    interop->async_obj = property_value;
    break;
  default:
    DP("Invalid interop property name " PRId32 "\n");
    return OFFLOAD_FAIL;
  }

  return OFFLOAD_SUCCESS;
}

EXTERN int __tgt_get_interop_property(
    void *interop_obj, int32_t property_id, void **property_value) {
  DP("Call to __tgt_get_interop_property with interop_obj " DPxMOD
     ", property_id %" PRId32 "\n", DPxPTR(interop_obj), property_id);

  if (IsOffloadDisabled() || !interop_obj || !property_value) {
    return OFFLOAD_FAIL;
  }

  __tgt_interop_obj *interop = (__tgt_interop_obj *)interop_obj;
  switch (property_id) {
  case INTEROP_DEVICE_ID:
    *property_value = (void *)&interop->device_id;
    break;
  case INTEROP_IS_ASYNC:
    *property_value = (void *)&interop->is_async;
    break;
  case INTEROP_ASYNC_OBJ:
    *property_value = interop->async_obj;
    break;
  case INTEROP_ASYNC_CALLBACK:
    *property_value = (void *)interop->async_handler;
    break;
  case INTEROP_OFFLOAD_QUEUE:
    *property_value = interop->queue;
    break;
  case INTEROP_PLATFORM_HANDLE:
    *property_value = interop->platform_handle;
    break;
  case INTEROP_DEVICE_HANDLE:
    *property_value = interop->device_handle;
    break;
  case INTEROP_PLUGIN_INTERFACE:
    *property_value = (void *)&interop->plugin_interface;
    break;
  case INTEROP_CONTEXT_HANDLE:
    *property_value = interop->context_handle;
    break;
  default:
    DP("Invalid interop property name " PRId32 "\n");
    return OFFLOAD_FAIL;
  }

  return OFFLOAD_SUCCESS;
}

EXTERN int __tgt_get_target_memory_info(
    void *interop_obj, int32_t num_ptrs, void *tgt_ptrs, void *ptr_info) {
  DP("Call to __tgt_get_target_memory_info with interop_obj " DPxMOD
     ", num_ptrs %" PRId32 ", tgt_ptrs " DPxMOD ", ptr_info " DPxMOD
     "\n", DPxPTR(interop_obj), num_ptrs, DPxPTR(tgt_ptrs), DPxPTR(ptr_info));

  if (IsOffloadDisabled() || !interop_obj || !tgt_ptrs || !ptr_info ||
      num_ptrs <= 0) {
    return OFFLOAD_FAIL;
  }

  __tgt_interop_obj *obj = static_cast<__tgt_interop_obj *>(interop_obj);
  DeviceTy &Device = PM->Devices[obj->device_id];
  return Device.get_data_alloc_info(num_ptrs, tgt_ptrs, ptr_info);
}

EXTERN void __tgt_push_code_location(const char *location, void *codeptr_ra) {
  OmptGlobal->getTrace().pushCodeLocation(location, codeptr_ra);
}

EXTERN int __tgt_get_num_devices(void) {
  return omp_get_num_devices();
}
#endif // INTEL_COLLAB<|MERGE_RESOLUTION|>--- conflicted
+++ resolved
@@ -172,16 +172,12 @@
 #endif // INTEL_COLLAB
   int rc = targetDataBegin(Device, arg_num, args_base, args, arg_sizes,
                            arg_types, arg_names, arg_mappers, nullptr);
-<<<<<<< HEAD
-  HandleTargetOutcome(rc == OFFLOAD_SUCCESS);
+  HandleTargetOutcome(rc == OFFLOAD_SUCCESS, loc);
 #if INTEL_COLLAB
   OMPT_TRACE(targetDataEnterEnd(device_id));
   if (encodedId != device_id)
     PM->Devices[device_id].popSubDevice();
 #endif // INTEL_COLLAB
-=======
-  HandleTargetOutcome(rc == OFFLOAD_SUCCESS, loc);
->>>>>>> da8bec47
 }
 
 EXTERN void __tgt_target_data_begin_nowait_mapper(
@@ -270,16 +266,12 @@
 #endif // INTEL_COLLAB
   int rc = targetDataEnd(Device, arg_num, args_base, args, arg_sizes, arg_types,
                          arg_names, arg_mappers, nullptr);
-<<<<<<< HEAD
-  HandleTargetOutcome(rc == OFFLOAD_SUCCESS);
+  HandleTargetOutcome(rc == OFFLOAD_SUCCESS, loc);
 #if INTEL_COLLAB
   OMPT_TRACE(targetDataExitEnd(device_id));
   if (encodedId != device_id)
     PM->Devices[device_id].popSubDevice();
 #endif // INTEL_COLLAB
-=======
-  HandleTargetOutcome(rc == OFFLOAD_SUCCESS, loc);
->>>>>>> da8bec47
 }
 
 EXTERN void __tgt_target_data_end_nowait_mapper(
@@ -347,16 +339,12 @@
   DeviceTy &Device = PM->Devices[device_id];
   int rc = target_data_update(Device, arg_num, args_base, args, arg_sizes,
                               arg_types, arg_names, arg_mappers);
-<<<<<<< HEAD
-  HandleTargetOutcome(rc == OFFLOAD_SUCCESS);
+  HandleTargetOutcome(rc == OFFLOAD_SUCCESS, loc);
 #if INTEL_COLLAB
   OMPT_TRACE(targetDataUpdateEnd(device_id));
   if (encodedId != device_id)
     PM->Devices[device_id].popSubDevice();
 #endif // INTEL_COLLAB
-=======
-  HandleTargetOutcome(rc == OFFLOAD_SUCCESS, loc);
->>>>>>> da8bec47
 }
 
 EXTERN void __tgt_target_data_update_nowait_mapper(
@@ -432,16 +420,12 @@
 #endif // INTEL_COLLAB
   int rc = target(device_id, host_ptr, arg_num, args_base, args, arg_sizes,
                   arg_types, arg_names, arg_mappers, 0, 0, false /*team*/);
-<<<<<<< HEAD
-  HandleTargetOutcome(rc == OFFLOAD_SUCCESS);
+  HandleTargetOutcome(rc == OFFLOAD_SUCCESS, loc);
 #if INTEL_COLLAB
   OMPT_TRACE(targetEnd(device_id));
   if (encodedId != device_id)
     PM->Devices[device_id].popSubDevice();
 #endif // INTEL_COLLAB
-=======
-  HandleTargetOutcome(rc == OFFLOAD_SUCCESS, loc);
->>>>>>> da8bec47
   return rc;
 }
 
@@ -525,16 +509,12 @@
   int rc = target(device_id, host_ptr, arg_num, args_base, args, arg_sizes,
                   arg_types, arg_names, arg_mappers, team_num, thread_limit,
                   true /*team*/);
-<<<<<<< HEAD
-  HandleTargetOutcome(rc == OFFLOAD_SUCCESS);
+  HandleTargetOutcome(rc == OFFLOAD_SUCCESS, loc);
 #if INTEL_COLLAB
   OMPT_TRACE(targetEnd(device_id));
   if (encodedId != device_id)
     PM->Devices[device_id].popSubDevice();
 #endif // INTEL_COLLAB
-=======
-  HandleTargetOutcome(rc == OFFLOAD_SUCCESS, loc);
->>>>>>> da8bec47
 
   return rc;
 }
