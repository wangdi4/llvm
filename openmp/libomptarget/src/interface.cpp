//===-------- interface.cpp - Target independent OpenMP target RTL --------===//
//
// Part of the LLVM Project, under the Apache License v2.0 with LLVM Exceptions.
// See https://llvm.org/LICENSE.txt for license information.
// SPDX-License-Identifier: Apache-2.0 WITH LLVM-exception
//
//===----------------------------------------------------------------------===//
//
// Implementation of the interface to be used by Clang during the codegen of a
// target region.
//
//===----------------------------------------------------------------------===//

#if INTEL_COLLAB
#include "omptarget-tools.h"
#endif // INTEL_COLLAB

#include "device.h"
#include "omptarget.h"
#include "private.h"
#include "rtl.h"

#include <cassert>
#include <cstdio>
#include <cstdlib>
#include <mutex>
#if INTEL_COLLAB
#include <string.h>
#endif  // INTEL_COLLAB

////////////////////////////////////////////////////////////////////////////////
/// manage the success or failure of a target construct
static void HandleDefaultTargetOffload() {
  PM->TargetOffloadMtx.lock();
  if (PM->TargetOffloadPolicy == tgt_default) {
    if (omp_get_num_devices() > 0) {
      DP("Default TARGET OFFLOAD policy is now mandatory "
         "(devices were found)\n");
      PM->TargetOffloadPolicy = tgt_mandatory;
    } else {
      DP("Default TARGET OFFLOAD policy is now disabled "
         "(no devices were found)\n");
      PM->TargetOffloadPolicy = tgt_disabled;
    }
  }
  PM->TargetOffloadMtx.unlock();
}

static int IsOffloadDisabled() {
  if (PM->TargetOffloadPolicy == tgt_default)
    HandleDefaultTargetOffload();
  return PM->TargetOffloadPolicy == tgt_disabled;
}

static void HandleTargetOutcome(bool success, ident_t *loc = nullptr) {
  switch (PM->TargetOffloadPolicy) {
  case tgt_disabled:
    if (success) {
      FATAL_MESSAGE0(1, "expected no offloading while offloading is disabled");
    }
    break;
  case tgt_default:
    FATAL_MESSAGE0(1, "default offloading policy must be switched to "
                      "mandatory or disabled");
    break;
  case tgt_mandatory:
    if (!success) {
      if (getInfoLevel() & OMP_INFOTYPE_DUMP_TABLE)
        for (auto &Device : PM->Devices)
          dumpTargetPointerMappings(loc, Device);
      else
        FAILURE_MESSAGE("Run with LIBOMPTARGET_DEBUG=%d to dump host-target "
                        "pointer mappings.\n",
                        OMP_INFOTYPE_DUMP_TABLE);

      SourceInfo info(loc);
      if (info.isAvailible())
        fprintf(stderr, "%s:%d:%d: ", info.getFilename(), info.getLine(),
                info.getColumn());
      else
        FAILURE_MESSAGE("Source location information not present. Compile with "
                        "-g or -gline-tables-only.\n");
      FATAL_MESSAGE0(
          1, "failure of target construct while offloading is mandatory");
    } else {
      if (getInfoLevel() & OMP_INFOTYPE_DUMP_TABLE)
        for (auto &Device : PM->Devices)
          dumpTargetPointerMappings(loc, Device);
    }
    break;
  }
}

////////////////////////////////////////////////////////////////////////////////
/// adds requires flags
EXTERN void __tgt_register_requires(int64_t flags) {
  TIMESCOPE();
  PM->RTLs.RegisterRequires(flags);
}

////////////////////////////////////////////////////////////////////////////////
/// adds a target shared library to the target execution image
EXTERN void __tgt_register_lib(__tgt_bin_desc *desc) {
  TIMESCOPE();
  std::call_once(PM->RTLs.initFlag, &RTLsTy::LoadRTLs, &PM->RTLs);
  for (auto &RTL : PM->RTLs.AllRTLs) {
    if (RTL.register_lib) {
      if ((*RTL.register_lib)(desc) != OFFLOAD_SUCCESS) {
        DP("Could not register library with %s", RTL.RTLName.c_str());
      }
    }
  }
  PM->RTLs.RegisterLib(desc);
}

////////////////////////////////////////////////////////////////////////////////
/// unloads a target shared library
EXTERN void __tgt_unregister_lib(__tgt_bin_desc *desc) {
  TIMESCOPE();
  PM->RTLs.UnregisterLib(desc);
  for (auto &RTL : PM->RTLs.UsedRTLs) {
    if (RTL->unregister_lib) {
      if ((*RTL->unregister_lib)(desc) != OFFLOAD_SUCCESS) {
        DP("Could not register library with %s", RTL->RTLName.c_str());
      }
    }
  }
}

/// creates host-to-target data mapping, stores it in the
/// libomptarget.so internal structure (an entry in a stack of data maps)
/// and passes the data to the device.
EXTERN void __tgt_target_data_begin(int64_t device_id, int32_t arg_num,
                                    void **args_base, void **args,
                                    int64_t *arg_sizes, int64_t *arg_types) {
  TIMESCOPE();
  __tgt_target_data_begin_mapper(nullptr, device_id, arg_num, args_base, args,
                                 arg_sizes, arg_types, nullptr, nullptr);
}

EXTERN void __tgt_target_data_begin_nowait(int64_t device_id, int32_t arg_num,
                                           void **args_base, void **args,
                                           int64_t *arg_sizes,
                                           int64_t *arg_types, int32_t depNum,
                                           void *depList, int32_t noAliasDepNum,
                                           void *noAliasDepList) {
  TIMESCOPE();
  if (depNum + noAliasDepNum > 0)
    __kmpc_omp_taskwait(NULL, __kmpc_global_thread_num(NULL));

  __tgt_target_data_begin_mapper(nullptr, device_id, arg_num, args_base, args,
                                 arg_sizes, arg_types, nullptr, nullptr);
}

EXTERN void __tgt_target_data_begin_mapper(ident_t *loc, int64_t device_id,
                                           int32_t arg_num, void **args_base,
                                           void **args, int64_t *arg_sizes,
                                           int64_t *arg_types,
                                           map_var_info_t *arg_names,
                                           void **arg_mappers) {
  TIMESCOPE_WITH_IDENT(loc);
  if (IsOffloadDisabled())
    return;
#if INTEL_COLLAB
  int64_t encodedId = device_id;
  if (encodedId < 0 && encodedId != OFFLOAD_DEVICE_DEFAULT)
    device_id = EXTRACT_BITS(encodedId, 31, 0);
#endif // INTEL_COLLAB

  DP("Entering data begin region for device %" PRId64 " with %d mappings\n",
     device_id, arg_num);

  // No devices available?
  if (device_id == OFFLOAD_DEVICE_DEFAULT) {
    device_id = omp_get_default_device();
#if INTEL_COLLAB
    encodedId = device_id;
#endif // INTEL_COLLAB
    DP("Use default device id %" PRId64 "\n", device_id);
  }

  if (CheckDeviceAndCtors(device_id) != OFFLOAD_SUCCESS) {
    DP("Failed to get device %" PRId64 " ready\n", device_id);
    HandleTargetOutcome(false, loc);
    return;
  }

  DeviceTy &Device = PM->Devices[device_id];

  if (getInfoLevel() & OMP_INFOTYPE_KERNEL_ARGS)
    printKernelArguments(loc, device_id, arg_num, arg_sizes, arg_types,
                         arg_names, "Entering OpenMP data region");
#ifdef OMPTARGET_DEBUG
  for (int i = 0; i < arg_num; ++i) {
    DP("Entry %2d: Base=" DPxMOD ", Begin=" DPxMOD ", Size=%" PRId64
       ", Type=0x%" PRIx64 ", Name=%s\n",
       i, DPxPTR(args_base[i]), DPxPTR(args[i]), arg_sizes[i], arg_types[i],
       (arg_names) ? getNameFromMapping(arg_names[i]).c_str() : "unknown");
  }
#endif

<<<<<<< HEAD
#if INTEL_COLLAB
  if (encodedId != device_id)
    PM->Devices[device_id].pushSubDevice(encodedId);
  OMPT_TRACE(targetDataEnterBegin(device_id));
#endif // INTEL_COLLAB
=======
  AsyncInfoTy AsyncInfo(Device);
>>>>>>> 758b8499
  int rc = targetDataBegin(loc, Device, arg_num, args_base, args, arg_sizes,
                           arg_types, arg_names, arg_mappers, AsyncInfo);
  if (rc == OFFLOAD_SUCCESS)
    rc = AsyncInfo.synchronize();
  HandleTargetOutcome(rc == OFFLOAD_SUCCESS, loc);
#if INTEL_COLLAB
  OMPT_TRACE(targetDataEnterEnd(device_id));
  if (encodedId != device_id)
    PM->Devices[device_id].popSubDevice();
#endif // INTEL_COLLAB
}

EXTERN void __tgt_target_data_begin_nowait_mapper(
    ident_t *loc, int64_t device_id, int32_t arg_num, void **args_base,
    void **args, int64_t *arg_sizes, int64_t *arg_types,
    map_var_info_t *arg_names, void **arg_mappers, int32_t depNum,
    void *depList, int32_t noAliasDepNum, void *noAliasDepList) {
  TIMESCOPE_WITH_IDENT(loc);
  if (depNum + noAliasDepNum > 0)
    __kmpc_omp_taskwait(loc, __kmpc_global_thread_num(loc));

  __tgt_target_data_begin_mapper(loc, device_id, arg_num, args_base, args,
                                 arg_sizes, arg_types, arg_names, arg_mappers);
}

/// passes data from the target, releases target memory and destroys
/// the host-target mapping (top entry from the stack of data maps)
/// created by the last __tgt_target_data_begin.
EXTERN void __tgt_target_data_end(int64_t device_id, int32_t arg_num,
                                  void **args_base, void **args,
                                  int64_t *arg_sizes, int64_t *arg_types) {
  TIMESCOPE();
  __tgt_target_data_end_mapper(nullptr, device_id, arg_num, args_base, args,
                               arg_sizes, arg_types, nullptr, nullptr);
}

EXTERN void __tgt_target_data_end_nowait(int64_t device_id, int32_t arg_num,
                                         void **args_base, void **args,
                                         int64_t *arg_sizes, int64_t *arg_types,
                                         int32_t depNum, void *depList,
                                         int32_t noAliasDepNum,
                                         void *noAliasDepList) {
  TIMESCOPE();
  if (depNum + noAliasDepNum > 0)
    __kmpc_omp_taskwait(NULL, __kmpc_global_thread_num(NULL));

  __tgt_target_data_end_mapper(nullptr, device_id, arg_num, args_base, args,
                               arg_sizes, arg_types, nullptr, nullptr);
}

EXTERN void __tgt_target_data_end_mapper(ident_t *loc, int64_t device_id,
                                         int32_t arg_num, void **args_base,
                                         void **args, int64_t *arg_sizes,
                                         int64_t *arg_types,
                                         map_var_info_t *arg_names,
                                         void **arg_mappers) {
  TIMESCOPE_WITH_IDENT(loc);
  if (IsOffloadDisabled())
    return;
  DP("Entering data end region with %d mappings\n", arg_num);
#if INTEL_COLLAB
  int64_t encodedId = device_id;
  if (encodedId < 0 && encodedId != OFFLOAD_DEVICE_DEFAULT)
    device_id = EXTRACT_BITS(encodedId, 31, 0);
#endif // INTEL_COLLAB

  // No devices available?
  if (device_id == OFFLOAD_DEVICE_DEFAULT) {
    device_id = omp_get_default_device();
#if INTEL_COLLAB
    encodedId = device_id;
#endif // INTEL_COLLAB
  }

  PM->RTLsMtx.lock();
  size_t DevicesSize = PM->Devices.size();
  PM->RTLsMtx.unlock();
  if (DevicesSize <= (size_t)device_id) {
    DP("Device ID  %" PRId64 " does not have a matching RTL.\n", device_id);
    HandleTargetOutcome(false, loc);
    return;
  }

  DeviceTy &Device = PM->Devices[device_id];
  if (!Device.IsInit) {
    DP("Uninit device: ignore");
    HandleTargetOutcome(false, loc);
    return;
  }

  if (getInfoLevel() & OMP_INFOTYPE_KERNEL_ARGS)
    printKernelArguments(loc, device_id, arg_num, arg_sizes, arg_types,
                         arg_names, "Exiting OpenMP data region");
#ifdef OMPTARGET_DEBUG
  for (int i = 0; i < arg_num; ++i) {
    DP("Entry %2d: Base=" DPxMOD ", Begin=" DPxMOD ", Size=%" PRId64
       ", Type=0x%" PRIx64 ", Name=%s\n",
       i, DPxPTR(args_base[i]), DPxPTR(args[i]), arg_sizes[i], arg_types[i],
       (arg_names) ? getNameFromMapping(arg_names[i]).c_str() : "unknown");
  }
#endif

<<<<<<< HEAD
#if INTEL_COLLAB
  if (encodedId != device_id)
    PM->Devices[device_id].pushSubDevice(encodedId);
  OMPT_TRACE(targetDataExitBegin(device_id));
#endif // INTEL_COLLAB
=======
  AsyncInfoTy AsyncInfo(Device);
>>>>>>> 758b8499
  int rc = targetDataEnd(loc, Device, arg_num, args_base, args, arg_sizes,
                         arg_types, arg_names, arg_mappers, AsyncInfo);
  if (rc == OFFLOAD_SUCCESS)
    rc = AsyncInfo.synchronize();
  HandleTargetOutcome(rc == OFFLOAD_SUCCESS, loc);
#if INTEL_COLLAB
  OMPT_TRACE(targetDataExitEnd(device_id));
  if (encodedId != device_id)
    PM->Devices[device_id].popSubDevice();
#endif // INTEL_COLLAB
}

EXTERN void __tgt_target_data_end_nowait_mapper(
    ident_t *loc, int64_t device_id, int32_t arg_num, void **args_base,
    void **args, int64_t *arg_sizes, int64_t *arg_types,
    map_var_info_t *arg_names, void **arg_mappers, int32_t depNum,
    void *depList, int32_t noAliasDepNum, void *noAliasDepList) {
  TIMESCOPE_WITH_IDENT(loc);
  if (depNum + noAliasDepNum > 0)
    __kmpc_omp_taskwait(loc, __kmpc_global_thread_num(loc));

  __tgt_target_data_end_mapper(loc, device_id, arg_num, args_base, args,
                               arg_sizes, arg_types, arg_names, arg_mappers);
}

EXTERN void __tgt_target_data_update(int64_t device_id, int32_t arg_num,
                                     void **args_base, void **args,
                                     int64_t *arg_sizes, int64_t *arg_types) {
  TIMESCOPE();
  __tgt_target_data_update_mapper(nullptr, device_id, arg_num, args_base, args,
                                  arg_sizes, arg_types, nullptr, nullptr);
}

EXTERN void __tgt_target_data_update_nowait(
    int64_t device_id, int32_t arg_num, void **args_base, void **args,
    int64_t *arg_sizes, int64_t *arg_types, int32_t depNum, void *depList,
    int32_t noAliasDepNum, void *noAliasDepList) {
  TIMESCOPE();
  if (depNum + noAliasDepNum > 0)
    __kmpc_omp_taskwait(NULL, __kmpc_global_thread_num(NULL));

  __tgt_target_data_update_mapper(nullptr, device_id, arg_num, args_base, args,
                                  arg_sizes, arg_types, nullptr, nullptr);
}

EXTERN void __tgt_target_data_update_mapper(ident_t *loc, int64_t device_id,
                                            int32_t arg_num, void **args_base,
                                            void **args, int64_t *arg_sizes,
                                            int64_t *arg_types,
                                            map_var_info_t *arg_names,
                                            void **arg_mappers) {
  TIMESCOPE_WITH_IDENT(loc);
  if (IsOffloadDisabled())
    return;
  DP("Entering data update with %d mappings\n", arg_num);
#if INTEL_COLLAB
  int64_t encodedId = device_id;
  if (encodedId < 0 && encodedId != OFFLOAD_DEVICE_DEFAULT)
    device_id = EXTRACT_BITS(encodedId, 31, 0);
#endif // INTEL_COLLAB

  // No devices available?
  if (device_id == OFFLOAD_DEVICE_DEFAULT) {
    device_id = omp_get_default_device();
#if INTEL_COLLAB
    encodedId = device_id;
#endif // INTEL_COLLAB
  }

  if (CheckDeviceAndCtors(device_id) != OFFLOAD_SUCCESS) {
    DP("Failed to get device %" PRId64 " ready\n", device_id);
    HandleTargetOutcome(false, loc);
    return;
  }

#if INTEL_COLLAB
  if (encodedId != device_id)
    PM->Devices[device_id].pushSubDevice(encodedId);
  OMPT_TRACE(targetDataUpdateBegin(device_id));
#endif // INTEL_COLLAB

  if (getInfoLevel() & OMP_INFOTYPE_KERNEL_ARGS)
    printKernelArguments(loc, device_id, arg_num, arg_sizes, arg_types,
                         arg_names, "Updating OpenMP data");

  DeviceTy &Device = PM->Devices[device_id];
  AsyncInfoTy AsyncInfo(Device);
  int rc = targetDataUpdate(loc, Device, arg_num, args_base, args, arg_sizes,
                            arg_types, arg_names, arg_mappers, AsyncInfo);
  if (rc == OFFLOAD_SUCCESS)
    rc = AsyncInfo.synchronize();
  HandleTargetOutcome(rc == OFFLOAD_SUCCESS, loc);
#if INTEL_COLLAB
  OMPT_TRACE(targetDataUpdateEnd(device_id));
  if (encodedId != device_id)
    PM->Devices[device_id].popSubDevice();
#endif // INTEL_COLLAB
}

EXTERN void __tgt_target_data_update_nowait_mapper(
    ident_t *loc, int64_t device_id, int32_t arg_num, void **args_base,
    void **args, int64_t *arg_sizes, int64_t *arg_types,
    map_var_info_t *arg_names, void **arg_mappers, int32_t depNum,
    void *depList, int32_t noAliasDepNum, void *noAliasDepList) {
  TIMESCOPE_WITH_IDENT(loc);
  if (depNum + noAliasDepNum > 0)
    __kmpc_omp_taskwait(loc, __kmpc_global_thread_num(loc));

  __tgt_target_data_update_mapper(loc, device_id, arg_num, args_base, args,
                                  arg_sizes, arg_types, arg_names, arg_mappers);
}

EXTERN int __tgt_target(int64_t device_id, void *host_ptr, int32_t arg_num,
                        void **args_base, void **args, int64_t *arg_sizes,
                        int64_t *arg_types) {
  TIMESCOPE();
  return __tgt_target_mapper(nullptr, device_id, host_ptr, arg_num, args_base,
                             args, arg_sizes, arg_types, nullptr, nullptr);
}

EXTERN int __tgt_target_nowait(int64_t device_id, void *host_ptr,
                               int32_t arg_num, void **args_base, void **args,
                               int64_t *arg_sizes, int64_t *arg_types,
                               int32_t depNum, void *depList,
                               int32_t noAliasDepNum, void *noAliasDepList) {
  TIMESCOPE();
  if (depNum + noAliasDepNum > 0)
    __kmpc_omp_taskwait(NULL, __kmpc_global_thread_num(NULL));

  return __tgt_target_mapper(nullptr, device_id, host_ptr, arg_num, args_base,
                             args, arg_sizes, arg_types, nullptr, nullptr);
}

EXTERN int __tgt_target_mapper(ident_t *loc, int64_t device_id, void *host_ptr,
                               int32_t arg_num, void **args_base, void **args,
                               int64_t *arg_sizes, int64_t *arg_types,
                               map_var_info_t *arg_names, void **arg_mappers) {
  TIMESCOPE_WITH_IDENT(loc);
  if (IsOffloadDisabled())
    return OFFLOAD_FAIL;
#if INTEL_COLLAB
  int64_t encodedId = device_id;
  // Extract root device ID
  if (encodedId < 0 && encodedId != OFFLOAD_DEVICE_DEFAULT)
    device_id = EXTRACT_BITS(encodedId, 31, 0);
#endif // INTEL_COLLAB
  DP("Entering target region with entry point " DPxMOD " and device Id %" PRId64
     "\n",
     DPxPTR(host_ptr), device_id);

  if (device_id == OFFLOAD_DEVICE_DEFAULT) {
    device_id = omp_get_default_device();
#if INTEL_COLLAB
    encodedId = device_id;
#endif // INTEL_COLLAB
  }

  if (CheckDeviceAndCtors(device_id) != OFFLOAD_SUCCESS) {
    REPORT("Failed to get device %" PRId64 " ready\n", device_id);
    HandleTargetOutcome(false, loc);
    return OFFLOAD_FAIL;
  }

  if (getInfoLevel() & OMP_INFOTYPE_KERNEL_ARGS)
    printKernelArguments(loc, device_id, arg_num, arg_sizes, arg_types,
                         arg_names, "Entering OpenMP kernel");
#ifdef OMPTARGET_DEBUG
  for (int i = 0; i < arg_num; ++i) {
    DP("Entry %2d: Base=" DPxMOD ", Begin=" DPxMOD ", Size=%" PRId64
       ", Type=0x%" PRIx64 ", Name=%s\n",
       i, DPxPTR(args_base[i]), DPxPTR(args[i]), arg_sizes[i], arg_types[i],
       (arg_names) ? getNameFromMapping(arg_names[i]).c_str() : "unknown");
  }
#endif

#if INTEL_COLLAB
  // Push device encoding
  if (encodedId != device_id)
    PM->Devices[device_id].pushSubDevice(encodedId);
  OMPT_TRACE(targetBegin(device_id));
#endif // INTEL_COLLAB
  DeviceTy &Device = PM->Devices[device_id];
  AsyncInfoTy AsyncInfo(Device);
  int rc = target(loc, Device, host_ptr, arg_num, args_base, args, arg_sizes,
                  arg_types, arg_names, arg_mappers, 0, 0, false /*team*/,
                  AsyncInfo);
  if (rc == OFFLOAD_SUCCESS)
    rc = AsyncInfo.synchronize();
  HandleTargetOutcome(rc == OFFLOAD_SUCCESS, loc);
#if INTEL_COLLAB
  OMPT_TRACE(targetEnd(device_id));
  if (encodedId != device_id)
    PM->Devices[device_id].popSubDevice();
#endif // INTEL_COLLAB
  return rc;
}

EXTERN int __tgt_target_nowait_mapper(
    ident_t *loc, int64_t device_id, void *host_ptr, int32_t arg_num,
    void **args_base, void **args, int64_t *arg_sizes, int64_t *arg_types,
    map_var_info_t *arg_names, void **arg_mappers, int32_t depNum,
    void *depList, int32_t noAliasDepNum, void *noAliasDepList) {
  TIMESCOPE_WITH_IDENT(loc);
  if (depNum + noAliasDepNum > 0)
    __kmpc_omp_taskwait(loc, __kmpc_global_thread_num(loc));

  return __tgt_target_mapper(loc, device_id, host_ptr, arg_num, args_base, args,
                             arg_sizes, arg_types, arg_names, arg_mappers);
}

EXTERN int __tgt_target_teams(int64_t device_id, void *host_ptr,
                              int32_t arg_num, void **args_base, void **args,
                              int64_t *arg_sizes, int64_t *arg_types,
                              int32_t team_num, int32_t thread_limit) {
  TIMESCOPE();
  return __tgt_target_teams_mapper(nullptr, device_id, host_ptr, arg_num,
                                   args_base, args, arg_sizes, arg_types,
                                   nullptr, nullptr, team_num, thread_limit);
}

EXTERN int __tgt_target_teams_nowait(int64_t device_id, void *host_ptr,
                                     int32_t arg_num, void **args_base,
                                     void **args, int64_t *arg_sizes,
                                     int64_t *arg_types, int32_t team_num,
                                     int32_t thread_limit, int32_t depNum,
                                     void *depList, int32_t noAliasDepNum,
                                     void *noAliasDepList) {
  TIMESCOPE();
  if (depNum + noAliasDepNum > 0)
    __kmpc_omp_taskwait(NULL, __kmpc_global_thread_num(NULL));

  return __tgt_target_teams_mapper(nullptr, device_id, host_ptr, arg_num,
                                   args_base, args, arg_sizes, arg_types,
                                   nullptr, nullptr, team_num, thread_limit);
}

EXTERN int __tgt_target_teams_mapper(ident_t *loc, int64_t device_id,
                                     void *host_ptr, int32_t arg_num,
                                     void **args_base, void **args,
                                     int64_t *arg_sizes, int64_t *arg_types,
                                     map_var_info_t *arg_names,
                                     void **arg_mappers, int32_t team_num,
                                     int32_t thread_limit) {
  if (IsOffloadDisabled())
    return OFFLOAD_FAIL;
#if INTEL_COLLAB
  int64_t encodedId = device_id;
  // Extract root device ID
  if (encodedId < 0 && encodedId != OFFLOAD_DEVICE_DEFAULT)
    device_id = EXTRACT_BITS(encodedId, 31, 0);
#endif // INTEL_COLLAB
  DP("Entering target region with entry point " DPxMOD " and device Id %" PRId64
     "\n",
     DPxPTR(host_ptr), device_id);

  if (device_id == OFFLOAD_DEVICE_DEFAULT) {
    device_id = omp_get_default_device();
#if INTEL_COLLAB
    encodedId = device_id;
#endif // INTEL_COLLAB
  }

  if (CheckDeviceAndCtors(device_id) != OFFLOAD_SUCCESS) {
    REPORT("Failed to get device %" PRId64 " ready\n", device_id);
    HandleTargetOutcome(false, loc);
    return OFFLOAD_FAIL;
  }

  if (getInfoLevel() & OMP_INFOTYPE_KERNEL_ARGS)
    printKernelArguments(loc, device_id, arg_num, arg_sizes, arg_types,
                         arg_names, "Entering OpenMP kernel");
#ifdef OMPTARGET_DEBUG
  for (int i = 0; i < arg_num; ++i) {
    DP("Entry %2d: Base=" DPxMOD ", Begin=" DPxMOD ", Size=%" PRId64
       ", Type=0x%" PRIx64 ", Name=%s\n",
       i, DPxPTR(args_base[i]), DPxPTR(args[i]), arg_sizes[i], arg_types[i],
       (arg_names) ? getNameFromMapping(arg_names[i]).c_str() : "unknown");
  }
#endif

#if INTEL_COLLAB
  // Push device encoding
  if (encodedId != device_id)
    PM->Devices[device_id].pushSubDevice(encodedId);
  OMPT_TRACE(targetBegin(device_id));
#endif // INTEL_COLLAB
  DeviceTy &Device = PM->Devices[device_id];
  AsyncInfoTy AsyncInfo(Device);
  int rc = target(loc, Device, host_ptr, arg_num, args_base, args, arg_sizes,
                  arg_types, arg_names, arg_mappers, team_num, thread_limit,
                  true /*team*/, AsyncInfo);
  if (rc == OFFLOAD_SUCCESS)
    rc = AsyncInfo.synchronize();
  HandleTargetOutcome(rc == OFFLOAD_SUCCESS, loc);

#if INTEL_COLLAB
  OMPT_TRACE(targetEnd(device_id));
  if (encodedId != device_id)
    PM->Devices[device_id].popSubDevice();
#endif // INTEL_COLLAB

  return rc;
}

EXTERN int __tgt_target_teams_nowait_mapper(
    ident_t *loc, int64_t device_id, void *host_ptr, int32_t arg_num,
    void **args_base, void **args, int64_t *arg_sizes, int64_t *arg_types,
    map_var_info_t *arg_names, void **arg_mappers, int32_t team_num,
    int32_t thread_limit, int32_t depNum, void *depList, int32_t noAliasDepNum,
    void *noAliasDepList) {
  TIMESCOPE_WITH_IDENT(loc);
  if (depNum + noAliasDepNum > 0)
    __kmpc_omp_taskwait(loc, __kmpc_global_thread_num(loc));

  return __tgt_target_teams_mapper(loc, device_id, host_ptr, arg_num, args_base,
                                   args, arg_sizes, arg_types, arg_names,
                                   arg_mappers, team_num, thread_limit);
}

// Get the current number of components for a user-defined mapper.
EXTERN int64_t __tgt_mapper_num_components(void *rt_mapper_handle) {
  TIMESCOPE();
  auto *MapperComponentsPtr = (struct MapperComponentsTy *)rt_mapper_handle;
  int64_t size = MapperComponentsPtr->Components.size();
  DP("__tgt_mapper_num_components(Handle=" DPxMOD ") returns %" PRId64 "\n",
     DPxPTR(rt_mapper_handle), size);
  return size;
}

// Push back one component for a user-defined mapper.
EXTERN void __tgt_push_mapper_component(void *rt_mapper_handle, void *base,
                                        void *begin, int64_t size, int64_t type,
                                        void *name) {
  TIMESCOPE();
  DP("__tgt_push_mapper_component(Handle=" DPxMOD
     ") adds an entry (Base=" DPxMOD ", Begin=" DPxMOD ", Size=%" PRId64
     ", Type=0x%" PRIx64 ", Name=%s).\n",
     DPxPTR(rt_mapper_handle), DPxPTR(base), DPxPTR(begin), size, type,
     (name) ? getNameFromMapping(name).c_str() : "unknown");
  auto *MapperComponentsPtr = (struct MapperComponentsTy *)rt_mapper_handle;
  MapperComponentsPtr->Components.push_back(
      MapComponentInfoTy(base, begin, size, type, name));
}

EXTERN void __kmpc_push_target_tripcount(ident_t *loc, int64_t device_id,
                                         uint64_t loop_tripcount) {
  TIMESCOPE_WITH_IDENT(loc);
  if (IsOffloadDisabled())
    return;

  if (device_id == OFFLOAD_DEVICE_DEFAULT) {
    device_id = omp_get_default_device();
  }

  if (CheckDeviceAndCtors(device_id) != OFFLOAD_SUCCESS) {
    DP("Failed to get device %" PRId64 " ready\n", device_id);
    HandleTargetOutcome(false, loc);
    return;
  }

  DP("__kmpc_push_target_tripcount(%" PRId64 ", %" PRIu64 ")\n", device_id,
     loop_tripcount);
  PM->TblMapMtx.lock();
  PM->Devices[device_id].LoopTripCnt.emplace(__kmpc_global_thread_num(NULL),
                                             loop_tripcount);
  PM->TblMapMtx.unlock();
}

#if INTEL_COLLAB
EXTERN int32_t __tgt_is_device_available(int64_t device_num,
                                         void *device_type) {
  if (IsOffloadDisabled())
    return false;

  if (device_num == OFFLOAD_DEVICE_DEFAULT) {
    device_num = omp_get_default_device();
  }

  if (CheckDeviceAndCtors(device_num) != OFFLOAD_SUCCESS) {
    DP("Failed to get device %" PRId64 " ready\n", device_num);
    HandleTargetOutcome(false);
    return false;
  }

  return PM->Devices[device_num].isSupportedDevice(device_type);
}

EXTERN char *__tgt_get_device_name(
    int64_t device_num, char *buffer, size_t buffer_max_size) {
  DP("Call to __tgt_get_device_name with device_num %" PRId64 " and "
     "buffer_max_size %zu.\n",
     device_num, buffer_max_size);

  if (!buffer || buffer_max_size == 0 || IsOffloadDisabled())
    return NULL;

  if (device_num == OFFLOAD_DEVICE_DEFAULT) {
    device_num = omp_get_default_device();
  }

  if (CheckDeviceAndCtors(device_num) != OFFLOAD_SUCCESS) {
    DP("Failed to get device %" PRId64 " ready\n", device_num);
    HandleTargetOutcome(false);
    return NULL;
  }

  DP("Querying device for its name.\n");

  DeviceTy &Device = PM->Devices[device_num];
  return Device.get_device_name(buffer, buffer_max_size);
}

EXTERN char *__tgt_get_device_rtl_name(
    int64_t device_num, char *buffer, size_t buffer_max_size) {
  DP("Call to __tgt_get_device_rtl_name with device_num %" PRId64 " and "
     "buffer_max_size %zu.\n",
     device_num, buffer_max_size);

  if (!buffer || buffer_max_size == 0 || IsOffloadDisabled())
    return NULL;

  if (device_num == OFFLOAD_DEVICE_DEFAULT) {
    device_num = omp_get_default_device();
  }

  if (CheckDeviceAndCtors(device_num) != OFFLOAD_SUCCESS) {
    DP("Failed to get device %" PRId64 " ready\n", device_num);
    HandleTargetOutcome(false);
    return NULL;
  }

  const RTLInfoTy *RTL = PM->Devices[device_num].RTL;
  assert(RTL && "Device with uninitialized RTL.");
  strncpy(buffer, RTL->RTLConstName, buffer_max_size - 1);
  buffer[buffer_max_size - 1] = '\0';
  return buffer;
}


EXTERN void __tgt_offload_proxy_task_complete_ooo(void *interop_obj) {

// This structure is same as kmp_task_t defined in omp.h
typedef struct {
  void *shareds;   // not used
  void * routine;  // not used
  int part_id;     // not used
}async_t;

  DP("Call to __tgt_offload_proxy_task_complete_ooo interop obj " DPxMOD "\n",
      DPxPTR(interop_obj));
  __tgt_interop_obj *tgt_interop_obj = (__tgt_interop_obj *) interop_obj;
  async_t *async_obj =  (async_t *) tgt_interop_obj->async_obj;

  __tgt_release_interop_obj(interop_obj);

  __kmpc_proxy_task_completed_ooo(async_obj);
}

EXTERN void *__tgt_create_interop_obj(
    int64_t device_id, bool is_async, void *async_obj) {
  // Use root device ID if subdevice was requested
  // TODO: Add subdevice support when a single queue can handle multiple
  //       sub-devices
  if (device_id < 0 && device_id != OFFLOAD_DEVICE_DEFAULT)
    device_id = EXTRACT_BITS(device_id, 31, 0);

  DP("Call to __tgt_create_interop_obj with device_id %" PRId64 ", is_async %s"
     ", async_obj " DPxMOD "\n", device_id, is_async ? "true" : "false",
     DPxPTR(async_obj));

  if (IsOffloadDisabled()) {
    return NULL;
  }

  if (device_id == OFFLOAD_DEVICE_DEFAULT) {
    device_id = omp_get_default_device();
  }

  if (CheckDeviceAndCtors(device_id) != OFFLOAD_SUCCESS) {
    DP("Failed to get device %" PRId64 " ready\n", device_id);
    HandleTargetOutcome(false);
    return NULL;
  }

  DeviceTy &Device = PM->Devices[device_id];

  auto &rtl_name = Device.RTL->RTLName;
  int32_t plugin;

  if (rtl_name.find("opencl") != std::string::npos) {
    plugin = INTEROP_PLUGIN_OPENCL;
  } else if (rtl_name.find("level0") != std::string::npos) {
    plugin = INTEROP_PLUGIN_LEVEL0;
  } else if (rtl_name.find("x86_64") != std::string::npos) {
    plugin = INTEROP_PLUGIN_X86_64;
  } else {
    DP("%s does not support interop interface\n", rtl_name.c_str());
    return NULL;
  }

  __tgt_interop_obj *obj =
      (__tgt_interop_obj *)malloc(sizeof(__tgt_interop_obj));
  if (!obj) {
    DP("Failed to malloc memory for interop object\n");
    return NULL;
  }

  obj->device_id = device_id;
  obj->is_async = is_async;
  obj->async_obj = async_obj;
  obj->async_handler = &__tgt_offload_proxy_task_complete_ooo;
  obj->queue = nullptr; // Will be created when property is requested.
  obj->platform_handle = Device.get_platform_handle();
  obj->context_handle = Device.get_context_handle();
  obj->device_handle = Device.get_device_handle();
  obj->plugin_interface = plugin;

  return obj;
}

EXTERN int __tgt_release_interop_obj(void *interop_obj) {
  DP("Call to __tgt_release_interop_obj with interop_obj " DPxMOD "\n",
     DPxPTR(interop_obj));

  assert(!IsOffloadDisabled() &&
          "Freeing interop object with Offload Disabled.");
  if (IsOffloadDisabled() || !interop_obj)
    return OFFLOAD_FAIL;

  __tgt_interop_obj *obj = static_cast<__tgt_interop_obj *>(interop_obj);
  DeviceTy &Device = PM->Devices[obj->device_id];
  if (obj->queue)
    Device.release_offload_queue(obj->queue);
  free(interop_obj);

  return OFFLOAD_SUCCESS;
}

EXTERN int __tgt_set_interop_property(
    void *interop_obj, int32_t property_id, void *property_value) {
  DP("Call to __tgt_set_interop_property with interop_obj " DPxMOD
     ", property_id %" PRId32 "\n", DPxPTR(interop_obj), property_id);

  if (IsOffloadDisabled() || !interop_obj || !property_value) {
    return OFFLOAD_FAIL;
  }

  __tgt_interop_obj *interop = (__tgt_interop_obj *)interop_obj;
  // Currently we support setting async object only
  switch (property_id) {
  case INTEROP_ASYNC_OBJ:
    if (interop->async_obj) {
       DP("Updating async obj is not allowed" PRId32 "\n");
       return OFFLOAD_FAIL;
    }
    interop->async_obj = property_value;
    break;
  default:
    DP("Invalid interop property name " PRId32 "\n");
    return OFFLOAD_FAIL;
  }

  return OFFLOAD_SUCCESS;
}

EXTERN int __tgt_get_interop_property(
    void *interop_obj, int32_t property_id, void **property_value) {
  DP("Call to __tgt_get_interop_property with interop_obj " DPxMOD
     ", property_id %" PRId32 "\n", DPxPTR(interop_obj), property_id);

  if (IsOffloadDisabled() || !interop_obj || !property_value) {
    return OFFLOAD_FAIL;
  }

  __tgt_interop_obj *interop = (__tgt_interop_obj *)interop_obj;
  switch (property_id) {
  case INTEROP_DEVICE_ID:
    *property_value = (void *)&interop->device_id;
    break;
  case INTEROP_IS_ASYNC:
    *property_value = (void *)&interop->is_async;
    break;
  case INTEROP_ASYNC_OBJ:
    *property_value = interop->async_obj;
    break;
  case INTEROP_ASYNC_CALLBACK:
    *property_value = (void *)interop->async_handler;
    break;
  case INTEROP_OFFLOAD_QUEUE:
    if (!interop->queue)
      interop->queue = PM->Devices[interop->device_id].
          create_offload_queue(interop->is_async);
    *property_value = interop->queue;
    break;
  case INTEROP_PLATFORM_HANDLE:
    *property_value = interop->platform_handle;
    break;
  case INTEROP_DEVICE_HANDLE:
    *property_value = interop->device_handle;
    break;
  case INTEROP_PLUGIN_INTERFACE:
    *property_value = (void *)&interop->plugin_interface;
    break;
  case INTEROP_CONTEXT_HANDLE:
    *property_value = interop->context_handle;
    break;
  default:
    DP("Invalid interop property name " PRId32 "\n");
    return OFFLOAD_FAIL;
  }

  return OFFLOAD_SUCCESS;
}

EXTERN int __tgt_get_target_memory_info(
    void *interop_obj, int32_t num_ptrs, void *tgt_ptrs, void *ptr_info) {
  DP("Call to __tgt_get_target_memory_info with interop_obj " DPxMOD
     ", num_ptrs %" PRId32 ", tgt_ptrs " DPxMOD ", ptr_info " DPxMOD
     "\n", DPxPTR(interop_obj), num_ptrs, DPxPTR(tgt_ptrs), DPxPTR(ptr_info));

  if (IsOffloadDisabled() || !interop_obj || !tgt_ptrs || !ptr_info ||
      num_ptrs <= 0) {
    return OFFLOAD_FAIL;
  }

  __tgt_interop_obj *obj = static_cast<__tgt_interop_obj *>(interop_obj);
  DeviceTy &Device = PM->Devices[obj->device_id];
  return Device.get_data_alloc_info(num_ptrs, tgt_ptrs, ptr_info);
}

EXTERN void __tgt_push_code_location(const char *location, void *codeptr_ra) {
  OmptGlobal->getTrace().pushCodeLocation(location, codeptr_ra);
}

EXTERN int __tgt_get_num_devices(void) {
  return omp_get_num_devices();
}

EXTERN void __tgt_add_build_options(
    const char *compile_options, const char *link_options) {

  int64_t device_num = omp_get_default_device();

  if (!device_is_ready(device_num)) {
    REPORT("Device %" PRId64 " is not ready.\n", device_num);
    return;
  }

  auto RTLInfo = PM->Devices[device_num].RTL;
  if (RTLInfo->add_build_options)
    RTLInfo->add_build_options(compile_options, link_options);
}
#endif // INTEL_COLLAB<|MERGE_RESOLUTION|>--- conflicted
+++ resolved
@@ -199,15 +199,13 @@
   }
 #endif
 
-<<<<<<< HEAD
 #if INTEL_COLLAB
   if (encodedId != device_id)
     PM->Devices[device_id].pushSubDevice(encodedId);
   OMPT_TRACE(targetDataEnterBegin(device_id));
 #endif // INTEL_COLLAB
-=======
+
   AsyncInfoTy AsyncInfo(Device);
->>>>>>> 758b8499
   int rc = targetDataBegin(loc, Device, arg_num, args_base, args, arg_sizes,
                            arg_types, arg_names, arg_mappers, AsyncInfo);
   if (rc == OFFLOAD_SUCCESS)
@@ -310,15 +308,13 @@
   }
 #endif
 
-<<<<<<< HEAD
 #if INTEL_COLLAB
   if (encodedId != device_id)
     PM->Devices[device_id].pushSubDevice(encodedId);
   OMPT_TRACE(targetDataExitBegin(device_id));
 #endif // INTEL_COLLAB
-=======
+
   AsyncInfoTy AsyncInfo(Device);
->>>>>>> 758b8499
   int rc = targetDataEnd(loc, Device, arg_num, args_base, args, arg_sizes,
                          arg_types, arg_names, arg_mappers, AsyncInfo);
   if (rc == OFFLOAD_SUCCESS)
