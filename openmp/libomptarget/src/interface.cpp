--- conflicted
+++ resolved
@@ -235,28 +235,6 @@
                                          map_var_info_t *ArgNames,
                                          void **ArgMappers) {
   TIMESCOPE_WITH_IDENT(Loc);
-<<<<<<< HEAD
-
-#if INTEL_CUSTOMIZATION
-  XPTIEventCacheTy XPTIEvt(Loc, __func__);
-#endif // INTEL_CUSTOMIZATION
-
-#if INTEL_COLLAB
-  int64_t EncodedId = GetEncodedDeviceID(DeviceId);
-  PM->Devices[DeviceId]->pushSubDevice(EncodedId, DeviceId);
-#endif // INTEL_COLLAB
-#if INTEL_CUSTOMIZATION
-  OMPT_TRACE(targetDataExitBegin(DeviceId));
-  OMPT_TRACE(targetDataExitEnd(DeviceId));
-#endif // INTEL_CUSTOMIZATION
-
-#if INTEL_COLLAB
-  if (EncodedId != DeviceId)
-    PM->Devices[DeviceId]->popSubDevice();
-#endif // INTEL_COLLAB
-
-=======
->>>>>>> e43a195e
   targetDataMapper<AsyncInfoTy>(Loc, DeviceId, ArgNum, ArgsBase, Args, ArgSizes,
                                 ArgTypes, ArgNames, ArgMappers, targetDataEnd,
                                 "Exiting OpenMP data region", "end");
@@ -280,29 +258,6 @@
                                             map_var_info_t *ArgNames,
                                             void **ArgMappers) {
   TIMESCOPE_WITH_IDENT(Loc);
-<<<<<<< HEAD
-
-#if INTEL_CUSTOMIZATION
-  XPTIEventCacheTy XPTIEvt(Loc, __func__);
-#endif // INTEL_CUSTOMIZATION
-
-#if INTEL_COLLAB
-  int64_t EncodedId = GetEncodedDeviceID(DeviceId);
-  PM->Devices[DeviceId]->pushSubDevice(EncodedId, DeviceId);
-#endif // INTEL_COLLAB
-
-#if INTEL_CUSTOMIZATION
-  OMPT_TRACE(targetDataUpdateBegin(DeviceId));
-  OMPT_TRACE(targetDataUpdateEnd(DeviceId));
-#endif // INTEL_CUSTOMIZATION
-
-#if INTEL_COLLAB
-  if (EncodedId != DeviceId)
-    PM->Devices[DeviceId]->popSubDevice();
-#endif // INTEL_COLLAB
-
-=======
->>>>>>> e43a195e
   targetDataMapper<AsyncInfoTy>(
       Loc, DeviceId, ArgNum, ArgsBase, Args, ArgSizes, ArgTypes, ArgNames,
       ArgMappers, targetDataUpdate, "Updating OpenMP data", "update");
@@ -484,7 +439,6 @@
                                       ptrdiff_t *TgtOffsets, int32_t NumArgs,
                                       int32_t NumTeams, int32_t ThreadLimit,
                                       uint64_t LoopTripCount) {
-<<<<<<< HEAD
 
   if (checkDeviceAndCtors(DeviceId, Loc)) {
     DP("Not offloading to device %" PRId64 "\n", DeviceId);
@@ -492,15 +446,6 @@
   }
   DeviceTy &Device = *PM->Devices[DeviceId];
 
-=======
-
-  if (checkDeviceAndCtors(DeviceId, Loc)) {
-    DP("Not offloading to device %" PRId64 "\n", DeviceId);
-    return OMP_TGT_FAIL;
-  }
-  DeviceTy &Device = *PM->Devices[DeviceId];
-
->>>>>>> e43a195e
   AsyncInfoTy AsyncInfo(Device);
   int Rc = target_replay(Loc, Device, HostPtr, DeviceMemory, DeviceMemorySize,
                          TgtArgs, TgtOffsets, NumArgs, NumTeams, ThreadLimit,
