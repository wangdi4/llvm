//===-------- interface.cpp - Target independent OpenMP target RTL --------===//
//
// Part of the LLVM Project, under the Apache License v2.0 with LLVM Exceptions.
// See https://llvm.org/LICENSE.txt for license information.
// SPDX-License-Identifier: Apache-2.0 WITH LLVM-exception
//
//===----------------------------------------------------------------------===//
//
// Implementation of the interface to be used by Clang during the codegen of a
// target region.
//
//===----------------------------------------------------------------------===//

#if INTEL_COLLAB
#include "omptarget-tools.h"
#endif // INTEL_COLLAB

#include "device.h"
#include "omptarget.h"
#include "private.h"
#include "rtl.h"

#include <cassert>
#include <cstdio>
#include <cstdlib>
#include <mutex>
#if INTEL_COLLAB
#include <string.h>
#endif  // INTEL_COLLAB

extern bool isOffloadDisabled();

#if INTEL_COLLAB
static int64_t GetEncodedDeviceID(int64_t &DeviceID) {
  if (DeviceID == OFFLOAD_DEVICE_DEFAULT)
    return omp_get_default_device();

  int64_t EncodedID = DeviceID;
  if (EncodedID < 0) {
    // DeviceID is already encoded (e.g., subdevice clause)
    DeviceID = EXTRACT_BITS(EncodedID, 31, 0);
  } else if (PM->RootDeviceID >= 0) {
    // DeviceID is sub-device ID -- move it to "start" bits and replace it with
    // the stored root device ID.
    EncodedID = PM->SubDeviceMask | (DeviceID << 48);
    DeviceID = PM->RootDeviceID;
  }

  return EncodedID;
}
#endif // INTEL_COLLAB

////////////////////////////////////////////////////////////////////////////////
/// adds requires flags
EXTERN void __tgt_register_requires(int64_t flags) {
  TIMESCOPE();
  PM->RTLs.RegisterRequires(flags);
}

////////////////////////////////////////////////////////////////////////////////
/// adds a target shared library to the target execution image
EXTERN void __tgt_register_lib(__tgt_bin_desc *desc) {
  TIMESCOPE();
  std::call_once(PM->RTLs.initFlag, &RTLsTy::LoadRTLs, &PM->RTLs);
  for (auto &RTL : PM->RTLs.AllRTLs) {
    if (RTL.register_lib) {
      if ((*RTL.register_lib)(desc) != OFFLOAD_SUCCESS) {
        DP("Could not register library with %s", RTL.RTLName.c_str());
      }
    }
  }
  PM->RTLs.RegisterLib(desc);
}

////////////////////////////////////////////////////////////////////////////////
/// unloads a target shared library
EXTERN void __tgt_unregister_lib(__tgt_bin_desc *desc) {
  TIMESCOPE();
  PM->RTLs.UnregisterLib(desc);
  for (auto &RTL : PM->RTLs.UsedRTLs) {
    if (RTL->unregister_lib) {
      if ((*RTL->unregister_lib)(desc) != OFFLOAD_SUCCESS) {
        DP("Could not register library with %s", RTL->RTLName.c_str());
      }
    }
  }
}

/// creates host-to-target data mapping, stores it in the
/// libomptarget.so internal structure (an entry in a stack of data maps)
/// and passes the data to the device.
EXTERN void __tgt_target_data_begin(int64_t device_id, int32_t arg_num,
                                    void **args_base, void **args,
                                    int64_t *arg_sizes, int64_t *arg_types) {
  TIMESCOPE();
  __tgt_target_data_begin_mapper(nullptr, device_id, arg_num, args_base, args,
                                 arg_sizes, arg_types, nullptr, nullptr);
}

EXTERN void __tgt_target_data_begin_nowait(int64_t device_id, int32_t arg_num,
                                           void **args_base, void **args,
                                           int64_t *arg_sizes,
                                           int64_t *arg_types, int32_t depNum,
                                           void *depList, int32_t noAliasDepNum,
                                           void *noAliasDepList) {
  TIMESCOPE();
  if (depNum + noAliasDepNum > 0)
    __kmpc_omp_taskwait(NULL, __kmpc_global_thread_num(NULL));

  __tgt_target_data_begin_mapper(nullptr, device_id, arg_num, args_base, args,
                                 arg_sizes, arg_types, nullptr, nullptr);
}

EXTERN void __tgt_target_data_begin_mapper(ident_t *loc, int64_t device_id,
                                           int32_t arg_num, void **args_base,
                                           void **args, int64_t *arg_sizes,
                                           int64_t *arg_types,
                                           map_var_info_t *arg_names,
                                           void **arg_mappers) {
  TIMESCOPE_WITH_IDENT(loc);
#if INTEL_COLLAB
  int64_t encodedId = GetEncodedDeviceID(device_id);
#endif // INTEL_COLLAB
  DP("Entering data begin region for device %" PRId64 " with %d mappings\n",
     device_id, arg_num);
  if (checkDeviceAndCtors(device_id, loc) != OFFLOAD_SUCCESS) {
    DP("Not offloading to device %" PRId64 "\n", device_id);
    return;
  }

  DeviceTy &Device = PM->Devices[device_id];

  if (getInfoLevel() & OMP_INFOTYPE_KERNEL_ARGS)
    printKernelArguments(loc, device_id, arg_num, arg_sizes, arg_types,
                         arg_names, "Entering OpenMP data region");
#ifdef OMPTARGET_DEBUG
  for (int i = 0; i < arg_num; ++i) {
    DP("Entry %2d: Base=" DPxMOD ", Begin=" DPxMOD ", Size=%" PRId64
       ", Type=0x%" PRIx64 ", Name=%s\n",
       i, DPxPTR(args_base[i]), DPxPTR(args[i]), arg_sizes[i], arg_types[i],
       (arg_names) ? getNameFromMapping(arg_names[i]).c_str() : "unknown");
  }
#endif

#if INTEL_COLLAB
  Device.pushSubDevice(encodedId, device_id);
  OMPT_TRACE(targetDataEnterBegin(device_id));
#endif // INTEL_COLLAB

  AsyncInfoTy AsyncInfo(Device);
  int rc = targetDataBegin(loc, Device, arg_num, args_base, args, arg_sizes,
                           arg_types, arg_names, arg_mappers, AsyncInfo);
  if (rc == OFFLOAD_SUCCESS)
    rc = AsyncInfo.synchronize();
  handleTargetOutcome(rc == OFFLOAD_SUCCESS, loc);
#if INTEL_COLLAB
  OMPT_TRACE(targetDataEnterEnd(device_id));
  if (encodedId != device_id)
    PM->Devices[device_id].popSubDevice();
#endif // INTEL_COLLAB
}

EXTERN void __tgt_target_data_begin_nowait_mapper(
    ident_t *loc, int64_t device_id, int32_t arg_num, void **args_base,
    void **args, int64_t *arg_sizes, int64_t *arg_types,
    map_var_info_t *arg_names, void **arg_mappers, int32_t depNum,
    void *depList, int32_t noAliasDepNum, void *noAliasDepList) {
  TIMESCOPE_WITH_IDENT(loc);
  if (depNum + noAliasDepNum > 0)
    __kmpc_omp_taskwait(loc, __kmpc_global_thread_num(loc));

  __tgt_target_data_begin_mapper(loc, device_id, arg_num, args_base, args,
                                 arg_sizes, arg_types, arg_names, arg_mappers);
}

/// passes data from the target, releases target memory and destroys
/// the host-target mapping (top entry from the stack of data maps)
/// created by the last __tgt_target_data_begin.
EXTERN void __tgt_target_data_end(int64_t device_id, int32_t arg_num,
                                  void **args_base, void **args,
                                  int64_t *arg_sizes, int64_t *arg_types) {
  TIMESCOPE();
  __tgt_target_data_end_mapper(nullptr, device_id, arg_num, args_base, args,
                               arg_sizes, arg_types, nullptr, nullptr);
}

EXTERN void __tgt_target_data_end_nowait(int64_t device_id, int32_t arg_num,
                                         void **args_base, void **args,
                                         int64_t *arg_sizes, int64_t *arg_types,
                                         int32_t depNum, void *depList,
                                         int32_t noAliasDepNum,
                                         void *noAliasDepList) {
  TIMESCOPE();
  if (depNum + noAliasDepNum > 0)
    __kmpc_omp_taskwait(NULL, __kmpc_global_thread_num(NULL));

  __tgt_target_data_end_mapper(nullptr, device_id, arg_num, args_base, args,
                               arg_sizes, arg_types, nullptr, nullptr);
}

EXTERN void __tgt_target_data_end_mapper(ident_t *loc, int64_t device_id,
                                         int32_t arg_num, void **args_base,
                                         void **args, int64_t *arg_sizes,
                                         int64_t *arg_types,
                                         map_var_info_t *arg_names,
                                         void **arg_mappers) {
  TIMESCOPE_WITH_IDENT(loc);
#if INTEL_COLLAB
  int64_t encodedId = GetEncodedDeviceID(device_id);
#endif // INTEL_COLLAB
  DP("Entering data end region with %d mappings\n", arg_num);
  if (checkDeviceAndCtors(device_id, loc) != OFFLOAD_SUCCESS) {
    DP("Not offloading to device %" PRId64 "\n", device_id);
    return;
  }

  DeviceTy &Device = PM->Devices[device_id];

  if (getInfoLevel() & OMP_INFOTYPE_KERNEL_ARGS)
    printKernelArguments(loc, device_id, arg_num, arg_sizes, arg_types,
                         arg_names, "Exiting OpenMP data region");
#ifdef OMPTARGET_DEBUG
  for (int i = 0; i < arg_num; ++i) {
    DP("Entry %2d: Base=" DPxMOD ", Begin=" DPxMOD ", Size=%" PRId64
       ", Type=0x%" PRIx64 ", Name=%s\n",
       i, DPxPTR(args_base[i]), DPxPTR(args[i]), arg_sizes[i], arg_types[i],
       (arg_names) ? getNameFromMapping(arg_names[i]).c_str() : "unknown");
  }
#endif

#if INTEL_COLLAB
  Device.pushSubDevice(encodedId, device_id);
  OMPT_TRACE(targetDataExitBegin(device_id));
#endif // INTEL_COLLAB

  AsyncInfoTy AsyncInfo(Device);
  int rc = targetDataEnd(loc, Device, arg_num, args_base, args, arg_sizes,
                         arg_types, arg_names, arg_mappers, AsyncInfo);
  if (rc == OFFLOAD_SUCCESS)
    rc = AsyncInfo.synchronize();
  handleTargetOutcome(rc == OFFLOAD_SUCCESS, loc);
#if INTEL_COLLAB
  OMPT_TRACE(targetDataExitEnd(device_id));
  if (encodedId != device_id)
    PM->Devices[device_id].popSubDevice();
#endif // INTEL_COLLAB
}

EXTERN void __tgt_target_data_end_nowait_mapper(
    ident_t *loc, int64_t device_id, int32_t arg_num, void **args_base,
    void **args, int64_t *arg_sizes, int64_t *arg_types,
    map_var_info_t *arg_names, void **arg_mappers, int32_t depNum,
    void *depList, int32_t noAliasDepNum, void *noAliasDepList) {
  TIMESCOPE_WITH_IDENT(loc);
  if (depNum + noAliasDepNum > 0)
    __kmpc_omp_taskwait(loc, __kmpc_global_thread_num(loc));

  __tgt_target_data_end_mapper(loc, device_id, arg_num, args_base, args,
                               arg_sizes, arg_types, arg_names, arg_mappers);
}

EXTERN void __tgt_target_data_update(int64_t device_id, int32_t arg_num,
                                     void **args_base, void **args,
                                     int64_t *arg_sizes, int64_t *arg_types) {
  TIMESCOPE();
  __tgt_target_data_update_mapper(nullptr, device_id, arg_num, args_base, args,
                                  arg_sizes, arg_types, nullptr, nullptr);
}

EXTERN void __tgt_target_data_update_nowait(
    int64_t device_id, int32_t arg_num, void **args_base, void **args,
    int64_t *arg_sizes, int64_t *arg_types, int32_t depNum, void *depList,
    int32_t noAliasDepNum, void *noAliasDepList) {
  TIMESCOPE();
  if (depNum + noAliasDepNum > 0)
    __kmpc_omp_taskwait(NULL, __kmpc_global_thread_num(NULL));

  __tgt_target_data_update_mapper(nullptr, device_id, arg_num, args_base, args,
                                  arg_sizes, arg_types, nullptr, nullptr);
}

EXTERN void __tgt_target_data_update_mapper(ident_t *loc, int64_t device_id,
                                            int32_t arg_num, void **args_base,
                                            void **args, int64_t *arg_sizes,
                                            int64_t *arg_types,
                                            map_var_info_t *arg_names,
                                            void **arg_mappers) {
  TIMESCOPE_WITH_IDENT(loc);
  DP("Entering data update with %d mappings\n", arg_num);
#if INTEL_COLLAB
  int64_t encodedId = GetEncodedDeviceID(device_id);
#endif // INTEL_COLLAB
  if (checkDeviceAndCtors(device_id, loc) != OFFLOAD_SUCCESS) {
    DP("Not offloading to device %" PRId64 "\n", device_id);
    return;
  }

  if (getInfoLevel() & OMP_INFOTYPE_KERNEL_ARGS)
    printKernelArguments(loc, device_id, arg_num, arg_sizes, arg_types,
                         arg_names, "Updating OpenMP data");

  DeviceTy &Device = PM->Devices[device_id];
  AsyncInfoTy AsyncInfo(Device);
#if INTEL_COLLAB
  Device.pushSubDevice(encodedId, device_id);
  OMPT_TRACE(targetDataUpdateBegin(device_id));
#endif // INTEL_COLLAB
  int rc = targetDataUpdate(loc, Device, arg_num, args_base, args, arg_sizes,
                            arg_types, arg_names, arg_mappers, AsyncInfo);
  if (rc == OFFLOAD_SUCCESS)
    rc = AsyncInfo.synchronize();
  handleTargetOutcome(rc == OFFLOAD_SUCCESS, loc);
#if INTEL_COLLAB
  OMPT_TRACE(targetDataUpdateEnd(device_id));
  if (encodedId != device_id)
    PM->Devices[device_id].popSubDevice();
#endif // INTEL_COLLAB
}

EXTERN void __tgt_target_data_update_nowait_mapper(
    ident_t *loc, int64_t device_id, int32_t arg_num, void **args_base,
    void **args, int64_t *arg_sizes, int64_t *arg_types,
    map_var_info_t *arg_names, void **arg_mappers, int32_t depNum,
    void *depList, int32_t noAliasDepNum, void *noAliasDepList) {
  TIMESCOPE_WITH_IDENT(loc);
  if (depNum + noAliasDepNum > 0)
    __kmpc_omp_taskwait(loc, __kmpc_global_thread_num(loc));

  __tgt_target_data_update_mapper(loc, device_id, arg_num, args_base, args,
                                  arg_sizes, arg_types, arg_names, arg_mappers);
}

EXTERN int __tgt_target(int64_t device_id, void *host_ptr, int32_t arg_num,
                        void **args_base, void **args, int64_t *arg_sizes,
                        int64_t *arg_types) {
  TIMESCOPE();
  return __tgt_target_mapper(nullptr, device_id, host_ptr, arg_num, args_base,
                             args, arg_sizes, arg_types, nullptr, nullptr);
}

EXTERN int __tgt_target_nowait(int64_t device_id, void *host_ptr,
                               int32_t arg_num, void **args_base, void **args,
                               int64_t *arg_sizes, int64_t *arg_types,
                               int32_t depNum, void *depList,
                               int32_t noAliasDepNum, void *noAliasDepList) {
  TIMESCOPE();
  if (depNum + noAliasDepNum > 0)
    __kmpc_omp_taskwait(NULL, __kmpc_global_thread_num(NULL));

  return __tgt_target_mapper(nullptr, device_id, host_ptr, arg_num, args_base,
                             args, arg_sizes, arg_types, nullptr, nullptr);
}

EXTERN int __tgt_target_mapper(ident_t *loc, int64_t device_id, void *host_ptr,
                               int32_t arg_num, void **args_base, void **args,
                               int64_t *arg_sizes, int64_t *arg_types,
                               map_var_info_t *arg_names, void **arg_mappers) {
  TIMESCOPE_WITH_IDENT(loc);
#if INTEL_COLLAB
  int64_t encodedId = GetEncodedDeviceID(device_id);
#endif // INTEL_COLLAB
  DP("Entering target region with entry point " DPxMOD " and device Id %" PRId64
     "\n",
     DPxPTR(host_ptr), device_id);
  if (checkDeviceAndCtors(device_id, loc) != OFFLOAD_SUCCESS) {
    DP("Not offloading to device %" PRId64 "\n", device_id);
    return OFFLOAD_FAIL;
  }

  if (getInfoLevel() & OMP_INFOTYPE_KERNEL_ARGS)
    printKernelArguments(loc, device_id, arg_num, arg_sizes, arg_types,
                         arg_names, "Entering OpenMP kernel");
#ifdef OMPTARGET_DEBUG
  for (int i = 0; i < arg_num; ++i) {
    DP("Entry %2d: Base=" DPxMOD ", Begin=" DPxMOD ", Size=%" PRId64
       ", Type=0x%" PRIx64 ", Name=%s\n",
       i, DPxPTR(args_base[i]), DPxPTR(args[i]), arg_sizes[i], arg_types[i],
       (arg_names) ? getNameFromMapping(arg_names[i]).c_str() : "unknown");
  }
#endif

#if INTEL_COLLAB
  // Push device encoding
  PM->Devices[device_id].pushSubDevice(encodedId, device_id);
  OMPT_TRACE(targetBegin(device_id));
#endif // INTEL_COLLAB
  DeviceTy &Device = PM->Devices[device_id];
  AsyncInfoTy AsyncInfo(Device);
  int rc = target(loc, Device, host_ptr, arg_num, args_base, args, arg_sizes,
                  arg_types, arg_names, arg_mappers, 0, 0, false /*team*/,
                  AsyncInfo);
  if (rc == OFFLOAD_SUCCESS)
    rc = AsyncInfo.synchronize();
  handleTargetOutcome(rc == OFFLOAD_SUCCESS, loc);
#if INTEL_COLLAB
  OMPT_TRACE(targetEnd(device_id));
  if (encodedId != device_id)
    PM->Devices[device_id].popSubDevice();
#endif // INTEL_COLLAB
  return rc;
}

EXTERN int __tgt_target_nowait_mapper(
    ident_t *loc, int64_t device_id, void *host_ptr, int32_t arg_num,
    void **args_base, void **args, int64_t *arg_sizes, int64_t *arg_types,
    map_var_info_t *arg_names, void **arg_mappers, int32_t depNum,
    void *depList, int32_t noAliasDepNum, void *noAliasDepList) {
  TIMESCOPE_WITH_IDENT(loc);
  if (depNum + noAliasDepNum > 0)
    __kmpc_omp_taskwait(loc, __kmpc_global_thread_num(loc));

  return __tgt_target_mapper(loc, device_id, host_ptr, arg_num, args_base, args,
                             arg_sizes, arg_types, arg_names, arg_mappers);
}

EXTERN int __tgt_target_teams(int64_t device_id, void *host_ptr,
                              int32_t arg_num, void **args_base, void **args,
                              int64_t *arg_sizes, int64_t *arg_types,
                              int32_t team_num, int32_t thread_limit) {
  TIMESCOPE();
  return __tgt_target_teams_mapper(nullptr, device_id, host_ptr, arg_num,
                                   args_base, args, arg_sizes, arg_types,
                                   nullptr, nullptr, team_num, thread_limit);
}

EXTERN int __tgt_target_teams_nowait(int64_t device_id, void *host_ptr,
                                     int32_t arg_num, void **args_base,
                                     void **args, int64_t *arg_sizes,
                                     int64_t *arg_types, int32_t team_num,
                                     int32_t thread_limit, int32_t depNum,
                                     void *depList, int32_t noAliasDepNum,
                                     void *noAliasDepList) {
  TIMESCOPE();
  if (depNum + noAliasDepNum > 0)
    __kmpc_omp_taskwait(NULL, __kmpc_global_thread_num(NULL));

  return __tgt_target_teams_mapper(nullptr, device_id, host_ptr, arg_num,
                                   args_base, args, arg_sizes, arg_types,
                                   nullptr, nullptr, team_num, thread_limit);
}

EXTERN int __tgt_target_teams_mapper(ident_t *loc, int64_t device_id,
                                     void *host_ptr, int32_t arg_num,
                                     void **args_base, void **args,
                                     int64_t *arg_sizes, int64_t *arg_types,
                                     map_var_info_t *arg_names,
                                     void **arg_mappers, int32_t team_num,
                                     int32_t thread_limit) {
#if INTEL_COLLAB
  int64_t encodedId = GetEncodedDeviceID(device_id);
#endif // INTEL_COLLAB
  DP("Entering target region with entry point " DPxMOD " and device Id %" PRId64
     "\n",
     DPxPTR(host_ptr), device_id);
  if (checkDeviceAndCtors(device_id, loc) != OFFLOAD_SUCCESS) {
    DP("Not offloading to device %" PRId64 "\n", device_id);
    return OFFLOAD_FAIL;
  }

  if (getInfoLevel() & OMP_INFOTYPE_KERNEL_ARGS)
    printKernelArguments(loc, device_id, arg_num, arg_sizes, arg_types,
                         arg_names, "Entering OpenMP kernel");
#ifdef OMPTARGET_DEBUG
  for (int i = 0; i < arg_num; ++i) {
    DP("Entry %2d: Base=" DPxMOD ", Begin=" DPxMOD ", Size=%" PRId64
       ", Type=0x%" PRIx64 ", Name=%s\n",
       i, DPxPTR(args_base[i]), DPxPTR(args[i]), arg_sizes[i], arg_types[i],
       (arg_names) ? getNameFromMapping(arg_names[i]).c_str() : "unknown");
  }
#endif

#if INTEL_COLLAB
  // Push device encoding
  PM->Devices[device_id].pushSubDevice(encodedId, device_id);
  OMPT_TRACE(targetBegin(device_id));
#endif // INTEL_COLLAB
  DeviceTy &Device = PM->Devices[device_id];
  AsyncInfoTy AsyncInfo(Device);
  int rc = target(loc, Device, host_ptr, arg_num, args_base, args, arg_sizes,
                  arg_types, arg_names, arg_mappers, team_num, thread_limit,
                  true /*team*/, AsyncInfo);
  if (rc == OFFLOAD_SUCCESS)
    rc = AsyncInfo.synchronize();

  handleTargetOutcome(rc == OFFLOAD_SUCCESS, loc);
#if INTEL_COLLAB
  OMPT_TRACE(targetEnd(device_id));
  if (encodedId != device_id)
    PM->Devices[device_id].popSubDevice();
#endif // INTEL_COLLAB
  return rc;
}

EXTERN int __tgt_target_teams_nowait_mapper(
    ident_t *loc, int64_t device_id, void *host_ptr, int32_t arg_num,
    void **args_base, void **args, int64_t *arg_sizes, int64_t *arg_types,
    map_var_info_t *arg_names, void **arg_mappers, int32_t team_num,
    int32_t thread_limit, int32_t depNum, void *depList, int32_t noAliasDepNum,
    void *noAliasDepList) {
  TIMESCOPE_WITH_IDENT(loc);
  if (depNum + noAliasDepNum > 0)
    __kmpc_omp_taskwait(loc, __kmpc_global_thread_num(loc));

  return __tgt_target_teams_mapper(loc, device_id, host_ptr, arg_num, args_base,
                                   args, arg_sizes, arg_types, arg_names,
                                   arg_mappers, team_num, thread_limit);
}

// Get the current number of components for a user-defined mapper.
EXTERN int64_t __tgt_mapper_num_components(void *rt_mapper_handle) {
  TIMESCOPE();
  auto *MapperComponentsPtr = (struct MapperComponentsTy *)rt_mapper_handle;
  int64_t size = MapperComponentsPtr->Components.size();
  DP("__tgt_mapper_num_components(Handle=" DPxMOD ") returns %" PRId64 "\n",
     DPxPTR(rt_mapper_handle), size);
  return size;
}

// Push back one component for a user-defined mapper.
EXTERN void __tgt_push_mapper_component(void *rt_mapper_handle, void *base,
                                        void *begin, int64_t size, int64_t type,
                                        void *name) {
  TIMESCOPE();
  DP("__tgt_push_mapper_component(Handle=" DPxMOD
     ") adds an entry (Base=" DPxMOD ", Begin=" DPxMOD ", Size=%" PRId64
     ", Type=0x%" PRIx64 ", Name=%s).\n",
     DPxPTR(rt_mapper_handle), DPxPTR(base), DPxPTR(begin), size, type,
     (name) ? getNameFromMapping(name).c_str() : "unknown");
  auto *MapperComponentsPtr = (struct MapperComponentsTy *)rt_mapper_handle;
  MapperComponentsPtr->Components.push_back(
      MapComponentInfoTy(base, begin, size, type, name));
}

EXTERN void __kmpc_push_target_tripcount(int64_t device_id,
                                         uint64_t loop_tripcount) {
  __kmpc_push_target_tripcount_mapper(nullptr, device_id, loop_tripcount);
}

EXTERN void __kmpc_push_target_tripcount_mapper(ident_t *loc, int64_t device_id,
                                                uint64_t loop_tripcount) {
  TIMESCOPE_WITH_IDENT(loc);
  if (checkDeviceAndCtors(device_id, loc) != OFFLOAD_SUCCESS) {
    DP("Not offloading to device %" PRId64 "\n", device_id);
    return;
  }

  DP("__kmpc_push_target_tripcount(%" PRId64 ", %" PRIu64 ")\n", device_id,
     loop_tripcount);
  PM->TblMapMtx.lock();
  PM->Devices[device_id].LoopTripCnt.emplace(__kmpc_global_thread_num(NULL),
                                             loop_tripcount);
  PM->TblMapMtx.unlock();
}

#if INTEL_COLLAB
EXTERN int32_t __tgt_is_device_available(int64_t device_num,
                                         void *device_type) {
<<<<<<< HEAD
  if (IsOffloadDisabled())
    return false;

  if (device_num == OFFLOAD_DEVICE_DEFAULT) {
    device_num = omp_get_default_device();
  }

  if (CheckDeviceAndCtors(device_num) != OFFLOAD_SUCCESS) {
=======
  device_num = EXTRACT_BITS(device_num, 31, 0);
  if (checkDeviceAndCtors(device_num, nullptr) != OFFLOAD_SUCCESS) {
>>>>>>> 37c1c249
    DP("Failed to get device %" PRId64 " ready\n", device_num);
    handleTargetOutcome(false, nullptr);
    return false;
  }

  return PM->Devices[device_num].isSupportedDevice(device_type);
}

EXTERN char *__tgt_get_device_name(
    int64_t device_num, char *buffer, size_t buffer_max_size) {
  DP("Call to __tgt_get_device_name with device_num %" PRId64 " and "
     "buffer_max_size %zu.\n",
     device_num, buffer_max_size);

  if (!buffer || buffer_max_size == 0 || isOffloadDisabled())
    return NULL;

  if (checkDeviceAndCtors(device_num, nullptr) != OFFLOAD_SUCCESS) {
    DP("Failed to get device %" PRId64 " ready\n", device_num);
    handleTargetOutcome(false, nullptr);
    return NULL;
  }

  DP("Querying device for its name.\n");

  DeviceTy &Device = PM->Devices[device_num];
  return Device.get_device_name(buffer, buffer_max_size);
}

EXTERN char *__tgt_get_device_rtl_name(
    int64_t device_num, char *buffer, size_t buffer_max_size) {
  DP("Call to __tgt_get_device_rtl_name with device_num %" PRId64 " and "
     "buffer_max_size %zu.\n",
     device_num, buffer_max_size);

  if (!buffer || buffer_max_size == 0 || isOffloadDisabled())
    return NULL;


  if (checkDeviceAndCtors(device_num, nullptr) != OFFLOAD_SUCCESS) {
    DP("Failed to get device %" PRId64 " ready\n", device_num);
    handleTargetOutcome(false, nullptr);
    return NULL;
  }

  const RTLInfoTy *RTL = PM->Devices[device_num].RTL;
  assert(RTL && "Device with uninitialized RTL.");
  strncpy(buffer, RTL->RTLConstName, buffer_max_size - 1);
  buffer[buffer_max_size - 1] = '\0';
  return buffer;
}


EXTERN void __tgt_offload_proxy_task_complete_ooo(void *interop_obj) {

// This structure is same as kmp_task_t defined in omp.h
typedef struct {
  void *shareds;   // not used
  void * routine;  // not used
  int part_id;     // not used
}async_t;

  DP("Call to __tgt_offload_proxy_task_complete_ooo interop obj " DPxMOD "\n",
      DPxPTR(interop_obj));
  __tgt_interop_obj *tgt_interop_obj = (__tgt_interop_obj *) interop_obj;
  async_t *async_obj =  (async_t *) tgt_interop_obj->async_obj;

  __tgt_release_interop_obj(interop_obj);

  __kmpc_proxy_task_completed_ooo(async_obj);
}

EXTERN void *__tgt_create_interop_obj(
    int64_t device_code, bool is_async, void *async_obj) {
  int64_t device_id = EXTRACT_BITS(device_code, 31, 0);

  DP("Call to __tgt_create_interop_obj with device_id %" PRId64 ", is_async %s"
     ", async_obj " DPxMOD "\n", device_id, is_async ? "true" : "false",
     DPxPTR(async_obj));

  if (checkDeviceAndCtors(device_id, nullptr) != OFFLOAD_SUCCESS) {
    DP("Failed to get device %" PRId64 " ready\n", device_id);
    handleTargetOutcome(false, nullptr);
    return NULL;
  }

  DeviceTy &Device = PM->Devices[device_id];

  auto &rtl_name = Device.RTL->RTLName;
  int32_t plugin;

  if (rtl_name.find("opencl") != std::string::npos) {
    plugin = INTEROP_PLUGIN_OPENCL;
  } else if (rtl_name.find("level0") != std::string::npos) {
    plugin = INTEROP_PLUGIN_LEVEL0;
  } else if (rtl_name.find("x86_64") != std::string::npos) {
    plugin = INTEROP_PLUGIN_X86_64;
  } else {
    DP("%s does not support interop interface\n", rtl_name.c_str());
    return NULL;
  }

  __tgt_interop_obj *obj =
      (__tgt_interop_obj *)malloc(sizeof(__tgt_interop_obj));
  if (!obj) {
    DP("Failed to malloc memory for interop object\n");
    return NULL;
  }

  obj->device_id = device_id;
  obj->device_code = device_code; // Preserve 64-bit device encoding
  obj->is_async = is_async;
  obj->async_obj = async_obj;
  obj->async_handler = &__tgt_offload_proxy_task_complete_ooo;
  obj->queue = nullptr; // Will be created when property is requested.
  obj->platform_handle = Device.get_platform_handle();
  obj->context_handle = Device.get_context_handle();
  Device.setDeviceHandle(obj);
  obj->plugin_interface = plugin;

  return obj;
}

EXTERN int __tgt_release_interop_obj(void *interop_obj) {
  DP("Call to __tgt_release_interop_obj with interop_obj " DPxMOD "\n",
     DPxPTR(interop_obj));

  assert(!isOffloadDisabled() &&
          "Freeing interop object with Offload Disabled.");
  if (!interop_obj)
    return OFFLOAD_FAIL;

  __tgt_interop_obj *obj = static_cast<__tgt_interop_obj *>(interop_obj);
  DeviceTy &Device = PM->Devices[obj->device_id];
  if (obj->queue)
    Device.release_offload_queue(obj->queue);
  free(interop_obj);

  return OFFLOAD_SUCCESS;
}

EXTERN int __tgt_set_interop_property(
    void *interop_obj, int32_t property_id, void *property_value) {
  DP("Call to __tgt_set_interop_property with interop_obj " DPxMOD
     ", property_id %" PRId32 "\n", DPxPTR(interop_obj), property_id);

  if (isOffloadDisabled() || !interop_obj || !property_value) {
    return OFFLOAD_FAIL;
  }

  __tgt_interop_obj *interop = (__tgt_interop_obj *)interop_obj;
  // Currently we support setting async object only
  switch (property_id) {
  case INTEROP_ASYNC_OBJ:
    if (interop->async_obj) {
       DP("Updating async obj is not allowed" PRId32 "\n");
       return OFFLOAD_FAIL;
    }
    interop->async_obj = property_value;
    break;
  default:
    DP("Invalid interop property name " PRId32 "\n");
    return OFFLOAD_FAIL;
  }

  return OFFLOAD_SUCCESS;
}

EXTERN int __tgt_get_interop_property(
    void *interop_obj, int32_t property_id, void **property_value) {
  DP("Call to __tgt_get_interop_property with interop_obj " DPxMOD
     ", property_id %" PRId32 "\n", DPxPTR(interop_obj), property_id);

  if (isOffloadDisabled() || !interop_obj || !property_value) {
    return OFFLOAD_FAIL;
  }

  __tgt_interop_obj *interop = (__tgt_interop_obj *)interop_obj;
  switch (property_id) {
  case INTEROP_DEVICE_ID:
    *property_value = (void *)&interop->device_id;
    break;
  case INTEROP_IS_ASYNC:
    *property_value = (void *)&interop->is_async;
    break;
  case INTEROP_ASYNC_OBJ:
    *property_value = interop->async_obj;
    break;
  case INTEROP_ASYNC_CALLBACK:
    *property_value = (void *)interop->async_handler;
    break;
  case INTEROP_OFFLOAD_QUEUE:
    if (!interop->queue)
      PM->Devices[interop->device_id].create_offload_queue(interop);
    *property_value = interop->queue;
    break;
  case INTEROP_PLATFORM_HANDLE:
    *property_value = interop->platform_handle;
    break;
  case INTEROP_DEVICE_HANDLE:
    *property_value = interop->device_handle;
    break;
  case INTEROP_PLUGIN_INTERFACE:
    *property_value = (void *)&interop->plugin_interface;
    break;
  case INTEROP_CONTEXT_HANDLE:
    *property_value = interop->context_handle;
    break;
  default:
    DP("Invalid interop property name " PRId32 "\n");
    return OFFLOAD_FAIL;
  }

  return OFFLOAD_SUCCESS;
}

EXTERN omp_interop_t __tgt_create_interop(
    int64_t device_num, int32_t interop_type, int32_t num_prefers,
    intptr_t *prefer_ids) {
  DP("Call to %s with device_num %" PRId64 ", interop_type %" PRId32
     ", num_prefers %" PRId32 ", prefer_ids " DPxMOD "\n",
     __func__, device_num, interop_type, num_prefers, DPxPTR(prefer_ids));

  if (isOffloadDisabled())
    return omp_interop_none;

  omp_interop_t Interop = omp_interop_none;

  // Now, try to create an interop with device_num.
  if (device_num == OFFLOAD_DEVICE_DEFAULT)
    device_num = omp_get_default_device();

  if (device_is_ready(device_num)) {
    Interop = PM->Devices[device_num].createInterop(interop_type, num_prefers,
                                                    prefer_ids);
    DP("Created an interop " DPxMOD " from device_num %" PRId64 "\n",
       DPxPTR(Interop), device_num);
  }

  return Interop;
}

EXTERN int __tgt_release_interop(omp_interop_t interop) {
  DP("Call to %s with interop " DPxMOD "\n", __func__, DPxPTR(interop));

  if (isOffloadDisabled() || !interop)
    return OFFLOAD_FAIL;

  __tgt_interop *TgtInterop = static_cast<__tgt_interop *>(interop);
  int64_t DeviceNum = TgtInterop->DeviceNum;

  if (!device_is_ready(DeviceNum)) {
    DP("Device %" PRId64 " is not ready when releasing an interop " DPxMOD "\n",
       DeviceNum, DPxPTR(interop));
    return OFFLOAD_FAIL;
  }

  return PM->Devices[DeviceNum].releaseInterop(TgtInterop);
}

EXTERN int __tgt_use_interop(omp_interop_t interop) {
  DP("Call to %s with interop " DPxMOD "\n", __func__, DPxPTR(interop));

  if (isOffloadDisabled() || !interop)
    return OFFLOAD_FAIL;

  __tgt_interop *TgtInterop = static_cast<__tgt_interop *>(interop);
  int64_t DeviceNum = TgtInterop->DeviceNum;

  if (!device_is_ready(DeviceNum)) {
    DP("Device %" PRId64 " is not ready when using an interop " DPxMOD "\n",
       DeviceNum, DPxPTR(interop));
    return OFFLOAD_FAIL;
  }

  if (!TgtInterop->TargetSync)
    return OFFLOAD_SUCCESS;

  return PM->Devices[DeviceNum].useInterop(TgtInterop);
}

EXTERN int __tgt_get_target_memory_info(
    void *interop_obj, int32_t num_ptrs, void *tgt_ptrs, void *ptr_info) {
  DP("Call to __tgt_get_target_memory_info with interop_obj " DPxMOD
     ", num_ptrs %" PRId32 ", tgt_ptrs " DPxMOD ", ptr_info " DPxMOD
     "\n", DPxPTR(interop_obj), num_ptrs, DPxPTR(tgt_ptrs), DPxPTR(ptr_info));

  if (isOffloadDisabled() || !interop_obj || !tgt_ptrs || !ptr_info ||
      num_ptrs <= 0) {
    return OFFLOAD_FAIL;
  }

  __tgt_interop_obj *obj = static_cast<__tgt_interop_obj *>(interop_obj);
  DeviceTy &Device = PM->Devices[obj->device_id];
  return Device.get_data_alloc_info(num_ptrs, tgt_ptrs, ptr_info);
}

EXTERN void __tgt_push_code_location(const char *location, void *codeptr_ra) {
  OmptGlobal->getTrace().pushCodeLocation(location, codeptr_ra);
}

EXTERN int __tgt_get_num_devices(void) {
  return omp_get_num_devices();
}

EXTERN void __tgt_add_build_options(
    const char *compile_options, const char *link_options) {

  int64_t device_num = omp_get_default_device();

  if (!device_is_ready(device_num)) {
    REPORT("Device %" PRId64 " is not ready.\n", device_num);
    return;
  }

  auto RTLInfo = PM->Devices[device_num].RTL;
  if (RTLInfo->add_build_options)
    RTLInfo->add_build_options(compile_options, link_options);
}
#endif // INTEL_COLLAB<|MERGE_RESOLUTION|>--- conflicted
+++ resolved
@@ -555,19 +555,8 @@
 #if INTEL_COLLAB
 EXTERN int32_t __tgt_is_device_available(int64_t device_num,
                                          void *device_type) {
-<<<<<<< HEAD
-  if (IsOffloadDisabled())
-    return false;
-
-  if (device_num == OFFLOAD_DEVICE_DEFAULT) {
-    device_num = omp_get_default_device();
-  }
-
-  if (CheckDeviceAndCtors(device_num) != OFFLOAD_SUCCESS) {
-=======
   device_num = EXTRACT_BITS(device_num, 31, 0);
   if (checkDeviceAndCtors(device_num, nullptr) != OFFLOAD_SUCCESS) {
->>>>>>> 37c1c249
     DP("Failed to get device %" PRId64 " ready\n", device_num);
     handleTargetOutcome(false, nullptr);
     return false;
