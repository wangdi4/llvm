--- conflicted
+++ resolved
@@ -318,14 +318,10 @@
 
   DP("__kmpc_push_target_tripcount(%" PRId64 ", %" PRIu64 ")\n", device_id,
       loop_tripcount);
-<<<<<<< HEAD
-  Devices[device_id].loopTripCnt = loop_tripcount;
-=======
   TblMapMtx.lock();
   Devices[device_id].LoopTripCnt.emplace(__kmpc_global_thread_num(NULL),
                                          loop_tripcount);
   TblMapMtx.unlock();
->>>>>>> a04ae881
 }
 
 #if INTEL_COLLAB
