--- conflicted
+++ resolved
@@ -552,7 +552,6 @@
   PM->TblMapMtx.unlock();
 }
 
-<<<<<<< HEAD
 #if INTEL_COLLAB
 EXTERN int32_t __tgt_is_device_available(int64_t device_num,
                                          void *device_type) {
@@ -878,7 +877,6 @@
     RTLInfo->add_build_options(compile_options, link_options);
 }
 #endif // INTEL_COLLAB
-=======
 EXTERN void __tgt_set_info_flag(uint32_t NewInfoLevel) {
   InfoLevel.store(NewInfoLevel);
   for (auto &R : PM->RTLs.AllRTLs) {
@@ -888,5 +886,4 @@
 }
 
 // Libomptarget's InfoLevel storage.
-std::atomic<uint32_t> InfoLevel;
->>>>>>> 2b6f2008
+std::atomic<uint32_t> InfoLevel;