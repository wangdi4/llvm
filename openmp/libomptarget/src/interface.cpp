--- conflicted
+++ resolved
@@ -478,18 +478,14 @@
   }
 #endif
 
-<<<<<<< HEAD
 #if INTEL_COLLAB
   // Push device encoding
   if (encodedId != device_id)
     PM->Devices[device_id].pushSubDevice(encodedId);
   OMPT_TRACE(targetBegin(device_id));
 #endif // INTEL_COLLAB
-  int rc = target(loc, device_id, host_ptr, arg_num, args_base, args, arg_sizes,
-=======
   DeviceTy &Device = PM->Devices[device_id];
   int rc = target(loc, Device, host_ptr, arg_num, args_base, args, arg_sizes,
->>>>>>> 44f3022c
                   arg_types, arg_names, arg_mappers, 0, 0, false /*team*/);
   HandleTargetOutcome(rc == OFFLOAD_SUCCESS, loc);
 #if INTEL_COLLAB
@@ -583,18 +579,14 @@
   }
 #endif
 
-<<<<<<< HEAD
 #if INTEL_COLLAB
   // Push device encoding
   if (encodedId != device_id)
     PM->Devices[device_id].pushSubDevice(encodedId);
   OMPT_TRACE(targetBegin(device_id));
 #endif // INTEL_COLLAB
-  int rc = target(loc, device_id, host_ptr, arg_num, args_base, args, arg_sizes,
-=======
   DeviceTy &Device = PM->Devices[device_id];
   int rc = target(loc, Device, host_ptr, arg_num, args_base, args, arg_sizes,
->>>>>>> 44f3022c
                   arg_types, arg_names, arg_mappers, team_num, thread_limit,
                   true /*team*/);
   HandleTargetOutcome(rc == OFFLOAD_SUCCESS, loc);
