//===------------ rtl.h - Target independent OpenMP target RTL ------------===//
//
// Part of the LLVM Project, under the Apache License v2.0 with LLVM Exceptions.
// See https://llvm.org/LICENSE.txt for license information.
// SPDX-License-Identifier: Apache-2.0 WITH LLVM-exception
//
//===----------------------------------------------------------------------===//
//
// Declarations for handling RTL plugins.
//
//===----------------------------------------------------------------------===//

#ifndef _OMPTARGET_RTL_H
#define _OMPTARGET_RTL_H

#include "omptarget.h"
#include <list>
#include <map>
#include <mutex>
#include <string>
#include <vector>

// Forward declarations.
struct DeviceTy;
struct __tgt_bin_desc;

struct RTLInfoTy {
  typedef int32_t(is_valid_binary_ty)(void *);
  typedef int32_t(is_data_exchangable_ty)(int32_t, int32_t);
  typedef int32_t(number_of_devices_ty)();
  typedef int32_t(init_device_ty)(int32_t);
  typedef __tgt_target_table *(load_binary_ty)(int32_t, void *);
  typedef void *(data_alloc_ty)(int32_t, int64_t, void *);
  typedef int32_t(data_submit_ty)(int32_t, void *, void *, int64_t);
  typedef int32_t(data_submit_async_ty)(int32_t, void *, void *, int64_t,
                                        __tgt_async_info *);
  typedef int32_t(data_retrieve_ty)(int32_t, void *, void *, int64_t);
  typedef int32_t(data_retrieve_async_ty)(int32_t, void *, void *, int64_t,
                                          __tgt_async_info *);
  typedef int32_t(data_exchange_ty)(int32_t, void *, int32_t, void *, int64_t);
  typedef int32_t(data_exchange_async_ty)(int32_t, void *, int32_t, void *,
                                          int64_t, __tgt_async_info *);
  typedef int32_t(data_delete_ty)(int32_t, void *);
  typedef int32_t(run_region_ty)(int32_t, void *, void **, ptrdiff_t *,
                                 int32_t);
  typedef int32_t(run_region_async_ty)(int32_t, void *, void **, ptrdiff_t *,
                                       int32_t, __tgt_async_info *);
  typedef int32_t(run_team_region_ty)(int32_t, void *, void **, ptrdiff_t *,
                                      int32_t, int32_t, int32_t, uint64_t);
  typedef int32_t(run_team_region_async_ty)(int32_t, void *, void **,
                                            ptrdiff_t *, int32_t, int32_t,
                                            int32_t, uint64_t,
                                            __tgt_async_info *);
  typedef int64_t(init_requires_ty)(int64_t);
  typedef int64_t(synchronize_ty)(int32_t, __tgt_async_info *);
<<<<<<< HEAD
#if INTEL_COLLAB
  typedef int32_t(data_submit_nowait_ty)(int32_t, void *, void *, int64_t,
                                         void *);
  typedef int32_t(data_retrieve_nowait_ty)(int32_t, void *, void *, int64_t,
                                           void *);
  typedef int32_t(manifest_data_for_region_ty)(int32_t, void *,
                                               void **, size_t);
  typedef void *(data_alloc_base_ty)(int32_t, int64_t, void *, void *);
  typedef void *(data_alloc_user_ty)(int32_t, int64_t, void *);
  typedef char *(get_device_name_ty)(int32_t, char *, size_t);
  typedef int32_t(run_team_nd_region_ty)(int32_t, void *, void **, ptrdiff_t *,
                                         int32_t, int32_t, int32_t, void *);
  typedef int32_t(run_team_nd_region_nowait_ty)(int32_t, void *, void **,
                                                ptrdiff_t *, int32_t, int32_t,
                                                int32_t, void *, void *);
  typedef int32_t(run_region_nowait_ty)(int32_t, void *, void **, ptrdiff_t *,
                                        int32_t, void *);
  typedef int32_t(run_team_region_nowait_ty)(int32_t, void *, void **,
                                             ptrdiff_t *, int32_t, int32_t,
                                             int32_t, uint64_t, void *);
  typedef void *(create_offload_queue_ty)(int32_t, bool);
  typedef void *(get_platform_handle_ty)(int32_t);
  typedef void *(get_device_handle_ty)(int32_t);
  typedef void *(get_context_handle_ty)(int32_t);
  typedef int32_t(release_offload_queue_ty)(int32_t, void *);
  typedef void *(data_alloc_managed_ty)(int32_t, int64_t);
  typedef int32_t(is_device_accessible_ptr_ty)(int32_t, void *);
  typedef void *(data_alloc_explicit_ty)(int32_t, int64_t, int32_t);
  typedef void (init_ompt_ty)(void *);
  typedef int32_t(get_data_alloc_info_ty)(int32_t, int32_t, void *, void *);
  typedef int32_t(push_subdevice_ty)(int64_t);
  typedef int32_t(pop_subdevice_ty)(void);
  typedef void (add_build_options_ty)(const char *, const char *);
  typedef int32_t(is_supported_device_ty)(int32_t, void *);
  typedef void (deinit_ty)(void);
#endif // INTEL_COLLAB
=======
  typedef int32_t (*register_lib_ty)(__tgt_bin_desc *);
>>>>>>> 683719bc

  int32_t Idx = -1;             // RTL index, index is the number of devices
                                // of other RTLs that were registered before,
                                // i.e. the OpenMP index of the first device
                                // to be registered with this RTL.
  int32_t NumberOfDevices = -1; // Number of devices this RTL deals with.

  void *LibraryHandler = nullptr;

#ifdef OMPTARGET_DEBUG
  std::string RTLName;
#endif
#if INTEL_COLLAB
  // FIXME: can we combine this with RTLName, when open-sourcing?
  const char *RTLConstName = "";
#endif  // INTEL_COLLAB

  // Functions implemented in the RTL.
  is_valid_binary_ty *is_valid_binary = nullptr;
  is_data_exchangable_ty *is_data_exchangable = nullptr;
  number_of_devices_ty *number_of_devices = nullptr;
  init_device_ty *init_device = nullptr;
  load_binary_ty *load_binary = nullptr;
  data_alloc_ty *data_alloc = nullptr;
  data_submit_ty *data_submit = nullptr;
  data_submit_async_ty *data_submit_async = nullptr;
  data_retrieve_ty *data_retrieve = nullptr;
  data_retrieve_async_ty *data_retrieve_async = nullptr;
  data_exchange_ty *data_exchange = nullptr;
  data_exchange_async_ty *data_exchange_async = nullptr;
  data_delete_ty *data_delete = nullptr;
  run_region_ty *run_region = nullptr;
  run_region_async_ty *run_region_async = nullptr;
  run_team_region_ty *run_team_region = nullptr;
  run_team_region_async_ty *run_team_region_async = nullptr;
  init_requires_ty *init_requires = nullptr;
  synchronize_ty *synchronize = nullptr;
<<<<<<< HEAD
#if INTEL_COLLAB
  data_submit_nowait_ty *data_submit_nowait = nullptr;
  data_retrieve_nowait_ty *data_retrieve_nowait = nullptr;
  manifest_data_for_region_ty *manifest_data_for_region = nullptr;
  data_alloc_base_ty *data_alloc_base = nullptr;
  data_alloc_user_ty *data_alloc_user = nullptr;
  get_device_name_ty *get_device_name = nullptr;
  run_team_nd_region_ty *run_team_nd_region = nullptr;
  run_team_nd_region_nowait_ty *run_team_nd_region_nowait = nullptr;
  run_region_nowait_ty *run_region_nowait = nullptr;
  run_team_region_nowait_ty *run_team_region_nowait = nullptr;
  create_offload_queue_ty *create_offload_queue = nullptr;
  get_platform_handle_ty *get_platform_handle = nullptr;
  get_device_handle_ty *get_device_handle = nullptr;
  get_context_handle_ty *get_context_handle = nullptr;
  release_offload_queue_ty *release_offload_queue = nullptr;
  data_alloc_managed_ty *data_alloc_managed = nullptr;
  is_device_accessible_ptr_ty *is_device_accessible_ptr = nullptr;
  data_alloc_explicit_ty *data_alloc_explicit = nullptr;
  init_ompt_ty *init_ompt = nullptr;
  get_data_alloc_info_ty *get_data_alloc_info = nullptr;
  push_subdevice_ty *push_subdevice = nullptr;
  pop_subdevice_ty *pop_subdevice = nullptr;
  add_build_options_ty *add_build_options = nullptr;
  is_supported_device_ty *is_supported_device = nullptr;
  deinit_ty *deinit = nullptr;
#endif // INTEL_COLLAB
=======
  register_lib_ty register_lib = nullptr;
  register_lib_ty unregister_lib = nullptr;
>>>>>>> 683719bc

  // Are there images associated with this RTL.
  bool isUsed = false;

  // Mutex for thread-safety when calling RTL interface functions.
  // It is easier to enforce thread-safety at the libomptarget level,
  // so that developers of new RTLs do not have to worry about it.
  std::mutex Mtx;
};

/// RTLs identified in the system.
struct RTLsTy {
  // List of the detected runtime libraries.
  std::list<RTLInfoTy> AllRTLs;

  // Array of pointers to the detected runtime libraries that have compatible
  // binaries.
  std::vector<RTLInfoTy *> UsedRTLs;

#if INTEL_COLLAB
  int64_t RequiresFlags = OMP_REQ_UNDEFINED;
#else  // INTEL_COLLAB
  int64_t RequiresFlags;
#endif // INTEL_COLLAB

  explicit RTLsTy() = default;

  // Register the clauses of the requires directive.
  void RegisterRequires(int64_t flags);

  // Register a shared library with all (compatible) RTLs.
  void RegisterLib(__tgt_bin_desc *desc);

  // Unregister a shared library from all RTLs.
  void UnregisterLib(__tgt_bin_desc *desc);

  // Mutex-like object to guarantee thread-safety and unique initialization
  // (i.e. the library attempts to load the RTLs (plugins) only once).
  std::once_flag initFlag;
  void LoadRTLs(); // not thread-safe
};

/// Map between the host entry begin and the translation table. Each
/// registered library gets one TranslationTable. Use the map from
/// __tgt_offload_entry so that we may quickly determine whether we
/// are trying to (re)register an existing lib or really have a new one.
struct TranslationTable {
  __tgt_target_table HostTable;

  // Image assigned to a given device.
  std::vector<__tgt_device_image *> TargetsImages; // One image per device ID.

  // Table of entry points or NULL if it was not already computed.
  std::vector<__tgt_target_table *> TargetsTable; // One table per device ID.
};
typedef std::map<__tgt_offload_entry *, TranslationTable>
    HostEntriesBeginToTransTableTy;

/// Map between the host ptr and a table index
struct TableMap {
  TranslationTable *Table = nullptr; // table associated with the host ptr.
  uint32_t Index = 0; // index in which the host ptr translated entry is found.
  TableMap() = default;
  TableMap(TranslationTable *table, uint32_t index)
      : Table(table), Index(index) {}
};
typedef std::map<void *, TableMap> HostPtrToTableMapTy;

#endif<|MERGE_RESOLUTION|>--- conflicted
+++ resolved
@@ -53,7 +53,6 @@
                                             __tgt_async_info *);
   typedef int64_t(init_requires_ty)(int64_t);
   typedef int64_t(synchronize_ty)(int32_t, __tgt_async_info *);
-<<<<<<< HEAD
 #if INTEL_COLLAB
   typedef int32_t(data_submit_nowait_ty)(int32_t, void *, void *, int64_t,
                                          void *);
@@ -90,9 +89,7 @@
   typedef int32_t(is_supported_device_ty)(int32_t, void *);
   typedef void (deinit_ty)(void);
 #endif // INTEL_COLLAB
-=======
   typedef int32_t (*register_lib_ty)(__tgt_bin_desc *);
->>>>>>> 683719bc
 
   int32_t Idx = -1;             // RTL index, index is the number of devices
                                 // of other RTLs that were registered before,
@@ -130,7 +127,6 @@
   run_team_region_async_ty *run_team_region_async = nullptr;
   init_requires_ty *init_requires = nullptr;
   synchronize_ty *synchronize = nullptr;
-<<<<<<< HEAD
 #if INTEL_COLLAB
   data_submit_nowait_ty *data_submit_nowait = nullptr;
   data_retrieve_nowait_ty *data_retrieve_nowait = nullptr;
@@ -158,10 +154,8 @@
   is_supported_device_ty *is_supported_device = nullptr;
   deinit_ty *deinit = nullptr;
 #endif // INTEL_COLLAB
-=======
   register_lib_ty register_lib = nullptr;
   register_lib_ty unregister_lib = nullptr;
->>>>>>> 683719bc
 
   // Are there images associated with this RTL.
   bool isUsed = false;
