# INTEL_CUSTOMIZATION
#
# INTEL CONFIDENTIAL
#
# Modifications, Copyright (C) 2021 Intel Corporation
#
# This software and the related documents are Intel copyrighted materials, and
# your use of them is governed by the express license under which they were
# provided to you ("License"). Unless the License provides otherwise, you may not
# use, modify, copy, publish, distribute, disclose or transmit this software or
# the related documents without Intel's prior written permission.
#
# This software and the related documents are provided as is, with no express
# or implied warranties, other than those that are expressly stated in the
# License.
#
# end INTEL_CUSTOMIZATION
#
#//===----------------------------------------------------------------------===//
#//
#// Part of the LLVM Project, under the Apache License v2.0 with LLVM Exceptions.
#// See https://llvm.org/LICENSE.txt for license information.
#// SPDX-License-Identifier: Apache-2.0 WITH LLVM-exception
#//
#//===----------------------------------------------------------------------===//
#

# Try to detect in the system several dependencies required by the different
# components of libomptarget. These are the dependencies we have:
#
# libffi : required to launch target kernels given function and argument
#          pointers.
# CUDA : required to control offloading to NVIDIA GPUs.

include (FindPackageHandleStandardArgs)

################################################################################
# Looking for LLVM...
################################################################################

if (OPENMP_STANDALONE_BUILD)
  # Complete LLVM package is required for building libomptarget
  # in an out-of-tree mode.
  find_package(LLVM REQUIRED)
  message(STATUS "Found LLVM ${LLVM_PACKAGE_VERSION}")
  message(STATUS "Using LLVM in: ${LLVM_DIR}")
  list(APPEND LIBOMPTARGET_LLVM_INCLUDE_DIRS ${LLVM_INCLUDE_DIRS})
  list(APPEND CMAKE_MODULE_PATH ${LLVM_CMAKE_DIR})
  include(AddLLVM)
  if(TARGET omptarget)
    message(FATAL_ERROR "CMake target 'omptarget' already exists. "
                        "Use an LLVM installation that doesn't expose its 'omptarget' target.")
  endif()
else()
  # Note that OPENMP_STANDALONE_BUILD is FALSE, when
  # openmp is built with -DLLVM_ENABLE_RUNTIMES="openmp" vs
  # -DLLVM_ENABLE_PROJECTS="openmp", but openmp build
  # is actually done as a standalone project build with many
  # LLVM CMake variables propagated to it.
  list(APPEND LIBOMPTARGET_LLVM_INCLUDE_DIRS
    ${LLVM_MAIN_INCLUDE_DIR} ${LLVM_BINARY_DIR}/include
    )
  message(STATUS
    "Using LLVM include directories: ${LIBOMPTARGET_LLVM_INCLUDE_DIRS}")
endif()

# INTEL_CUSTOMIZATION
################################################################################
# Looking for libelf...
################################################################################

find_path (
  LIBOMPTARGET_DEP_LIBELF_INCLUDE_DIR
  NAMES
    libelf.h
  PATHS
    /usr/include
    /usr/local/include
    /opt/local/include
    /sw/include
    ENV CPATH
  PATH_SUFFIXES
    libelf)

find_library (
  LIBOMPTARGET_DEP_LIBELF_LIBRARIES
  NAMES
    elf
  PATHS
    /usr/lib
    /usr/local/lib
    /opt/local/lib
    /sw/lib
    ENV LIBRARY_PATH
    ENV LD_LIBRARY_PATH)

set(LIBOMPTARGET_DEP_LIBELF_INCLUDE_DIRS ${LIBOMPTARGET_DEP_LIBELF_INCLUDE_DIR})
find_package_handle_standard_args(
  LIBOMPTARGET_DEP_LIBELF
  DEFAULT_MSG
  LIBOMPTARGET_DEP_LIBELF_LIBRARIES
  LIBOMPTARGET_DEP_LIBELF_INCLUDE_DIRS)

mark_as_advanced(
  LIBOMPTARGET_DEP_LIBELF_INCLUDE_DIRS
  LIBOMPTARGET_DEP_LIBELF_LIBRARIES)
# end INTEL_CUSTOMIZATION

################################################################################
# Looking for libffi...
################################################################################
find_package(PkgConfig)

pkg_check_modules(LIBOMPTARGET_SEARCH_LIBFFI QUIET libffi)

find_path (
  LIBOMPTARGET_DEP_LIBFFI_INCLUDE_DIR
  NAMES
    ffi.h
  HINTS
    ${LIBOMPTARGET_SEARCH_LIBFFI_INCLUDEDIR}
    ${LIBOMPTARGET_SEARCH_LIBFFI_INCLUDE_DIRS}
  PATHS
    /usr/include
    /usr/local/include
    /opt/local/include
    /sw/include
    ENV CPATH)

# Don't bother look for the library if the header files were not found.
if (LIBOMPTARGET_DEP_LIBFFI_INCLUDE_DIR)
  find_library (
      LIBOMPTARGET_DEP_LIBFFI_LIBRARIES
    NAMES
      ffi
    HINTS
      ${LIBOMPTARGET_SEARCH_LIBFFI_LIBDIR}
      ${LIBOMPTARGET_SEARCH_LIBFFI_LIBRARY_DIRS}
    PATHS
      /usr/lib
      /usr/local/lib
      /opt/local/lib
      /sw/lib
      ENV LIBRARY_PATH
      ENV LD_LIBRARY_PATH)
endif()

set(LIBOMPTARGET_DEP_LIBFFI_INCLUDE_DIRS ${LIBOMPTARGET_DEP_LIBFFI_INCLUDE_DIR})
find_package_handle_standard_args(
  LIBOMPTARGET_DEP_LIBFFI
  DEFAULT_MSG
  LIBOMPTARGET_DEP_LIBFFI_LIBRARIES
  LIBOMPTARGET_DEP_LIBFFI_INCLUDE_DIRS)

mark_as_advanced(
  LIBOMPTARGET_DEP_LIBFFI_INCLUDE_DIRS
  LIBOMPTARGET_DEP_LIBFFI_LIBRARIES)

################################################################################
# Looking for CUDA...
################################################################################

find_package(CUDAToolkit QUIET)
set(LIBOMPTARGET_DEP_CUDA_FOUND ${CUDAToolkit_FOUND})

################################################################################
# Looking for NVIDIA GPUs...
################################################################################
set(LIBOMPTARGET_DEP_CUDA_ARCH "sm_35")

if(TARGET nvptx-arch)
  get_property(LIBOMPTARGET_NVPTX_ARCH TARGET nvptx-arch PROPERTY LOCATION)
else()
  find_program(LIBOMPTARGET_NVPTX_ARCH NAMES nvptx-arch
               PATHS ${LLVM_TOOLS_BINARY_DIR}/bin)
endif()

if(LIBOMPTARGET_NVPTX_ARCH)
  execute_process(COMMAND ${LIBOMPTARGET_NVPTX_ARCH}
                  OUTPUT_VARIABLE LIBOMPTARGET_NVPTX_ARCH_OUTPUT
                  OUTPUT_STRIP_TRAILING_WHITESPACE)
  string(REPLACE "\n" ";" nvptx_arch_list "${LIBOMPTARGET_NVPTX_ARCH_OUTPUT}")
  if(nvptx_arch_list)
    set(LIBOMPTARGET_FOUND_NVIDIA_GPU TRUE)
    set(LIBOMPTARGET_NVPTX_DETECTED_ARCH_LIST "${nvptx_arch_list}")
    list(GET nvptx_arch_list 0 LIBOMPTARGET_DEP_CUDA_ARCH)
  endif()
endif()


################################################################################
# Looking for AMD GPUs...
################################################################################

if(TARGET amdgpu-arch)
  get_property(LIBOMPTARGET_AMDGPU_ARCH TARGET amdgpu-arch PROPERTY LOCATION)
else()
  find_program(LIBOMPTARGET_AMDGPU_ARCH NAMES amdgpu-arch
               PATHS ${LLVM_TOOLS_BINARY_DIR}/bin)
endif()

if(LIBOMPTARGET_AMDGPU_ARCH)
  execute_process(COMMAND ${LIBOMPTARGET_AMDGPU_ARCH}
                  OUTPUT_VARIABLE LIBOMPTARGET_AMDGPU_ARCH_OUTPUT
                  OUTPUT_STRIP_TRAILING_WHITESPACE)
  string(REPLACE "\n" ";" amdgpu_arch_list "${LIBOMPTARGET_AMDGPU_ARCH_OUTPUT}")
  if(amdgpu_arch_list)
    set(LIBOMPTARGET_FOUND_AMDGPU_GPU TRUE)
    set(LIBOMPTARGET_AMDGPU_DETECTED_ARCH_LIST "${amdgpu_arch_list}")
  endif()
endif()

<<<<<<< HEAD

################################################################################
# Looking for VEO...
################################################################################

find_path (
  LIBOMPTARGET_DEP_VEO_INCLUDE_DIR
  NAMES
    ve_offload.h
  PATHS
    /usr/include
    /usr/local/include
    /opt/local/include
    /sw/include
    /opt/nec/ve/veos/include
    ENV CPATH
  PATH_SUFFIXES
    libveo)

find_library (
  LIBOMPTARGET_DEP_VEO_LIBRARIES
  NAMES
    veo
  PATHS
    /usr/lib
    /usr/local/lib
    /opt/local/lib
    /sw/lib
    /opt/nec/ve/veos/lib64
    ENV LIBRARY_PATH
    ENV LD_LIBRARY_PATH)

find_library(
  LIBOMPTARGET_DEP_VEOSINFO_LIBRARIES
  NAMES
    veosinfo
  PATHS
    /usr/lib
    /usr/local/lib
    /opt/local/lib
    /sw/lib
    /opt/nec/ve/veos/lib64
    ENV LIBRARY_PATH
    ENV LD_LIBRARY_PATH)

set(LIBOMPTARGET_DEP_VEO_INCLUDE_DIRS ${LIBOMPTARGET_DEP_VEO_INCLUDE_DIR})
find_package_handle_standard_args(
  LIBOMPTARGET_DEP_VEO
  DEFAULT_MSG
  LIBOMPTARGET_DEP_VEO_LIBRARIES
  LIBOMPTARGET_DEP_VEOSINFO_LIBRARIES
  LIBOMPTARGET_DEP_VEO_INCLUDE_DIRS)

mark_as_advanced(
  LIBOMPTARGET_DEP_VEO_FOUND
  LIBOMPTARGET_DEP_VEO_INCLUDE_DIRS)

set(OPENMP_PTHREAD_LIB ${LLVM_PTHREAD_LIB})
# INTEL_COLLAB

################################################################################
# Looking for OpenCL...
################################################################################

# Cmake 3.4.3 cannot find OpenCL library unless an OpenCL SDK is
# installed as root. This workaround is a fallback to let us find the library as
# well as includes for now.
message(STATUS "Looking for OpenCL includes.")
if (INTEL_CUSTOMIZATION)
  # If this command does not find the header files, then next
  # find_path (see below) will look again.
  add_llvm_external_project(opencl)
  set(LIBOMPTARGET_DEP_OPENCL_INCLUDE_DIRS ${OpenCL_INCLUDE_DIR})
  set(LIBOMPTARGET_DEP_OPENCL_LIBRARIES OpenCL-ICD)
endif(INTEL_CUSTOMIZATION)

find_path(LIBOMPTARGET_DEP_OPENCL_INCLUDE_DIRS
  NAMES
    CL/cl.h OpenCL/cl.h
  PATHS
    ENV LIBOMPTARGET_OCL_ROOT
    ENV CPATH
  PATH_SUFFIXES
    include include/sycl)
message(STATUS "OpenCL include DIR: ${LIBOMPTARGET_DEP_OPENCL_INCLUDE_DIRS}")

if (NOT LIBOMPTARGET_DEP_OPENCL_INCLUDE_DIRS)
  set(LIBOMPTARGET_DEP_OPENCL_FOUND FALSE)
  message(STATUS "Could NOT find OpenCL. Missing includes.")
else()

  message(STATUS "Looking for OpenCL library.")

  find_library(LIBOMPTARGET_DEP_OPENCL_LIBRARIES
    NAMES OpenCL
    PATHS
      ENV LIBOMPTARGET_OCL_ROOT
      ENV LIBRARY_PATH
      ENV LD_LIBRARY_PATH
    PATH_SUFFIXES
      lib lib64 lib/intel64_lin)
  message(STATUS "OpenCL lib: ${LIBOMPTARGET_DEP_OPENCL_LIBRARIES}")

  if (NOT LIBOMPTARGET_DEP_OPENCL_LIBRARIES)
    set(LIBOMPTARGET_DEP_OPENCL_FOUND FALSE)
    message(STATUS "Could NOT find OpenCL. Missing libs.")
  else()
    set(LIBOMPTARGET_DEP_OPENCL_FOUND TRUE)
  endif()

endif()

if (INTEL_CUSTOMIZATION)
  # FIXME: for some reason CMake is able to find locally installed
  # OpenCL package (see find_package below), but OPENCL_LIBRARIES
  # is left NOTFOUND. Figure out how to deal with that.
  set(CMAKE_DISABLE_FIND_PACKAGE_OpenCL TRUE)
endif(INTEL_CUSTOMIZATION)

if (NOT LIBOMPTARGET_DEP_OPENCL_FOUND)
  message(STATUS "Looking for OpenCL again.")
  find_package(OpenCL)
  set(LIBOMPTARGET_DEP_OPENCL_FOUND ${OPENCL_FOUND})
  set(LIBOMPTARGET_DEP_OPENCL_LIBRARIES ${OPENCL_LIBRARIES})
  set(LIBOMPTARGET_DEP_OPENCL_INCLUDE_DIRS ${OPENCL_INCLUDE_DIRS})
endif()

mark_as_advanced(
        LIBOMPTARGET_DEP_OPENCL_FOUND
        LIBOMPTARGET_DEP_OPENCL_INCLUDE_DIRS
        LIBOMPTARGET_DEP_OPENCL_LIBRARIES)

# INTEL_CUSTOMIZATION
################################################################################
# Looking for Level0
################################################################################

message(STATUS "Looking for Level0 includes.")

# It depends on OpenCL headers
if(NOT LIBOMPTARGET_DEP_OPENCL_INCLUDE_DIRS)
  set(LIBOMPTARGET_DEP_LEVEL0_FOUND FALSE)
  message(STATUS "Could NOT find OpenCL for Level0. Missing includes.")
else()
  if(L0_INCLUDE_DIR)
    if(NOT EXISTS ${L0_INCLUDE_DIR})
      message(FATAL_ERROR
        "Level0 include path specified with L0_INCLUDE_DIR variable \
         (${L0_INCLUDE_DIR}) does not exist.")
    endif()
    set(LIBOMPTARGET_DEP_LEVEL0_INCLUDE_DIRS "${L0_INCLUDE_DIR}/level_zero")
  endif()
  find_path(LIBOMPTARGET_DEP_LEVEL0_INCLUDE_DIRS
    NAMES
      ze_api.h
    PATHS
      ENV LIBOMPTARGET_LEVEL0_ROOT
      ENV CPATH
    PATH_SUFFIXES
      level_zero
      include/level_zero)

  if(NOT LIBOMPTARGET_DEP_LEVEL0_INCLUDE_DIRS)
    set(LIBOMPTARGET_DEP_LEVEL0_FOUND FALSE)
    message(STATUS "Could NOT find Level0. Missing includes.")
  else()
    message(STATUS "Level0 include DIR: ${LIBOMPTARGET_DEP_LEVEL0_INCLUDE_DIRS}")
    message(STATUS "Looking for Level0 library.")

    # Check cmake variable first
    if(L0_LIBRARY)
      if(NOT EXISTS ${L0_LIBRARY})
        message(FATAL_ERROR
          "Level0 library specified with L0_LIBRARY variable \
           (${L0_LIBRARY}) does not exist.")
      endif()
      set(LIBOMPTARGET_DEP_LEVEL0_LIBRARIES "${L0_LIBRARY}")
    endif()
    # Search L0 library
    if(WIN32)
      if(CMAKE_SIZEOF_VOID_P EQUAL 8)
        set(LEVEL0_LIBRARY_NAME level_zero64)
      else()
        set(LEVEL0_LIBRARY_NAME level_zero32)
      endif()
    else()
      set(LEVEL0_LIBRARY_NAME level_zero ze_loader)
    endif()
    find_library(LIBOMPTARGET_DEP_LEVEL0_LIBRARIES
      NAMES
        ${LEVEL0_LIBRARY_NAME}
      PATHS
        ENV LIBOMPTARGET_LEVEL0_ROOT
        ENV LIBRARY_PATH
        ENV LD_LIBRARY_PATH
      PATH_SUFFIXES
        lib/ubuntu_18.04 lib) # TODO: follow up with path changes

    if(NOT LIBOMPTARGET_DEP_LEVEL0_LIBRARIES)
      set(LIBOMPTARGET_DEP_LEVEL0_FOUND FALSE)
      message(STATUS "Could NOT find Level0. Missing library.")
    else()
      message(STATUS "Level0 library: ${LIBOMPTARGET_DEP_LEVEL0_LIBRARIES}")
      set(LIBOMPTARGET_DEP_LEVEL0_FOUND TRUE)
    endif()
  endif()
endif()

mark_as_advanced(
    LIBOMPTARGET_DEP_LEVEL0_FOUND
    LIBOMPTARGET_DEP_LEVEL0_INCLUDE_DIRS
    LIBOMPTARGET_DEP_LEVEL0_LIBRARIES)
# end INTEL_CUSTOMIZATION

# end INTEL_COLLAB
=======
set(OPENMP_PTHREAD_LIB ${LLVM_PTHREAD_LIB})
>>>>>>> 70c08dbc
<|MERGE_RESOLUTION|>--- conflicted
+++ resolved
@@ -209,64 +209,6 @@
     set(LIBOMPTARGET_AMDGPU_DETECTED_ARCH_LIST "${amdgpu_arch_list}")
   endif()
 endif()
-
-<<<<<<< HEAD
-
-################################################################################
-# Looking for VEO...
-################################################################################
-
-find_path (
-  LIBOMPTARGET_DEP_VEO_INCLUDE_DIR
-  NAMES
-    ve_offload.h
-  PATHS
-    /usr/include
-    /usr/local/include
-    /opt/local/include
-    /sw/include
-    /opt/nec/ve/veos/include
-    ENV CPATH
-  PATH_SUFFIXES
-    libveo)
-
-find_library (
-  LIBOMPTARGET_DEP_VEO_LIBRARIES
-  NAMES
-    veo
-  PATHS
-    /usr/lib
-    /usr/local/lib
-    /opt/local/lib
-    /sw/lib
-    /opt/nec/ve/veos/lib64
-    ENV LIBRARY_PATH
-    ENV LD_LIBRARY_PATH)
-
-find_library(
-  LIBOMPTARGET_DEP_VEOSINFO_LIBRARIES
-  NAMES
-    veosinfo
-  PATHS
-    /usr/lib
-    /usr/local/lib
-    /opt/local/lib
-    /sw/lib
-    /opt/nec/ve/veos/lib64
-    ENV LIBRARY_PATH
-    ENV LD_LIBRARY_PATH)
-
-set(LIBOMPTARGET_DEP_VEO_INCLUDE_DIRS ${LIBOMPTARGET_DEP_VEO_INCLUDE_DIR})
-find_package_handle_standard_args(
-  LIBOMPTARGET_DEP_VEO
-  DEFAULT_MSG
-  LIBOMPTARGET_DEP_VEO_LIBRARIES
-  LIBOMPTARGET_DEP_VEOSINFO_LIBRARIES
-  LIBOMPTARGET_DEP_VEO_INCLUDE_DIRS)
-
-mark_as_advanced(
-  LIBOMPTARGET_DEP_VEO_FOUND
-  LIBOMPTARGET_DEP_VEO_INCLUDE_DIRS)
 
 set(OPENMP_PTHREAD_LIB ${LLVM_PTHREAD_LIB})
 # INTEL_COLLAB
@@ -425,7 +367,4 @@
     LIBOMPTARGET_DEP_LEVEL0_LIBRARIES)
 # end INTEL_CUSTOMIZATION
 
-# end INTEL_COLLAB
-=======
-set(OPENMP_PTHREAD_LIB ${LLVM_PTHREAD_LIB})
->>>>>>> 70c08dbc
+# end INTEL_COLLAB