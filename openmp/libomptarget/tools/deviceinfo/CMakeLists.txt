# INTEL_CUSTOMIZATION
#
# INTEL CONFIDENTIAL
#
# Modifications, Copyright (C) 2021 Intel Corporation
#
# This software and the related documents are Intel copyrighted materials, and
# your use of them is governed by the express license under which they were
# provided to you ("License"). Unless the License provides otherwise, you may not
# use, modify, copy, publish, distribute, disclose or transmit this software or
# the related documents without Intel's prior written permission.
#
# This software and the related documents are provided as is, with no express
# or implied warranties, other than those that are expressly stated in the
# License.
#
# end INTEL_CUSTOMIZATION
##===----------------------------------------------------------------------===##
#
# Part of the LLVM Project, under the Apache License v2.0 with LLVM Exceptions.
# See https://llvm.org/LICENSE.txt for license information.
# SPDX-License-Identifier: Apache-2.0 WITH LLVM-exception
#
##===----------------------------------------------------------------------===##
#
# Build llvm-omp-device-info tool
#
##===----------------------------------------------------------------------===##

libomptarget_say("Building the llvm-omp-device-info tool")

add_llvm_tool(llvm-omp-device-info llvm-omp-device-info.cpp)

llvm_update_compile_flags(llvm-omp-device-info)

# INTEL_CUSTOMIZATION
# Do not add omp as a dependency since Intel specific OpenMP runtime is being
# used.
target_link_libraries(llvm-omp-device-info PRIVATE
  omptarget
<<<<<<< HEAD
  ${LIBOMPTARGET_TESTED_PLUGINS}
)
# end INTEL_CUSTOMIZATION
=======
)
>>>>>>> 2e0cb615
<|MERGE_RESOLUTION|>--- conflicted
+++ resolved
@@ -38,10 +38,5 @@
 # used.
 target_link_libraries(llvm-omp-device-info PRIVATE
   omptarget
-<<<<<<< HEAD
-  ${LIBOMPTARGET_TESTED_PLUGINS}
 )
-# end INTEL_CUSTOMIZATION
-=======
-)
->>>>>>> 2e0cb615
+# end INTEL_CUSTOMIZATION