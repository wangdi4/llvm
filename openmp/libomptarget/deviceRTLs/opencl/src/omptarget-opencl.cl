--- conflicted
+++ resolved
@@ -29,13 +29,9 @@
   .num_devices = 0,
   .device_num = -1,
   .total_eus = 0,
-<<<<<<< HEAD
-  .hw_threads_per_eu = 0
-=======
   .hw_threads_per_eu = 0,
   .dyna_mem_cur = 0,
   .dyna_mem_ub = 0
->>>>>>> 37c1c249
 };
 
 kmp_local_state_t __omp_spirv_local_data[KMP_MAX_NUM_GROUPS];
