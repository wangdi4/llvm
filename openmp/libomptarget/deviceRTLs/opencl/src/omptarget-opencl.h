--- conflicted
+++ resolved
@@ -283,11 +283,8 @@
   int device_num;
   uint total_eus;
   uint hw_threads_per_eu;
-<<<<<<< HEAD
-=======
   uintptr_t dyna_mem_cur;
   uintptr_t dyna_mem_ub;
->>>>>>> 37c1c249
 } kmp_program_data_t;
 
 /// Global state
