--- conflicted
+++ resolved
@@ -37,12 +37,9 @@
 #ifndef _OMPTARGET_DEBUG_H
 #define _OMPTARGET_DEBUG_H
 
-<<<<<<< HEAD
 #include <stdlib.h>   // INTEL
 #include  <string>    // INTEL
-=======
 #include <atomic>
->>>>>>> 2b6f2008
 #include <mutex>
 
 /// 32-Bit field data attributes controlling information presented to the user.
