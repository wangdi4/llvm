//===------- Debug.h - Target independent OpenMP target RTL -- C++ --------===//
//
// Part of the LLVM Project, under the Apache License v2.0 with LLVM Exceptions.
// See https://llvm.org/LICENSE.txt for license information.
// SPDX-License-Identifier: Apache-2.0 WITH LLVM-exception
//
//===----------------------------------------------------------------------===//
//
// Routines used to provide debug messages and information from libomptarget
// and plugin RTLs to the user.
//
// Each plugin RTL and libomptarget define TARGET_NAME and DEBUG_PREFIX for use
// when sending messages to the user. These indicate which RTL sent the message
//
// Debug and information messages are controlled by the environment variables
// LIBOMPTARGET_DEBUG and LIBOMPTARGET_INFO which is set upon initialization
// of libomptarget or the plugin RTL. 
//
// To printf a pointer in hex with a fixed width of 16 digits and a leading 0x,
// use printf("ptr=" DPxMOD "...\n", DPxPTR(ptr));
// 
// DPxMOD expands to:
//   "0x%0*" PRIxPTR
// where PRIxPTR expands to an appropriate modifier for the type uintptr_t on a
// specific platform, e.g. "lu" if uintptr_t is typedef'd as unsigned long:
//   "0x%0*lu"
// 
// Ultimately, the whole statement expands to:
//   printf("ptr=0x%0*lu...\n",  // the 0* modifier expects an extra argument
//                               // specifying the width of the output
//   (int)(2*sizeof(uintptr_t)), // the extra argument specifying the width
//                               // 8 digits for 32bit systems
//                               // 16 digits for 64bit
//   (uintptr_t) ptr);
//
//===----------------------------------------------------------------------===//
#ifndef _OMPTARGET_DEBUG_H
#define _OMPTARGET_DEBUG_H

<<<<<<< HEAD
#include <stdlib.h>   // INTEL
#include  <string>    // INTEL

static inline int getInfoLevel() {
  static int InfoLevel = -1;
  if (InfoLevel >= 0)
    return InfoLevel;

  if (char *EnvStr = getenv("LIBOMPTARGET_INFO"))
    InfoLevel = std::stoi(EnvStr);
=======
#include <mutex>

/// 32-Bit field data attributes controlling information presented to the user.
enum OpenMPInfoType : uint32_t {
  // Print data arguments and attributes upon entering an OpenMP device kernel.
  OMP_INFOTYPE_KERNEL_ARGS = 0x0001,
  // Indicate when an address already exists in the device mapping table.
  OMP_INFOTYPE_MAPPING_EXISTS = 0x0002,
  // Dump the contents of the device pointer map at kernel exit or failure.
  OMP_INFOTYPE_DUMP_TABLE = 0x0004,
  // Print kernel information from target device plugins
  OMP_INFOTYPE_PLUGIN_KERNEL = 0x0010,
};

static inline uint32_t getInfoLevel() {
  static uint32_t InfoLevel = 0;
  static std::once_flag Flag{};
  std::call_once(Flag, []() {
    if (char *EnvStr = getenv("LIBOMPTARGET_INFO"))
      InfoLevel = std::stoi(EnvStr);
  });
>>>>>>> fe5d51a4

  return InfoLevel;
}

static inline uint32_t getDebugLevel() {
  static uint32_t DebugLevel = 0;
  static std::once_flag Flag{};
  std::call_once(Flag, []() {
    if (char *EnvStr = getenv("LIBOMPTARGET_DEBUG"))
      DebugLevel = std::stoi(EnvStr);
  });

  return DebugLevel;
}

#ifndef __STDC_FORMAT_MACROS
#define __STDC_FORMAT_MACROS
#endif
#include <inttypes.h>
#undef __STDC_FORMAT_MACROS

#define DPxMOD "0x%0*" PRIxPTR
#define DPxPTR(ptr) ((int)(2 * sizeof(uintptr_t))), ((uintptr_t)(ptr))
#define GETNAME2(name) #name
#define GETNAME(name) GETNAME2(name)

/// Print a generic message string from libomptarget or a plugin RTL
#define MESSAGE0(_str)                                                         \
  do {                                                                         \
    fprintf(stderr, GETNAME(TARGET_NAME) " message: %s\n", _str);              \
  } while (0)

/// Print a printf formatting string message from libomptarget or a plugin RTL
#define MESSAGE(_str, ...)                                                     \
  do {                                                                         \
    fprintf(stderr, GETNAME(TARGET_NAME) " message: " _str "\n", __VA_ARGS__); \
  } while (0)

/// Print fatal error message with an error string and error identifier
#define FATAL_MESSAGE0(_num, _str)                                             \
  do {                                                                         \
    fprintf(stderr, GETNAME(TARGET_NAME) " fatal error %d: %s\n", _num, _str); \
    abort();                                                                   \
  } while (0)

/// Print fatal error message with a printf string and error identifier
#define FATAL_MESSAGE(_num, _str, ...)                                         \
  do {                                                                         \
    fprintf(stderr, GETNAME(TARGET_NAME) " fatal error %d:" _str "\n", _num,   \
            __VA_ARGS__);                                                      \
    abort();                                                                   \
  } while (0)

/// Print a generic error string from libomptarget or a plugin RTL
#define FAILURE_MESSAGE(...)                                                   \
  do {                                                                         \
    fprintf(stderr, GETNAME(TARGET_NAME) " error: ");                          \
    fprintf(stderr, __VA_ARGS__);                                              \
  } while (0)

/// Print a generic information string used if LIBOMPTARGET_INFO=1
#define INFO_MESSAGE(_num, ...)                                                \
  do {                                                                         \
    fprintf(stderr, GETNAME(TARGET_NAME) " device %d info: ", (int)_num);      \
    fprintf(stderr, __VA_ARGS__);                                              \
  } while (0)

// Debugging messages
#ifdef OMPTARGET_DEBUG
#include <stdio.h>

#define DEBUGP(prefix, ...)                                                    \
  {                                                                            \
    fprintf(stderr, "%s --> ", prefix);                                        \
    fprintf(stderr, __VA_ARGS__);                                              \
  }

/// Emit a message for debugging
#define DP(...)                                                                \
  do {                                                                         \
    if (getDebugLevel() > 0) {                                                 \
      DEBUGP(DEBUG_PREFIX, __VA_ARGS__);                                       \
    }                                                                          \
  } while (false)

/// Emit a message for debugging or failure if debugging is disabled
#define REPORT(...)                                                            \
  do {                                                                         \
    if (getDebugLevel() > 0) {                                                 \
      DP(__VA_ARGS__);                                                         \
    } else {                                                                   \
      FAILURE_MESSAGE(__VA_ARGS__);                                            \
    }                                                                          \
  } while (false)
#else
#define DEBUGP(prefix, ...)                                                    \
  {}
#define DP(...)                                                                \
  {}
#define REPORT(...) FAILURE_MESSAGE(__VA_ARGS__);
#endif // OMPTARGET_DEBUG

/// Emit a message giving the user extra information about the runtime if
#define INFO(_id, ...)                                                         \
  do {                                                                         \
    if (getDebugLevel() > 0) {                                                 \
      DEBUGP(DEBUG_PREFIX, __VA_ARGS__);                                       \
    } else if (getInfoLevel() > 0) {                                           \
      INFO_MESSAGE(_id, __VA_ARGS__);                                          \
    }                                                                          \
  } while (false)

#endif // _OMPTARGET_DEBUG_H<|MERGE_RESOLUTION|>--- conflicted
+++ resolved
@@ -37,18 +37,8 @@
 #ifndef _OMPTARGET_DEBUG_H
 #define _OMPTARGET_DEBUG_H
 
-<<<<<<< HEAD
 #include <stdlib.h>   // INTEL
 #include  <string>    // INTEL
-
-static inline int getInfoLevel() {
-  static int InfoLevel = -1;
-  if (InfoLevel >= 0)
-    return InfoLevel;
-
-  if (char *EnvStr = getenv("LIBOMPTARGET_INFO"))
-    InfoLevel = std::stoi(EnvStr);
-=======
 #include <mutex>
 
 /// 32-Bit field data attributes controlling information presented to the user.
@@ -70,7 +60,6 @@
     if (char *EnvStr = getenv("LIBOMPTARGET_INFO"))
       InfoLevel = std::stoi(EnvStr);
   });
->>>>>>> fe5d51a4
 
   return InfoLevel;
 }
