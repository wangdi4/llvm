--- conflicted
+++ resolved
@@ -186,14 +186,10 @@
 
 // Device synchronization. In case of success, return zero. Otherwise, return an
 // error code.
-<<<<<<< HEAD
-#if INTEL_COLLAB
-EXTERN
-#endif  // INTEL_COLLAB
-int32_t __tgt_rtl_synchronize(int32_t ID, __tgt_async_info *AsyncInfoPtr);
-=======
+#if INTEL_COLLAB
+EXTERN
+#endif  // INTEL_COLLAB
 int32_t __tgt_rtl_synchronize(int32_t ID, __tgt_async_info *AsyncInfo);
->>>>>>> 5449fbb5
 
 #if INTEL_COLLAB
 // Manifest target pointers, which are not passed as arguments,
