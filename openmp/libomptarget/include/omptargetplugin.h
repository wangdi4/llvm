//===-- omptargetplugin.h - Target dependent OpenMP Plugin API --*- C++ -*-===//
//
// Part of the LLVM Project, under the Apache License v2.0 with LLVM Exceptions.
// See https://llvm.org/LICENSE.txt for license information.
// SPDX-License-Identifier: Apache-2.0 WITH LLVM-exception
//
//===----------------------------------------------------------------------===//
//
// This file defines an interface between target independent OpenMP offload
// runtime library libomptarget and target dependent plugin.
//
//===----------------------------------------------------------------------===//

#ifndef _OMPTARGETPLUGIN_H_
#define _OMPTARGETPLUGIN_H_

#include <omptarget.h>

#ifdef __cplusplus
extern "C" {
#endif

// Return the number of available devices of the type supported by the
// target RTL.
#if INTEL_COLLAB
EXTERN
#endif  // INTEL_COLLAB
int32_t __tgt_rtl_number_of_devices(void);

// Return an integer different from zero if the provided device image can be
// supported by the runtime. The functionality is similar to comparing the
// result of __tgt__rtl__load__binary to NULL. However, this is meant to be a
// lightweight query to determine if the RTL is suitable for an image without
// having to load the library, which can be expensive.
#if INTEL_COLLAB
EXTERN
#endif  // INTEL_COLLAB
int32_t __tgt_rtl_is_valid_binary(__tgt_device_image *Image);

// Return an integer other than zero if the data can be exchaned from SrcDevId
// to DstDevId. If it is data exchangable, the device plugin should provide
// function to move data from source device to destination device directly.
#if INTEL_COLLAB
EXTERN
#endif // INTEL_COLLAB
int32_t __tgt_rtl_is_data_exchangable(int32_t SrcDevId, int32_t DstDevId);

// Return an integer other than zero if the plugin can handle images which do
// not contain target regions and global variables (but can contain other
// functions)
int32_t __tgt_rtl_supports_empty_images();

// Initialize the requires flags for the device.
#if INTEL_COLLAB
EXTERN
#endif  // INTEL_COLLAB
int64_t __tgt_rtl_init_requires(int64_t RequiresFlags);

// Initialize the specified device. In case of success return 0; otherwise
// return an error code.
#if INTEL_COLLAB
EXTERN
#endif  // INTEL_COLLAB
int32_t __tgt_rtl_init_device(int32_t ID);

// Pass an executable image section described by image to the specified
// device and prepare an address table of target entities. In case of error,
// return NULL. Otherwise, return a pointer to the built address table.
// Individual entries in the table may also be NULL, when the corresponding
// offload region is not supported on the target device.
#if INTEL_COLLAB
EXTERN
#endif  // INTEL_COLLAB
__tgt_target_table *__tgt_rtl_load_binary(int32_t ID,
                                          __tgt_device_image *Image);

// Allocate data on the particular target device, of the specified size.
// HostPtr is a address of the host data the allocated target data
// will be associated with (HostPtr may be NULL if it is not known at
// allocation time, like for example it would be for target data that
// is allocated by omp_target_alloc() API). Return address of the
// allocated data on the target that will be used by libomptarget.so to
// initialize the target data mapping structures. These addresses are
// used to generate a table of target variables to pass to
// __tgt_rtl_run_region(). The __tgt_rtl_data_alloc() returns NULL in
// case an error occurred on the target device. Kind dictates what allocator
// to use (e.g. shared, host, device).
#if INTEL_COLLAB
EXTERN
#endif  // INTEL_COLLAB
void *__tgt_rtl_data_alloc(int32_t ID, int64_t Size, void *HostPtr,
                           int32_t Kind);

// Pass the data content to the target device using the target address. In case
// of success, return zero. Otherwise, return an error code.
#if INTEL_COLLAB
EXTERN
#endif  // INTEL_COLLAB
int32_t __tgt_rtl_data_submit(int32_t ID, void *TargetPtr, void *HostPtr,
                              int64_t Size);

#if INTEL_COLLAB
EXTERN
#endif  // INTEL_COLLAB
int32_t __tgt_rtl_data_submit_async(int32_t ID, void *TargetPtr, void *HostPtr,
                                    int64_t Size, __tgt_async_info *AsyncInfo);

// Retrieve the data content from the target device using its address. In case
// of success, return zero. Otherwise, return an error code.
#if INTEL_COLLAB
EXTERN
#endif  // INTEL_COLLAB
int32_t __tgt_rtl_data_retrieve(int32_t ID, void *HostPtr, void *TargetPtr,
                                int64_t Size);

// Asynchronous version of __tgt_rtl_data_retrieve
#if INTEL_COLLAB
EXTERN
#endif  // INTEL_COLLAB
int32_t __tgt_rtl_data_retrieve_async(int32_t ID, void *HostPtr,
                                      void *TargetPtr, int64_t Size,
                                      __tgt_async_info *AsyncInfo);

// Copy the data content from one target device to another target device using
// its address. This operation does not need to copy data back to host and then
// from host to another device. In case of success, return zero. Otherwise,
// return an error code.
#if INTEL_COLLAB
EXTERN
#endif // INTEL_COLLAB
int32_t __tgt_rtl_data_exchange(int32_t SrcID, void *SrcPtr, int32_t DstID,
                                void *DstPtr, int64_t Size);

// Asynchronous version of __tgt_rtl_data_exchange
int32_t __tgt_rtl_data_exchange_async(int32_t SrcID, void *SrcPtr,
                                      int32_t DesID, void *DstPtr, int64_t Size,
                                      __tgt_async_info *AsyncInfo);

// De-allocate the data referenced by target ptr on the device. In case of
// success, return zero. Otherwise, return an error code.
#if INTEL_COLLAB
EXTERN
#endif  // INTEL_COLLAB
int32_t __tgt_rtl_data_delete(int32_t ID, void *TargetPtr);

// Transfer control to the offloaded entry Entry on the target device.
// Args and Offsets are arrays of NumArgs size of target addresses and
// offsets. An offset should be added to the target address before passing it
// to the outlined function on device side. If AsyncInfo is nullptr, it is
// synchronous; otherwise it is asynchronous. However, AsyncInfo may be
// ignored on some platforms, like x86_64. In that case, it is synchronous. In
// case of success, return zero. Otherwise, return an error code.
#if INTEL_COLLAB
EXTERN
#endif  // INTEL_COLLAB
int32_t __tgt_rtl_run_target_region(int32_t ID, void *Entry, void **Args,
                                    ptrdiff_t *Offsets, int32_t NumArgs);

// Asynchronous version of __tgt_rtl_run_target_region
#if INTEL_COLLAB
EXTERN
#endif  // INTEL_COLLAB
int32_t __tgt_rtl_run_target_region_async(int32_t ID, void *Entry, void **Args,
                                          ptrdiff_t *Offsets, int32_t NumArgs,
                                          __tgt_async_info *AsyncInfo);

// Similar to __tgt_rtl_run_target_region, but additionally specify the
// number of teams to be created and a number of threads in each team. If
// AsyncInfo is nullptr, it is synchronous; otherwise it is asynchronous.
// However, AsyncInfo may be ignored on some platforms, like x86_64. In that
// case, it is synchronous.
#if INTEL_COLLAB
EXTERN
#endif  // INTEL_COLLAB
int32_t __tgt_rtl_run_target_team_region(int32_t ID, void *Entry, void **Args,
                                         ptrdiff_t *Offsets, int32_t NumArgs,
                                         int32_t NumTeams, int32_t ThreadLimit,
                                         uint64_t loop_tripcount);

// Asynchronous version of __tgt_rtl_run_target_team_region
#if INTEL_COLLAB
EXTERN
#endif  // INTEL_COLLAB
int32_t __tgt_rtl_run_target_team_region_async(
    int32_t ID, void *Entry, void **Args, ptrdiff_t *Offsets, int32_t NumArgs,
    int32_t NumTeams, int32_t ThreadLimit, uint64_t loop_tripcount,
    __tgt_async_info *AsyncInfo);

// Device synchronization. In case of success, return zero. Otherwise, return an
// error code.
#if INTEL_COLLAB
EXTERN
#endif  // INTEL_COLLAB
int32_t __tgt_rtl_synchronize(int32_t ID, __tgt_async_info *AsyncInfo);

<<<<<<< HEAD
#if INTEL_COLLAB
// Manifest target pointers, which are not passed as arguments,
// to the offloaded entry represented by TgtEntryPtr. The target pointers
// are passed in TgtPtrs array consisting of NumPtrs pointers.
EXTERN
int32_t __tgt_rtl_manifest_data_for_region(int32_t ID, void *TgtEntryPtr,
                                           void **TgtPtrs, size_t NumPtrs);

// Similar to __tgt_rtl_data_alloc, but additionally specify the base host ptr
// in case the plugin needs this information.
EXTERN
void *__tgt_rtl_data_alloc_base(int32_t ID, int64_t Size, void *HostPtr,
                                void *HostBase);

// Similar to __tgt_rtl_data_alloc, but additionally specify that user initiated
// the allocation
EXTERN
void *__tgt_rtl_data_alloc_user(int32_t ID, int64_t Size, void *HostPtr);

// Explicit target memory allocator
EXTERN void *__tgt_rtl_data_alloc_explicit(
    int32_t ID, int64_t Size, int32_t Kind);

// Returns implementation defined device name for the given device number,
// using provided Buffer. Buffer must be able to hold at least BufferMaxSize
// characters. Returns nullptr, if device name cannot be acquired, otherwise,
// returns a '\0' terminated C string (pointer to Buffer).
EXTERN char *__tgt_rtl_get_device_name(
    int32_t ID, char *Buffer, size_t BufferMaxSize);

// Unlike __tgt_rtl_run_target_team_region, a loop descriptor for
// multi-dimensional loop is passed to this function.
EXTERN
int32_t __tgt_rtl_run_target_team_nd_region(int32_t ID, void *Entry,
                                            void **Args, ptrdiff_t *Offsets,
                                            int32_t NumArgs, int32_t NumTeams,
                                            int32_t ThreadLimit,
                                            void *LoopDesc);

// Asynchronous version of __tgt_rtl_run_target_region.
EXTERN
int32_t __tgt_rtl_run_target_region_nowait(int32_t ID, void *Entry, void **Args,
                                           ptrdiff_t *Offsets, int32_t NumArgs,
                                           void *AsyncData);

// Asynchronous version of __tgt_rtl_run_target_team_region.
EXTERN
int32_t __tgt_rtl_run_target_team_region_nowait(
    int32_t ID, void *Entry, void **Args, ptrdiff_t *Offsets, int32_t NumArgs,
    int32_t NumTeams, int32_t ThreadLimit, uint64_t LoopTripCount,
    void *AsyncData);

// Asynchronous version of __tgt_rtl_run_target_team_nd_region.
EXTERN
int32_t __tgt_rtl_run_target_team_nd_region_nowait(
    int32_t ID, void *Entry, void **Args, ptrdiff_t *Offsets, int32_t NumArgs,
    int32_t NumTeams, int32_t ThreadLimit, void *LoopDesc, void *AsyncData);

// Creates an opaque handle to a device-dependent offload queue.
EXTERN void __tgt_rtl_create_offload_queue(int32_t ID, void *InteropObj);

// Releases a device-dependent offload queue.
EXTERN int32_t __tgt_rtl_release_offload_queue(int32_t ID, void *Queue);

// Creates an opaque handle to the platform handle.
EXTERN void *__tgt_rtl_get_platform_handle(int32_t ID);

// Creates an opaque handle to the  device  handle.
EXTERN void __tgt_rtl_set_device_handle(int32_t ID, void *InteropObj);

// Creates an opaque handle to the  context handle.
EXTERN void *__tgt_rtl_get_context_handle(int32_t ID);

// Allocate a managed memory object.
EXTERN void *__tgt_rtl_data_alloc_managed(int32_t ID, int64_t Size);

// Check if the pointer can be accessed by the device.
// Include host, device and shared
EXTERN int32_t __tgt_rtl_is_device_accessible_ptr(int32_t ID, void *Ptr);

// Initialize OMPT interface
EXTERN void __tgt_rtl_init_ompt(void *OmptGlobal);

// Get target memory allocation information
EXTERN int32_t __tgt_rtl_get_data_alloc_info(
    int32_t ID, int32_t NumPtrs, void *Ptrs, void *Info);

// Push subdevice encoding
EXTERN int32_t __tgt_rtl_push_subdevice(int64_t ID);

// Pop subdevice encoding
EXTERN int32_t __tgt_rtl_pop_subdevice(void);

// Add target code build options
EXTERN void __tgt_rtl_add_build_options(
    const char * CompileOptions, const char *LinkOptions);

// Check if the specified device type is supported
EXTERN int32_t __tgt_rtl_is_supported_device(int32_t ID, void *DeviceType);

// Deinit RTL
EXTERN void __tgt_rtl_deinit(void);

// Create OpenMP interop with the given interop context
EXTERN __tgt_interop *__tgt_rtl_create_interop(
    int32_t ID, int32_t InteropContext, int32_t NumPrefers,
    intptr_t *PreferIDs);

// Release OpenMP interop
EXTERN int32_t __tgt_rtl_release_interop(int32_t ID, __tgt_interop *Interop);

// Change OpenMP interop to usable state
EXTERN int32_t __tgt_rtl_use_interop(int32_t ID, __tgt_interop *Interop);

// Get number of implementation-defined interop properties
EXTERN int32_t __tgt_rtl_get_num_interop_properties(int32_t ID);

// Get interop property value from plugin
EXTERN int32_t __tgt_rtl_get_interop_property_value(
    int32_t ID, __tgt_interop *Interop, int32_t Property, int32_t ValueType,
    size_t Size, void *Value);

// Get interop property info from plugin
EXTERN const char *__tgt_rtl_get_interop_property_info(
    int32_t ID, int32_t Property, int32_t InfoType);

// Get interop return code description from plugin
EXTERN const char *__tgt_rtl_get_interop_rc_desc(int32_t ID, int32_t Rc);

// Return number of available sub-devices at the given level
EXTERN int32_t __tgt_rtl_get_num_sub_devices(int32_t ID, int32_t Level);
#endif // INTEL_COLLAB
=======
// Set plugin's internal information flag externally.
void __tgt_rtl_set_info_flag(uint32_t);

>>>>>>> 2b6f2008
#ifdef __cplusplus
}
#endif

#endif // _OMPTARGETPLUGIN_H_<|MERGE_RESOLUTION|>--- conflicted
+++ resolved
@@ -193,7 +193,6 @@
 #endif  // INTEL_COLLAB
 int32_t __tgt_rtl_synchronize(int32_t ID, __tgt_async_info *AsyncInfo);
 
-<<<<<<< HEAD
 #if INTEL_COLLAB
 // Manifest target pointers, which are not passed as arguments,
 // to the offloaded entry represented by TgtEntryPtr. The target pointers
@@ -326,11 +325,9 @@
 // Return number of available sub-devices at the given level
 EXTERN int32_t __tgt_rtl_get_num_sub_devices(int32_t ID, int32_t Level);
 #endif // INTEL_COLLAB
-=======
 // Set plugin's internal information flag externally.
 void __tgt_rtl_set_info_flag(uint32_t);
 
->>>>>>> 2b6f2008
 #ifdef __cplusplus
 }
 #endif
