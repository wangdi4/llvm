--- conflicted
+++ resolved
@@ -502,18 +502,21 @@
     int32_t thread_limit, int32_t depNum, void *depList, int32_t noAliasDepNum,
     void *noAliasDepList);
 
-<<<<<<< HEAD
 #if INTEL_COLLAB
 EXTERN
 #endif  // INTEL_COLLAB
 void __kmpc_push_target_tripcount(ident_t *loc, int64_t device_id,
                                   uint64_t loop_tripcount);
-=======
+#if INTEL_COLLAB
+EXTERN
+#endif  // INTEL_COLLAB
 void __kmpc_push_target_tripcount(int64_t device_id, uint64_t loop_tripcount);
 
+#if INTEL_COLLAB
+EXTERN
+#endif  // INTEL_COLLAB
 void __kmpc_push_target_tripcount_mapper(ident_t *loc, int64_t device_id,
                                          uint64_t loop_tripcount);
->>>>>>> 807466ef
 
 #if INTEL_COLLAB
 EXTERN
