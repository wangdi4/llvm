//===-------- omptarget.h - Target independent OpenMP target RTL -- C++ -*-===//
//
// Part of the LLVM Project, under the Apache License v2.0 with LLVM Exceptions.
// See https://llvm.org/LICENSE.txt for license information.
// SPDX-License-Identifier: Apache-2.0 WITH LLVM-exception
//
//===----------------------------------------------------------------------===//
//
// Interface to be used by Clang during the codegen of a
// target region.
//
//===----------------------------------------------------------------------===//

#ifndef _OMPTARGET_H_
#define _OMPTARGET_H_

#include <deque>
#include <stddef.h>
#include <stdint.h>

#include <SourceInfo.h>

#define OFFLOAD_SUCCESS (0)
#define OFFLOAD_FAIL (~0)

#define OFFLOAD_DEVICE_DEFAULT -1

// Don't format out enums and structs.
// clang-format off

/// return flags of __tgt_target_XXX public APIs
enum __tgt_target_return_t : int {
  /// successful offload executed on a target device
  OMP_TGT_SUCCESS = 0,
  /// offload may not execute on the requested target device
  /// this scenario can be caused by the device not available or unsupported
  /// as described in the Execution Model in the specifcation
  /// this status may not be used for target device execution failure
  /// which should be handled internally in libomptarget
  OMP_TGT_FAIL = ~0
};

/// Data attributes for each data reference used in an OpenMP target region.
#if INTEL_COLLAB
enum tgt_map_type : uint64_t {
#else  // INTEL_COLLAB
enum tgt_map_type {
#endif // INTEL_COLLAB
  // No flags
  OMP_TGT_MAPTYPE_NONE            = 0x000,
  // copy data from host to device
  OMP_TGT_MAPTYPE_TO              = 0x001,
  // copy data from device to host
  OMP_TGT_MAPTYPE_FROM            = 0x002,
  // copy regardless of the reference count
  OMP_TGT_MAPTYPE_ALWAYS          = 0x004,
  // force unmapping of data
  OMP_TGT_MAPTYPE_DELETE          = 0x008,
  // map the pointer as well as the pointee
  OMP_TGT_MAPTYPE_PTR_AND_OBJ     = 0x010,
  // pass device base address to kernel
  OMP_TGT_MAPTYPE_TARGET_PARAM    = 0x020,
  // return base device address of mapped data
  OMP_TGT_MAPTYPE_RETURN_PARAM    = 0x040,
  // private variable - not mapped
  OMP_TGT_MAPTYPE_PRIVATE         = 0x080,
  // copy by value - not mapped
  OMP_TGT_MAPTYPE_LITERAL         = 0x100,
  // mapping is implicit
  OMP_TGT_MAPTYPE_IMPLICIT        = 0x200,
  // copy data to device
  OMP_TGT_MAPTYPE_CLOSE           = 0x400,
#if INTEL_COLLAB
  OMP_TGT_MAPTYPE_ND_DESC         = 0x800,
#endif // INTEL_COLLAB
  // runtime error if not already allocated
  OMP_TGT_MAPTYPE_PRESENT         = 0x1000,
  // use a separate reference counter so that the data cannot be unmapped within
  // the structured region
  // This is an OpenMP extension for the sake of OpenACC support.
  OMP_TGT_MAPTYPE_OMPX_HOLD       = 0x2000,
  // descriptor for non-contiguous target-update
  OMP_TGT_MAPTYPE_NON_CONTIG      = 0x100000000000,
  // member of struct, member given by [16 MSBs] - 1
  OMP_TGT_MAPTYPE_MEMBER_OF       = 0xffff000000000000
};

enum OpenMPOffloadingDeclareTargetFlags {
  /// Mark the entry as having a 'link' attribute.
  OMP_DECLARE_TARGET_LINK = 0x01,
  /// Mark the entry as being a global constructor.
  OMP_DECLARE_TARGET_CTOR = 0x02,
  /// Mark the entry as being a global destructor.
  OMP_DECLARE_TARGET_DTOR = 0x04
};

enum OpenMPOffloadingRequiresDirFlags {
  /// flag undefined.
  OMP_REQ_UNDEFINED               = 0x000,
  /// no requires directive present.
  OMP_REQ_NONE                    = 0x001,
  /// reverse_offload clause.
  OMP_REQ_REVERSE_OFFLOAD         = 0x002,
  /// unified_address clause.
  OMP_REQ_UNIFIED_ADDRESS         = 0x004,
  /// unified_shared_memory clause.
  OMP_REQ_UNIFIED_SHARED_MEMORY   = 0x008,
  /// dynamic_allocators clause.
  OMP_REQ_DYNAMIC_ALLOCATORS      = 0x010
};

enum TargetAllocTy : int32_t {
  TARGET_ALLOC_DEVICE = 0,
  TARGET_ALLOC_HOST,
  TARGET_ALLOC_SHARED,
  TARGET_ALLOC_DEFAULT
};

#if INTEL_COLLAB
///
/// OpenMP 5.1 interop support types
///
typedef intptr_t omp_intptr_t;
typedef void * omp_interop_t;
#define omp_interop_none 0

// 0..omp_get_num_interop_properties()-1 are reserved for implementation-defined
// properties
typedef enum omp_interop_property {
    omp_ipr_fr_id = -1,
    omp_ipr_fr_name = -2,
    omp_ipr_vendor = -3,
    omp_ipr_vendor_name = -4,
    omp_ipr_device_num = -5,
    omp_ipr_platform = -6,
    omp_ipr_device = -7,
    omp_ipr_device_context = -8,
    omp_ipr_targetsync = -9,
    omp_ipr_first = -9
} omp_interop_property_t;

typedef enum omp_interop_rc {
    omp_irc_no_value = 1,
    omp_irc_success = 0,
    omp_irc_empty = -1,
    omp_irc_out_of_range = -2,
    omp_irc_type_int = -3,
    omp_irc_type_ptr = -4,
    omp_irc_type_str = -5,
    omp_irc_other = -6
} omp_interop_rc_t;

enum OmpIprValueTy : int32_t {
  OMP_IPR_VALUE_INT = 0,
  OMP_IPR_VALUE_PTR,
  OMP_IPR_VALUE_STR
};

enum OmpIprInfoTy : int32_t {
  OMP_IPR_INFO_NAME = 0,
  OMP_IPR_INFO_TYPE_DESC
};

enum OmpInteropContextTy: int32_t {
  OMP_INTEROP_CONTEXT_TARGET = 0,
  OMP_INTEROP_CONTEXT_TARGETSYNC
};

/// Common interop properties defined in OpenMP 5.1
struct __tgt_interop {
  intptr_t FrId;
  const char *FrName;
  intptr_t Vendor;
  const char *VendorName;
  intptr_t DeviceNum;
  void *Platform;
  void *Device;
  void *DeviceContext;
  void *TargetSync;
  void *RTLProperty; // implementation-defined interop property
};


///
/// Custom interop support types
///
enum InteropPropertyTy : int32_t {
  INTEROP_DEVICE_ID = 1,
  INTEROP_IS_ASYNC,
  INTEROP_ASYNC_OBJ,
  INTEROP_ASYNC_CALLBACK,
  INTEROP_OFFLOAD_QUEUE,
  INTEROP_PLATFORM_HANDLE,
  INTEROP_CONTEXT =  INTEROP_PLATFORM_HANDLE,
  INTEROP_DRIVER_HANDLE =  INTEROP_PLATFORM_HANDLE,
  INTEROP_DEVICE_HANDLE,
  INTEROP_PLUGIN_INTERFACE,
  INTEROP_CONTEXT_HANDLE
};

enum InteropPluginInterfaceTy : int32_t {
  INTEROP_PLUGIN_OPENCL = 1,
  INTEROP_PLUGIN_LEVEL0,
  INTEROP_PLUGIN_X86_64
};

struct __tgt_interop_obj {
  int64_t device_id; // OpenMP device id
  int64_t device_code; // Encoded device id
  bool is_async; // Whether it is for asynchronous operation
  void *async_obj; // Pointer to the asynchronous object
  void (*async_handler)(void *); // Callback function for asynchronous operation
  void *queue; // Opaque handle to device-dependent offload queue
  void *platform_handle; // Opaque handle:  For opencl  cl_context,
                         //for level0  ze_driver_handle_t
  void *device_handle; // Opaque handle:  For level0 ze_device_handle_t.
                       // Not valid for opencl
  void *context_handle; // Opaque handle:  For level0 ze_context_handle_t.
                       // Not valid for opencl
  int32_t plugin_interface; // Plugin selector
};

struct __tgt_memory_info {
  void *Base;       // Base address
  uintptr_t Offset; // Offset from base address
  size_t Size;      // Allocation Size from Base + Offset
};

// MSB=63, LSB=0
#define EXTRACT_BITS(I64, HIGH, LOW)                                           \
  (((uint64_t)I64) >> (LOW)) & (((uint64_t)1 << ((HIGH) - (LOW) + 1)) - 1)
#endif // INTEL_COLLAB

/// This struct is a record of an entry point or global. For a function
/// entry point the size is expected to be zero
struct __tgt_offload_entry {
  void *addr;   // Pointer to the offload entry info (function or global)
  char *name;   // Name of the function or global
  size_t size;  // Size of the entry info (0 if it is a function)
  int32_t flags; // Flags associated with the entry, e.g. 'link'.
  int32_t reserved; // Reserved, to be used by the runtime library.
};

/// This struct is a record of the device image information
struct __tgt_device_image {
  void *ImageStart;                  // Pointer to the target code start
  void *ImageEnd;                    // Pointer to the target code end
  __tgt_offload_entry *EntriesBegin; // Begin of table with all target entries
  __tgt_offload_entry *EntriesEnd;   // End of table (non inclusive)
};

/// This struct is a record of all the host code that may be offloaded to a
/// target.
struct __tgt_bin_desc {
  int32_t NumDeviceImages;           // Number of device types supported
  __tgt_device_image *DeviceImages;  // Array of device images (1 per dev. type)
  __tgt_offload_entry *HostEntriesBegin; // Begin of table with all host entries
  __tgt_offload_entry *HostEntriesEnd;   // End of table (non inclusive)
};

/// This struct contains the offload entries identified by the target runtime
struct __tgt_target_table {
  __tgt_offload_entry *EntriesBegin; // Begin of the table with all the entries
  __tgt_offload_entry
      *EntriesEnd; // End of the table with all the entries (non inclusive)
};

#if INTEL_COLLAB
#ifdef __cplusplus

#if _WIN32
#define EXTERN extern "C" __declspec(dllexport)
#else   // !_WIN32
#define EXTERN extern "C"
#endif  // !_WIN32

#else   // !__cplusplus

#if _WIN32
#define EXTERN extern __declspec(dllexport)
#else   // !_WIN32
#define EXTERN extern
#endif  // !_WIN32

#endif  // !__cplusplus
#endif  // INTEL_COLLAB
// clang-format on

/// This struct contains information exchanged between different asynchronous
/// operations for device-dependent optimization and potential synchronization
struct __tgt_async_info {
  // A pointer to a queue-like structure where offloading operations are issued.
  // We assume to use this structure to do synchronization. In CUDA backend, it
  // is CUstream.
  void *Queue = nullptr;
};

struct DeviceTy;

/// The libomptarget wrapper around a __tgt_async_info object directly
/// associated with a libomptarget layer device. RAII semantics to avoid
/// mistakes.
class AsyncInfoTy {
  /// Locations we used in (potentially) asynchronous calls which should live
  /// as long as this AsyncInfoTy object.
  std::deque<void *> BufferLocations;

  __tgt_async_info AsyncInfo;
  DeviceTy &Device;

public:
  AsyncInfoTy(DeviceTy &Device) : Device(Device) {}
  ~AsyncInfoTy() { synchronize(); }

  /// Implicit conversion to the __tgt_async_info which is used in the
  /// plugin interface.
  operator __tgt_async_info *() { return &AsyncInfo; }

  /// Synchronize all pending actions.
  ///
  /// \returns OFFLOAD_FAIL or OFFLOAD_SUCCESS appropriately.
  int synchronize();

  /// Return a void* reference with a lifetime that is at least as long as this
  /// AsyncInfoTy object. The location can be used as intermediate buffer.
  void *&getVoidPtrLocation();
};

/// This struct is a record of non-contiguous information
struct __tgt_target_non_contig {
  uint64_t Offset;
  uint64_t Count;
  uint64_t Stride;
};

#ifdef __cplusplus
extern "C" {
#endif

#if INTEL_COLLAB
EXTERN
#endif  // INTEL_COLLAB
int omp_get_num_devices(void);
#if INTEL_COLLAB
EXTERN
#endif  // INTEL_COLLAB
int omp_get_initial_device(void);
#if INTEL_COLLAB
EXTERN
#endif  // INTEL_COLLAB
void *omp_target_alloc(size_t size, int device_num);
#if INTEL_COLLAB
EXTERN
#endif  // INTEL_COLLAB
void omp_target_free(void *device_ptr, int device_num);
#if INTEL_COLLAB
EXTERN
#endif  // INTEL_COLLAB
int omp_target_is_present(const void *ptr, int device_num);
#if INTEL_COLLAB
EXTERN
#endif  // INTEL_COLLAB
int omp_target_memcpy(void *dst, const void *src, size_t length,
                      size_t dst_offset, size_t src_offset, int dst_device,
                      int src_device);
#if INTEL_COLLAB
EXTERN
#endif  // INTEL_COLLAB
int omp_target_memcpy_rect(void *dst, const void *src, size_t element_size,
                           int num_dims, const size_t *volume,
                           const size_t *dst_offsets, const size_t *src_offsets,
                           const size_t *dst_dimensions,
                           const size_t *src_dimensions, int dst_device,
                           int src_device);
#if INTEL_COLLAB
EXTERN
#endif  // INTEL_COLLAB
int omp_target_associate_ptr(const void *host_ptr, const void *device_ptr,
                             size_t size, size_t device_offset, int device_num);
#if INTEL_COLLAB
EXTERN
#endif  // INTEL_COLLAB
int omp_target_disassociate_ptr(const void *host_ptr, int device_num);

#if INTEL_COLLAB
EXTERN
void * omp_get_mapped_ptr(void *host_ptr, int device_num);

EXTERN
int omp_target_is_accessible(const void *ptr, size_t size, int device_num);

///
/// 5.1 Interop Routines
///
EXTERN int omp_get_num_interop_properties(const omp_interop_t interop);

EXTERN omp_intptr_t omp_get_interop_int(const omp_interop_t interop,
    omp_interop_property_t property_id, int *ret_code);

EXTERN void *omp_get_interop_ptr(const omp_interop_t interop,
    omp_interop_property_t property_id, int *ret_code);

EXTERN const char *omp_get_interop_str(const omp_interop_t interop,
    omp_interop_property_t property_id, int *ret_code);

EXTERN const char *omp_get_interop_name(const omp_interop_t interop,
    omp_interop_property_t property_id);

EXTERN const char *omp_get_interop_type_desc(const omp_interop_t interop,
    omp_interop_property_t property_id);

EXTERN const char *omp_get_interop_rc_desc(const omp_interop_t interop,
    omp_interop_rc_t ret_code);

/// Explicit target memory allocators
/// Are we OK with omp_ prefix?
EXTERN void *omp_target_alloc_device(size_t size, int device_num);
EXTERN void *omp_target_alloc_host(size_t size, int device_num);
EXTERN void *omp_target_alloc_shared(size_t size, int device_num);

/// Get target device context
EXTERN void *omp_target_get_context(int device_num);

/// Set sub-device mode to map OpenMP device ID to sub-device ID at the
/// specified level. Returns number of sub-devices if the requested mode is
/// supported and the operation is successful, 0 otherwise.
/// Calling this routine not from "sequential part" of the OpenMP program
/// results in undefined behavior.
EXTERN int omp_set_sub_device(int device_num, int level);

/// Unset sub-device mode.
EXTERN void omp_unset_sub_device(int device_num);

/// Target memory realloc extension
EXTERN void *ompx_target_realloc(void *ptr, size_t size, int device_num);
EXTERN void *ompx_target_realloc_device(void *ptr, size_t size, int device_num);
EXTERN void *ompx_target_realloc_host(void *ptr, size_t size, int device_num);
EXTERN void *ompx_target_realloc_shared(void *ptr, size_t size, int device_num);

/// Target memory aligned alloc extension
EXTERN void *ompx_target_aligned_alloc(
    size_t align, size_t size, int device_num);
EXTERN void *ompx_target_aligned_alloc_device(
    size_t align, size_t size, int device_num);
EXTERN void *ompx_target_aligned_alloc_host(
    size_t align, size_t size, int device_num);
EXTERN void *ompx_target_aligned_alloc_shared(
    size_t align, size_t size, int device_num);

/// Get number of subdevices supported by the given device ID at the specified
/// level
EXTERN int ompx_get_num_subdevices(int device_num, int level);

EXTERN void ompx_kernel_batch_begin(int device_num, uint32_t max_kernels);
EXTERN void ompx_kernel_batch_end(int device_num);
#endif // INTEL_COLLAB

/// Explicit target memory allocators
/// Using the llvm_ prefix until they become part of the OpenMP standard.
#if INTEL_COLLAB
EXTERN
#endif  // INTEL_COLLAB
void *llvm_omp_target_alloc_device(size_t size, int device_num);
#if INTEL_COLLAB
EXTERN
#endif  // INTEL_COLLAB
void *llvm_omp_target_alloc_host(size_t size, int device_num);
#if INTEL_COLLAB
EXTERN
#endif  // INTEL_COLLAB
void *llvm_omp_target_alloc_shared(size_t size, int device_num);

/// Dummy target so we have a symbol for generating host fallback.
<<<<<<< HEAD
=======
#if INTEL_COLLAB
EXTERN
#endif  // INTEL_COLLAB
>>>>>>> 7d16ef6f
void *llvm_omp_get_dynamic_shared();

/// add the clauses of the requires directives in a given file
#if INTEL_COLLAB
EXTERN
#endif  // INTEL_COLLAB
void __tgt_register_requires(int64_t flags);

/// adds a target shared library to the target execution image
#if INTEL_COLLAB
EXTERN
#endif  // INTEL_COLLAB
void __tgt_register_lib(__tgt_bin_desc *desc);

/// Initialize all RTLs at once
#if INTEL_COLLAB
EXTERN
#endif  // INTEL_COLLAB
void __tgt_init_all_rtls();

/// removes a target shared library from the target execution image
#if INTEL_COLLAB
EXTERN
#endif  // INTEL_COLLAB
void __tgt_unregister_lib(__tgt_bin_desc *desc);

// creates the host to target data mapping, stores it in the
// libomptarget.so internal structure (an entry in a stack of data maps) and
// passes the data to the device;
#if INTEL_COLLAB
EXTERN
#endif  // INTEL_COLLAB
void __tgt_target_data_begin(int64_t device_id, int32_t arg_num,
                             void **args_base, void **args, int64_t *arg_sizes,
                             int64_t *arg_types);
#if INTEL_COLLAB
EXTERN
#endif  // INTEL_COLLAB
void __tgt_target_data_begin_nowait(int64_t device_id, int32_t arg_num,
                                    void **args_base, void **args,
                                    int64_t *arg_sizes, int64_t *arg_types,
                                    int32_t depNum, void *depList,
                                    int32_t noAliasDepNum,
                                    void *noAliasDepList);
#if INTEL_COLLAB
EXTERN
#endif  // INTEL_COLLAB
void __tgt_target_data_begin_mapper(ident_t *loc, int64_t device_id,
                                    int32_t arg_num, void **args_base,
                                    void **args, int64_t *arg_sizes,
                                    int64_t *arg_types,
                                    map_var_info_t *arg_names,
                                    void **arg_mappers);
#if INTEL_COLLAB
EXTERN
#endif  // INTEL_COLLAB
void __tgt_target_data_begin_nowait_mapper(
    ident_t *loc, int64_t device_id, int32_t arg_num, void **args_base,
    void **args, int64_t *arg_sizes, int64_t *arg_types,
    map_var_info_t *arg_names, void **arg_mappers, int32_t depNum,
    void *depList, int32_t noAliasDepNum, void *noAliasDepList);

// passes data from the target, release target memory and destroys the
// host-target mapping (top entry from the stack of data maps) created by
// the last __tgt_target_data_begin
#if INTEL_COLLAB
EXTERN
#endif  // INTEL_COLLAB
void __tgt_target_data_end(int64_t device_id, int32_t arg_num, void **args_base,
                           void **args, int64_t *arg_sizes, int64_t *arg_types);
#if INTEL_COLLAB
EXTERN
#endif  // INTEL_COLLAB
void __tgt_target_data_end_nowait(int64_t device_id, int32_t arg_num,
                                  void **args_base, void **args,
                                  int64_t *arg_sizes, int64_t *arg_types,
                                  int32_t depNum, void *depList,
                                  int32_t noAliasDepNum, void *noAliasDepList);
#if INTEL_COLLAB
EXTERN
#endif  // INTEL_COLLAB
void __tgt_target_data_end_mapper(ident_t *loc, int64_t device_id,
                                  int32_t arg_num, void **args_base,
                                  void **args, int64_t *arg_sizes,
                                  int64_t *arg_types, map_var_info_t *arg_names,
                                  void **arg_mappers);
#if INTEL_COLLAB
EXTERN
#endif  // INTEL_COLLAB
void __tgt_target_data_end_nowait_mapper(
    ident_t *loc, int64_t device_id, int32_t arg_num, void **args_base,
    void **args, int64_t *arg_sizes, int64_t *arg_types,
    map_var_info_t *arg_names, void **arg_mappers, int32_t depNum,
    void *depList, int32_t noAliasDepNum, void *noAliasDepList);

/// passes data to/from the target
#if INTEL_COLLAB
EXTERN
#endif  // INTEL_COLLAB
void __tgt_target_data_update(int64_t device_id, int32_t arg_num,
                              void **args_base, void **args, int64_t *arg_sizes,
                              int64_t *arg_types);
#if INTEL_COLLAB
EXTERN
#endif  // INTEL_COLLAB
void __tgt_target_data_update_nowait(int64_t device_id, int32_t arg_num,
                                     void **args_base, void **args,
                                     int64_t *arg_sizes, int64_t *arg_types,
                                     int32_t depNum, void *depList,
                                     int32_t noAliasDepNum,
                                     void *noAliasDepList);
#if INTEL_COLLAB
EXTERN
#endif  // INTEL_COLLAB
void __tgt_target_data_update_mapper(ident_t *loc, int64_t device_id,
                                     int32_t arg_num, void **args_base,
                                     void **args, int64_t *arg_sizes,
                                     int64_t *arg_types,
                                     map_var_info_t *arg_names,
                                     void **arg_mappers);
#if INTEL_COLLAB
EXTERN
#endif  // INTEL_COLLAB
void __tgt_target_data_update_nowait_mapper(
    ident_t *loc, int64_t device_id, int32_t arg_num, void **args_base,
    void **args, int64_t *arg_sizes, int64_t *arg_types,
    map_var_info_t *arg_names, void **arg_mappers, int32_t depNum,
    void *depList, int32_t noAliasDepNum, void *noAliasDepList);

// Performs the same actions as data_begin in case arg_num is non-zero
// and initiates run of offloaded region on target platform; if arg_num
// is non-zero after the region execution is done it also performs the
// same action as data_end above. The following types are used; this
// function returns 0 if it was able to transfer the execution to a
// target and an int different from zero otherwise.
#if INTEL_COLLAB
EXTERN
#endif  // INTEL_COLLAB
int __tgt_target(int64_t device_id, void *host_ptr, int32_t arg_num,
                 void **args_base, void **args, int64_t *arg_sizes,
                 int64_t *arg_types);
#if INTEL_COLLAB
EXTERN
#endif  // INTEL_COLLAB
int __tgt_target_nowait(int64_t device_id, void *host_ptr, int32_t arg_num,
                        void **args_base, void **args, int64_t *arg_sizes,
                        int64_t *arg_types, int32_t depNum, void *depList,
                        int32_t noAliasDepNum, void *noAliasDepList);
#if INTEL_COLLAB
EXTERN
#endif  // INTEL_COLLAB
int __tgt_target_mapper(ident_t *loc, int64_t device_id, void *host_ptr,
                        int32_t arg_num, void **args_base, void **args,
                        int64_t *arg_sizes, int64_t *arg_types,
                        map_var_info_t *arg_names, void **arg_mappers);
#if INTEL_COLLAB
EXTERN
#endif  // INTEL_COLLAB
int __tgt_target_nowait_mapper(ident_t *loc, int64_t device_id, void *host_ptr,
                               int32_t arg_num, void **args_base, void **args,
                               int64_t *arg_sizes, int64_t *arg_types,
                               map_var_info_t *arg_names, void **arg_mappers,
                               int32_t depNum, void *depList,
                               int32_t noAliasDepNum, void *noAliasDepList);

#if INTEL_COLLAB
EXTERN
#endif  // INTEL_COLLAB
int __tgt_target_teams(int64_t device_id, void *host_ptr, int32_t arg_num,
                       void **args_base, void **args, int64_t *arg_sizes,
                       int64_t *arg_types, int32_t num_teams,
                       int32_t thread_limit);
#if INTEL_COLLAB
EXTERN
#endif  // INTEL_COLLAB
int __tgt_target_teams_nowait(int64_t device_id, void *host_ptr,
                              int32_t arg_num, void **args_base, void **args,
                              int64_t *arg_sizes, int64_t *arg_types,
                              int32_t num_teams, int32_t thread_limit,
                              int32_t depNum, void *depList,
                              int32_t noAliasDepNum, void *noAliasDepList);
#if INTEL_COLLAB
EXTERN
#endif  // INTEL_COLLAB
int __tgt_target_teams_mapper(ident_t *loc, int64_t device_id, void *host_ptr,
                              int32_t arg_num, void **args_base, void **args,
                              int64_t *arg_sizes, int64_t *arg_types,
                              map_var_info_t *arg_names, void **arg_mappers,
                              int32_t num_teams, int32_t thread_limit);
#if INTEL_COLLAB
EXTERN
#endif  // INTEL_COLLAB
int __tgt_target_teams_nowait_mapper(
    ident_t *loc, int64_t device_id, void *host_ptr, int32_t arg_num,
    void **args_base, void **args, int64_t *arg_sizes, int64_t *arg_types,
    map_var_info_t *arg_names, void **arg_mappers, int32_t num_teams,
    int32_t thread_limit, int32_t depNum, void *depList, int32_t noAliasDepNum,
    void *noAliasDepList);

#if INTEL_COLLAB
EXTERN
#endif  // INTEL_COLLAB
void __kmpc_push_target_tripcount(int64_t device_id, uint64_t loop_tripcount);

#if INTEL_COLLAB
EXTERN
#endif  // INTEL_COLLAB
void __kmpc_push_target_tripcount_mapper(ident_t *loc, int64_t device_id,
                                         uint64_t loop_tripcount);

#if INTEL_COLLAB
EXTERN
int32_t __tgt_is_device_available(int64_t device_num, void *device_type);

// Returns implementation defined device name for the given device number,
// using provided Buffer. Buffer must be able to hold at least BufferMaxSize
// characters. Returns nullptr, if device name cannot be acquired, otherwise,
// returns a '\0' terminated C string (pointer to Buffer).
EXTERN char *__tgt_get_device_name(
    int64_t device_num, char *buffer, size_t buffer_max_size);

// Returns implementation defined RTL name corresponding to the given
// device number, using provided Buffer. Buffer must be able to hold
// at least BufferMaxSize characters.
// Returns nullptr, if RTL name cannot be acquired, otherwise,
// returns a '\0' terminated C string (pointer to Buffer).
EXTERN char *__tgt_get_device_rtl_name(
    int64_t device_num, char *buffer, size_t buffer_max_size);

// Callback function for asynchronous offloading
EXTERN void __tgt_offload_proxy_task_complete_ooo(void *);

// Creates an interop object.
EXTERN void * __tgt_create_interop_obj(
    int64_t device_id, bool is_async, void *async_obj);

// Releases an interop object.
EXTERN int __tgt_release_interop_obj(void *interop_obj);

// Create an OpenMP 5.1 interop object.
EXTERN omp_interop_t __tgt_create_interop(
    int64_t device_id, int32_t interop_type, int32_t num_prefers,
    intptr_t *prefer_ids);

// Release an OpenMP 5.1 interop object.
EXTERN int __tgt_release_interop(omp_interop_t interop);

// Change OpenMP 5.1 interop object to usable state ("use" clause)
EXTERN int __tgt_use_interop(omp_interop_t interop);

// Returns an interop property from the given interop object.
EXTERN int __tgt_get_interop_property(
    void *interop_obj, int32_t property_id, void **property_value);

// Update the interop object's property with given property_value.
EXTERN int __tgt_set_interop_property(
    void *interop_obj, int32_t property_id, void *property_value);

// Set code location information
EXTERN void __tgt_push_code_location(const char *location, void *codeptr_ra);

// Return number of devices
EXTERN int __tgt_get_num_devices(void);

// Return target memory information
EXTERN int __tgt_get_target_memory_info(
    void *interop_obj, int32_t num_ptrs, void *ptrs, void *ptr_info);

// Pass target code build options to plugins.
// This should be called after __tgt_register_lib().
// TODO: remove this if we choose to modify device image description.
EXTERN void __tgt_add_build_options(
    const char *compile_options, const char *link_options);
#endif // INTEL_COLLAB

#if INTEL_COLLAB
EXTERN
#endif  // INTEL_COLLAB
void __tgt_set_info_flag(uint32_t);

#if INTEL_COLLAB
EXTERN
#endif  // INTEL_COLLAB
int __tgt_print_device_info(int64_t device_id);
#ifdef __cplusplus
}
#endif


#if INTEL_COLLAB
#else  // INTEL_COLLAB
#ifdef __cplusplus
#define EXTERN extern "C"
#else
#define EXTERN extern
#endif
#endif  // INTEL_COLLAB

#endif // _OMPTARGET_H_<|MERGE_RESOLUTION|>--- conflicted
+++ resolved
@@ -471,12 +471,9 @@
 void *llvm_omp_target_alloc_shared(size_t size, int device_num);
 
 /// Dummy target so we have a symbol for generating host fallback.
-<<<<<<< HEAD
-=======
-#if INTEL_COLLAB
-EXTERN
-#endif  // INTEL_COLLAB
->>>>>>> 7d16ef6f
+#if INTEL_COLLAB
+EXTERN
+#endif  // INTEL_COLLAB
 void *llvm_omp_get_dynamic_shared();
 
 /// add the clauses of the requires directives in a given file
