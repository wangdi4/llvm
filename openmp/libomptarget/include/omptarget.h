//===-------- omptarget.h - Target independent OpenMP target RTL -- C++ -*-===//
//
// Part of the LLVM Project, under the Apache License v2.0 with LLVM Exceptions.
// See https://llvm.org/LICENSE.txt for license information.
// SPDX-License-Identifier: Apache-2.0 WITH LLVM-exception
//
//===----------------------------------------------------------------------===//
//
// Interface to be used by Clang during the codegen of a
// target region.
//
//===----------------------------------------------------------------------===//

#ifndef _OMPTARGET_H_
#define _OMPTARGET_H_

#include <deque>
#include <stddef.h>
#include <stdint.h>

#include <SourceInfo.h>

#define OFFLOAD_SUCCESS (0)
#define OFFLOAD_FAIL (~0)

#define OFFLOAD_DEVICE_DEFAULT -1

// Don't format out enums and structs.
// clang-format off

/// Data attributes for each data reference used in an OpenMP target region.
#if INTEL_COLLAB
enum tgt_map_type : uint64_t {
#else  // INTEL_COLLAB
enum tgt_map_type {
#endif // INTEL_COLLAB
  // No flags
  OMP_TGT_MAPTYPE_NONE            = 0x000,
  // copy data from host to device
  OMP_TGT_MAPTYPE_TO              = 0x001,
  // copy data from device to host
  OMP_TGT_MAPTYPE_FROM            = 0x002,
  // copy regardless of the reference count
  OMP_TGT_MAPTYPE_ALWAYS          = 0x004,
  // force unmapping of data
  OMP_TGT_MAPTYPE_DELETE          = 0x008,
  // map the pointer as well as the pointee
  OMP_TGT_MAPTYPE_PTR_AND_OBJ     = 0x010,
  // pass device base address to kernel
  OMP_TGT_MAPTYPE_TARGET_PARAM    = 0x020,
  // return base device address of mapped data
  OMP_TGT_MAPTYPE_RETURN_PARAM    = 0x040,
  // private variable - not mapped
  OMP_TGT_MAPTYPE_PRIVATE         = 0x080,
  // copy by value - not mapped
  OMP_TGT_MAPTYPE_LITERAL         = 0x100,
  // mapping is implicit
  OMP_TGT_MAPTYPE_IMPLICIT        = 0x200,
  // copy data to device
  OMP_TGT_MAPTYPE_CLOSE           = 0x400,
#if INTEL_COLLAB
  OMP_TGT_MAPTYPE_ND_DESC         = 0x800,
#endif // INTEL_COLLAB
  // runtime error if not already allocated
  OMP_TGT_MAPTYPE_PRESENT         = 0x1000,
  // descriptor for non-contiguous target-update
  OMP_TGT_MAPTYPE_NON_CONTIG      = 0x100000000000,
  // member of struct, member given by [16 MSBs] - 1
  OMP_TGT_MAPTYPE_MEMBER_OF       = 0xffff000000000000
};

enum OpenMPOffloadingDeclareTargetFlags {
  /// Mark the entry as having a 'link' attribute.
  OMP_DECLARE_TARGET_LINK = 0x01,
  /// Mark the entry as being a global constructor.
  OMP_DECLARE_TARGET_CTOR = 0x02,
  /// Mark the entry as being a global destructor.
  OMP_DECLARE_TARGET_DTOR = 0x04
};

enum OpenMPOffloadingRequiresDirFlags {
  /// flag undefined.
  OMP_REQ_UNDEFINED               = 0x000,
  /// no requires directive present.
  OMP_REQ_NONE                    = 0x001,
  /// reverse_offload clause.
  OMP_REQ_REVERSE_OFFLOAD         = 0x002,
  /// unified_address clause.
  OMP_REQ_UNIFIED_ADDRESS         = 0x004,
  /// unified_shared_memory clause.
  OMP_REQ_UNIFIED_SHARED_MEMORY   = 0x008,
  /// dynamic_allocators clause.
  OMP_REQ_DYNAMIC_ALLOCATORS      = 0x010
};

<<<<<<< HEAD
#if INTEL_COLLAB
=======
>>>>>>> 2468fdd9
enum TargetAllocTy : int32_t {
  TARGET_ALLOC_DEVICE = 0,
  TARGET_ALLOC_HOST,
  TARGET_ALLOC_SHARED,
  TARGET_ALLOC_DEFAULT
};

<<<<<<< HEAD
enum InteropPropertyTy : int32_t {
  INTEROP_DEVICE_ID = 1,
  INTEROP_IS_ASYNC,
  INTEROP_ASYNC_OBJ,
  INTEROP_ASYNC_CALLBACK,
  INTEROP_OFFLOAD_QUEUE,
  INTEROP_PLATFORM_HANDLE,
  INTEROP_CONTEXT =  INTEROP_PLATFORM_HANDLE,
  INTEROP_DRIVER_HANDLE =  INTEROP_PLATFORM_HANDLE,
  INTEROP_DEVICE_HANDLE,
  INTEROP_PLUGIN_INTERFACE,
  INTEROP_CONTEXT_HANDLE
};

enum InteropPluginInterfaceTy : int32_t {
  INTEROP_PLUGIN_OPENCL = 1,
  INTEROP_PLUGIN_LEVEL0,
  INTEROP_PLUGIN_X86_64
};

struct __tgt_interop_obj {
  int64_t device_id; // OpenMP device id
  int64_t device_code; // Encoded device id
  bool is_async; // Whether it is for asynchronous operation
  void *async_obj; // Pointer to the asynchronous object
  void (*async_handler)(void *); // Callback function for asynchronous operation
  void *queue; // Opaque handle to device-dependent offload queue
  void *platform_handle; // Opaque handle:  For opencl  cl_context,
                         //for level0  ze_driver_handle_t
  void *device_handle; // Opaque handle:  For level0 ze_device_handle_t.
                       // Not valid for opencl
  void *context_handle; // Opaque handle:  For level0 ze_context_handle_t.
                       // Not valid for opencl
  int32_t plugin_interface; // Plugin selector
};

struct __tgt_memory_info {
  void *Base;       // Base address
  uintptr_t Offset; // Offset from base address
  size_t Size;      // Allocation Size from Base + Offset
};

// MSB=63, LSB=0
#define EXTRACT_BITS(I64, HIGH, LOW)                                           \
  (((uint64_t)I64) >> (LOW)) & (((uint64_t)1 << ((HIGH) - (LOW) + 1)) - 1)
#endif // INTEL_COLLAB

=======
>>>>>>> 2468fdd9
/// This struct is a record of an entry point or global. For a function
/// entry point the size is expected to be zero
struct __tgt_offload_entry {
  void *addr;   // Pointer to the offload entry info (function or global)
  char *name;   // Name of the function or global
  size_t size;  // Size of the entry info (0 if it is a function)
  int32_t flags; // Flags associated with the entry, e.g. 'link'.
  int32_t reserved; // Reserved, to be used by the runtime library.
};

/// This struct is a record of the device image information
struct __tgt_device_image {
  void *ImageStart;                  // Pointer to the target code start
  void *ImageEnd;                    // Pointer to the target code end
  __tgt_offload_entry *EntriesBegin; // Begin of table with all target entries
  __tgt_offload_entry *EntriesEnd;   // End of table (non inclusive)
};

/// This struct is a record of all the host code that may be offloaded to a
/// target.
struct __tgt_bin_desc {
  int32_t NumDeviceImages;           // Number of device types supported
  __tgt_device_image *DeviceImages;  // Array of device images (1 per dev. type)
  __tgt_offload_entry *HostEntriesBegin; // Begin of table with all host entries
  __tgt_offload_entry *HostEntriesEnd;   // End of table (non inclusive)
};

/// This struct contains the offload entries identified by the target runtime
struct __tgt_target_table {
  __tgt_offload_entry *EntriesBegin; // Begin of the table with all the entries
  __tgt_offload_entry
      *EntriesEnd; // End of the table with all the entries (non inclusive)
};

#if INTEL_COLLAB
#ifdef __cplusplus

#if _WIN32
#define EXTERN extern "C" __declspec(dllexport)
#else   // !_WIN32
#define EXTERN extern "C"
#endif  // !_WIN32

#else   // !__cplusplus

#if _WIN32
#define EXTERN extern __declspec(dllexport)
#else   // !_WIN32
#define EXTERN extern
#endif  // !_WIN32

#endif  // !__cplusplus
#endif  // INTEL_COLLAB
// clang-format on

/// This struct contains information exchanged between different asynchronous
/// operations for device-dependent optimization and potential synchronization
struct __tgt_async_info {
  // A pointer to a queue-like structure where offloading operations are issued.
  // We assume to use this structure to do synchronization. In CUDA backend, it
  // is CUstream.
  void *Queue = nullptr;
};

struct DeviceTy;

/// The libomptarget wrapper around a __tgt_async_info object directly
/// associated with a libomptarget layer device. RAII semantics to avoid
/// mistakes.
class AsyncInfoTy {
  /// Locations we used in (potentially) asynchronous calls which should live
  /// as long as this AsyncInfoTy object.
  std::deque<void *> BufferLocations;

  __tgt_async_info AsyncInfo;
  DeviceTy &Device;

public:
  AsyncInfoTy(DeviceTy &Device) : Device(Device) {}
  ~AsyncInfoTy() { synchronize(); }

  /// Implicit conversion to the __tgt_async_info which is used in the
  /// plugin interface.
  operator __tgt_async_info *() { return &AsyncInfo; }

  /// Synchronize all pending actions.
  ///
  /// \returns OFFLOAD_FAIL or OFFLOAD_SUCCESS appropriately.
  int synchronize();

  /// Return a void* reference with a lifetime that is at least as long as this
  /// AsyncInfoTy object. The location can be used as intermediate buffer.
  void *&getVoidPtrLocation();
};

/// This struct is a record of non-contiguous information
struct __tgt_target_non_contig {
  uint64_t Offset;
  uint64_t Count;
  uint64_t Stride;
};

#ifdef __cplusplus
extern "C" {
#endif

#if INTEL_COLLAB
EXTERN
#endif  // INTEL_COLLAB
int omp_get_num_devices(void);
#if INTEL_COLLAB
EXTERN
#endif  // INTEL_COLLAB
int omp_get_initial_device(void);
#if INTEL_COLLAB
EXTERN
#endif  // INTEL_COLLAB
void *omp_target_alloc(size_t size, int device_num);
#if INTEL_COLLAB
EXTERN
#endif  // INTEL_COLLAB
void omp_target_free(void *device_ptr, int device_num);
#if INTEL_COLLAB
EXTERN
#endif  // INTEL_COLLAB
int omp_target_is_present(void *ptr, int device_num);
#if INTEL_COLLAB
EXTERN
#endif  // INTEL_COLLAB
int omp_target_memcpy(void *dst, void *src, size_t length, size_t dst_offset,
                      size_t src_offset, int dst_device, int src_device);
#if INTEL_COLLAB
EXTERN
#endif  // INTEL_COLLAB
int omp_target_memcpy_rect(void *dst, void *src, size_t element_size,
                           int num_dims, const size_t *volume,
                           const size_t *dst_offsets, const size_t *src_offsets,
                           const size_t *dst_dimensions,
                           const size_t *src_dimensions, int dst_device,
                           int src_device);
#if INTEL_COLLAB
EXTERN
#endif  // INTEL_COLLAB
int omp_target_associate_ptr(void *host_ptr, void *device_ptr, size_t size,
                             size_t device_offset, int device_num);
#if INTEL_COLLAB
EXTERN
#endif  // INTEL_COLLAB
int omp_target_disassociate_ptr(void *host_ptr, int device_num);
#if INTEL_COLLAB
EXTERN
void * omp_get_mapped_ptr(void *host_ptr, int device_num);

/// Explicit target memory allocators
/// Are we OK with omp_ prefix?
EXTERN void *omp_target_alloc_device(size_t size, int device_num);
EXTERN void *omp_target_alloc_host(size_t size, int device_num);
EXTERN void *omp_target_alloc_shared(size_t size, int device_num);

/// Get target device context
EXTERN void *omp_target_get_context(int device_num);
#endif  // INTEL_COLLAB

/// Explicit target memory allocators
/// Using the llvm_ prefix until they become part of the OpenMP standard.
void *llvm_omp_target_alloc_device(size_t size, int device_num);
void *llvm_omp_target_alloc_host(size_t size, int device_num);
void *llvm_omp_target_alloc_shared(size_t size, int device_num);

/// add the clauses of the requires directives in a given file
#if INTEL_COLLAB
EXTERN
#endif  // INTEL_COLLAB
void __tgt_register_requires(int64_t flags);

/// adds a target shared library to the target execution image
#if INTEL_COLLAB
EXTERN
#endif  // INTEL_COLLAB
void __tgt_register_lib(__tgt_bin_desc *desc);

/// removes a target shared library from the target execution image
#if INTEL_COLLAB
EXTERN
#endif  // INTEL_COLLAB
void __tgt_unregister_lib(__tgt_bin_desc *desc);

// creates the host to target data mapping, stores it in the
// libomptarget.so internal structure (an entry in a stack of data maps) and
// passes the data to the device;
#if INTEL_COLLAB
EXTERN
#endif  // INTEL_COLLAB
void __tgt_target_data_begin(int64_t device_id, int32_t arg_num,
                             void **args_base, void **args, int64_t *arg_sizes,
                             int64_t *arg_types);
#if INTEL_COLLAB
EXTERN
#endif  // INTEL_COLLAB
void __tgt_target_data_begin_nowait(int64_t device_id, int32_t arg_num,
                                    void **args_base, void **args,
                                    int64_t *arg_sizes, int64_t *arg_types,
                                    int32_t depNum, void *depList,
                                    int32_t noAliasDepNum,
                                    void *noAliasDepList);
#if INTEL_COLLAB
EXTERN
#endif  // INTEL_COLLAB
void __tgt_target_data_begin_mapper(ident_t *loc, int64_t device_id,
                                    int32_t arg_num, void **args_base,
                                    void **args, int64_t *arg_sizes,
                                    int64_t *arg_types,
                                    map_var_info_t *arg_names,
                                    void **arg_mappers);
#if INTEL_COLLAB
EXTERN
#endif  // INTEL_COLLAB
void __tgt_target_data_begin_nowait_mapper(
    ident_t *loc, int64_t device_id, int32_t arg_num, void **args_base,
    void **args, int64_t *arg_sizes, int64_t *arg_types,
    map_var_info_t *arg_names, void **arg_mappers, int32_t depNum,
    void *depList, int32_t noAliasDepNum, void *noAliasDepList);

// passes data from the target, release target memory and destroys the
// host-target mapping (top entry from the stack of data maps) created by
// the last __tgt_target_data_begin
#if INTEL_COLLAB
EXTERN
#endif  // INTEL_COLLAB
void __tgt_target_data_end(int64_t device_id, int32_t arg_num, void **args_base,
                           void **args, int64_t *arg_sizes, int64_t *arg_types);
#if INTEL_COLLAB
EXTERN
#endif  // INTEL_COLLAB
void __tgt_target_data_end_nowait(int64_t device_id, int32_t arg_num,
                                  void **args_base, void **args,
                                  int64_t *arg_sizes, int64_t *arg_types,
                                  int32_t depNum, void *depList,
                                  int32_t noAliasDepNum, void *noAliasDepList);
#if INTEL_COLLAB
EXTERN
#endif  // INTEL_COLLAB
void __tgt_target_data_end_mapper(ident_t *loc, int64_t device_id,
                                  int32_t arg_num, void **args_base,
                                  void **args, int64_t *arg_sizes,
                                  int64_t *arg_types, map_var_info_t *arg_names,
                                  void **arg_mappers);
#if INTEL_COLLAB
EXTERN
#endif  // INTEL_COLLAB
void __tgt_target_data_end_nowait_mapper(
    ident_t *loc, int64_t device_id, int32_t arg_num, void **args_base,
    void **args, int64_t *arg_sizes, int64_t *arg_types,
    map_var_info_t *arg_names, void **arg_mappers, int32_t depNum,
    void *depList, int32_t noAliasDepNum, void *noAliasDepList);

/// passes data to/from the target
#if INTEL_COLLAB
EXTERN
#endif  // INTEL_COLLAB
void __tgt_target_data_update(int64_t device_id, int32_t arg_num,
                              void **args_base, void **args, int64_t *arg_sizes,
                              int64_t *arg_types);
#if INTEL_COLLAB
EXTERN
#endif  // INTEL_COLLAB
void __tgt_target_data_update_nowait(int64_t device_id, int32_t arg_num,
                                     void **args_base, void **args,
                                     int64_t *arg_sizes, int64_t *arg_types,
                                     int32_t depNum, void *depList,
                                     int32_t noAliasDepNum,
                                     void *noAliasDepList);
#if INTEL_COLLAB
EXTERN
#endif  // INTEL_COLLAB
void __tgt_target_data_update_mapper(ident_t *loc, int64_t device_id,
                                     int32_t arg_num, void **args_base,
                                     void **args, int64_t *arg_sizes,
                                     int64_t *arg_types,
                                     map_var_info_t *arg_names,
                                     void **arg_mappers);
#if INTEL_COLLAB
EXTERN
#endif  // INTEL_COLLAB
void __tgt_target_data_update_nowait_mapper(
    ident_t *loc, int64_t device_id, int32_t arg_num, void **args_base,
    void **args, int64_t *arg_sizes, int64_t *arg_types,
    map_var_info_t *arg_names, void **arg_mappers, int32_t depNum,
    void *depList, int32_t noAliasDepNum, void *noAliasDepList);

// Performs the same actions as data_begin in case arg_num is non-zero
// and initiates run of offloaded region on target platform; if arg_num
// is non-zero after the region execution is done it also performs the
// same action as data_end above. The following types are used; this
// function returns 0 if it was able to transfer the execution to a
// target and an int different from zero otherwise.
#if INTEL_COLLAB
EXTERN
#endif  // INTEL_COLLAB
int __tgt_target(int64_t device_id, void *host_ptr, int32_t arg_num,
                 void **args_base, void **args, int64_t *arg_sizes,
                 int64_t *arg_types);
#if INTEL_COLLAB
EXTERN
#endif  // INTEL_COLLAB
int __tgt_target_nowait(int64_t device_id, void *host_ptr, int32_t arg_num,
                        void **args_base, void **args, int64_t *arg_sizes,
                        int64_t *arg_types, int32_t depNum, void *depList,
                        int32_t noAliasDepNum, void *noAliasDepList);
#if INTEL_COLLAB
EXTERN
#endif  // INTEL_COLLAB
int __tgt_target_mapper(ident_t *loc, int64_t device_id, void *host_ptr,
                        int32_t arg_num, void **args_base, void **args,
                        int64_t *arg_sizes, int64_t *arg_types,
                        map_var_info_t *arg_names, void **arg_mappers);
#if INTEL_COLLAB
EXTERN
#endif  // INTEL_COLLAB
int __tgt_target_nowait_mapper(ident_t *loc, int64_t device_id, void *host_ptr,
                               int32_t arg_num, void **args_base, void **args,
                               int64_t *arg_sizes, int64_t *arg_types,
                               map_var_info_t *arg_names, void **arg_mappers,
                               int32_t depNum, void *depList,
                               int32_t noAliasDepNum, void *noAliasDepList);

#if INTEL_COLLAB
EXTERN
#endif  // INTEL_COLLAB
int __tgt_target_teams(int64_t device_id, void *host_ptr, int32_t arg_num,
                       void **args_base, void **args, int64_t *arg_sizes,
                       int64_t *arg_types, int32_t num_teams,
                       int32_t thread_limit);
#if INTEL_COLLAB
EXTERN
#endif  // INTEL_COLLAB
int __tgt_target_teams_nowait(int64_t device_id, void *host_ptr,
                              int32_t arg_num, void **args_base, void **args,
                              int64_t *arg_sizes, int64_t *arg_types,
                              int32_t num_teams, int32_t thread_limit,
                              int32_t depNum, void *depList,
                              int32_t noAliasDepNum, void *noAliasDepList);
#if INTEL_COLLAB
EXTERN
#endif  // INTEL_COLLAB
int __tgt_target_teams_mapper(ident_t *loc, int64_t device_id, void *host_ptr,
                              int32_t arg_num, void **args_base, void **args,
                              int64_t *arg_sizes, int64_t *arg_types,
                              map_var_info_t *arg_names, void **arg_mappers,
                              int32_t num_teams, int32_t thread_limit);
#if INTEL_COLLAB
EXTERN
#endif  // INTEL_COLLAB
int __tgt_target_teams_nowait_mapper(
    ident_t *loc, int64_t device_id, void *host_ptr, int32_t arg_num,
    void **args_base, void **args, int64_t *arg_sizes, int64_t *arg_types,
    map_var_info_t *arg_names, void **arg_mappers, int32_t num_teams,
    int32_t thread_limit, int32_t depNum, void *depList, int32_t noAliasDepNum,
    void *noAliasDepList);

#if INTEL_COLLAB
EXTERN
#endif  // INTEL_COLLAB
void __kmpc_push_target_tripcount(int64_t device_id, uint64_t loop_tripcount);

#if INTEL_COLLAB
EXTERN
#endif  // INTEL_COLLAB
void __kmpc_push_target_tripcount_mapper(ident_t *loc, int64_t device_id,
                                         uint64_t loop_tripcount);

#if INTEL_COLLAB
EXTERN
int32_t __tgt_is_device_available(int64_t device_num, void *device_type);

// Returns implementation defined device name for the given device number,
// using provided Buffer. Buffer must be able to hold at least BufferMaxSize
// characters. Returns nullptr, if device name cannot be acquired, otherwise,
// returns a '\0' terminated C string (pointer to Buffer).
EXTERN char *__tgt_get_device_name(
    int64_t device_num, char *buffer, size_t buffer_max_size);

// Returns implementation defined RTL name corresponding to the given
// device number, using provided Buffer. Buffer must be able to hold
// at least BufferMaxSize characters.
// Returns nullptr, if RTL name cannot be acquired, otherwise,
// returns a '\0' terminated C string (pointer to Buffer).
EXTERN char *__tgt_get_device_rtl_name(
    int64_t device_num, char *buffer, size_t buffer_max_size);

// Callback function for asynchronous offloading
EXTERN void __tgt_offload_proxy_task_complete_ooo(void *);

// Creates an interop object.
EXTERN void * __tgt_create_interop_obj(
    int64_t device_id, bool is_async, void *async_obj);

// Releases an interop object.
EXTERN int __tgt_release_interop_obj(void *interop_obj);

// Returns an interop property from the given interop object.
EXTERN int __tgt_get_interop_property(
    void *interop_obj, int32_t property_id, void **property_value);

// Update the interop object's property with given property_value.
EXTERN int __tgt_set_interop_property(
    void *interop_obj, int32_t property_id, void *property_value);

// Set code location information
EXTERN void __tgt_push_code_location(const char *location, void *codeptr_ra);

// Return number of devices
EXTERN int __tgt_get_num_devices(void);

// Return target memory information
EXTERN int __tgt_get_target_memory_info(
    void *interop_obj, int32_t num_ptrs, void *ptrs, void *ptr_info);

// Pass target code build options to plugins.
// This should be called after __tgt_register_lib().
// TODO: remove this if we choose to modify device image description.
EXTERN void __tgt_add_build_options(
    const char *compile_options, const char *link_options);
#endif // INTEL_COLLAB
#ifdef __cplusplus
}
#endif


#if INTEL_COLLAB
#else  // INTEL_COLLAB
#ifdef __cplusplus
#define EXTERN extern "C"
#else
#define EXTERN extern
#endif
#endif  // INTEL_COLLAB

#endif // _OMPTARGET_H_<|MERGE_RESOLUTION|>--- conflicted
+++ resolved
@@ -93,10 +93,6 @@
   OMP_REQ_DYNAMIC_ALLOCATORS      = 0x010
 };
 
-<<<<<<< HEAD
-#if INTEL_COLLAB
-=======
->>>>>>> 2468fdd9
 enum TargetAllocTy : int32_t {
   TARGET_ALLOC_DEVICE = 0,
   TARGET_ALLOC_HOST,
@@ -104,7 +100,7 @@
   TARGET_ALLOC_DEFAULT
 };
 
-<<<<<<< HEAD
+#if INTEL_COLLAB
 enum InteropPropertyTy : int32_t {
   INTEROP_DEVICE_ID = 1,
   INTEROP_IS_ASYNC,
@@ -152,8 +148,6 @@
   (((uint64_t)I64) >> (LOW)) & (((uint64_t)1 << ((HIGH) - (LOW) + 1)) - 1)
 #endif // INTEL_COLLAB
 
-=======
->>>>>>> 2468fdd9
 /// This struct is a record of an entry point or global. For a function
 /// entry point the size is expected to be zero
 struct __tgt_offload_entry {
