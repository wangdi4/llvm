//===-------- omptarget.h - Target independent OpenMP target RTL -- C++ -*-===//
//
// Part of the LLVM Project, under the Apache License v2.0 with LLVM Exceptions.
// See https://llvm.org/LICENSE.txt for license information.
// SPDX-License-Identifier: Apache-2.0 WITH LLVM-exception
//
//===----------------------------------------------------------------------===//
//
// Interface to be used by Clang during the codegen of a
// target region.
//
//===----------------------------------------------------------------------===//

#ifndef _OMPTARGET_H_
#define _OMPTARGET_H_

#include <stdint.h>
#include <stddef.h>

#include <SourceInfo.h>

#define OFFLOAD_SUCCESS (0)
#define OFFLOAD_FAIL (~0)

#define OFFLOAD_DEVICE_DEFAULT     -1

/// Data attributes for each data reference used in an OpenMP target region.
#if INTEL_COLLAB
enum tgt_map_type : uint64_t {
#else  // INTEL_COLLAB
enum tgt_map_type {
#endif // INTEL_COLLAB
  // No flags
  OMP_TGT_MAPTYPE_NONE            = 0x000,
  // copy data from host to device
  OMP_TGT_MAPTYPE_TO              = 0x001,
  // copy data from device to host
  OMP_TGT_MAPTYPE_FROM            = 0x002,
  // copy regardless of the reference count
  OMP_TGT_MAPTYPE_ALWAYS          = 0x004,
  // force unmapping of data
  OMP_TGT_MAPTYPE_DELETE          = 0x008,
  // map the pointer as well as the pointee
  OMP_TGT_MAPTYPE_PTR_AND_OBJ     = 0x010,
  // pass device base address to kernel
  OMP_TGT_MAPTYPE_TARGET_PARAM    = 0x020,
  // return base device address of mapped data
  OMP_TGT_MAPTYPE_RETURN_PARAM    = 0x040,
  // private variable - not mapped
  OMP_TGT_MAPTYPE_PRIVATE         = 0x080,
  // copy by value - not mapped
  OMP_TGT_MAPTYPE_LITERAL         = 0x100,
  // mapping is implicit
  OMP_TGT_MAPTYPE_IMPLICIT        = 0x200,
  // copy data to device
  OMP_TGT_MAPTYPE_CLOSE           = 0x400,
#if INTEL_COLLAB
  OMP_TGT_MAPTYPE_ND_DESC         = 0x800,
#endif // INTEL_COLLAB
  // runtime error if not already allocated
  OMP_TGT_MAPTYPE_PRESENT         = 0x1000,
  // member of struct, member given by [16 MSBs] - 1
  OMP_TGT_MAPTYPE_MEMBER_OF       = 0xffff000000000000
};

enum OpenMPOffloadingDeclareTargetFlags {
  /// Mark the entry as having a 'link' attribute.
  OMP_DECLARE_TARGET_LINK = 0x01,
  /// Mark the entry as being a global constructor.
  OMP_DECLARE_TARGET_CTOR = 0x02,
  /// Mark the entry as being a global destructor.
  OMP_DECLARE_TARGET_DTOR = 0x04
};

enum OpenMPOffloadingRequiresDirFlags {
  /// flag undefined.
  OMP_REQ_UNDEFINED               = 0x000,
  /// no requires directive present.
  OMP_REQ_NONE                    = 0x001,
  /// reverse_offload clause.
  OMP_REQ_REVERSE_OFFLOAD         = 0x002,
  /// unified_address clause.
  OMP_REQ_UNIFIED_ADDRESS         = 0x004,
  /// unified_shared_memory clause.
  OMP_REQ_UNIFIED_SHARED_MEMORY   = 0x008,
  /// dynamic_allocators clause.
  OMP_REQ_DYNAMIC_ALLOCATORS      = 0x010
};

#if INTEL_COLLAB
enum TargetAllocTy : int32_t {
  TARGET_ALLOC_DEVICE = 0,
  TARGET_ALLOC_HOST,
  TARGET_ALLOC_SHARED
};

enum InteropPropertyTy : int32_t {
  INTEROP_DEVICE_ID = 1,
  INTEROP_IS_ASYNC,
  INTEROP_ASYNC_OBJ,
  INTEROP_ASYNC_CALLBACK,
  INTEROP_OFFLOAD_QUEUE,
  INTEROP_PLATFORM_HANDLE,
  INTEROP_CONTEXT =  INTEROP_PLATFORM_HANDLE,
  INTEROP_DRIVER_HANDLE =  INTEROP_PLATFORM_HANDLE,
  INTEROP_DEVICE_HANDLE,
  INTEROP_PLUGIN_INTERFACE,
  INTEROP_CONTEXT_HANDLE
};

enum InteropPluginInterfaceTy : int32_t {
  INTEROP_PLUGIN_OPENCL = 1,
  INTEROP_PLUGIN_LEVEL0,
  INTEROP_PLUGIN_X86_64
};

struct __tgt_interop_obj {
  int64_t device_id; // OpenMP device id
  bool is_async; // Whether it is for asynchronous operation
  void *async_obj; // Pointer to the asynchronous object
  void (*async_handler)(void *); // Callback function for asynchronous operation
  void *queue; // Opaque handle to device-dependent offload queue
  void *platform_handle; // Opaque handle:  For opencl  cl_context,
                         //for level0  ze_driver_handle_t
  void *device_handle; // Opaque handle:  For level0 ze_device_handle_t.
                       // Not valid for opencl
  void *context_handle; // Opaque handle:  For level0 ze_context_handle_t.
                       // Not valid for opencl
  int32_t plugin_interface; // Plugin selector
};

struct __tgt_memory_info {
  void *Base;       // Base address
  uintptr_t Offset; // Offset from base address
  size_t Size;      // Allocation Size from Base + Offset
};

// MSB=63, LSB=0
#define EXTRACT_BITS(I64, HIGH, LOW)                                           \
  (((uint64_t)I64) >> (LOW)) & (((uint64_t)1 << ((HIGH) - (LOW) + 1)) - 1)
#endif // INTEL_COLLAB

/// This struct is a record of an entry point or global. For a function
/// entry point the size is expected to be zero
struct __tgt_offload_entry {
  void *addr;   // Pointer to the offload entry info (function or global)
  char *name;   // Name of the function or global
  size_t size;  // Size of the entry info (0 if it is a function)
  int32_t flags; // Flags associated with the entry, e.g. 'link'.
  int32_t reserved; // Reserved, to be used by the runtime library.
};

/// This struct is a record of the device image information
struct __tgt_device_image {
  void *ImageStart;                  // Pointer to the target code start
  void *ImageEnd;                    // Pointer to the target code end
  __tgt_offload_entry *EntriesBegin; // Begin of table with all target entries
  __tgt_offload_entry *EntriesEnd;   // End of table (non inclusive)
};

/// This struct is a record of all the host code that may be offloaded to a
/// target.
struct __tgt_bin_desc {
  int32_t NumDeviceImages;           // Number of device types supported
  __tgt_device_image *DeviceImages;  // Array of device images (1 per dev. type)
  __tgt_offload_entry *HostEntriesBegin; // Begin of table with all host entries
  __tgt_offload_entry *HostEntriesEnd;   // End of table (non inclusive)
};

/// This struct contains the offload entries identified by the target runtime
struct __tgt_target_table {
  __tgt_offload_entry *EntriesBegin; // Begin of the table with all the entries
  __tgt_offload_entry
      *EntriesEnd; // End of the table with all the entries (non inclusive)
};

#if INTEL_COLLAB
#ifdef __cplusplus

#if _WIN32
#define EXTERN extern "C" __declspec(dllexport)
#else   // !_WIN32
#define EXTERN extern "C"
#endif  // !_WIN32

#else   // !__cplusplus

#if _WIN32
#define EXTERN extern __declspec(dllexport)
#else   // !_WIN32
#define EXTERN extern
#endif  // !_WIN32

#endif  // !__cplusplus
#endif  // INTEL_COLLAB
/// This struct contains information exchanged between different asynchronous
/// operations for device-dependent optimization and potential synchronization
struct __tgt_async_info {
  // A pointer to a queue-like structure where offloading operations are issued.
  // We assume to use this structure to do synchronization. In CUDA backend, it
  // is CUstream.
  void *Queue = nullptr;
};

#ifdef __cplusplus
extern "C" {
#endif

#if INTEL_COLLAB
EXTERN
#endif  // INTEL_COLLAB
int omp_get_num_devices(void);
#if INTEL_COLLAB
EXTERN
#endif  // INTEL_COLLAB
int omp_get_initial_device(void);
#if INTEL_COLLAB
EXTERN
#endif  // INTEL_COLLAB
void *omp_target_alloc(size_t size, int device_num);
#if INTEL_COLLAB
EXTERN
#endif  // INTEL_COLLAB
void omp_target_free(void *device_ptr, int device_num);
#if INTEL_COLLAB
EXTERN
#endif  // INTEL_COLLAB
int omp_target_is_present(void *ptr, int device_num);
#if INTEL_COLLAB
EXTERN
#endif  // INTEL_COLLAB
int omp_target_memcpy(void *dst, void *src, size_t length, size_t dst_offset,
    size_t src_offset, int dst_device, int src_device);
#if INTEL_COLLAB
EXTERN
#endif  // INTEL_COLLAB
int omp_target_memcpy_rect(void *dst, void *src, size_t element_size,
    int num_dims, const size_t *volume, const size_t *dst_offsets,
    const size_t *src_offsets, const size_t *dst_dimensions,
    const size_t *src_dimensions, int dst_device, int src_device);
#if INTEL_COLLAB
EXTERN
#endif  // INTEL_COLLAB
int omp_target_associate_ptr(void *host_ptr, void *device_ptr, size_t size,
    size_t device_offset, int device_num);
#if INTEL_COLLAB
EXTERN
#endif  // INTEL_COLLAB
int omp_target_disassociate_ptr(void *host_ptr, int device_num);
#if INTEL_COLLAB
EXTERN
void * omp_get_mapped_ptr(void *host_ptr, int device_num);

/// Explicit target memory allocators
/// Are we OK with omp_ prefix?
EXTERN void *omp_target_alloc_device(size_t size, int device_num);
EXTERN void *omp_target_alloc_host(size_t size, int device_num);
EXTERN void *omp_target_alloc_shared(size_t size, int device_num);
#endif  // INTEL_COLLAB

/// add the clauses of the requires directives in a given file
#if INTEL_COLLAB
EXTERN
#endif  // INTEL_COLLAB
void __tgt_register_requires(int64_t flags);

/// adds a target shared library to the target execution image
#if INTEL_COLLAB
EXTERN
#endif  // INTEL_COLLAB
void __tgt_register_lib(__tgt_bin_desc *desc);

/// removes a target shared library from the target execution image
#if INTEL_COLLAB
EXTERN
#endif  // INTEL_COLLAB
void __tgt_unregister_lib(__tgt_bin_desc *desc);

// creates the host to target data mapping, stores it in the
// libomptarget.so internal structure (an entry in a stack of data maps) and
// passes the data to the device;
#if INTEL_COLLAB
EXTERN
#endif  // INTEL_COLLAB
void __tgt_target_data_begin(int64_t device_id, int32_t arg_num,
                             void **args_base, void **args, int64_t *arg_sizes,
                             int64_t *arg_types);
#if INTEL_COLLAB
EXTERN
#endif  // INTEL_COLLAB
void __tgt_target_data_begin_nowait(int64_t device_id, int32_t arg_num,
                                    void **args_base, void **args,
                                    int64_t *arg_sizes, int64_t *arg_types,
                                    int32_t depNum, void *depList,
                                    int32_t noAliasDepNum,
                                    void *noAliasDepList);
<<<<<<< HEAD
#if INTEL_COLLAB
EXTERN
#endif  // INTEL_COLLAB
void __tgt_target_data_begin_mapper(int64_t device_id, int32_t arg_num,
                                    void **args_base, void **args,
                                    int64_t *arg_sizes, int64_t *arg_types,
=======
void __tgt_target_data_begin_mapper(ident_t *loc, int64_t device_id,
                                    int32_t arg_num, void **args_base,
                                    void **args, int64_t *arg_sizes,
                                    int64_t *arg_types,
>>>>>>> da8bec47
                                    map_var_info_t *arg_names,
                                    void **arg_mappers);
#if INTEL_COLLAB
EXTERN
#endif  // INTEL_COLLAB
void __tgt_target_data_begin_nowait_mapper(
    ident_t *loc, int64_t device_id, int32_t arg_num, void **args_base,
    void **args, int64_t *arg_sizes, int64_t *arg_types,
    map_var_info_t *arg_names, void **arg_mappers, int32_t depNum,
    void *depList, int32_t noAliasDepNum, void *noAliasDepList);

// passes data from the target, release target memory and destroys the
// host-target mapping (top entry from the stack of data maps) created by
// the last __tgt_target_data_begin
#if INTEL_COLLAB
EXTERN
#endif  // INTEL_COLLAB
void __tgt_target_data_end(int64_t device_id, int32_t arg_num, void **args_base,
                           void **args, int64_t *arg_sizes, int64_t *arg_types);
#if INTEL_COLLAB
EXTERN
#endif  // INTEL_COLLAB
void __tgt_target_data_end_nowait(int64_t device_id, int32_t arg_num,
                                  void **args_base, void **args,
                                  int64_t *arg_sizes, int64_t *arg_types,
                                  int32_t depNum, void *depList,
                                  int32_t noAliasDepNum, void *noAliasDepList);
<<<<<<< HEAD
#if INTEL_COLLAB
EXTERN
#endif  // INTEL_COLLAB
void __tgt_target_data_end_mapper(int64_t device_id, int32_t arg_num,
                                  void **args_base, void **args,
                                  int64_t *arg_sizes, int64_t *arg_types,
                                  map_var_info_t *arg_names,
                                  void **arg_mappers);
#if INTEL_COLLAB
EXTERN
#endif  // INTEL_COLLAB
void __tgt_target_data_end_nowait_mapper(int64_t device_id, int32_t arg_num,
                                         void **args_base, void **args,
                                         int64_t *arg_sizes, int64_t *arg_types,
                                         map_var_info_t *arg_names,
                                         void **arg_mappers, int32_t depNum,
                                         void *depList, int32_t noAliasDepNum,
                                         void *noAliasDepList);
=======
void __tgt_target_data_end_mapper(ident_t *loc, int64_t device_id,
                                  int32_t arg_num, void **args_base,
                                  void **args, int64_t *arg_sizes,
                                  int64_t *arg_types, map_var_info_t *arg_names,
                                  void **arg_mappers);
void __tgt_target_data_end_nowait_mapper(
    ident_t *loc, int64_t device_id, int32_t arg_num, void **args_base,
    void **args, int64_t *arg_sizes, int64_t *arg_types,
    map_var_info_t *arg_names, void **arg_mappers, int32_t depNum,
    void *depList, int32_t noAliasDepNum, void *noAliasDepList);
>>>>>>> da8bec47

/// passes data to/from the target
#if INTEL_COLLAB
EXTERN
#endif  // INTEL_COLLAB
void __tgt_target_data_update(int64_t device_id, int32_t arg_num,
                              void **args_base, void **args, int64_t *arg_sizes,
                              int64_t *arg_types);
#if INTEL_COLLAB
EXTERN
#endif  // INTEL_COLLAB
void __tgt_target_data_update_nowait(int64_t device_id, int32_t arg_num,
                                     void **args_base, void **args,
                                     int64_t *arg_sizes, int64_t *arg_types,
                                     int32_t depNum, void *depList,
                                     int32_t noAliasDepNum,
                                     void *noAliasDepList);
<<<<<<< HEAD
#if INTEL_COLLAB
EXTERN
#endif  // INTEL_COLLAB
void __tgt_target_data_update_mapper(int64_t device_id, int32_t arg_num,
                                     void **args_base, void **args,
                                     int64_t *arg_sizes, int64_t *arg_types,
=======
void __tgt_target_data_update_mapper(ident_t *loc, int64_t device_id,
                                     int32_t arg_num, void **args_base,
                                     void **args, int64_t *arg_sizes,
                                     int64_t *arg_types,
>>>>>>> da8bec47
                                     map_var_info_t *arg_names,
                                     void **arg_mappers);
#if INTEL_COLLAB
EXTERN
#endif  // INTEL_COLLAB
void __tgt_target_data_update_nowait_mapper(
    ident_t *loc, int64_t device_id, int32_t arg_num, void **args_base,
    void **args, int64_t *arg_sizes, int64_t *arg_types,
    map_var_info_t *arg_names, void **arg_mappers, int32_t depNum,
    void *depList, int32_t noAliasDepNum, void *noAliasDepList);

// Performs the same actions as data_begin in case arg_num is non-zero
// and initiates run of offloaded region on target platform; if arg_num
// is non-zero after the region execution is done it also performs the
// same action as data_end above. The following types are used; this
// function returns 0 if it was able to transfer the execution to a
// target and an int different from zero otherwise.
#if INTEL_COLLAB
EXTERN
#endif  // INTEL_COLLAB
int __tgt_target(int64_t device_id, void *host_ptr, int32_t arg_num,
                 void **args_base, void **args, int64_t *arg_sizes,
                 int64_t *arg_types);
#if INTEL_COLLAB
EXTERN
#endif  // INTEL_COLLAB
int __tgt_target_nowait(int64_t device_id, void *host_ptr, int32_t arg_num,
                        void **args_base, void **args, int64_t *arg_sizes,
                        int64_t *arg_types, int32_t depNum, void *depList,
                        int32_t noAliasDepNum, void *noAliasDepList);
<<<<<<< HEAD
#if INTEL_COLLAB
EXTERN
#endif  // INTEL_COLLAB
int __tgt_target_mapper(int64_t device_id, void *host_ptr, int32_t arg_num,
                        void **args_base, void **args, int64_t *arg_sizes,
                        int64_t *arg_types, map_var_info_t *arg_names,
                        void **arg_mappers);
#if INTEL_COLLAB
EXTERN
#endif  // INTEL_COLLAB
int __tgt_target_nowait_mapper(int64_t device_id, void *host_ptr,
=======
int __tgt_target_mapper(ident_t *loc, int64_t device_id, void *host_ptr,
                        int32_t arg_num, void **args_base, void **args,
                        int64_t *arg_sizes, int64_t *arg_types,
                        map_var_info_t *arg_names, void **arg_mappers);
int __tgt_target_nowait_mapper(ident_t *loc, int64_t device_id, void *host_ptr,
>>>>>>> da8bec47
                               int32_t arg_num, void **args_base, void **args,
                               int64_t *arg_sizes, int64_t *arg_types,
                               map_var_info_t *arg_names, void **arg_mappers,
                               int32_t depNum, void *depList,
                               int32_t noAliasDepNum, void *noAliasDepList);

#if INTEL_COLLAB
EXTERN
#endif  // INTEL_COLLAB
int __tgt_target_teams(int64_t device_id, void *host_ptr, int32_t arg_num,
                       void **args_base, void **args, int64_t *arg_sizes,
                       int64_t *arg_types, int32_t num_teams,
                       int32_t thread_limit);
#if INTEL_COLLAB
EXTERN
#endif  // INTEL_COLLAB
int __tgt_target_teams_nowait(int64_t device_id, void *host_ptr,
                              int32_t arg_num, void **args_base, void **args,
                              int64_t *arg_sizes, int64_t *arg_types,
                              int32_t num_teams, int32_t thread_limit,
                              int32_t depNum, void *depList,
                              int32_t noAliasDepNum, void *noAliasDepList);
<<<<<<< HEAD
#if INTEL_COLLAB
EXTERN
#endif  // INTEL_COLLAB
int __tgt_target_teams_mapper(int64_t device_id, void *host_ptr,
=======
int __tgt_target_teams_mapper(ident_t *loc, int64_t device_id, void *host_ptr,
>>>>>>> da8bec47
                              int32_t arg_num, void **args_base, void **args,
                              int64_t *arg_sizes, int64_t *arg_types,
                              map_var_info_t *arg_names, void **arg_mappers,
                              int32_t num_teams, int32_t thread_limit);
#if INTEL_COLLAB
EXTERN
#endif  // INTEL_COLLAB
int __tgt_target_teams_nowait_mapper(
    ident_t *loc, int64_t device_id, void *host_ptr, int32_t arg_num,
    void **args_base, void **args, int64_t *arg_sizes, int64_t *arg_types,
    map_var_info_t *arg_names, void **arg_mappers, int32_t num_teams,
    int32_t thread_limit, int32_t depNum, void *depList, int32_t noAliasDepNum,
    void *noAliasDepList);

<<<<<<< HEAD
#if INTEL_COLLAB
EXTERN
#endif  // INTEL_COLLAB
void __kmpc_push_target_tripcount(int64_t device_id, uint64_t loop_tripcount);
#if INTEL_COLLAB
EXTERN
bool __tgt_is_device_available(int64_t device_num, void *device_type);

// Returns implementation defined device name for the given device number,
// using provided Buffer. Buffer must be able to hold at least BufferMaxSize
// characters. Returns nullptr, if device name cannot be acquired, otherwise,
// returns a '\0' terminated C string (pointer to Buffer).
EXTERN char *__tgt_get_device_name(
    int64_t device_num, char *buffer, size_t buffer_max_size);

// Returns implementation defined RTL name corresponding to the given
// device number, using provided Buffer. Buffer must be able to hold
// at least BufferMaxSize characters.
// Returns nullptr, if RTL name cannot be acquired, otherwise,
// returns a '\0' terminated C string (pointer to Buffer).
EXTERN char *__tgt_get_device_rtl_name(
    int64_t device_num, char *buffer, size_t buffer_max_size);

// Callback function for asynchronous offloading
EXTERN void __tgt_offload_proxy_task_complete_ooo(void *);
=======
void __kmpc_push_target_tripcount(ident_t *loc, int64_t device_id,
                                  uint64_t loop_tripcount);
>>>>>>> da8bec47

// Creates an interop object.
EXTERN void * __tgt_create_interop_obj(
    int64_t device_id, bool is_async, void *async_obj);

// Releases an interop object.
EXTERN int __tgt_release_interop_obj(void *interop_obj);

// Returns an interop property from the given interop object.
EXTERN int __tgt_get_interop_property(
    void *interop_obj, int32_t property_id, void **property_value);

// Update the interop object's property with given property_value.
EXTERN int __tgt_set_interop_property(
    void *interop_obj, int32_t property_id, void *property_value);

// Set code location information
EXTERN void __tgt_push_code_location(const char *location, void *codeptr_ra);

// Return number of devices
EXTERN int __tgt_get_num_devices(void);

// Return target memory information
EXTERN int __tgt_get_target_memory_info(
    void *interop_obj, int32_t num_ptrs, void *ptrs, void *ptr_info);
#endif // INTEL_COLLAB
#ifdef __cplusplus
}
#endif


#if INTEL_COLLAB
#else  // INTEL_COLLAB
#ifdef __cplusplus
#define EXTERN extern "C"
#else
#define EXTERN extern
#endif
#endif  // INTEL_COLLAB

#endif // _OMPTARGET_H_<|MERGE_RESOLUTION|>--- conflicted
+++ resolved
@@ -294,19 +294,13 @@
                                     int32_t depNum, void *depList,
                                     int32_t noAliasDepNum,
                                     void *noAliasDepList);
-<<<<<<< HEAD
-#if INTEL_COLLAB
-EXTERN
-#endif  // INTEL_COLLAB
-void __tgt_target_data_begin_mapper(int64_t device_id, int32_t arg_num,
-                                    void **args_base, void **args,
-                                    int64_t *arg_sizes, int64_t *arg_types,
-=======
+#if INTEL_COLLAB
+EXTERN
+#endif  // INTEL_COLLAB
 void __tgt_target_data_begin_mapper(ident_t *loc, int64_t device_id,
                                     int32_t arg_num, void **args_base,
                                     void **args, int64_t *arg_sizes,
                                     int64_t *arg_types,
->>>>>>> da8bec47
                                     map_var_info_t *arg_names,
                                     void **arg_mappers);
 #if INTEL_COLLAB
@@ -334,37 +328,22 @@
                                   int64_t *arg_sizes, int64_t *arg_types,
                                   int32_t depNum, void *depList,
                                   int32_t noAliasDepNum, void *noAliasDepList);
-<<<<<<< HEAD
-#if INTEL_COLLAB
-EXTERN
-#endif  // INTEL_COLLAB
-void __tgt_target_data_end_mapper(int64_t device_id, int32_t arg_num,
-                                  void **args_base, void **args,
-                                  int64_t *arg_sizes, int64_t *arg_types,
-                                  map_var_info_t *arg_names,
-                                  void **arg_mappers);
-#if INTEL_COLLAB
-EXTERN
-#endif  // INTEL_COLLAB
-void __tgt_target_data_end_nowait_mapper(int64_t device_id, int32_t arg_num,
-                                         void **args_base, void **args,
-                                         int64_t *arg_sizes, int64_t *arg_types,
-                                         map_var_info_t *arg_names,
-                                         void **arg_mappers, int32_t depNum,
-                                         void *depList, int32_t noAliasDepNum,
-                                         void *noAliasDepList);
-=======
+#if INTEL_COLLAB
+EXTERN
+#endif  // INTEL_COLLAB
 void __tgt_target_data_end_mapper(ident_t *loc, int64_t device_id,
                                   int32_t arg_num, void **args_base,
                                   void **args, int64_t *arg_sizes,
                                   int64_t *arg_types, map_var_info_t *arg_names,
                                   void **arg_mappers);
+#if INTEL_COLLAB
+EXTERN
+#endif  // INTEL_COLLAB
 void __tgt_target_data_end_nowait_mapper(
     ident_t *loc, int64_t device_id, int32_t arg_num, void **args_base,
     void **args, int64_t *arg_sizes, int64_t *arg_types,
     map_var_info_t *arg_names, void **arg_mappers, int32_t depNum,
     void *depList, int32_t noAliasDepNum, void *noAliasDepList);
->>>>>>> da8bec47
 
 /// passes data to/from the target
 #if INTEL_COLLAB
@@ -382,19 +361,13 @@
                                      int32_t depNum, void *depList,
                                      int32_t noAliasDepNum,
                                      void *noAliasDepList);
-<<<<<<< HEAD
-#if INTEL_COLLAB
-EXTERN
-#endif  // INTEL_COLLAB
-void __tgt_target_data_update_mapper(int64_t device_id, int32_t arg_num,
-                                     void **args_base, void **args,
-                                     int64_t *arg_sizes, int64_t *arg_types,
-=======
+#if INTEL_COLLAB
+EXTERN
+#endif  // INTEL_COLLAB
 void __tgt_target_data_update_mapper(ident_t *loc, int64_t device_id,
                                      int32_t arg_num, void **args_base,
                                      void **args, int64_t *arg_sizes,
                                      int64_t *arg_types,
->>>>>>> da8bec47
                                      map_var_info_t *arg_names,
                                      void **arg_mappers);
 #if INTEL_COLLAB
@@ -425,25 +398,17 @@
                         void **args_base, void **args, int64_t *arg_sizes,
                         int64_t *arg_types, int32_t depNum, void *depList,
                         int32_t noAliasDepNum, void *noAliasDepList);
-<<<<<<< HEAD
-#if INTEL_COLLAB
-EXTERN
-#endif  // INTEL_COLLAB
-int __tgt_target_mapper(int64_t device_id, void *host_ptr, int32_t arg_num,
-                        void **args_base, void **args, int64_t *arg_sizes,
-                        int64_t *arg_types, map_var_info_t *arg_names,
-                        void **arg_mappers);
-#if INTEL_COLLAB
-EXTERN
-#endif  // INTEL_COLLAB
-int __tgt_target_nowait_mapper(int64_t device_id, void *host_ptr,
-=======
+#if INTEL_COLLAB
+EXTERN
+#endif  // INTEL_COLLAB
 int __tgt_target_mapper(ident_t *loc, int64_t device_id, void *host_ptr,
                         int32_t arg_num, void **args_base, void **args,
                         int64_t *arg_sizes, int64_t *arg_types,
                         map_var_info_t *arg_names, void **arg_mappers);
+#if INTEL_COLLAB
+EXTERN
+#endif  // INTEL_COLLAB
 int __tgt_target_nowait_mapper(ident_t *loc, int64_t device_id, void *host_ptr,
->>>>>>> da8bec47
                                int32_t arg_num, void **args_base, void **args,
                                int64_t *arg_sizes, int64_t *arg_types,
                                map_var_info_t *arg_names, void **arg_mappers,
@@ -466,14 +431,10 @@
                               int32_t num_teams, int32_t thread_limit,
                               int32_t depNum, void *depList,
                               int32_t noAliasDepNum, void *noAliasDepList);
-<<<<<<< HEAD
-#if INTEL_COLLAB
-EXTERN
-#endif  // INTEL_COLLAB
-int __tgt_target_teams_mapper(int64_t device_id, void *host_ptr,
-=======
+#if INTEL_COLLAB
+EXTERN
+#endif  // INTEL_COLLAB
 int __tgt_target_teams_mapper(ident_t *loc, int64_t device_id, void *host_ptr,
->>>>>>> da8bec47
                               int32_t arg_num, void **args_base, void **args,
                               int64_t *arg_sizes, int64_t *arg_types,
                               map_var_info_t *arg_names, void **arg_mappers,
@@ -488,11 +449,12 @@
     int32_t thread_limit, int32_t depNum, void *depList, int32_t noAliasDepNum,
     void *noAliasDepList);
 
-<<<<<<< HEAD
-#if INTEL_COLLAB
-EXTERN
-#endif  // INTEL_COLLAB
-void __kmpc_push_target_tripcount(int64_t device_id, uint64_t loop_tripcount);
+#if INTEL_COLLAB
+EXTERN
+#endif  // INTEL_COLLAB
+void __kmpc_push_target_tripcount(ident_t *loc, int64_t device_id,
+                                  uint64_t loop_tripcount);
+
 #if INTEL_COLLAB
 EXTERN
 bool __tgt_is_device_available(int64_t device_num, void *device_type);
@@ -514,10 +476,6 @@
 
 // Callback function for asynchronous offloading
 EXTERN void __tgt_offload_proxy_task_complete_ooo(void *);
-=======
-void __kmpc_push_target_tripcount(ident_t *loc, int64_t device_id,
-                                  uint64_t loop_tripcount);
->>>>>>> da8bec47
 
 // Creates an interop object.
 EXTERN void * __tgt_create_interop_obj(
