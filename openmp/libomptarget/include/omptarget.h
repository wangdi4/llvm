//===-------- omptarget.h - Target independent OpenMP target RTL -- C++ -*-===//
/* INTEL_CUSTOMIZATION */
/*
 * INTEL CONFIDENTIAL
 *
 * Modifications, Copyright (C) 2022 Intel Corporation
 *
 * This software and the related documents are Intel copyrighted materials, and
 * your use of them is governed by the express license under which they were
 * provided to you ("License"). Unless the License provides otherwise, you may not
 * use, modify, copy, publish, distribute, disclose or transmit this software or
 * the related documents without Intel's prior written permission.
 *
 * This software and the related documents are provided as is, with no express
 * or implied warranties, other than those that are expressly stated in the
 * License.
 */
/* end INTEL_CUSTOMIZATION */
//
// Part of the LLVM Project, under the Apache License v2.0 with LLVM Exceptions.
// See https://llvm.org/LICENSE.txt for license information.
// SPDX-License-Identifier: Apache-2.0 WITH LLVM-exception
//
//===----------------------------------------------------------------------===//
//
// Interface to be used by Clang during the codegen of a
// target region.
//
//===----------------------------------------------------------------------===//

#ifndef _OMPTARGET_H_
#define _OMPTARGET_H_

#include <cstdint>
#include <deque>
#include <functional>
#include <stddef.h>
#include <stdint.h>
#include <type_traits>

#include <SourceInfo.h>

#include "llvm/ADT/SmallVector.h"

#define OFFLOAD_SUCCESS (0)
#define OFFLOAD_FAIL (~0)

#define OFFLOAD_DEVICE_DEFAULT -1

// Don't format out enums and structs.
// clang-format off

/// return flags of __tgt_target_XXX public APIs
enum __tgt_target_return_t : int {
  /// successful offload executed on a target device
  OMP_TGT_SUCCESS = 0,
  /// offload may not execute on the requested target device
  /// this scenario can be caused by the device not available or unsupported
  /// as described in the Execution Model in the specifcation
  /// this status may not be used for target device execution failure
  /// which should be handled internally in libomptarget
  OMP_TGT_FAIL = ~0
};

/// Data attributes for each data reference used in an OpenMP target region.
#if INTEL_COLLAB
enum tgt_map_type : uint64_t {
#else  // INTEL_COLLAB
enum tgt_map_type {
#endif // INTEL_COLLAB
  // No flags
  OMP_TGT_MAPTYPE_NONE            = 0x000,
  // copy data from host to device
  OMP_TGT_MAPTYPE_TO              = 0x001,
  // copy data from device to host
  OMP_TGT_MAPTYPE_FROM            = 0x002,
  // copy regardless of the reference count
  OMP_TGT_MAPTYPE_ALWAYS          = 0x004,
  // force unmapping of data
  OMP_TGT_MAPTYPE_DELETE          = 0x008,
  // map the pointer as well as the pointee
  OMP_TGT_MAPTYPE_PTR_AND_OBJ     = 0x010,
  // pass device base address to kernel
  OMP_TGT_MAPTYPE_TARGET_PARAM    = 0x020,
  // return base device address of mapped data
  OMP_TGT_MAPTYPE_RETURN_PARAM    = 0x040,
  // private variable - not mapped
  OMP_TGT_MAPTYPE_PRIVATE         = 0x080,
  // copy by value - not mapped
  OMP_TGT_MAPTYPE_LITERAL         = 0x100,
  // mapping is implicit
  OMP_TGT_MAPTYPE_IMPLICIT        = 0x200,
  // copy data to device
  OMP_TGT_MAPTYPE_CLOSE           = 0x400,
#if INTEL_COLLAB
  OMP_TGT_MAPTYPE_ND_DESC         = 0x800,
#endif // INTEL_COLLAB
  // runtime error if not already allocated
  OMP_TGT_MAPTYPE_PRESENT         = 0x1000,
  // use a separate reference counter so that the data cannot be unmapped within
  // the structured region
  // This is an OpenMP extension for the sake of OpenACC support.
  OMP_TGT_MAPTYPE_OMPX_HOLD       = 0x2000,
#if INTEL_COLLAB
  // use zero initialized device memory
  OMP_TGT_MAPTYPE_ZERO_INIT_MEM   = 0x4000,
  // allocate memory in host USM
  OMP_TGT_MAPTYPE_HOST_MEM        = 0x8000,
#endif // INTEL_COLLAB
  // descriptor for non-contiguous target-update
  OMP_TGT_MAPTYPE_NON_CONTIG      = 0x100000000000,
  // member of struct, member given by [16 MSBs] - 1
  OMP_TGT_MAPTYPE_MEMBER_OF       = 0xffff000000000000
};

enum OpenMPOffloadingDeclareTargetFlags {
  /// Mark the entry as having a 'link' attribute.
  OMP_DECLARE_TARGET_LINK = 0x01,
  /// Mark the entry as being a global constructor.
  OMP_DECLARE_TARGET_CTOR = 0x02,
  /// Mark the entry as being a global destructor.
  OMP_DECLARE_TARGET_DTOR = 0x04
#if INTEL_COLLAB
  ,
  /// Mark the entry as being a function pointer.
  OMP_DECLARE_TARGET_FPTR = 0x8
#endif // INTEL_COLLAB
};

enum OpenMPOffloadingRequiresDirFlags {
  /// flag undefined.
  OMP_REQ_UNDEFINED               = 0x000,
  /// no requires directive present.
  OMP_REQ_NONE                    = 0x001,
  /// reverse_offload clause.
  OMP_REQ_REVERSE_OFFLOAD         = 0x002,
  /// unified_address clause.
  OMP_REQ_UNIFIED_ADDRESS         = 0x004,
  /// unified_shared_memory clause.
  OMP_REQ_UNIFIED_SHARED_MEMORY   = 0x008,
  /// dynamic_allocators clause.
  OMP_REQ_DYNAMIC_ALLOCATORS      = 0x010
};

enum TargetAllocTy : int32_t {
  TARGET_ALLOC_DEVICE = 0,
  TARGET_ALLOC_HOST,
  TARGET_ALLOC_SHARED,
  TARGET_ALLOC_DEFAULT
};

#if INTEL_COLLAB
enum AllocOptionTy : int32_t {
  ALLOC_OPT_NONE = 0,
  ALLOC_OPT_REDUCTION_SCRATCH = 1,
  ALLOC_OPT_REDUCTION_COUNTER = 2,
  ALLOC_OPT_HOST_MEM = 3
};
#endif // INTEL_COLLAB

/// This struct contains all of the arguments to a target kernel region launch.
struct KernelArgsTy {
  uint32_t Version;       // Version of this struct for ABI compatibility.
  uint32_t NumArgs;       // Number of arguments in each input pointer.
  void **ArgBasePtrs;     // Base pointer of each argument (e.g. a struct).
  void **ArgPtrs;         // Pointer to the argument data.
  int64_t *ArgSizes;      // Size of the argument data in bytes.
  int64_t *ArgTypes;      // Type of the data (e.g. to / from).
  void **ArgNames;        // Name of the data for debugging, possibly null.
  void **ArgMappers;      // User-defined mappers, possibly null.
  uint64_t Tripcount;     // Tripcount for the teams / distribute loop, 0 otherwise.
  struct {
    uint64_t NoWait : 1;  // Was this kernel spawned with a `nowait` clause.
    uint64_t Unused : 63;
  } Flags;
  uint32_t NumTeams[3];    // The number of teams (for x,y,z dimension).
  uint32_t ThreadLimit[3]; // The number of threads (for x,y,z dimension).
  uint32_t DynCGroupMem;   // Amount of dynamic cgroup memory requested.
};
static_assert(sizeof(KernelArgsTy().Flags) == sizeof(uint64_t),
              "Invalid struct size");
static_assert(sizeof(KernelArgsTy) == (8 * sizeof(int32_t) + 3 * sizeof(int64_t) + 4 * sizeof(void**) + 2 * sizeof(int64_t*)),
              "Invalid struct size");
inline KernelArgsTy CTorDTorKernelArgs = {1,       0,       nullptr,   nullptr,
	     nullptr, nullptr, nullptr,   nullptr,
	     0,      {0,0},       {1, 0, 0}, {1, 0, 0}, 0};

#if INTEL_COLLAB
struct __tgt_interop_obj {
  int64_t DeviceId; // OpenMP device id
  int64_t DeviceCode; // Encoded device id
  int32_t IsAsync; // Whether it is for asynchronous operation
  void *AsyncObj; // Pointer to the asynchronous object
  void (*AsyncHandler)(void *); // Callback function for asynchronous operation
  int32_t PlugInType; // Plugin selector
};
#if INTEL_CUSTOMIZATION
///
/// OpenMP 5.1 interop support types
///
typedef intptr_t omp_intptr_t;
typedef void * omp_interop_t;
#define omp_interop_none 0

// 0..omp_get_num_interop_properties()-1 are reserved for implementation-defined
// properties
typedef enum omp_interop_property {
    omp_ipr_fr_id = -1,
    omp_ipr_fr_name = -2,
    omp_ipr_vendor = -3,
    omp_ipr_vendor_name = -4,
    omp_ipr_device_num = -5,
    omp_ipr_platform = -6,
    omp_ipr_device = -7,
    omp_ipr_device_context = -8,
    omp_ipr_targetsync = -9,
    omp_ipr_first = -9
} omp_interop_property_t;

typedef enum omp_interop_rc {
    omp_irc_no_value = 1,
    omp_irc_success = 0,
    omp_irc_empty = -1,
    omp_irc_out_of_range = -2,
    omp_irc_type_int = -3,
    omp_irc_type_ptr = -4,
    omp_irc_type_str = -5,
    omp_irc_other = -6
} omp_interop_rc_t;

typedef enum omp_interop_fr {
  omp_ifr_cuda = 1,
  omp_ifr_cuda_driver = 2,
  omp_ifr_opencl = 3,
  omp_ifr_sycl = 4,
  omp_ifr_hip = 5,
  omp_ifr_level_zero = 6,
  omp_ifr_last = 7
} omp_interop_fr_t;


enum OmpIprValueTy : int32_t {
  OMP_IPR_VALUE_INT = 0,
  OMP_IPR_VALUE_PTR,
  OMP_IPR_VALUE_STR
};

enum OmpIprInfoTy : int32_t {
  OMP_IPR_INFO_NAME = 0,
  OMP_IPR_INFO_TYPE_DESC
};

enum OmpInteropContextTy: int32_t {
  OMP_INTEROP_CONTEXT_TARGET = 0,
  OMP_INTEROP_CONTEXT_TARGETSYNC
};

/// Common interop properties defined in OpenMP 5.1
struct __tgt_interop {
  intptr_t FrId;
  const char *FrName;
  intptr_t Vendor;
  const char *VendorName;
  intptr_t DeviceNum;
  void *Platform;
  void *Device;
  void *DeviceContext;
  void *TargetSync;
  void *RTLProperty; // implementation-defined interop property

  // for implicitly created Interop objects (e.g., from a dispatch construct) who
  // owns the object
  int   OwnerGtid;
  void *OwnerTask;
  bool Clean; // marks whether the object was requested since the last time it was synced

  void setOwner ( int gtid, void *task );
  bool isOwnedBy ( int gtid, void *current_task );
  bool isCompatibleWith ( int32_t interop_type, uint32_t num_prefers, 
		          int32_t *prefer_ids, int64_t device_num, 
			  int gtid, void *current_task );
  void markClean() { Clean = true; }
  void markDirty() { Clean = false; }
  bool isClean() const { return Clean; }
  int32_t flush();
  int32_t syncBarrier();
  int32_t asyncBarrier();

  // The following field are temporary intel extensions
  // used for enabling transition from Original Intel interop extension
  // to OpenMP 5.1 extension.  Once MKL transitions to use openmp 5.1 interop
  // they will be removed.  Simpler to add here then add it in RTLProperty which
  // require changes in plugin apis which will have to be obsoleted later.
  __tgt_interop_obj *IntelTmpExt;
};


inline void __tgt_interop :: setOwner ( int gtid, void *task )
{
   OwnerGtid = gtid;
   OwnerTask = task;
}

#endif // INTEL_CUSTOMIZATION


///
/// Custom interop support types
///
enum InteropPropertyTy : int32_t {
  INTEROP_DEVICE_ID = 1,
  INTEROP_IS_ASYNC,
  INTEROP_ASYNC_OBJ,
  INTEROP_ASYNC_CALLBACK,
  INTEROP_OFFLOAD_QUEUE,
  INTEROP_PLATFORM_HANDLE,
  INTEROP_CONTEXT =  INTEROP_PLATFORM_HANDLE,
  INTEROP_DRIVER_HANDLE = INTEROP_PLATFORM_HANDLE,
  INTEROP_DEVICE_HANDLE,
  INTEROP_PLUGIN_INTERFACE,
  INTEROP_CONTEXT_HANDLE
};

enum InteropPluginInterfaceTy : int32_t {
  INTEROP_PLUGIN_OPENCL = 1,
  INTEROP_PLUGIN_LEVEL0,
  INTEROP_PLUGIN_X86_64
};

struct __tgt_memory_info {
  void *Base;       // Base address
  uintptr_t Offset; // Offset from base address
  size_t Size;      // Allocation Size from Base + Offset
};

// MSB=63, LSB=0
#define EXTRACT_BITS(I64, HIGH, LOW)                                           \
  (((uint64_t)I64) >> (LOW)) & (((uint64_t)1 << ((HIGH) - (LOW) + 1)) - 1)
#endif // INTEL_COLLAB

/// This struct is a record of an entry point or global. For a function
/// entry point the size is expected to be zero
struct __tgt_offload_entry {
  void *addr;   // Pointer to the offload entry info (function or global)
  char *name;   // Name of the function or global
  size_t size;  // Size of the entry info (0 if it is a function)
  int32_t flags; // Flags associated with the entry, e.g. 'link'.
  int32_t reserved; // Reserved, to be used by the runtime library.
};

/// This struct is a record of the device image information
struct __tgt_device_image {
  void *ImageStart;                  // Pointer to the target code start
  void *ImageEnd;                    // Pointer to the target code end
  __tgt_offload_entry *EntriesBegin; // Begin of table with all target entries
  __tgt_offload_entry *EntriesEnd;   // End of table (non inclusive)
};

/// This struct contains information about a given image.
struct __tgt_image_info {
  const char *Arch;
};

/// This struct is a record of all the host code that may be offloaded to a
/// target.
struct __tgt_bin_desc {
  int32_t NumDeviceImages;           // Number of device types supported
  __tgt_device_image *DeviceImages;  // Array of device images (1 per dev. type)
  __tgt_offload_entry *HostEntriesBegin; // Begin of table with all host entries
  __tgt_offload_entry *HostEntriesEnd;   // End of table (non inclusive)
};

/// This struct contains the offload entries identified by the target runtime
struct __tgt_target_table {
  __tgt_offload_entry *EntriesBegin; // Begin of the table with all the entries
  __tgt_offload_entry
      *EntriesEnd; // End of the table with all the entries (non inclusive)
};

#if INTEL_COLLAB
typedef struct __omp_offloading_fptr_map_t {
  uint64_t HostPtr; // key
  uint64_t TargetPtr; // value
} __omp_offloading_fptr_map_t;

#ifdef __cplusplus
#define EXTERN_C extern "C"
#else
#define EXTERN_C extern
#endif

#if _WIN32
#define EXTERN_ATTR(Attr) EXTERN_C Attr __declspec(dllexport)
#define EXTERN EXTERN_C __declspec(dllexport)
#else
#define EXTERN_ATTR(Attr) EXTERN_C Attr
#define EXTERN EXTERN_C
#endif

#endif  // INTEL_COLLAB
// clang-format on

/// This struct contains information exchanged between different asynchronous
/// operations for device-dependent optimization and potential synchronization
struct __tgt_async_info {
  // A pointer to a queue-like structure where offloading operations are issued.
  // We assume to use this structure to do synchronization. In CUDA backend, it
  // is CUstream.
  void *Queue = nullptr;
};

struct DeviceTy;

/// The libomptarget wrapper around a __tgt_async_info object directly
/// associated with a libomptarget layer device. RAII semantics to avoid
/// mistakes.
class AsyncInfoTy {
public:
  enum class SyncTy { BLOCKING, NON_BLOCKING };

private:
  /// Locations we used in (potentially) asynchronous calls which should live
  /// as long as this AsyncInfoTy object.
  std::deque<void *> BufferLocations;

  /// Post-processing operations executed after a successful synchronization.
  /// \note the post-processing function should return OFFLOAD_SUCCESS or
  /// OFFLOAD_FAIL appropriately.
  using PostProcFuncTy = std::function<int()>;
  llvm::SmallVector<PostProcFuncTy> PostProcessingFunctions;

  __tgt_async_info AsyncInfo;
  DeviceTy &Device;

public:
  /// Synchronization method to be used.
  SyncTy SyncType;

  AsyncInfoTy(DeviceTy &Device, SyncTy SyncType = SyncTy::BLOCKING)
      : Device(Device), SyncType(SyncType) {}
#if INTEL_CUSTOMIZATION
  // [Coverity] Return value is not checked
  ~AsyncInfoTy() { (void)synchronize(); }
#else  // INTEL_CUSTOMIZATION
  ~AsyncInfoTy() { synchronize(); }
#endif // INTEL_CUSTOMIZATION

  /// Implicit conversion to the __tgt_async_info which is used in the
  /// plugin interface.
  operator __tgt_async_info *() { return &AsyncInfo; }

  /// Synchronize all pending actions.
  ///
  /// \note synchronization will be performance in a blocking or non-blocking
  /// manner, depending on the SyncType.
  ///
  /// \note if the operations are completed, the registered post-processing
  /// functions will be executed once and unregistered afterwards.
  ///
  /// \returns OFFLOAD_FAIL or OFFLOAD_SUCCESS appropriately.
  int synchronize();

  /// Return a void* reference with a lifetime that is at least as long as this
  /// AsyncInfoTy object. The location can be used as intermediate buffer.
  void *&getVoidPtrLocation();

  /// Check if all asynchronous operations are completed.
  ///
  /// \note only a lightweight check. If needed, use synchronize() to query the
  /// status of AsyncInfo before checking.
  ///
  /// \returns true if there is no pending asynchronous operations, false
  /// otherwise.
  bool isDone() const;

  /// Add a new post-processing function to be executed after synchronization.
  ///
  /// \param[in] Function is a templated function (e.g., function pointers,
  /// lambdas, std::function) that can be convertible to a PostProcFuncTy (i.e.,
  /// it must have int() as its function signature).
  template <typename FuncTy> void addPostProcessingFunction(FuncTy &&Function) {
    static_assert(std::is_convertible_v<FuncTy, PostProcFuncTy>,
                  "Invalid post-processing function type. Please check "
                  "function signature!");
    PostProcessingFunctions.emplace_back(Function);
  }

private:
  /// Run all the post-processing functions sequentially.
  ///
  /// \note after a successful execution, all previously registered functions
  /// are unregistered.
  ///
  /// \returns OFFLOAD_FAIL if any post-processing function failed,
  /// OFFLOAD_SUCCESS otherwise.
  int32_t runPostProcessing();

  /// Check if the internal asynchronous info queue is empty or not.
  ///
  /// \returns true if empty, false otherwise.
  bool isQueueEmpty() const;
};

/// This struct is a record of non-contiguous information
struct __tgt_target_non_contig {
  uint64_t Offset;
  uint64_t Count;
  uint64_t Stride;
};

struct __tgt_device_info {
  void *Context = nullptr;
  void *Device = nullptr;
};

#ifdef __cplusplus
extern "C" {
#endif

#if INTEL_COLLAB
EXTERN
#endif  // INTEL_COLLAB
int omp_get_num_devices(void);
#if INTEL_COLLAB
EXTERN
#endif  // INTEL_COLLAB
int omp_get_device_num(void);
#if INTEL_COLLAB
EXTERN
#endif  // INTEL_COLLAB
int omp_get_initial_device(void);
#if INTEL_COLLAB
EXTERN
#endif  // INTEL_COLLAB
void *omp_target_alloc(size_t Size, int DeviceNum);
#if INTEL_COLLAB
EXTERN
#endif  // INTEL_COLLAB
void omp_target_free(void *DevicePtr, int DeviceNum);
#if INTEL_COLLAB
EXTERN
#endif  // INTEL_COLLAB
int omp_target_is_present(const void *Ptr, int DeviceNum);
#if INTEL_COLLAB
EXTERN
#endif  // INTEL_COLLAB
int omp_target_memcpy(void *Dst, const void *Src, size_t Length,
                      size_t DstOffset, size_t SrcOffset, int DstDevice,
                      int SrcDevice);
#if INTEL_COLLAB
EXTERN
#endif  // INTEL_COLLAB
int omp_target_memcpy_rect(void *Dst, const void *Src, size_t ElementSize,
                           int NumDims, const size_t *Volume,
                           const size_t *DstOffsets, const size_t *SrcOffsets,
                           const size_t *DstDimensions,
                           const size_t *SrcDimensions, int DstDevice,
                           int SrcDevice);
#if INTEL_COLLAB
EXTERN
#endif  // INTEL_COLLAB
int omp_target_associate_ptr(const void *HostPtr, const void *DevicePtr,
                             size_t Size, size_t DeviceOffset, int DeviceNum);
#if INTEL_COLLAB
EXTERN
#endif  // INTEL_COLLAB
int omp_target_disassociate_ptr(const void *HostPtr, int DeviceNum);

#if INTEL_COLLAB
EXTERN void *omp_get_mapped_ptr(const void *Ptr, int DeviceNum);

EXTERN int omp_target_is_accessible(const void *Ptr, size_t Size,
                                    int DeviceNum);

/// Explicit target memory allocators
/// Are we OK with omp_ prefix?
EXTERN void *omp_target_alloc_device(size_t Size, int DeviceNum);
EXTERN void *omp_target_alloc_host(size_t Size, int DeviceNum);
EXTERN void *omp_target_alloc_shared(size_t Size, int DeviceNum);

/// Get target device context
EXTERN void *omp_target_get_context(int DeviceNum);

/// Set sub-device mode to map OpenMP device ID to sub-device ID at the
/// specified level. Returns number of sub-devices if the requested mode is
/// supported and the operation is successful, 0 otherwise.
/// Calling this routine not from "sequential part" of the OpenMP program
/// results in undefined behavior.
EXTERN int omp_set_sub_device(int DeviceNum, int Level);

/// Unset sub-device mode.
EXTERN void omp_unset_sub_device(int DeviceNum);

/// Target memory realloc extension
EXTERN void *ompx_target_realloc(void *Ptr, size_t Size, int DeviceNum);
EXTERN void *ompx_target_realloc_device(void *Ptr, size_t Size, int DeviceNum);
EXTERN void *ompx_target_realloc_host(void *Ptr, size_t Size, int DeviceNum);
EXTERN void *ompx_target_realloc_shared(void *Ptr, size_t Size, int DeviceNum);

/// Target memory aligned alloc extension
EXTERN void *ompx_target_aligned_alloc(size_t Align, size_t Size,
                                       int DeviceNum);
EXTERN void *ompx_target_aligned_alloc_device(size_t Align, size_t Size,
                                              int DeviceNum);
EXTERN void *ompx_target_aligned_alloc_host(size_t Align, size_t Size,
                                            int DeviceNum);
EXTERN void *ompx_target_aligned_alloc_shared(size_t Align, size_t Size,
                                              int DeviceNum);
/// Register/unregister Host Pointer
EXTERN int ompx_target_register_host_pointer(void *Ptr, size_t Size,
                                             int DeviceNum);
EXTERN void ompx_target_unregister_host_pointer(void *Ptr,
                                                int DeviceNum);

/// Get number of subdevices supported by the given device ID at the specified
/// level
EXTERN int ompx_get_num_subdevices(int DeviceNum, int Level);

EXTERN void ompx_kernel_batch_begin(int DeviceNum, uint32_t MaxKernels);
EXTERN void ompx_kernel_batch_end(int DeviceNum);

/// Return OMP device information
EXTERN int ompx_get_device_info(int DeviceNum, int InfoId, size_t InfoSize,
                                void *InfoVAlue, size_t *InfoSizeRet);

/// APIs that enable backend optimization when shared memory is used
EXTERN void *ompx_target_aligned_alloc_shared_with_hint(
    size_t Align, size_t Size, int AccessHint, int DeviceNum);
EXTERN int ompx_target_prefetch_shared_mem(
    size_t NumPtrs, void **Ptrs, size_t *Sizes, int DeviceNum);

/// Return device ID that owns the specified memory location
EXTERN int ompx_get_device_from_ptr(const void *Ptr);
#endif // INTEL_COLLAB

/// Explicit target memory allocators
/// Using the llvm_ prefix until they become part of the OpenMP standard.
#if INTEL_COLLAB
EXTERN
#endif  // INTEL_COLLAB
void *llvm_omp_target_alloc_device(size_t Size, int DeviceNum);
#if INTEL_COLLAB
EXTERN
#endif  // INTEL_COLLAB
void *llvm_omp_target_alloc_host(size_t Size, int DeviceNum);
#if INTEL_COLLAB
EXTERN
#endif  // INTEL_COLLAB
void *llvm_omp_target_alloc_shared(size_t Size, int DeviceNum);

/// Explicit target memory deallocators
/// Using the llvm_ prefix until they become part of the OpenMP standard.
#if INTEL_COLLAB
EXTERN
#endif  // INTEL_COLLAB
void llvm_omp_target_free_device(void *DevicePtr, int DeviceNum);
#if INTEL_COLLAB
EXTERN
#endif  // INTEL_COLLAB
void llvm_omp_target_free_host(void *DevicePtr, int DeviceNum);
#if INTEL_COLLAB
EXTERN
#endif  // INTEL_COLLAB
void llvm_omp_target_free_shared(void *DevicePtr, int DeviceNum);

/// Dummy target so we have a symbol for generating host fallback.
#if INTEL_COLLAB
EXTERN
#endif  // INTEL_COLLAB
void *llvm_omp_target_dynamic_shared_alloc();

/// add the clauses of the requires directives in a given file
#if INTEL_COLLAB
EXTERN
#endif  // INTEL_COLLAB
void __tgt_register_requires(int64_t Flags);

/// adds a target shared library to the target execution image
#if INTEL_COLLAB
EXTERN
#endif  // INTEL_COLLAB
void __tgt_register_lib(__tgt_bin_desc *Desc);

/// Initialize all RTLs at once
#if INTEL_COLLAB
EXTERN
#endif  // INTEL_COLLAB
void __tgt_init_all_rtls();

/// removes a target shared library from the target execution image
#if INTEL_COLLAB
EXTERN
#endif  // INTEL_COLLAB
void __tgt_unregister_lib(__tgt_bin_desc *Desc);

// creates the host to target data mapping, stores it in the
// libomptarget.so internal structure (an entry in a stack of data maps) and
// passes the data to the device;
#if INTEL_COLLAB
EXTERN
#endif  // INTEL_COLLAB
void __tgt_target_data_begin(int64_t DeviceId, int32_t ArgNum, void **ArgsBase,
                             void **Args, int64_t *ArgSizes, int64_t *ArgTypes);
#if INTEL_COLLAB
EXTERN
#endif  // INTEL_COLLAB
void __tgt_target_data_begin_nowait(int64_t DeviceId, int32_t ArgNum,
                                    void **ArgsBase, void **Args,
                                    int64_t *ArgSizes, int64_t *ArgTypes,
                                    int32_t DepNum, void *DepList,
                                    int32_t NoAliasDepNum,
                                    void *NoAliasDepList);
#if INTEL_COLLAB
EXTERN
#endif  // INTEL_COLLAB
void __tgt_target_data_begin_mapper(ident_t *Loc, int64_t DeviceId,
                                    int32_t ArgNum, void **ArgsBase,
                                    void **Args, int64_t *ArgSizes,
                                    int64_t *ArgTypes, map_var_info_t *ArgNames,
                                    void **ArgMappers);
#if INTEL_COLLAB
EXTERN
#endif  // INTEL_COLLAB
void __tgt_target_data_begin_nowait_mapper(
    ident_t *Loc, int64_t DeviceId, int32_t ArgNum, void **ArgsBase,
    void **Args, int64_t *ArgSizes, int64_t *ArgTypes, map_var_info_t *ArgNames,
    void **ArgMappers, int32_t DepNum, void *DepList, int32_t NoAliasDepNum,
    void *NoAliasDepList);

// passes data from the target, release target memory and destroys the
// host-target mapping (top entry from the stack of data maps) created by
// the last __tgt_target_data_begin
#if INTEL_COLLAB
EXTERN
#endif  // INTEL_COLLAB
void __tgt_target_data_end(int64_t DeviceId, int32_t ArgNum, void **ArgsBase,
                           void **Args, int64_t *ArgSizes, int64_t *ArgTypes);
#if INTEL_COLLAB
EXTERN
#endif  // INTEL_COLLAB
void __tgt_target_data_end_nowait(int64_t DeviceId, int32_t ArgNum,
                                  void **ArgsBase, void **Args,
                                  int64_t *ArgSizes, int64_t *ArgTypes,
                                  int32_t DepNum, void *DepList,
                                  int32_t NoAliasDepNum, void *NoAliasDepList);
#if INTEL_COLLAB
EXTERN
#endif  // INTEL_COLLAB
void __tgt_target_data_end_mapper(ident_t *Loc, int64_t DeviceId,
                                  int32_t ArgNum, void **ArgsBase, void **Args,
                                  int64_t *ArgSizes, int64_t *ArgTypes,
                                  map_var_info_t *ArgNames, void **ArgMappers);
#if INTEL_COLLAB
EXTERN
#endif  // INTEL_COLLAB
void __tgt_target_data_end_nowait_mapper(
    ident_t *Loc, int64_t DeviceId, int32_t ArgNum, void **ArgsBase,
    void **Args, int64_t *ArgSizes, int64_t *ArgTypes, map_var_info_t *ArgNames,
    void **ArgMappers, int32_t depNum, void *depList, int32_t NoAliasDepNum,
    void *NoAliasDepList);

/// passes data to/from the target
#if INTEL_COLLAB
EXTERN
#endif  // INTEL_COLLAB
void __tgt_target_data_update(int64_t DeviceId, int32_t ArgNum, void **ArgsBase,
                              void **Args, int64_t *ArgSizes,
                              int64_t *ArgTypes);
#if INTEL_COLLAB
EXTERN
#endif  // INTEL_COLLAB
void __tgt_target_data_update_nowait(int64_t DeviceId, int32_t ArgNum,
                                     void **ArgsBase, void **Args,
                                     int64_t *ArgSizes, int64_t *ArgTypes,
                                     int32_t DepNum, void *DepList,
                                     int32_t NoAliasDepNum,
                                     void *NoAliasDepList);
#if INTEL_COLLAB
EXTERN
#endif  // INTEL_COLLAB
void __tgt_target_data_update_mapper(ident_t *Loc, int64_t DeviceId,
                                     int32_t ArgNum, void **ArgsBase,
                                     void **Args, int64_t *ArgSizes,
                                     int64_t *ArgTypes,
                                     map_var_info_t *ArgNames,
                                     void **ArgMappers);
#if INTEL_COLLAB
EXTERN
#endif  // INTEL_COLLAB
void __tgt_target_data_update_nowait_mapper(
    ident_t *Loc, int64_t DeviceId, int32_t ArgNum, void **ArgsBase,
    void **Args, int64_t *ArgSizes, int64_t *ArgTypes, map_var_info_t *ArgNames,
    void **ArgMappers, int32_t DepNum, void *DepList, int32_t NoAliasDepNum,
    void *NoAliasDepList);

// Performs the same actions as data_begin in case ArgNum is non-zero
// and initiates run of offloaded region on target platform; if ArgNum
// is non-zero after the region execution is done it also performs the
// same action as data_end above. The following types are used; this
// function returns 0 if it was able to transfer the execution to a
// target and an int different from zero otherwise.
#if INTEL_COLLAB
EXTERN
#endif  // INTEL_COLLAB
int __tgt_target_kernel(ident_t *Loc, int64_t DeviceId, int32_t NumTeams,
                        int32_t ThreadLimit, void *HostPtr, KernelArgsTy *Args);

#if INTEL_COLLAB
EXTERN int32_t __tgt_is_device_available(int64_t DeviceNum, void *DeviceType);

// Returns implementation defined device name for the given device number,
// using provided Buffer. Buffer must be able to hold at least BufferMaxSize
// characters. Returns nullptr, if device name cannot be acquired, otherwise,
// returns a '\0' terminated C string (pointer to Buffer).
EXTERN char *__tgt_get_device_name(
    int64_t DeviceNum, char *Buffer, size_t BufferMaxSize);

// Returns implementation defined RTL name corresponding to the given
// device number, using provided Buffer. Buffer must be able to hold
// at least BufferMaxSize characters.
// Returns nullptr, if RTL name cannot be acquired, otherwise,
// returns a '\0' terminated C string (pointer to Buffer).
EXTERN char *__tgt_get_device_rtl_name(
    int64_t DeviceNum, char *Buffer, size_t BufferMaxSize);

// Callback function for asynchronous offloading
EXTERN void __tgt_offload_proxy_task_complete_ooo(void *InteropObj);

// Creates an interop object.
EXTERN void * __tgt_create_interop_obj(
    int64_t DeviceId, bool IsAsync, void *AsyncObj);

// Releases an interop object.
EXTERN int __tgt_release_interop_obj(void *InteropObj);

// Create an OpenMP 5.1 interop object.
EXTERN omp_interop_t __tgt_create_interop(
    int64_t DeviceId, int32_t InteropType, int32_t NumPrefers,
    int32_t *PreferIds);

// Release an OpenMP 5.1 interop object.
EXTERN int __tgt_release_interop(omp_interop_t Interop);

// Change OpenMP 5.1 interop object to usable state ("use" clause)
EXTERN int __tgt_use_interop(omp_interop_t Interop);

// Returns an interop property from the given interop object.
EXTERN int __tgt_get_interop_property(
    void *InteropObj, int32_t PropertyId, void **PropertyValue);

// Update the interop object's property with given property_value.
EXTERN int __tgt_set_interop_property(
    void *InteropObj, int32_t PropertyId, void *PropertyValue);

#if INTEL_CUSTOMIZATION
// Set code location information
EXTERN void __tgt_push_code_location(const char *Loc, void *CodePtrRA);
#endif // INTEL_CUSTOMIZATION

// Return number of devices
EXTERN int __tgt_get_num_devices(void);

// Return target memory information
EXTERN int __tgt_get_target_memory_info(
    void *InteropObj, int32_t NumPtrs, void *Ptrs, void *PtrInfo);

// Pass target code build options to plugins.
// This should be called after __tgt_register_lib().
// TODO: remove this if we choose to modify device image description.
EXTERN void __tgt_add_build_options(const char *CompileOptions,
                                    const char *LinkOptions);
#endif // INTEL_COLLAB

#if INTEL_COLLAB
EXTERN
#endif  // INTEL_COLLAB

// Non-blocking synchronization for target nowait regions. This function
// acquires the asynchronous context from task data of the current task being
// executed and tries to query for the completion of its operations. If the
// operations are still pending, the function returns immediately. If the
// operations are completed, all the post-processing procedures stored in the
// asynchronous context are executed and the context is removed from the task
// data.
void __tgt_target_nowait_query(void **AsyncHandle);

#if INTEL_COLLAB
EXTERN
#endif // INTEL_COLLAB
/// Executes a target kernel by replaying recorded kernel arguments and
/// device memory.
int __tgt_target_kernel_replay(ident_t *Loc, int64_t DeviceId, void *HostPtr,
                               void *DeviceMemory, int64_t DeviceMemorySize,
                               void **TgtArgs, ptrdiff_t *TgtOffsets,
                               int32_t NumArgs, int32_t NumTeams,
                               int32_t ThreadLimit, uint64_t LoopTripCount);

#if INTEL_COLLAB
EXTERN
#endif // INTEL_COLLAB
void __tgt_set_info_flag(uint32_t);

#if INTEL_COLLAB
EXTERN
#endif  // INTEL_COLLAB
int __tgt_print_device_info(int64_t DeviceId);

<<<<<<< HEAD
=======
#if INTEL_COLLAB
EXTERN
#endif // INTEL_COLLAB
>>>>>>> b9c73bc0
int __tgt_activate_record_replay(int64_t DeviceId, uint64_t MemorySize,
                                 bool IsRecord, bool SaveOutput);

#ifdef __cplusplus
}
#endif


#if INTEL_COLLAB
#else  // INTEL_COLLAB
#ifdef __cplusplus
#define EXTERN extern "C"
#else
#define EXTERN extern
#endif
#endif  // INTEL_COLLAB

#endif // _OMPTARGET_H_<|MERGE_RESOLUTION|>--- conflicted
+++ resolved
@@ -905,12 +905,9 @@
 #endif  // INTEL_COLLAB
 int __tgt_print_device_info(int64_t DeviceId);
 
-<<<<<<< HEAD
-=======
-#if INTEL_COLLAB
-EXTERN
-#endif // INTEL_COLLAB
->>>>>>> b9c73bc0
+#if INTEL_COLLAB
+EXTERN
+#endif // INTEL_COLLAB
 int __tgt_activate_record_replay(int64_t DeviceId, uint64_t MemorySize,
                                  bool IsRecord, bool SaveOutput);
 
