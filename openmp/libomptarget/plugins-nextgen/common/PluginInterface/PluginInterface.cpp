//===- PluginInterface.cpp - Target independent plugin device interface ---===//
//
// Part of the LLVM Project, under the Apache License v2.0 with LLVM Exceptions.
// See https://llvm.org/LICENSE.txt for license information.
// SPDX-License-Identifier: Apache-2.0 WITH LLVM-exception
//
//===----------------------------------------------------------------------===//
//
//===----------------------------------------------------------------------===//

#include "PluginInterface.h"
#include "Debug.h"
#include "Environment.h"
#include "GlobalHandler.h"
#include "JIT.h"
#include "elf_common.h"
#include "omptarget.h"
#include "omptargetplugin.h"

#ifdef OMPT_SUPPORT
#include "OmptCallback.h"
#include "omp-tools.h"
#endif

#include "llvm/Frontend/OpenMP/OMPConstants.h"
#include "llvm/Support/Error.h"
#include "llvm/Support/JSON.h"
#include "llvm/Support/MathExtras.h"
#include "llvm/Support/MemoryBuffer.h"

#include <cstdint>
#include <limits>

using namespace llvm;
using namespace omp;
using namespace target;
using namespace plugin;

GenericPluginTy *Plugin::SpecificPlugin = nullptr;

// TODO: Fix any thread safety issues for multi-threaded kernel recording.
struct RecordReplayTy {

  // Describes the state of the record replay mechanism.
  enum RRStatusTy { RRDeactivated = 0, RRRecording, RRReplaying };

private:
  // Memory pointers for recording, replaying memory.
  void *MemoryStart;
  void *MemoryPtr;
  size_t MemorySize;
  size_t TotalSize;
  GenericDeviceTy *Device;
  std::mutex AllocationLock;

  RRStatusTy Status;
  bool ReplaySaveOutput;

  void *suggestAddress(uint64_t MaxMemoryAllocation) {
    // Get a valid pointer address for this system
    void *Addr =
        Device->allocate(1024, /* HstPtr */ nullptr, TARGET_ALLOC_DEFAULT);
    Device->free(Addr);
    // Align Address to MaxMemoryAllocation
    Addr = (void *)alignPtr((Addr), MaxMemoryAllocation);
    return Addr;
  }

  Error preAllocateVAMemory(uint64_t MaxMemoryAllocation, void *VAddr) {
    size_t ASize = MaxMemoryAllocation;

    if (!VAddr && isRecording())
      VAddr = suggestAddress(MaxMemoryAllocation);

    DP("Request %ld bytes allocated at %p\n", MaxMemoryAllocation, VAddr);

    if (auto Err = Device->memoryVAMap(&MemoryStart, VAddr, &ASize))
      return Err;

    if (isReplaying() && VAddr != MemoryStart) {
      return Plugin::error("Record-Replay cannot assign the"
                           "requested recorded address (%p, %p)",
                           VAddr, MemoryStart);
    }

    INFO(OMP_INFOTYPE_PLUGIN_KERNEL, Device->getDeviceId(),
         "Allocated %" PRIu64 " bytes at %p for replay.\n", ASize, MemoryStart);

    MemoryPtr = MemoryStart;
    MemorySize = 0;
    TotalSize = ASize;
    return Plugin::success();
  }

  Error preAllocateHeuristic(uint64_t MaxMemoryAllocation, void *VAddr) {
    const size_t MAX_MEMORY_ALLOCATION = MaxMemoryAllocation;
    constexpr size_t STEP = 1024 * 1024 * 1024ULL;
    MemoryStart = nullptr;
    for (TotalSize = MAX_MEMORY_ALLOCATION; TotalSize > 0; TotalSize -= STEP) {
      MemoryStart = Device->allocate(TotalSize, /* HstPtr */ nullptr,
                                     TARGET_ALLOC_DEFAULT);
      if (MemoryStart)
        break;
    }

    INFO(OMP_INFOTYPE_PLUGIN_KERNEL, Device->getDeviceId(),
         "Allocated %" PRIu64 " bytes at %p for replay.\n", TotalSize,
         MemoryStart);

    if (!MemoryStart)
      return Plugin::error("Allocating record/replay memory");

    if (VAddr && VAddr != MemoryStart)
      return Plugin::error("Cannot allocate recorded address");

    MemoryPtr = MemoryStart;
    MemorySize = 0;

    return Plugin::success();
  }

  Error preallocateDeviceMemory(uint64_t DeviceMemorySize, void *ReqVAddr) {
    if (Device->supportVAManagement())
      return preAllocateVAMemory(DeviceMemorySize, ReqVAddr);

    uint64_t DevMemSize;
    if (Device->getDeviceMemorySize(DevMemSize))
      return Plugin::error("Cannot determine Device Memory Size");

    return preAllocateHeuristic(DevMemSize, ReqVAddr);
  }

  void dumpDeviceMemory(StringRef Filename) {
    ErrorOr<std::unique_ptr<WritableMemoryBuffer>> DeviceMemoryMB =
        WritableMemoryBuffer::getNewUninitMemBuffer(MemorySize);
    if (!DeviceMemoryMB)
      report_fatal_error("Error creating MemoryBuffer for device memory");

    auto Err = Device->dataRetrieve(DeviceMemoryMB.get()->getBufferStart(),
                                    MemoryStart, MemorySize, nullptr);
    if (Err)
      report_fatal_error("Error retrieving data for target pointer");

    StringRef DeviceMemory(DeviceMemoryMB.get()->getBufferStart(), MemorySize);
    std::error_code EC;
    raw_fd_ostream OS(Filename, EC);
    if (EC)
      report_fatal_error("Error dumping memory to file " + Filename + " :" +
                         EC.message());
    OS << DeviceMemory;
    OS.close();
  }

public:
  bool isRecording() const { return Status == RRStatusTy::RRRecording; }
  bool isReplaying() const { return Status == RRStatusTy::RRReplaying; }
  bool isRecordingOrReplaying() const {
    return (Status != RRStatusTy::RRDeactivated);
  }
  void setStatus(RRStatusTy Status) { this->Status = Status; }
  bool isSaveOutputEnabled() const { return ReplaySaveOutput; }

  RecordReplayTy()
      : Status(RRStatusTy::RRDeactivated), ReplaySaveOutput(false) {}

  void saveImage(const char *Name, const DeviceImageTy &Image) {
    SmallString<128> ImageName = {Name, ".image"};
    std::error_code EC;
    raw_fd_ostream OS(ImageName, EC);
    if (EC)
      report_fatal_error("Error saving image : " + StringRef(EC.message()));
    if (const auto *TgtImageBitcode = Image.getTgtImageBitcode()) {
      size_t Size =
          getPtrDiff(TgtImageBitcode->ImageEnd, TgtImageBitcode->ImageStart);
      MemoryBufferRef MBR = MemoryBufferRef(
          StringRef((const char *)TgtImageBitcode->ImageStart, Size), "");
      OS << MBR.getBuffer();
    } else {
      OS << Image.getMemoryBuffer().getBuffer();
    }
    OS.close();
  }

  void dumpGlobals(StringRef Filename, DeviceImageTy &Image) {
    int32_t Size = 0;

    for (auto &OffloadEntry : Image.getOffloadEntryTable()) {
      if (!OffloadEntry.size)
        continue;
      Size += std::strlen(OffloadEntry.name) + /* '\0' */ 1 +
              /* OffloadEntry.size value */ sizeof(uint32_t) +
              OffloadEntry.size;
    }

    ErrorOr<std::unique_ptr<WritableMemoryBuffer>> GlobalsMB =
        WritableMemoryBuffer::getNewUninitMemBuffer(Size);
    if (!GlobalsMB)
      report_fatal_error("Error creating MemoryBuffer for globals memory");

    void *BufferPtr = GlobalsMB.get()->getBufferStart();
    for (auto &OffloadEntry : Image.getOffloadEntryTable()) {
      if (!OffloadEntry.size)
        continue;

      int32_t NameLength = std::strlen(OffloadEntry.name) + 1;
      memcpy(BufferPtr, OffloadEntry.name, NameLength);
      BufferPtr = advanceVoidPtr(BufferPtr, NameLength);

      *((uint32_t *)(BufferPtr)) = OffloadEntry.size;
      BufferPtr = advanceVoidPtr(BufferPtr, sizeof(uint32_t));

      auto Err = Plugin::success();
      {
        if (auto Err = Device->dataRetrieve(BufferPtr, OffloadEntry.addr,
                                            OffloadEntry.size, nullptr))
          report_fatal_error("Error retrieving data for global");
      }
      if (Err)
        report_fatal_error("Error retrieving data for global");
      BufferPtr = advanceVoidPtr(BufferPtr, OffloadEntry.size);
    }
    assert(BufferPtr == GlobalsMB->get()->getBufferEnd() &&
           "Buffer over/under-filled.");
    assert(Size == getPtrDiff(BufferPtr, GlobalsMB->get()->getBufferStart()) &&
           "Buffer size mismatch");

    StringRef GlobalsMemory(GlobalsMB.get()->getBufferStart(), Size);
    std::error_code EC;
    raw_fd_ostream OS(Filename, EC);
    OS << GlobalsMemory;
    OS.close();
  }

  void saveKernelDescr(const char *Name, void **ArgPtrs, ptrdiff_t *ArgOffsets,
                       int32_t NumArgs, uint64_t NumTeamsClause,
                       uint32_t ThreadLimitClause, uint64_t LoopTripCount) {
    json::Object JsonKernelInfo;
    JsonKernelInfo["Name"] = Name;
    JsonKernelInfo["NumArgs"] = NumArgs;
    JsonKernelInfo["NumTeamsClause"] = NumTeamsClause;
    JsonKernelInfo["ThreadLimitClause"] = ThreadLimitClause;
    JsonKernelInfo["LoopTripCount"] = LoopTripCount;
    JsonKernelInfo["DeviceMemorySize"] = MemorySize;
    JsonKernelInfo["DeviceId"] = Device->getDeviceId();
    JsonKernelInfo["BumpAllocVAStart"] = (intptr_t)MemoryStart;

    json::Array JsonArgPtrs;
    for (int I = 0; I < NumArgs; ++I)
      JsonArgPtrs.push_back((intptr_t)ArgPtrs[I]);
    JsonKernelInfo["ArgPtrs"] = json::Value(std::move(JsonArgPtrs));

    json::Array JsonArgOffsets;
    for (int I = 0; I < NumArgs; ++I)
      JsonArgOffsets.push_back(ArgOffsets[I]);
    JsonKernelInfo["ArgOffsets"] = json::Value(std::move(JsonArgOffsets));

    SmallString<128> JsonFilename = {Name, ".json"};
    std::error_code EC;
    raw_fd_ostream JsonOS(JsonFilename.str(), EC);
    if (EC)
      report_fatal_error("Error saving kernel json file : " +
                         StringRef(EC.message()));
    JsonOS << json::Value(std::move(JsonKernelInfo));
    JsonOS.close();
  }

  void saveKernelInput(const char *Name, DeviceImageTy &Image) {
    SmallString<128> GlobalsFilename = {Name, ".globals"};
    dumpGlobals(GlobalsFilename, Image);

    SmallString<128> MemoryFilename = {Name, ".memory"};
    dumpDeviceMemory(MemoryFilename);
  }

  void saveKernelOutputInfo(const char *Name) {
    SmallString<128> OutputFilename = {
        Name, (isRecording() ? ".original.output" : ".replay.output")};
    dumpDeviceMemory(OutputFilename);
  }

  void *alloc(uint64_t Size) {
    assert(MemoryStart && "Expected memory has been pre-allocated");
    void *Alloc = nullptr;
    constexpr int Alignment = 16;
    // Assumes alignment is a power of 2.
    int64_t AlignedSize = (Size + (Alignment - 1)) & (~(Alignment - 1));
    std::lock_guard<std::mutex> LG(AllocationLock);
    Alloc = MemoryPtr;
    MemoryPtr = (char *)MemoryPtr + AlignedSize;
    MemorySize += AlignedSize;
    DP("Memory Allocator return " DPxMOD "\n", DPxPTR(Alloc));
    return Alloc;
  }

  Error init(GenericDeviceTy *Device, uint64_t MemSize, void *VAddr,
             RRStatusTy Status, bool SaveOutput) {
    this->Device = Device;
    this->Status = Status;
    this->ReplaySaveOutput = SaveOutput;

    if (auto Err = preallocateDeviceMemory(MemSize, VAddr))
      return Err;

    INFO(OMP_INFOTYPE_PLUGIN_KERNEL, Device->getDeviceId(),
         "Record Replay Initialized (%p)"
         " as starting address, %lu Memory Size"
         " and set on status %s\n",
         MemoryStart, TotalSize,
         Status == RRStatusTy::RRRecording ? "Recording" : "Replaying");

    return Plugin::success();
  }

  void deinit() {
    if (Device->supportVAManagement()) {
      if (auto Err = Device->memoryVAUnMap(MemoryStart, TotalSize))
        report_fatal_error("Error on releasing virtual memory space");
    } else {
      Device->free(MemoryStart);
    }
  }

} RecordReplay;

// Extract the mapping of host function pointers to device function pointers
// from the entry table. Functions marked as 'indirect' in OpenMP will have
// offloading entries generated for them which map the host's function pointer
// to a global containing the corresponding function pointer on the device.
static Expected<std::pair<void *, uint64_t>>
setupIndirectCallTable(GenericPluginTy &Plugin, GenericDeviceTy &Device,
                       DeviceImageTy &Image) {
  GenericGlobalHandlerTy &Handler = Plugin.getGlobalHandler();

  llvm::ArrayRef<__tgt_offload_entry> Entries(Image.getTgtImage()->EntriesBegin,
                                              Image.getTgtImage()->EntriesEnd);
  llvm::SmallVector<std::pair<void *, void *>> IndirectCallTable;
  for (const auto &Entry : Entries) {
    if (Entry.size == 0 || !(Entry.flags & OMP_DECLARE_TARGET_INDIRECT))
      continue;

    assert(Entry.size == sizeof(void *) && "Global not a function pointer?");
    auto &[HstPtr, DevPtr] = IndirectCallTable.emplace_back();

    GlobalTy DeviceGlobal(Entry.name, Entry.size);
    if (auto Err =
            Handler.getGlobalMetadataFromDevice(Device, Image, DeviceGlobal))
      return std::move(Err);

    HstPtr = Entry.addr;
    if (auto Err = Device.dataRetrieve(&DevPtr, DeviceGlobal.getPtr(),
                                       Entry.size, nullptr))
      return std::move(Err);
  }

  // If we do not have any indirect globals we exit early.
  if (IndirectCallTable.empty())
    return std::pair{nullptr, 0};

  // Sort the array to allow for more efficient lookup of device pointers.
  llvm::sort(IndirectCallTable,
             [](const auto &x, const auto &y) { return x.first < y.first; });

  uint64_t TableSize =
      IndirectCallTable.size() * sizeof(std::pair<void *, void *>);
  void *DevicePtr = Device.allocate(TableSize, nullptr, TARGET_ALLOC_DEVICE);
  if (auto Err = Device.dataSubmit(DevicePtr, IndirectCallTable.data(),
                                   TableSize, nullptr))
    return std::move(Err);
  return std::pair<void *, uint64_t>(DevicePtr, IndirectCallTable.size());
}

AsyncInfoWrapperTy::AsyncInfoWrapperTy(GenericDeviceTy &Device,
                                       __tgt_async_info *AsyncInfoPtr)
    : Device(Device),
      AsyncInfoPtr(AsyncInfoPtr ? AsyncInfoPtr : &LocalAsyncInfo) {}

void AsyncInfoWrapperTy::finalize(Error &Err) {
  assert(AsyncInfoPtr && "AsyncInfoWrapperTy already finalized");

  // If we used a local async info object we want synchronous behavior. In that
  // case, and assuming the current status code is correct, we will synchronize
  // explicitly when the object is deleted. Update the error with the result of
  // the synchronize operation.
  if (AsyncInfoPtr == &LocalAsyncInfo && LocalAsyncInfo.Queue && !Err)
    Err = Device.synchronize(&LocalAsyncInfo);

  // Invalidate the wrapper object.
  AsyncInfoPtr = nullptr;
}

Error GenericKernelTy::init(GenericDeviceTy &GenericDevice,
                            DeviceImageTy &Image) {

  ImagePtr = &Image;

  // Retrieve kernel environment object for the kernel.
  GlobalTy KernelEnv(std::string(Name) + "_kernel_environment",
                     sizeof(KernelEnvironment), &KernelEnvironment);
  GenericGlobalHandlerTy &GHandler = Plugin::get().getGlobalHandler();
  if (auto Err =
          GHandler.readGlobalFromImage(GenericDevice, *ImagePtr, KernelEnv)) {
    [[maybe_unused]] std::string ErrStr = toString(std::move(Err));
    DP("Failed to read kernel environment for '%s': %s\n"
       "Using default SPMD (2) execution mode\n",
       Name, ErrStr.data());
    assert(KernelEnvironment.Configuration.ReductionDataSize == 0 &&
           "Default initialization failed.");
  }

  // Max = Config.Max > 0 ? min(Config.Max, Device.Max) : Device.Max;
  MaxNumThreads = KernelEnvironment.Configuration.MaxThreads > 0
                      ? std::min(KernelEnvironment.Configuration.MaxThreads,
                                 int32_t(GenericDevice.getThreadLimit()))
                      : GenericDevice.getThreadLimit();

  // Pref = Config.Pref > 0 ? max(Config.Pref, Device.Pref) : Device.Pref;
  PreferredNumThreads =
      KernelEnvironment.Configuration.MinThreads > 0
          ? std::max(KernelEnvironment.Configuration.MinThreads,
                     int32_t(GenericDevice.getDefaultNumThreads()))
          : GenericDevice.getDefaultNumThreads();

  return initImpl(GenericDevice, Image);
}

Expected<KernelLaunchEnvironmentTy *>
GenericKernelTy::getKernelLaunchEnvironment(
    GenericDeviceTy &GenericDevice,
    AsyncInfoWrapperTy &AsyncInfoWrapper) const {
  // TODO: Check if the kernel needs a launch environment.
  auto AllocOrErr = GenericDevice.dataAlloc(sizeof(KernelLaunchEnvironmentTy),
                                            /*HostPtr=*/nullptr,
                                            TargetAllocTy::TARGET_ALLOC_DEVICE);
  if (!AllocOrErr)
    return AllocOrErr.takeError();

  // Remember to free the memory later.
  AsyncInfoWrapper.freeAllocationAfterSynchronization(*AllocOrErr);

  /// Use the KLE in the __tgt_async_info to ensure a stable address for the
  /// async data transfer.
  auto &LocalKLE = (*AsyncInfoWrapper).KernelLaunchEnvironment;
  LocalKLE = KernelLaunchEnvironment;
  if (KernelEnvironment.Configuration.ReductionDataSize &&
      KernelEnvironment.Configuration.ReductionBufferLength) {
    auto AllocOrErr = GenericDevice.dataAlloc(
        KernelEnvironment.Configuration.ReductionDataSize *
            KernelEnvironment.Configuration.ReductionBufferLength,
        /*HostPtr=*/nullptr, TargetAllocTy::TARGET_ALLOC_DEVICE);
    if (!AllocOrErr)
      return AllocOrErr.takeError();
    LocalKLE.ReductionBuffer = *AllocOrErr;
    // Remember to free the memory later.
    AsyncInfoWrapper.freeAllocationAfterSynchronization(*AllocOrErr);
  }

  auto Err = GenericDevice.dataSubmit(*AllocOrErr, &LocalKLE,
                                      sizeof(KernelLaunchEnvironmentTy),
                                      AsyncInfoWrapper);
  if (Err)
    return Err;
  return static_cast<KernelLaunchEnvironmentTy *>(*AllocOrErr);
}

Error GenericKernelTy::printLaunchInfo(GenericDeviceTy &GenericDevice,
                                       KernelArgsTy &KernelArgs,
                                       uint32_t NumThreads,
                                       uint64_t NumBlocks) const {
  INFO(OMP_INFOTYPE_PLUGIN_KERNEL, GenericDevice.getDeviceId(),
       "Launching kernel %s with %" PRIu64
       " blocks and %d threads in %s mode\n",
       getName(), NumBlocks, NumThreads, getExecutionModeName());
  return printLaunchInfoDetails(GenericDevice, KernelArgs, NumThreads,
                                NumBlocks);
}

Error GenericKernelTy::printLaunchInfoDetails(GenericDeviceTy &GenericDevice,
                                              KernelArgsTy &KernelArgs,
                                              uint32_t NumThreads,
                                              uint64_t NumBlocks) const {
  return Plugin::success();
}

Error GenericKernelTy::launch(GenericDeviceTy &GenericDevice, void **ArgPtrs,
                              ptrdiff_t *ArgOffsets, KernelArgsTy &KernelArgs,
                              AsyncInfoWrapperTy &AsyncInfoWrapper) const {
  llvm::SmallVector<void *, 16> Args;
  llvm::SmallVector<void *, 16> Ptrs;

  auto KernelLaunchEnvOrErr =
      getKernelLaunchEnvironment(GenericDevice, AsyncInfoWrapper);
  if (!KernelLaunchEnvOrErr)
    return KernelLaunchEnvOrErr.takeError();

  void *KernelArgsPtr =
      prepareArgs(GenericDevice, ArgPtrs, ArgOffsets, KernelArgs.NumArgs, Args,
                  Ptrs, *KernelLaunchEnvOrErr);

  uint32_t NumThreads = getNumThreads(GenericDevice, KernelArgs.ThreadLimit);
  uint64_t NumBlocks =
      getNumBlocks(GenericDevice, KernelArgs.NumTeams, KernelArgs.Tripcount,
                   NumThreads, KernelArgs.ThreadLimit[0] > 0);

  if (auto Err =
          printLaunchInfo(GenericDevice, KernelArgs, NumThreads, NumBlocks))
    return Err;

  if (RecordReplay.isRecording())
    RecordReplay.saveKernelInputInfo(
        getName(), getImage(), ArgPtrs, ArgOffsets,
        KernelArgs.NumArgs - /* KernelLaunchEnvironment */ 1, NumBlocks,
        NumThreads, KernelArgs.Tripcount);

  return launchImpl(GenericDevice, NumThreads, NumBlocks, KernelArgs,
                    KernelArgsPtr, AsyncInfoWrapper);
}

void *GenericKernelTy::prepareArgs(
    GenericDeviceTy &GenericDevice, void **ArgPtrs, ptrdiff_t *ArgOffsets,
    uint32_t &NumArgs, llvm::SmallVectorImpl<void *> &Args,
    llvm::SmallVectorImpl<void *> &Ptrs,
    KernelLaunchEnvironmentTy *KernelLaunchEnvironment) const {
  if (isCtorOrDtor())
    return nullptr;

  NumArgs += 1;

  Args.resize(NumArgs);
  Ptrs.resize(NumArgs);

  Ptrs[0] = KernelLaunchEnvironment;
  Args[0] = &Ptrs[0];

  for (int I = 1; I < NumArgs; ++I) {
    Ptrs[I] = (void *)((intptr_t)ArgPtrs[I - 1] + ArgOffsets[I - 1]);
    Args[I] = &Ptrs[I];
  }
  return &Args[0];
}

uint32_t GenericKernelTy::getNumThreads(GenericDeviceTy &GenericDevice,
                                        uint32_t ThreadLimitClause[3]) const {
  assert(ThreadLimitClause[1] == 0 && ThreadLimitClause[2] == 0 &&
         "Multi dimensional launch not supported yet.");
  if (ThreadLimitClause[0] > 0 && isGenericMode())
    ThreadLimitClause[0] += GenericDevice.getWarpSize();

  return std::min(MaxNumThreads, (ThreadLimitClause[0] > 0)
                                     ? ThreadLimitClause[0]
                                     : PreferredNumThreads);
}

uint64_t GenericKernelTy::getNumBlocks(GenericDeviceTy &GenericDevice,
                                       uint32_t NumTeamsClause[3],
                                       uint64_t LoopTripCount,
                                       uint32_t &NumThreads,
                                       bool IsNumThreadsFromUser) const {
  assert(NumTeamsClause[1] == 0 && NumTeamsClause[2] == 0 &&
         "Multi dimensional launch not supported yet.");

  if (NumTeamsClause[0] > 0) {
    // TODO: We need to honor any value and consequently allow more than the
    // block limit. For this we might need to start multiple kernels or let the
    // blocks start again until the requested number has been started.
    return std::min(NumTeamsClause[0], GenericDevice.getBlockLimit());
  }

  uint64_t DefaultNumBlocks = GenericDevice.getDefaultNumBlocks();
  uint64_t TripCountNumBlocks = std::numeric_limits<uint64_t>::max();
  if (LoopTripCount > 0) {
    if (isSPMDMode()) {
      // We have a combined construct, i.e. `target teams distribute
      // parallel for [simd]`. We launch so many teams so that each thread
      // will execute one iteration of the loop; rounded up to the nearest
      // integer. However, if that results in too few teams, we artificially
      // reduce the thread count per team to increase the outer parallelism.
      auto MinThreads = GenericDevice.getMinThreadsForLowTripCountLoop();
      MinThreads = std::min(MinThreads, NumThreads);

      // Honor the thread_limit clause; only lower the number of threads.
      [[maybe_unused]] auto OldNumThreads = NumThreads;
      if (LoopTripCount >= DefaultNumBlocks * NumThreads ||
          IsNumThreadsFromUser) {
        // Enough parallelism for teams and threads.
        TripCountNumBlocks = ((LoopTripCount - 1) / NumThreads) + 1;
        assert(IsNumThreadsFromUser ||
               TripCountNumBlocks >= DefaultNumBlocks &&
                   "Expected sufficient outer parallelism.");
      } else if (LoopTripCount >= DefaultNumBlocks * MinThreads) {
        // Enough parallelism for teams, limit threads.

        // This case is hard; for now, we force "full warps":
        // First, compute a thread count assuming DefaultNumBlocks.
        auto NumThreadsDefaultBlocks =
            (LoopTripCount + DefaultNumBlocks - 1) / DefaultNumBlocks;
        // Now get a power of two that is larger or equal.
        auto NumThreadsDefaultBlocksP2 =
            llvm::PowerOf2Ceil(NumThreadsDefaultBlocks);
        // Do not increase a thread limit given be the user.
        NumThreads = std::min(NumThreads, uint32_t(NumThreadsDefaultBlocksP2));
        assert(NumThreads >= MinThreads &&
               "Expected sufficient inner parallelism.");
        TripCountNumBlocks = ((LoopTripCount - 1) / NumThreads) + 1;
      } else {
        // Not enough parallelism for teams and threads, limit both.
        NumThreads = std::min(NumThreads, MinThreads);
        TripCountNumBlocks = ((LoopTripCount - 1) / NumThreads) + 1;
      }

      assert(NumThreads * TripCountNumBlocks >= LoopTripCount &&
             "Expected sufficient parallelism");
      assert(OldNumThreads >= NumThreads &&
             "Number of threads cannot be increased!");
    } else {
      assert((isGenericMode() || isGenericSPMDMode()) &&
             "Unexpected execution mode!");
      // If we reach this point, then we have a non-combined construct, i.e.
      // `teams distribute` with a nested `parallel for` and each team is
      // assigned one iteration of the `distribute` loop. E.g.:
      //
      // #pragma omp target teams distribute
      // for(...loop_tripcount...) {
      //   #pragma omp parallel for
      //   for(...) {}
      // }
      //
      // Threads within a team will execute the iterations of the `parallel`
      // loop.
      TripCountNumBlocks = LoopTripCount;
    }
  }
  // If the loops are long running we rather reuse blocks than spawn too many.
  uint32_t PreferredNumBlocks = std::min(TripCountNumBlocks, DefaultNumBlocks);
  return std::min(PreferredNumBlocks, GenericDevice.getBlockLimit());
}

GenericDeviceTy::GenericDeviceTy(int32_t DeviceId, int32_t NumDevices,
                                 const llvm::omp::GV &OMPGridValues)
    : MemoryManager(nullptr), OMP_TeamLimit("OMP_TEAM_LIMIT"),
      OMP_NumTeams("OMP_NUM_TEAMS"),
      OMP_TeamsThreadLimit("OMP_TEAMS_THREAD_LIMIT"),
      OMPX_DebugKind("LIBOMPTARGET_DEVICE_RTL_DEBUG"),
      OMPX_SharedMemorySize("LIBOMPTARGET_SHARED_MEMORY_SIZE"),
      // Do not initialize the following two envars since they depend on the
      // device initialization. These cannot be consulted until the device is
      // initialized correctly. We intialize them in GenericDeviceTy::init().
      OMPX_TargetStackSize(), OMPX_TargetHeapSize(),
      // By default, the initial number of streams and events is 1.
      OMPX_InitialNumStreams("LIBOMPTARGET_NUM_INITIAL_STREAMS", 1),
      OMPX_InitialNumEvents("LIBOMPTARGET_NUM_INITIAL_EVENTS", 1),
      DeviceId(DeviceId), GridValues(OMPGridValues),
      PeerAccesses(NumDevices, PeerAccessState::PENDING), PeerAccessesLock(),
      PinnedAllocs(*this), RPCServer(nullptr) {
#ifdef OMPT_SUPPORT
  OmptInitialized.store(false);
  // Bind the callbacks to this device's member functions
#define bindOmptCallback(Name, Type, Code)                                     \
  if (ompt::Initialized && ompt::lookupCallbackByCode) {                       \
    ompt::lookupCallbackByCode((ompt_callbacks_t)(Code),                       \
                               ((ompt_callback_t *)&(Name##_fn)));             \
    DP("OMPT: class bound %s=%p\n", #Name, ((void *)(uint64_t)Name##_fn));     \
  }

  FOREACH_OMPT_DEVICE_EVENT(bindOmptCallback);
#undef bindOmptCallback

#endif
}

Error GenericDeviceTy::init(GenericPluginTy &Plugin) {
  if (auto Err = initImpl(Plugin))
    return Err;

#ifdef OMPT_SUPPORT
  if (ompt::Initialized) {
    bool ExpectedStatus = false;
    if (OmptInitialized.compare_exchange_strong(ExpectedStatus, true))
      performOmptCallback(device_initialize,
                          /* device_num */ DeviceId +
                              Plugin.getDeviceIdStartIndex(),
                          /* type */ getComputeUnitKind().c_str(),
                          /* device */ reinterpret_cast<ompt_device_t *>(this),
                          /* lookup */ ompt::lookupCallbackByName,
                          /* documentation */ nullptr);
  }
#endif

  // Read and reinitialize the envars that depend on the device initialization.
  // Notice these two envars may change the stack size and heap size of the
  // device, so they need the device properly initialized.
  auto StackSizeEnvarOrErr = UInt64Envar::create(
      "LIBOMPTARGET_STACK_SIZE",
      [this](uint64_t &V) -> Error { return getDeviceStackSize(V); },
      [this](uint64_t V) -> Error { return setDeviceStackSize(V); });
  if (!StackSizeEnvarOrErr)
    return StackSizeEnvarOrErr.takeError();
  OMPX_TargetStackSize = std::move(*StackSizeEnvarOrErr);

  auto HeapSizeEnvarOrErr = UInt64Envar::create(
      "LIBOMPTARGET_HEAP_SIZE",
      [this](uint64_t &V) -> Error { return getDeviceHeapSize(V); },
      [this](uint64_t V) -> Error { return setDeviceHeapSize(V); });
  if (!HeapSizeEnvarOrErr)
    return HeapSizeEnvarOrErr.takeError();
  OMPX_TargetHeapSize = std::move(*HeapSizeEnvarOrErr);

  // Update the maximum number of teams and threads after the device
  // initialization sets the corresponding hardware limit.
  if (OMP_NumTeams > 0)
    GridValues.GV_Max_Teams =
        std::min(GridValues.GV_Max_Teams, uint32_t(OMP_NumTeams));

  if (OMP_TeamsThreadLimit > 0)
    GridValues.GV_Max_WG_Size =
        std::min(GridValues.GV_Max_WG_Size, uint32_t(OMP_TeamsThreadLimit));

  // Enable the memory manager if required.
  auto [ThresholdMM, EnableMM] = MemoryManagerTy::getSizeThresholdFromEnv();
  if (EnableMM)
    MemoryManager = new MemoryManagerTy(*this, ThresholdMM);

  return Plugin::success();
}

Error GenericDeviceTy::deinit(GenericPluginTy &Plugin) {
  for (DeviceImageTy *Image : LoadedImages)
    if (auto Err = callGlobalDestructors(Plugin, *Image))
      return std::move(Err);

  if (OMPX_DebugKind.get() & uint32_t(DeviceDebugKind::AllocationTracker)) {
    GenericGlobalHandlerTy &GHandler = Plugin.getGlobalHandler();
    for (auto *Image : LoadedImages) {
      DeviceMemoryPoolTrackingTy ImageDeviceMemoryPoolTracking = {0, 0, ~0U, 0};
      GlobalTy TrackerGlobal("__omp_rtl_device_memory_pool_tracker",
                             sizeof(DeviceMemoryPoolTrackingTy),
                             &ImageDeviceMemoryPoolTracking);
      if (auto Err =
              GHandler.readGlobalFromDevice(*this, *Image, TrackerGlobal))
        return Err;
      DeviceMemoryPoolTracking.combine(ImageDeviceMemoryPoolTracking);
    }

    // TODO: Write this by default into a file.
    printf("\n\n|-----------------------\n"
           "| Device memory tracker:\n"
           "|-----------------------\n"
           "| #Allocations: %lu\n"
           "| Byes allocated: %lu\n"
           "| Minimal allocation: %lu\n"
           "| Maximal allocation: %lu\n"
           "|-----------------------\n\n\n",
           DeviceMemoryPoolTracking.NumAllocations,
           DeviceMemoryPoolTracking.AllocationTotal,
           DeviceMemoryPoolTracking.AllocationMin,
           DeviceMemoryPoolTracking.AllocationMax);
  }

  // Delete the memory manager before deinitializing the device. Otherwise,
  // we may delete device allocations after the device is deinitialized.
  if (MemoryManager)
    delete MemoryManager;
  MemoryManager = nullptr;

  if (RecordReplay.isRecordingOrReplaying())
    RecordReplay.deinit();

  if (RPCServer)
    if (auto Err = RPCServer->deinitDevice(*this))
      return Err;

#ifdef OMPT_SUPPORT
  if (ompt::Initialized) {
    bool ExpectedStatus = true;
    if (OmptInitialized.compare_exchange_strong(ExpectedStatus, false))
      performOmptCallback(device_finalize,
                          /* device_num */ DeviceId +
                              Plugin.getDeviceIdStartIndex());
  }
#endif

  return deinitImpl();
}
Expected<__tgt_target_table *>
GenericDeviceTy::loadBinary(GenericPluginTy &Plugin,
                            const __tgt_device_image *InputTgtImage) {
  assert(InputTgtImage && "Expected non-null target image");
  DP("Load data from image " DPxMOD "\n", DPxPTR(InputTgtImage->ImageStart));

  auto PostJITImageOrErr = Plugin.getJIT().process(*InputTgtImage, *this);
  if (!PostJITImageOrErr) {
    auto Err = PostJITImageOrErr.takeError();
    REPORT("Failure to jit IR image %p on device %d: %s\n", InputTgtImage,
           DeviceId, toString(std::move(Err)).data());
    return nullptr;
  }

  // Load the binary and allocate the image object. Use the next available id
  // for the image id, which is the number of previously loaded images.
  auto ImageOrErr =
      loadBinaryImpl(PostJITImageOrErr.get(), LoadedImages.size());
  if (!ImageOrErr)
    return ImageOrErr.takeError();

  DeviceImageTy *Image = *ImageOrErr;
  assert(Image != nullptr && "Invalid image");
  if (InputTgtImage != PostJITImageOrErr.get())
    Image->setTgtImageBitcode(InputTgtImage);

  // Add the image to list.
  LoadedImages.push_back(Image);

  // Setup the device environment if needed.
  if (auto Err = setupDeviceEnvironment(Plugin, *Image))
    return std::move(Err);

  // Setup the global device memory pool if needed.
  if (shouldSetupDeviceMemoryPool()) {
    uint64_t HeapSize;
    auto SizeOrErr = getDeviceHeapSize(HeapSize);
    if (SizeOrErr) {
      REPORT("No global device memory pool due to error: %s\n",
             toString(std::move(SizeOrErr)).data());
    } else if (auto Err = setupDeviceMemoryPool(Plugin, *Image, HeapSize))
      return std::move(Err);
  }

  // Register all offload entries of the image.
  if (auto Err = registerOffloadEntries(*Image))
    return std::move(Err);

  if (auto Err = setupRPCServer(Plugin, *Image))
    return std::move(Err);

#ifdef OMPT_SUPPORT
  if (ompt::Initialized) {
    size_t Bytes =
        getPtrDiff(InputTgtImage->ImageEnd, InputTgtImage->ImageStart);
    performOmptCallback(device_load,
                        /* device_num */ DeviceId +
                            Plugin.getDeviceIdStartIndex(),
                        /* FileName */ nullptr,
                        /* File Offset */ 0,
                        /* VmaInFile */ nullptr,
                        /* ImgSize */ Bytes,
                        /* HostAddr */ InputTgtImage->ImageStart,
                        /* DeviceAddr */ nullptr,
                        /* FIXME: ModuleId */ 0);
  }
#endif

  // Call any global constructors present on the device.
  if (auto Err = callGlobalConstructors(Plugin, *Image))
    return std::move(Err);

  // Return the pointer to the table of entries.
  return Image->getOffloadEntryTable();
}

Error GenericDeviceTy::setupDeviceEnvironment(GenericPluginTy &Plugin,
                                              DeviceImageTy &Image) {
  // There are some plugins that do not need this step.
  if (!shouldSetupDeviceEnvironment())
    return Plugin::success();

  // Obtain a table mapping host function pointers to device function pointers.
  auto CallTablePairOrErr = setupIndirectCallTable(Plugin, *this, Image);
  if (!CallTablePairOrErr)
    return CallTablePairOrErr.takeError();

  DeviceEnvironmentTy DeviceEnvironment;
  DeviceEnvironment.DeviceDebugKind = OMPX_DebugKind;
  DeviceEnvironment.NumDevices = Plugin.getNumDevices();
  // TODO: The device ID used here is not the real device ID used by OpenMP.
  DeviceEnvironment.DeviceNum = DeviceId;
  DeviceEnvironment.DynamicMemSize = OMPX_SharedMemorySize;
  DeviceEnvironment.ClockFrequency = getClockFrequency();
  DeviceEnvironment.IndirectCallTable =
      reinterpret_cast<uintptr_t>(CallTablePairOrErr->first);
  DeviceEnvironment.IndirectCallTableSize = CallTablePairOrErr->second;
  DeviceEnvironment.HardwareParallelism = getHardwareParallelism();

  // Create the metainfo of the device environment global.
  GlobalTy DevEnvGlobal("__omp_rtl_device_environment",
                        sizeof(DeviceEnvironmentTy), &DeviceEnvironment);

  // Write device environment values to the device.
  GenericGlobalHandlerTy &GHandler = Plugin.getGlobalHandler();
  if (auto Err = GHandler.writeGlobalToDevice(*this, Image, DevEnvGlobal)) {
    DP("Missing symbol %s, continue execution anyway.\n",
       DevEnvGlobal.getName().data());
    consumeError(std::move(Err));
  }
  return Plugin::success();
}

Error GenericDeviceTy::setupDeviceMemoryPool(GenericPluginTy &Plugin,
                                             DeviceImageTy &Image,
                                             uint64_t PoolSize) {
  // Free the old pool, if any.
  if (DeviceMemoryPool.Ptr) {
    if (auto Err = dataDelete(DeviceMemoryPool.Ptr,
                              TargetAllocTy::TARGET_ALLOC_DEVICE))
      return Err;
  }

  DeviceMemoryPool.Size = PoolSize;
  auto AllocOrErr = dataAlloc(PoolSize, /*HostPtr=*/nullptr,
                              TargetAllocTy::TARGET_ALLOC_DEVICE);
  if (AllocOrErr) {
    DeviceMemoryPool.Ptr = *AllocOrErr;
  } else {
    auto Err = AllocOrErr.takeError();
    REPORT("Failure to allocate device memory for global memory pool: %s\n",
           toString(std::move(Err)).data());
    DeviceMemoryPool.Ptr = nullptr;
    DeviceMemoryPool.Size = 0;
  }

  // Create the metainfo of the device environment global.
  GlobalTy TrackerGlobal("__omp_rtl_device_memory_pool_tracker",
                         sizeof(DeviceMemoryPoolTrackingTy),
                         &DeviceMemoryPoolTracking);
  GenericGlobalHandlerTy &GHandler = Plugin.getGlobalHandler();
  if (auto Err = GHandler.writeGlobalToDevice(*this, Image, TrackerGlobal))
    return Err;

  // Create the metainfo of the device environment global.
  GlobalTy DevEnvGlobal("__omp_rtl_device_memory_pool",
                        sizeof(DeviceMemoryPoolTy), &DeviceMemoryPool);

  // Write device environment values to the device.
  return GHandler.writeGlobalToDevice(*this, Image, DevEnvGlobal);
}

Error GenericDeviceTy::setupRPCServer(GenericPluginTy &Plugin,
                                      DeviceImageTy &Image) {
  // The plugin either does not need an RPC server or it is unavailible.
  if (!shouldSetupRPCServer())
    return Plugin::success();

  // Check if this device needs to run an RPC server.
  RPCServerTy &Server = Plugin.getRPCServer();
  auto UsingOrErr =
      Server.isDeviceUsingRPC(*this, Plugin.getGlobalHandler(), Image);
  if (!UsingOrErr)
    return UsingOrErr.takeError();

  if (!UsingOrErr.get())
    return Plugin::success();

  if (auto Err = Server.initDevice(*this, Plugin.getGlobalHandler(), Image))
    return Err;

  RPCServer = &Server;
  DP("Running an RPC server on device %d\n", getDeviceId());
  return Plugin::success();
}

Error GenericDeviceTy::registerOffloadEntries(DeviceImageTy &Image) {
  const __tgt_offload_entry *Begin = Image.getTgtImage()->EntriesBegin;
  const __tgt_offload_entry *End = Image.getTgtImage()->EntriesEnd;
  for (const __tgt_offload_entry *Entry = Begin; Entry != End; ++Entry) {
    // The host should have always something in the address to uniquely
    // identify the entry.
    if (!Entry->addr)
      return Plugin::error("Failure to register entry without address");

    __tgt_offload_entry DeviceEntry = {0};

    if (Entry->size) {
      if (auto Err = registerGlobalOffloadEntry(Image, *Entry, DeviceEntry))
        return Err;
    } else {
      if (auto Err = registerKernelOffloadEntry(Image, *Entry, DeviceEntry))
        return Err;
    }

    assert(DeviceEntry.addr && "Device addr of offload entry cannot be null");

    DP("Entry point " DPxMOD " maps to%s %s (" DPxMOD ")\n",
       DPxPTR(Entry - Begin), (Entry->size) ? " global" : "", Entry->name,
       DPxPTR(DeviceEntry.addr));
  }
  return Plugin::success();
}

Error GenericDeviceTy::registerGlobalOffloadEntry(
    DeviceImageTy &Image, const __tgt_offload_entry &GlobalEntry,
    __tgt_offload_entry &DeviceEntry) {

  GenericPluginTy &Plugin = Plugin::get();

  DeviceEntry = GlobalEntry;

  // Create a metadata object for the device global.
  GlobalTy DeviceGlobal(GlobalEntry.name, GlobalEntry.size);

  // Get the address of the device of the global.
  GenericGlobalHandlerTy &GHandler = Plugin.getGlobalHandler();
  if (auto Err =
          GHandler.getGlobalMetadataFromDevice(*this, Image, DeviceGlobal))
    return Err;

  // Store the device address on the device entry.
  DeviceEntry.addr = DeviceGlobal.getPtr();
  assert(DeviceEntry.addr && "Invalid device global's address");

  // Note: In the current implementation declare target variables
  // can either be link or to. This means that once unified
  // memory is activated via the requires directive, the variable
  // can be used directly from the host in both cases.
  if (Plugin.getRequiresFlags() & OMP_REQ_UNIFIED_SHARED_MEMORY) {
    // If unified memory is present any target link or to variables
    // can access host addresses directly. There is no longer a
    // need for device copies.
    GlobalTy HostGlobal(GlobalEntry);
    if (auto Err =
            GHandler.writeGlobalToDevice(*this, HostGlobal, DeviceGlobal))
      return Err;
  }

  // Add the device entry on the entry table.
  Image.getOffloadEntryTable().addEntry(DeviceEntry);

  return Plugin::success();
}

Error GenericDeviceTy::registerKernelOffloadEntry(
    DeviceImageTy &Image, const __tgt_offload_entry &KernelEntry,
    __tgt_offload_entry &DeviceEntry) {
  DeviceEntry = KernelEntry;

  // Create a kernel object.
  auto KernelOrErr = constructKernel(KernelEntry);
  if (!KernelOrErr)
    return KernelOrErr.takeError();

  GenericKernelTy &Kernel = *KernelOrErr;

  // Initialize the kernel.
  if (auto Err = Kernel.init(*this, Image))
    return Err;

  // Set the device entry address to the kernel address and store the entry on
  // the entry table.
  DeviceEntry.addr = (void *)&Kernel;
  Image.getOffloadEntryTable().addEntry(DeviceEntry);

  return Plugin::success();
}

Error PinnedAllocationMapTy::insertEntry(void *HstPtr, void *DevAccessiblePtr,
                                         size_t Size, bool ExternallyLocked) {
  // Insert the new entry into the map.
  auto Res = Allocs.insert({HstPtr, DevAccessiblePtr, Size, ExternallyLocked});
  if (!Res.second)
    return Plugin::error("Cannot insert locked buffer entry");

  // Check whether the next entry overlaps with the inserted entry.
  auto It = std::next(Res.first);
  if (It == Allocs.end())
    return Plugin::success();

  const EntryTy *NextEntry = &(*It);
  if (intersects(NextEntry->HstPtr, NextEntry->Size, HstPtr, Size))
    return Plugin::error("Partial overlapping not allowed in locked buffers");

  return Plugin::success();
}

Error PinnedAllocationMapTy::eraseEntry(const EntryTy &Entry) {
  // Erase the existing entry. Notice this requires an additional map lookup,
  // but this should not be a performance issue. Using iterators would make
  // the code more difficult to read.
  size_t Erased = Allocs.erase({Entry.HstPtr});
  if (!Erased)
    return Plugin::error("Cannot erase locked buffer entry");
  return Plugin::success();
}

Error PinnedAllocationMapTy::registerEntryUse(const EntryTy &Entry,
                                              void *HstPtr, size_t Size) {
  if (!contains(Entry.HstPtr, Entry.Size, HstPtr, Size))
    return Plugin::error("Partial overlapping not allowed in locked buffers");

  ++Entry.References;
  return Plugin::success();
}

Expected<bool> PinnedAllocationMapTy::unregisterEntryUse(const EntryTy &Entry) {
  if (Entry.References == 0)
    return Plugin::error("Invalid number of references");

  // Return whether this was the last user.
  return (--Entry.References == 0);
}

Error PinnedAllocationMapTy::registerHostBuffer(void *HstPtr,
                                                void *DevAccessiblePtr,
                                                size_t Size) {
  assert(HstPtr && "Invalid pointer");
  assert(DevAccessiblePtr && "Invalid pointer");
  assert(Size && "Invalid size");

  std::lock_guard<std::shared_mutex> Lock(Mutex);

  // No pinned allocation should intersect.
  const EntryTy *Entry = findIntersecting(HstPtr);
  if (Entry)
    return Plugin::error("Cannot insert entry due to an existing one");

  // Now insert the new entry.
  return insertEntry(HstPtr, DevAccessiblePtr, Size);
}

Error PinnedAllocationMapTy::unregisterHostBuffer(void *HstPtr) {
  assert(HstPtr && "Invalid pointer");

  std::lock_guard<std::shared_mutex> Lock(Mutex);

  const EntryTy *Entry = findIntersecting(HstPtr);
  if (!Entry)
    return Plugin::error("Cannot find locked buffer");

  // The address in the entry should be the same we are unregistering.
  if (Entry->HstPtr != HstPtr)
    return Plugin::error("Unexpected host pointer in locked buffer entry");

  // Unregister from the entry.
  auto LastUseOrErr = unregisterEntryUse(*Entry);
  if (!LastUseOrErr)
    return LastUseOrErr.takeError();

  // There should be no other references to the pinned allocation.
  if (!(*LastUseOrErr))
    return Plugin::error("The locked buffer is still being used");

  // Erase the entry from the map.
  return eraseEntry(*Entry);
}

Expected<void *> PinnedAllocationMapTy::lockHostBuffer(void *HstPtr,
                                                       size_t Size) {
  assert(HstPtr && "Invalid pointer");
  assert(Size && "Invalid size");

  std::lock_guard<std::shared_mutex> Lock(Mutex);

  const EntryTy *Entry = findIntersecting(HstPtr);

  if (Entry) {
    // An already registered intersecting buffer was found. Register a new use.
    if (auto Err = registerEntryUse(*Entry, HstPtr, Size))
      return std::move(Err);

    // Return the device accessible pointer with the correct offset.
    return advanceVoidPtr(Entry->DevAccessiblePtr,
                          getPtrDiff(HstPtr, Entry->HstPtr));
  }

  // No intersecting registered allocation found in the map. First, lock the
  // host buffer and retrieve the device accessible pointer.
  auto DevAccessiblePtrOrErr = Device.dataLockImpl(HstPtr, Size);
  if (!DevAccessiblePtrOrErr)
    return DevAccessiblePtrOrErr.takeError();

  // Now insert the new entry into the map.
  if (auto Err = insertEntry(HstPtr, *DevAccessiblePtrOrErr, Size))
    return std::move(Err);

  // Return the device accessible pointer.
  return *DevAccessiblePtrOrErr;
}

Error PinnedAllocationMapTy::unlockHostBuffer(void *HstPtr) {
  assert(HstPtr && "Invalid pointer");

  std::lock_guard<std::shared_mutex> Lock(Mutex);

  const EntryTy *Entry = findIntersecting(HstPtr);
  if (!Entry)
    return Plugin::error("Cannot find locked buffer");

  // Unregister from the locked buffer. No need to do anything if there are
  // others using the allocation.
  auto LastUseOrErr = unregisterEntryUse(*Entry);
  if (!LastUseOrErr)
    return LastUseOrErr.takeError();

  // No need to do anything if there are others using the allocation.
  if (!(*LastUseOrErr))
    return Plugin::success();

  // This was the last user of the allocation. Unlock the original locked buffer
  // if it was locked by the plugin. Do not unlock it if it was locked by an
  // external entity. Unlock the buffer using the host pointer of the entry.
  if (!Entry->ExternallyLocked)
    if (auto Err = Device.dataUnlockImpl(Entry->HstPtr))
      return Err;

  // Erase the entry from the map.
  return eraseEntry(*Entry);
}

Error PinnedAllocationMapTy::lockMappedHostBuffer(void *HstPtr, size_t Size) {
  assert(HstPtr && "Invalid pointer");
  assert(Size && "Invalid size");

  std::lock_guard<std::shared_mutex> Lock(Mutex);

  // If previously registered, just register a new user on the entry.
  const EntryTy *Entry = findIntersecting(HstPtr);
  if (Entry)
    return registerEntryUse(*Entry, HstPtr, Size);

  size_t BaseSize;
  void *BaseHstPtr, *BaseDevAccessiblePtr;

  // Check if it was externally pinned by a vendor-specific API.
  auto IsPinnedOrErr = Device.isPinnedPtrImpl(HstPtr, BaseHstPtr,
                                              BaseDevAccessiblePtr, BaseSize);
  if (!IsPinnedOrErr)
    return IsPinnedOrErr.takeError();

  // If pinned, just insert the entry representing the whole pinned buffer.
  if (*IsPinnedOrErr)
    return insertEntry(BaseHstPtr, BaseDevAccessiblePtr, BaseSize,
                       /* Externally locked */ true);

  // Not externally pinned. Do nothing if locking of mapped buffers is disabled.
  if (!LockMappedBuffers)
    return Plugin::success();

  // Otherwise, lock the buffer and insert the new entry.
  auto DevAccessiblePtrOrErr = Device.dataLockImpl(HstPtr, Size);
  if (!DevAccessiblePtrOrErr) {
    // Errors may be tolerated.
    if (!IgnoreLockMappedFailures)
      return DevAccessiblePtrOrErr.takeError();

    consumeError(DevAccessiblePtrOrErr.takeError());
    return Plugin::success();
  }

  return insertEntry(HstPtr, *DevAccessiblePtrOrErr, Size);
}

Error PinnedAllocationMapTy::unlockUnmappedHostBuffer(void *HstPtr) {
  assert(HstPtr && "Invalid pointer");

  std::lock_guard<std::shared_mutex> Lock(Mutex);

  // Check whether there is any intersecting entry.
  const EntryTy *Entry = findIntersecting(HstPtr);

  // No entry but automatic locking of mapped buffers is disabled, so
  // nothing to do.
  if (!Entry && !LockMappedBuffers)
    return Plugin::success();

  // No entry, automatic locking is enabled, but the locking may have failed, so
  // do nothing.
  if (!Entry && IgnoreLockMappedFailures)
    return Plugin::success();

  // No entry, but the automatic locking is enabled, so this is an error.
  if (!Entry)
    return Plugin::error("Locked buffer not found");

  // There is entry, so unregister a user and check whether it was the last one.
  auto LastUseOrErr = unregisterEntryUse(*Entry);
  if (!LastUseOrErr)
    return LastUseOrErr.takeError();

  // If it is not the last one, there is nothing to do.
  if (!(*LastUseOrErr))
    return Plugin::success();

  // Otherwise, if it was the last and the buffer was locked by the plugin,
  // unlock it.
  if (!Entry->ExternallyLocked)
    if (auto Err = Device.dataUnlockImpl(Entry->HstPtr))
      return Err;

  // Finally erase the entry from the map.
  return eraseEntry(*Entry);
}

Error GenericDeviceTy::synchronize(__tgt_async_info *AsyncInfo) {
  if (!AsyncInfo || !AsyncInfo->Queue)
    return Plugin::error("Invalid async info queue");

  if (auto Err = synchronizeImpl(*AsyncInfo))
    return Err;

  for (auto *Ptr : AsyncInfo->AssociatedAllocations)
    if (auto Err = dataDelete(Ptr, TargetAllocTy::TARGET_ALLOC_DEVICE))
      return Err;
  AsyncInfo->AssociatedAllocations.clear();

  return Plugin::success();
}

Error GenericDeviceTy::queryAsync(__tgt_async_info *AsyncInfo) {
  if (!AsyncInfo || !AsyncInfo->Queue)
    return Plugin::error("Invalid async info queue");

  return queryAsyncImpl(*AsyncInfo);
}

Error GenericDeviceTy::memoryVAMap(void **Addr, void *VAddr, size_t *RSize) {
  return Plugin::error("Device does not suppport VA Management");
}

Error GenericDeviceTy::memoryVAUnMap(void *VAddr, size_t Size) {
  return Plugin::error("Device does not suppport VA Management");
}

Error GenericDeviceTy::getDeviceMemorySize(uint64_t &DSize) {
  return Plugin::error(
      "Mising getDeviceMemorySize impelmentation (required by RR-heuristic");
}

Expected<void *> GenericDeviceTy::dataAlloc(int64_t Size, void *HostPtr,
                                            TargetAllocTy Kind) {
  void *Alloc = nullptr;

  if (RecordReplay.isRecordingOrReplaying())
    return RecordReplay.alloc(Size);

  switch (Kind) {
  case TARGET_ALLOC_DEFAULT:
  case TARGET_ALLOC_DEVICE:
    if (MemoryManager) {
      Alloc = MemoryManager->allocate(Size, HostPtr);
      if (!Alloc)
        return Plugin::error("Failed to allocate from memory manager");
      break;
    }
    [[fallthrough]];
  case TARGET_ALLOC_HOST:
  case TARGET_ALLOC_SHARED:
    Alloc = allocate(Size, HostPtr, Kind);
    if (!Alloc)
      return Plugin::error("Failed to allocate from device allocator");
  }

  // Report error if the memory manager or the device allocator did not return
  // any memory buffer.
  if (!Alloc)
    return Plugin::error("Invalid target data allocation kind or requested "
                         "allocator not implemented yet");

  // Register allocated buffer as pinned memory if the type is host memory.
  if (Kind == TARGET_ALLOC_HOST)
    if (auto Err = PinnedAllocs.registerHostBuffer(Alloc, Alloc, Size))
      return std::move(Err);

  return Alloc;
}

Error GenericDeviceTy::dataDelete(void *TgtPtr, TargetAllocTy Kind) {
  // Free is a noop when recording or replaying.
  if (RecordReplay.isRecordingOrReplaying())
    return Plugin::success();

  int Res;
  if (MemoryManager)
    Res = MemoryManager->free(TgtPtr);
  else
    Res = free(TgtPtr, Kind);

  if (Res)
    return Plugin::error("Failure to deallocate device pointer %p", TgtPtr);

  // Unregister deallocated pinned memory buffer if the type is host memory.
  if (Kind == TARGET_ALLOC_HOST)
    if (auto Err = PinnedAllocs.unregisterHostBuffer(TgtPtr))
      return Err;

  return Plugin::success();
}

Error GenericDeviceTy::dataSubmit(void *TgtPtr, const void *HstPtr,
                                  int64_t Size, __tgt_async_info *AsyncInfo) {
  AsyncInfoWrapperTy AsyncInfoWrapper(*this, AsyncInfo);

  auto Err = dataSubmitImpl(TgtPtr, HstPtr, Size, AsyncInfoWrapper);
  AsyncInfoWrapper.finalize(Err);
  return Err;
}

Error GenericDeviceTy::dataRetrieve(void *HstPtr, const void *TgtPtr,
                                    int64_t Size, __tgt_async_info *AsyncInfo) {
  AsyncInfoWrapperTy AsyncInfoWrapper(*this, AsyncInfo);

  auto Err = dataRetrieveImpl(HstPtr, TgtPtr, Size, AsyncInfoWrapper);
  AsyncInfoWrapper.finalize(Err);
  return Err;
}

Error GenericDeviceTy::dataExchange(const void *SrcPtr, GenericDeviceTy &DstDev,
                                    void *DstPtr, int64_t Size,
                                    __tgt_async_info *AsyncInfo) {
  AsyncInfoWrapperTy AsyncInfoWrapper(*this, AsyncInfo);

  auto Err = dataExchangeImpl(SrcPtr, DstDev, DstPtr, Size, AsyncInfoWrapper);
  AsyncInfoWrapper.finalize(Err);
  return Err;
}

Error GenericDeviceTy::launchKernel(void *EntryPtr, void **ArgPtrs,
                                    ptrdiff_t *ArgOffsets,
                                    KernelArgsTy &KernelArgs,
                                    __tgt_async_info *AsyncInfo) {
  AsyncInfoWrapperTy AsyncInfoWrapper(
      *this, RecordReplay.isRecordingOrReplaying() ? nullptr : AsyncInfo);

  GenericKernelTy &GenericKernel =
      *reinterpret_cast<GenericKernelTy *>(EntryPtr);

<<<<<<< HEAD
  if (RecordReplay.isRecording())
=======
  if (RecordReplay.isRecording()) {
>>>>>>> f2eaa6ec
    RecordReplay.saveImage(GenericKernel.getName(), GenericKernel.getImage());
    RecordReplay.saveKernelInput(GenericKernel.getName(),
                                 GenericKernel.getImage());
  }

  auto Err = GenericKernel.launch(*this, ArgPtrs, ArgOffsets, KernelArgs,
                                  AsyncInfoWrapper);

  if (RecordReplay.isRecording())
    RecordReplay.saveKernelDescr(GenericKernel.getName(), ArgPtrs, ArgOffsets,
                                 KernelArgs.NumArgs, KernelArgs.NumTeams[0],
                                 KernelArgs.ThreadLimit[0],
                                 KernelArgs.Tripcount);

  // 'finalize' here to guarantee next record-replay actions are in-sync
  AsyncInfoWrapper.finalize(Err);

  if (RecordReplay.isRecordingOrReplaying() &&
      RecordReplay.isSaveOutputEnabled())
    RecordReplay.saveKernelOutputInfo(GenericKernel.getName());

  return Err;
}

Error GenericDeviceTy::initAsyncInfo(__tgt_async_info **AsyncInfoPtr) {
  assert(AsyncInfoPtr && "Invalid async info");

  *AsyncInfoPtr = new __tgt_async_info();

  AsyncInfoWrapperTy AsyncInfoWrapper(*this, *AsyncInfoPtr);

  auto Err = initAsyncInfoImpl(AsyncInfoWrapper);
  AsyncInfoWrapper.finalize(Err);
  return Err;
}

Error GenericDeviceTy::initDeviceInfo(__tgt_device_info *DeviceInfo) {
  assert(DeviceInfo && "Invalid device info");

  return initDeviceInfoImpl(DeviceInfo);
}

Error GenericDeviceTy::printInfo() {
  InfoQueueTy InfoQueue;

  // Get the vendor-specific info entries describing the device properties.
  if (auto Err = obtainInfoImpl(InfoQueue))
    return Err;

  // Print all info entries.
  InfoQueue.print();

  return Plugin::success();
}

Error GenericDeviceTy::createEvent(void **EventPtrStorage) {
  return createEventImpl(EventPtrStorage);
}

Error GenericDeviceTy::destroyEvent(void *EventPtr) {
  return destroyEventImpl(EventPtr);
}

Error GenericDeviceTy::recordEvent(void *EventPtr,
                                   __tgt_async_info *AsyncInfo) {
  AsyncInfoWrapperTy AsyncInfoWrapper(*this, AsyncInfo);

  auto Err = recordEventImpl(EventPtr, AsyncInfoWrapper);
  AsyncInfoWrapper.finalize(Err);
  return Err;
}

Error GenericDeviceTy::waitEvent(void *EventPtr, __tgt_async_info *AsyncInfo) {
  AsyncInfoWrapperTy AsyncInfoWrapper(*this, AsyncInfo);

  auto Err = waitEventImpl(EventPtr, AsyncInfoWrapper);
  AsyncInfoWrapper.finalize(Err);
  return Err;
}

Error GenericDeviceTy::syncEvent(void *EventPtr) {
  return syncEventImpl(EventPtr);
}

Error GenericPluginTy::init() {
  auto NumDevicesOrErr = initImpl();
  if (!NumDevicesOrErr)
    return NumDevicesOrErr.takeError();

  NumDevices = *NumDevicesOrErr;
  if (NumDevices == 0)
    return Plugin::success();

  assert(Devices.size() == 0 && "Plugin already initialized");
  Devices.resize(NumDevices, nullptr);

  GlobalHandler = Plugin::createGlobalHandler();
  assert(GlobalHandler && "Invalid global handler");

  RPCServer = new RPCServerTy(NumDevices);
  assert(RPCServer && "Invalid RPC server");

  return Plugin::success();
}

Error GenericPluginTy::deinit() {
  // Deinitialize all active devices.
  for (int32_t DeviceId = 0; DeviceId < NumDevices; ++DeviceId) {
    if (Devices[DeviceId]) {
      if (auto Err = deinitDevice(DeviceId))
        return Err;
    }
    assert(!Devices[DeviceId] && "Device was not deinitialized");
  }

  // There is no global handler if no device is available.
  if (GlobalHandler)
    delete GlobalHandler;

  if (RPCServer)
    delete RPCServer;

  // Perform last deinitializations on the plugin.
  return deinitImpl();
}

Error GenericPluginTy::initDevice(int32_t DeviceId) {
  assert(!Devices[DeviceId] && "Device already initialized");

  // Create the device and save the reference.
  GenericDeviceTy *Device = Plugin::createDevice(DeviceId, NumDevices);
  assert(Device && "Invalid device");

  // Save the device reference into the list.
  Devices[DeviceId] = Device;

  // Initialize the device and its resources.
  return Device->init(*this);
}

Error GenericPluginTy::deinitDevice(int32_t DeviceId) {
  // The device may be already deinitialized.
  if (Devices[DeviceId] == nullptr)
    return Plugin::success();

  // Deinitialize the device and release its resources.
  if (auto Err = Devices[DeviceId]->deinit(*this))
    return Err;

  // Delete the device and invalidate its reference.
  delete Devices[DeviceId];
  Devices[DeviceId] = nullptr;

  return Plugin::success();
}

const bool llvm::omp::target::plugin::libomptargetSupportsRPC() {
#ifdef LIBOMPTARGET_RPC_SUPPORT
  return true;
#else
  return false;
#endif
}

/// Exposed library API function, basically wrappers around the GenericDeviceTy
/// functionality with the same name. All non-async functions are redirected
/// to the async versions right away with a NULL AsyncInfoPtr.
#ifdef __cplusplus
extern "C" {
#endif

int32_t __tgt_rtl_init_plugin() {
  auto Err = Plugin::initIfNeeded();
  if (Err) {
    REPORT("Failure to initialize plugin " GETNAME(TARGET_NAME) ": %s\n",
           toString(std::move(Err)).data());
    return OFFLOAD_FAIL;
  }

  return OFFLOAD_SUCCESS;
}

int32_t __tgt_rtl_deinit_plugin() {
  auto Err = Plugin::deinitIfNeeded();
  if (Err) {
    REPORT("Failure to deinitialize plugin " GETNAME(TARGET_NAME) ": %s\n",
           toString(std::move(Err)).data());
    return OFFLOAD_FAIL;
  }

  return OFFLOAD_SUCCESS;
}

int32_t __tgt_rtl_is_valid_binary(__tgt_device_image *TgtImage) {
  if (!Plugin::isActive())
    return false;

  if (elf_check_machine(TgtImage, Plugin::get().getMagicElfBits()))
    return true;

  return Plugin::get().getJIT().checkBitcodeImage(*TgtImage);
}

int32_t __tgt_rtl_is_valid_binary_info(__tgt_device_image *TgtImage,
                                       __tgt_image_info *Info) {
  if (!Plugin::isActive())
    return false;

  if (!__tgt_rtl_is_valid_binary(TgtImage))
    return false;

  // A subarchitecture was not specified. Assume it is compatible.
  if (!Info->Arch)
    return true;

  // Check the compatibility with all the available devices. Notice the
  // devices may not be initialized yet.
  auto CompatibleOrErr = Plugin::get().isImageCompatible(Info);
  if (!CompatibleOrErr) {
    // This error should not abort the execution, so we just inform the user
    // through the debug system.
    std::string ErrString = toString(CompatibleOrErr.takeError());
    DP("Failure to check whether image %p is valid: %s\n", TgtImage,
       ErrString.data());
    return false;
  }

  bool Compatible = *CompatibleOrErr;
  DP("Image is %scompatible with current environment: %s\n",
     (Compatible) ? "" : "not", Info->Arch);

  return Compatible;
}

int32_t __tgt_rtl_supports_empty_images() {
  return Plugin::get().supportsEmptyImages();
}

int32_t __tgt_rtl_init_device(int32_t DeviceId) {
  auto Err = Plugin::get().initDevice(DeviceId);
  if (Err) {
    REPORT("Failure to initialize device %d: %s\n", DeviceId,
           toString(std::move(Err)).data());
    return OFFLOAD_FAIL;
  }

  return OFFLOAD_SUCCESS;
}

int32_t __tgt_rtl_deinit_device(int32_t DeviceId) {
  auto Err = Plugin::get().deinitDevice(DeviceId);
  if (Err) {
    REPORT("Failure to deinitialize device %d: %s\n", DeviceId,
           toString(std::move(Err)).data());
    return OFFLOAD_FAIL;
  }

  return OFFLOAD_SUCCESS;
}

int32_t __tgt_rtl_number_of_devices() { return Plugin::get().getNumDevices(); }

int64_t __tgt_rtl_init_requires(int64_t RequiresFlags) {
  Plugin::get().setRequiresFlag(RequiresFlags);
  return RequiresFlags;
}

int32_t __tgt_rtl_is_data_exchangable(int32_t SrcDeviceId,
                                      int32_t DstDeviceId) {
  return Plugin::get().isDataExchangable(SrcDeviceId, DstDeviceId);
}

int32_t __tgt_rtl_initialize_record_replay(int32_t DeviceId, int64_t MemorySize,
                                           void *VAddr, bool isRecord,
                                           bool SaveOutput) {
  GenericPluginTy &Plugin = Plugin::get();
  GenericDeviceTy &Device = Plugin.getDevice(DeviceId);
  RecordReplayTy::RRStatusTy Status =
      isRecord ? RecordReplayTy::RRStatusTy::RRRecording
               : RecordReplayTy::RRStatusTy::RRReplaying;

  if (auto Err =
          RecordReplay.init(&Device, MemorySize, VAddr, Status, SaveOutput)) {
    REPORT("WARNING RR did not intialize RR-properly with %lu bytes"
           "(Error: %s)\n",
           MemorySize, toString(std::move(Err)).data());
    RecordReplay.setStatus(RecordReplayTy::RRStatusTy::RRDeactivated);

    if (!isRecord) {
      return OFFLOAD_FAIL;
    }
  }
  return OFFLOAD_SUCCESS;
}

__tgt_target_table *__tgt_rtl_load_binary(int32_t DeviceId,
                                          __tgt_device_image *TgtImage) {
  GenericPluginTy &Plugin = Plugin::get();
  GenericDeviceTy &Device = Plugin.getDevice(DeviceId);

  auto TableOrErr = Device.loadBinary(Plugin, TgtImage);
  if (!TableOrErr) {
    auto Err = TableOrErr.takeError();
    REPORT("Failure to load binary image %p on device %d: %s\n", TgtImage,
           DeviceId, toString(std::move(Err)).data());
    return nullptr;
  }

  __tgt_target_table *Table = *TableOrErr;
  assert(Table != nullptr && "Invalid table");

  return Table;
}

void *__tgt_rtl_data_alloc(int32_t DeviceId, int64_t Size, void *HostPtr,
                           int32_t Kind) {
  auto AllocOrErr = Plugin::get().getDevice(DeviceId).dataAlloc(
      Size, HostPtr, (TargetAllocTy)Kind);
  if (!AllocOrErr) {
    auto Err = AllocOrErr.takeError();
    REPORT("Failure to allocate device memory: %s\n",
           toString(std::move(Err)).data());
    return nullptr;
  }
  assert(*AllocOrErr && "Null pointer upon successful allocation");

  return *AllocOrErr;
}

int32_t __tgt_rtl_data_delete(int32_t DeviceId, void *TgtPtr, int32_t Kind) {
  auto Err =
      Plugin::get().getDevice(DeviceId).dataDelete(TgtPtr, (TargetAllocTy)Kind);
  if (Err) {
    REPORT("Failure to deallocate device pointer %p: %s\n", TgtPtr,
           toString(std::move(Err)).data());
    return OFFLOAD_FAIL;
  }

  return OFFLOAD_SUCCESS;
}

int32_t __tgt_rtl_data_lock(int32_t DeviceId, void *Ptr, int64_t Size,
                            void **LockedPtr) {
  auto LockedPtrOrErr = Plugin::get().getDevice(DeviceId).dataLock(Ptr, Size);
  if (!LockedPtrOrErr) {
    auto Err = LockedPtrOrErr.takeError();
    REPORT("Failure to lock memory %p: %s\n", Ptr,
           toString(std::move(Err)).data());
    return OFFLOAD_FAIL;
  }

  if (!(*LockedPtrOrErr)) {
    REPORT("Failure to lock memory %p: obtained a null locked pointer\n", Ptr);
    return OFFLOAD_FAIL;
  }
  *LockedPtr = *LockedPtrOrErr;

  return OFFLOAD_SUCCESS;
}

int32_t __tgt_rtl_data_unlock(int32_t DeviceId, void *Ptr) {
  auto Err = Plugin::get().getDevice(DeviceId).dataUnlock(Ptr);
  if (Err) {
    REPORT("Failure to unlock memory %p: %s\n", Ptr,
           toString(std::move(Err)).data());
    return OFFLOAD_FAIL;
  }

  return OFFLOAD_SUCCESS;
}

int32_t __tgt_rtl_data_notify_mapped(int32_t DeviceId, void *HstPtr,
                                     int64_t Size) {
  auto Err = Plugin::get().getDevice(DeviceId).notifyDataMapped(HstPtr, Size);
  if (Err) {
    REPORT("Failure to notify data mapped %p: %s\n", HstPtr,
           toString(std::move(Err)).data());
    return OFFLOAD_FAIL;
  }

  return OFFLOAD_SUCCESS;
}

int32_t __tgt_rtl_data_notify_unmapped(int32_t DeviceId, void *HstPtr) {
  auto Err = Plugin::get().getDevice(DeviceId).notifyDataUnmapped(HstPtr);
  if (Err) {
    REPORT("Failure to notify data unmapped %p: %s\n", HstPtr,
           toString(std::move(Err)).data());
    return OFFLOAD_FAIL;
  }

  return OFFLOAD_SUCCESS;
}

int32_t __tgt_rtl_data_submit(int32_t DeviceId, void *TgtPtr, void *HstPtr,
                              int64_t Size) {
  return __tgt_rtl_data_submit_async(DeviceId, TgtPtr, HstPtr, Size,
                                     /* AsyncInfoPtr */ nullptr);
}

int32_t __tgt_rtl_data_submit_async(int32_t DeviceId, void *TgtPtr,
                                    void *HstPtr, int64_t Size,
                                    __tgt_async_info *AsyncInfoPtr) {
  auto Err = Plugin::get().getDevice(DeviceId).dataSubmit(TgtPtr, HstPtr, Size,
                                                          AsyncInfoPtr);
  if (Err) {
    REPORT("Failure to copy data from host to device. Pointers: host "
           "= " DPxMOD ", device = " DPxMOD ", size = %" PRId64 ": %s\n",
           DPxPTR(HstPtr), DPxPTR(TgtPtr), Size,
           toString(std::move(Err)).data());
    return OFFLOAD_FAIL;
  }

  return OFFLOAD_SUCCESS;
}

int32_t __tgt_rtl_data_retrieve(int32_t DeviceId, void *HstPtr, void *TgtPtr,
                                int64_t Size) {
  return __tgt_rtl_data_retrieve_async(DeviceId, HstPtr, TgtPtr, Size,
                                       /* AsyncInfoPtr */ nullptr);
}

int32_t __tgt_rtl_data_retrieve_async(int32_t DeviceId, void *HstPtr,
                                      void *TgtPtr, int64_t Size,
                                      __tgt_async_info *AsyncInfoPtr) {
  auto Err = Plugin::get().getDevice(DeviceId).dataRetrieve(HstPtr, TgtPtr,
                                                            Size, AsyncInfoPtr);
  if (Err) {
    REPORT("Faliure to copy data from device to host. Pointers: host "
           "= " DPxMOD ", device = " DPxMOD ", size = %" PRId64 ": %s\n",
           DPxPTR(HstPtr), DPxPTR(TgtPtr), Size,
           toString(std::move(Err)).data());
    return OFFLOAD_FAIL;
  }

  return OFFLOAD_SUCCESS;
}

int32_t __tgt_rtl_data_exchange(int32_t SrcDeviceId, void *SrcPtr,
                                int32_t DstDeviceId, void *DstPtr,
                                int64_t Size) {
  return __tgt_rtl_data_exchange_async(SrcDeviceId, SrcPtr, DstDeviceId, DstPtr,
                                       Size,
                                       /* AsyncInfoPtr */ nullptr);
}

int32_t __tgt_rtl_data_exchange_async(int32_t SrcDeviceId, void *SrcPtr,
                                      int DstDeviceId, void *DstPtr,
                                      int64_t Size,
                                      __tgt_async_info *AsyncInfo) {
  GenericDeviceTy &SrcDevice = Plugin::get().getDevice(SrcDeviceId);
  GenericDeviceTy &DstDevice = Plugin::get().getDevice(DstDeviceId);
  auto Err = SrcDevice.dataExchange(SrcPtr, DstDevice, DstPtr, Size, AsyncInfo);
  if (Err) {
    REPORT("Failure to copy data from device (%d) to device (%d). Pointers: "
           "host = " DPxMOD ", device = " DPxMOD ", size = %" PRId64 ": %s\n",
           SrcDeviceId, DstDeviceId, DPxPTR(SrcPtr), DPxPTR(DstPtr), Size,
           toString(std::move(Err)).data());
    return OFFLOAD_FAIL;
  }

  return OFFLOAD_SUCCESS;
}

int32_t __tgt_rtl_launch_kernel(int32_t DeviceId, void *TgtEntryPtr,
                                void **TgtArgs, ptrdiff_t *TgtOffsets,
                                KernelArgsTy *KernelArgs,
                                __tgt_async_info *AsyncInfoPtr) {
  auto Err = Plugin::get().getDevice(DeviceId).launchKernel(
      TgtEntryPtr, TgtArgs, TgtOffsets, *KernelArgs, AsyncInfoPtr);
  if (Err) {
    REPORT("Failure to run target region " DPxMOD " in device %d: %s\n",
           DPxPTR(TgtEntryPtr), DeviceId, toString(std::move(Err)).data());
    return OFFLOAD_FAIL;
  }

  return OFFLOAD_SUCCESS;
}

int32_t __tgt_rtl_synchronize(int32_t DeviceId,
                              __tgt_async_info *AsyncInfoPtr) {
  auto Err = Plugin::get().getDevice(DeviceId).synchronize(AsyncInfoPtr);
  if (Err) {
    REPORT("Failure to synchronize stream %p: %s\n", AsyncInfoPtr->Queue,
           toString(std::move(Err)).data());
    return OFFLOAD_FAIL;
  }

  return OFFLOAD_SUCCESS;
}

int32_t __tgt_rtl_query_async(int32_t DeviceId,
                              __tgt_async_info *AsyncInfoPtr) {
  auto Err = Plugin::get().getDevice(DeviceId).queryAsync(AsyncInfoPtr);
  if (Err) {
    REPORT("Failure to query stream %p: %s\n", AsyncInfoPtr->Queue,
           toString(std::move(Err)).data());
    return OFFLOAD_FAIL;
  }

  return OFFLOAD_SUCCESS;
}

void __tgt_rtl_print_device_info(int32_t DeviceId) {
  if (auto Err = Plugin::get().getDevice(DeviceId).printInfo())
    REPORT("Failure to print device %d info: %s\n", DeviceId,
           toString(std::move(Err)).data());
}

int32_t __tgt_rtl_create_event(int32_t DeviceId, void **EventPtr) {
  auto Err = Plugin::get().getDevice(DeviceId).createEvent(EventPtr);
  if (Err) {
    REPORT("Failure to create event: %s\n", toString(std::move(Err)).data());
    return OFFLOAD_FAIL;
  }

  return OFFLOAD_SUCCESS;
}

int32_t __tgt_rtl_record_event(int32_t DeviceId, void *EventPtr,
                               __tgt_async_info *AsyncInfoPtr) {
  auto Err =
      Plugin::get().getDevice(DeviceId).recordEvent(EventPtr, AsyncInfoPtr);
  if (Err) {
    REPORT("Failure to record event %p: %s\n", EventPtr,
           toString(std::move(Err)).data());
    return OFFLOAD_FAIL;
  }

  return OFFLOAD_SUCCESS;
}

int32_t __tgt_rtl_wait_event(int32_t DeviceId, void *EventPtr,
                             __tgt_async_info *AsyncInfoPtr) {
  auto Err =
      Plugin::get().getDevice(DeviceId).waitEvent(EventPtr, AsyncInfoPtr);
  if (Err) {
    REPORT("Failure to wait event %p: %s\n", EventPtr,
           toString(std::move(Err)).data());
    return OFFLOAD_FAIL;
  }

  return OFFLOAD_SUCCESS;
}

int32_t __tgt_rtl_sync_event(int32_t DeviceId, void *EventPtr) {
  auto Err = Plugin::get().getDevice(DeviceId).syncEvent(EventPtr);
  if (Err) {
    REPORT("Failure to synchronize event %p: %s\n", EventPtr,
           toString(std::move(Err)).data());
    return OFFLOAD_FAIL;
  }

  return OFFLOAD_SUCCESS;
}

int32_t __tgt_rtl_destroy_event(int32_t DeviceId, void *EventPtr) {
  auto Err = Plugin::get().getDevice(DeviceId).destroyEvent(EventPtr);
  if (Err) {
    REPORT("Failure to destroy event %p: %s\n", EventPtr,
           toString(std::move(Err)).data());
    return OFFLOAD_FAIL;
  }

  return OFFLOAD_SUCCESS;
}

void __tgt_rtl_set_info_flag(uint32_t NewInfoLevel) {
  std::atomic<uint32_t> &InfoLevel = getInfoLevelInternal();
  InfoLevel.store(NewInfoLevel);
}

int32_t __tgt_rtl_init_async_info(int32_t DeviceId,
                                  __tgt_async_info **AsyncInfoPtr) {
  assert(AsyncInfoPtr && "Invalid async info");

  auto Err = Plugin::get().getDevice(DeviceId).initAsyncInfo(AsyncInfoPtr);
  if (Err) {
    REPORT("Failure to initialize async info at " DPxMOD " on device %d: %s\n",
           DPxPTR(*AsyncInfoPtr), DeviceId, toString(std::move(Err)).data());
    return OFFLOAD_FAIL;
  }

  return OFFLOAD_SUCCESS;
}

int32_t __tgt_rtl_init_device_info(int32_t DeviceId,
                                   __tgt_device_info *DeviceInfo,
                                   const char **ErrStr) {
  *ErrStr = "";

  auto Err = Plugin::get().getDevice(DeviceId).initDeviceInfo(DeviceInfo);
  if (Err) {
    REPORT("Failure to initialize device info at " DPxMOD " on device %d: %s\n",
           DPxPTR(DeviceInfo), DeviceId, toString(std::move(Err)).data());
    return OFFLOAD_FAIL;
  }

  return OFFLOAD_SUCCESS;
}

int32_t __tgt_rtl_set_device_offset(int32_t DeviceIdOffset) {
  Plugin::get().setDeviceIdStartIndex(DeviceIdOffset);

  return OFFLOAD_SUCCESS;
}

#ifdef __cplusplus
}
#endif<|MERGE_RESOLUTION|>--- conflicted
+++ resolved
@@ -504,12 +504,6 @@
   if (auto Err =
           printLaunchInfo(GenericDevice, KernelArgs, NumThreads, NumBlocks))
     return Err;
-
-  if (RecordReplay.isRecording())
-    RecordReplay.saveKernelInputInfo(
-        getName(), getImage(), ArgPtrs, ArgOffsets,
-        KernelArgs.NumArgs - /* KernelLaunchEnvironment */ 1, NumBlocks,
-        NumThreads, KernelArgs.Tripcount);
 
   return launchImpl(GenericDevice, NumThreads, NumBlocks, KernelArgs,
                     KernelArgsPtr, AsyncInfoWrapper);
@@ -1419,11 +1413,7 @@
   GenericKernelTy &GenericKernel =
       *reinterpret_cast<GenericKernelTy *>(EntryPtr);
 
-<<<<<<< HEAD
-  if (RecordReplay.isRecording())
-=======
   if (RecordReplay.isRecording()) {
->>>>>>> f2eaa6ec
     RecordReplay.saveImage(GenericKernel.getName(), GenericKernel.getImage());
     RecordReplay.saveKernelInput(GenericKernel.getName(),
                                  GenericKernel.getImage());
