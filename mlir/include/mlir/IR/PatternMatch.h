//===- PatternMatch.h - PatternMatcher classes -------==---------*- C++ -*-===//
//
// Part of the LLVM Project, under the Apache License v2.0 with LLVM Exceptions.
// See https://llvm.org/LICENSE.txt for license information.
// SPDX-License-Identifier: Apache-2.0 WITH LLVM-exception
//
//===----------------------------------------------------------------------===//

#ifndef MLIR_PATTERNMATCHER_H
#define MLIR_PATTERNMATCHER_H

#include "mlir/IR/Builders.h"

namespace mlir {

class PatternRewriter;

//===----------------------------------------------------------------------===//
// PatternBenefit class
//===----------------------------------------------------------------------===//

/// This class represents the benefit of a pattern match in a unitless scheme
/// that ranges from 0 (very little benefit) to 65K.  The most common unit to
/// use here is the "number of operations matched" by the pattern.
///
/// This also has a sentinel representation that can be used for patterns that
/// fail to match.
///
class PatternBenefit {
  enum { ImpossibleToMatchSentinel = 65535 };

public:
  PatternBenefit() : representation(ImpossibleToMatchSentinel) {}
  PatternBenefit(unsigned benefit);
  PatternBenefit(const PatternBenefit &) = default;
  PatternBenefit &operator=(const PatternBenefit &) = default;

  static PatternBenefit impossibleToMatch() { return PatternBenefit(); }
  bool isImpossibleToMatch() const { return *this == impossibleToMatch(); }

  /// If the corresponding pattern can match, return its benefit.  If the
  // corresponding pattern isImpossibleToMatch() then this aborts.
  unsigned short getBenefit() const;

  bool operator==(const PatternBenefit &rhs) const {
    return representation == rhs.representation;
  }
  bool operator!=(const PatternBenefit &rhs) const { return !(*this == rhs); }
  bool operator<(const PatternBenefit &rhs) const {
    return representation < rhs.representation;
  }
  bool operator>(const PatternBenefit &rhs) const { return rhs < *this; }
  bool operator<=(const PatternBenefit &rhs) const { return !(*this > rhs); }
  bool operator>=(const PatternBenefit &rhs) const { return !(*this < rhs); }

private:
  unsigned short representation;
};

//===----------------------------------------------------------------------===//
// Pattern class
//===----------------------------------------------------------------------===//

/// Instances of Pattern can be matched against SSA IR.  These matches get used
/// in ways dependent on their subclasses and the driver doing the matching.
/// For example, RewritePatterns implement a rewrite from one matched pattern
/// to a replacement DAG tile.
class Pattern {
public:
  /// Return the benefit (the inverse of "cost") of matching this pattern.  The
  /// benefit of a Pattern is always static - rewrites that may have dynamic
  /// benefit can be instantiated multiple times (different Pattern instances)
  /// for each benefit that they may return, and be guarded by different match
  /// condition predicates.
  PatternBenefit getBenefit() const { return benefit; }

  /// Return the root node that this pattern matches. Patterns that can match
  /// multiple root types return None.
  Optional<OperationName> getRootKind() const { return rootKind; }

  //===--------------------------------------------------------------------===//
  // Implementation hooks for patterns to implement.
  //===--------------------------------------------------------------------===//

  /// Attempt to match against code rooted at the specified operation,
  /// which is the same operation code as getRootKind().
  virtual LogicalResult match(Operation *op) const = 0;

  virtual ~Pattern() {}

protected:
  /// This class acts as a special tag that makes the desire to match "any"
  /// operation type explicit. This helps to avoid unnecessary usages of this
  /// feature, and ensures that the user is making a conscious decision.
  struct MatchAnyOpTypeTag {};

  /// This constructor is used for patterns that match against a specific
  /// operation type. The `benefit` is the expected benefit of matching this
  /// pattern.
  Pattern(StringRef rootName, PatternBenefit benefit, MLIRContext *context);

<<<<<<< HEAD
  /// This contructor is used when a pattern may match against multiple
=======
  /// This constructor is used when a pattern may match against multiple
>>>>>>> 41ba289b
  /// different types of operations. The `benefit` is the expected benefit of
  /// matching this pattern. `MatchAnyOpTypeTag` is just a tag to ensure that
  /// the "match any" behavior is what the user actually desired,
  /// `MatchAnyOpTypeTag()` should always be supplied here.
  Pattern(PatternBenefit benefit, MatchAnyOpTypeTag);

private:
  /// The root operation of the pattern. If the pattern matches a specific
  /// operation, this contains the name of that operation. Contains None
  /// otherwise.
  Optional<OperationName> rootKind;

  /// The expected benefit of matching this pattern.
  const PatternBenefit benefit;

  virtual void anchor();
};

/// RewritePattern is the common base class for all DAG to DAG replacements.
/// There are two possible usages of this class:
///   * Multi-step RewritePattern with "match" and "rewrite"
///     - By overloading the "match" and "rewrite" functions, the user can
///       separate the concerns of matching and rewriting.
///   * Single-step RewritePattern with "matchAndRewrite"
///     - By overloading the "matchAndRewrite" function, the user can perform
///       the rewrite in the same call as the match.
///
class RewritePattern : public Pattern {
public:
  /// Rewrite the IR rooted at the specified operation with the result of
  /// this pattern, generating any new operations with the specified
  /// builder.  If an unexpected error is encountered (an internal
  /// compiler error), it is emitted through the normal MLIR diagnostic
  /// hooks and the IR is left in a valid state.
  virtual void rewrite(Operation *op, PatternRewriter &rewriter) const;

  /// Attempt to match against code rooted at the specified operation,
  /// which is the same operation code as getRootKind().
  LogicalResult match(Operation *op) const override;

  /// Attempt to match against code rooted at the specified operation,
  /// which is the same operation code as getRootKind(). If successful, this
  /// function will automatically perform the rewrite.
  virtual LogicalResult matchAndRewrite(Operation *op,
                                        PatternRewriter &rewriter) const {
    if (succeeded(match(op))) {
      rewrite(op, rewriter);
      return success();
    }
    return failure();
  }

  /// Returns true if this pattern is known to result in recursive application,
  /// i.e. this pattern may generate IR that also matches this pattern, but is
  /// known to bound the recursion. This signals to a rewriter that it is safe
  /// to apply this pattern recursively to generated IR.
  virtual bool hasBoundedRewriteRecursion() const { return false; }

  /// Return a list of operations that may be generated when rewriting an
  /// operation instance with this pattern.
  ArrayRef<OperationName> getGeneratedOps() const { return generatedOps; }

protected:
  /// Construct a rewrite pattern with a certain benefit that matches the
  /// operation with the given root name.
  RewritePattern(StringRef rootName, PatternBenefit benefit,
                 MLIRContext *context)
      : Pattern(rootName, benefit, context) {}
<<<<<<< HEAD
  /// Patterns must specify the root operation name they match against, and can
  /// also specify the benefit of the pattern matching. `MatchAnyOpTypeTag`
  /// is just a tag to ensure that the "match any" behavior is what the user
  /// actually desired, `MatchAnyOpTypeTag()` should always be supplied here.
  RewritePattern(PatternBenefit benefit, MatchAnyOpTypeTag tag)
      : Pattern(benefit, tag) {}
  /// Patterns must specify the root operation name they match against, and can
  /// also specify the benefit of the pattern matching. They can also specify
  /// the names of operations that may be generated during a successful rewrite.
  RewritePattern(StringRef rootName, ArrayRef<StringRef> generatedNames,
                 PatternBenefit benefit, MLIRContext *context);
  /// Patterns must specify the root operation name they match against, and can
  /// also specify the benefit of the pattern matching. They can also specify
  /// the names of operations that may be generated during a successful rewrite.
  /// `MatchAnyOpTypeTag` is just a tag to ensure that the "match any"
  /// behavior is what the user actually desired, `MatchAnyOpTypeTag()` should
  /// always be supplied here.
=======
  /// Construct a rewrite pattern with a certain benefit that matches any
  /// operation type. `MatchAnyOpTypeTag` is just a tag to ensure that the
  /// "match any" behavior is what the user actually desired,
  /// `MatchAnyOpTypeTag()` should always be supplied here.
  RewritePattern(PatternBenefit benefit, MatchAnyOpTypeTag tag)
      : Pattern(benefit, tag) {}
  /// Construct a rewrite pattern with a certain benefit that matches the
  /// operation with the given root name. `generatedNames` contains the names of
  /// operations that may be generated during a successful rewrite.
  RewritePattern(StringRef rootName, ArrayRef<StringRef> generatedNames,
                 PatternBenefit benefit, MLIRContext *context);
  /// Construct a rewrite pattern that may match any operation type.
  /// `generatedNames` contains the names of operations that may be generated
  /// during a successful rewrite. `MatchAnyOpTypeTag` is just a tag to ensure
  /// that the "match any" behavior is what the user actually desired,
  /// `MatchAnyOpTypeTag()` should always be supplied here.
>>>>>>> 41ba289b
  RewritePattern(ArrayRef<StringRef> generatedNames, PatternBenefit benefit,
                 MLIRContext *context, MatchAnyOpTypeTag tag);

  /// A list of the potential operations that may be generated when rewriting
  /// an op with this pattern.
  SmallVector<OperationName, 2> generatedOps;
};

/// OpRewritePattern is a wrapper around RewritePattern that allows for
/// matching and rewriting against an instance of a derived operation class as
/// opposed to a raw Operation.
template <typename SourceOp> struct OpRewritePattern : public RewritePattern {
  /// Patterns must specify the root operation name they match against, and can
  /// also specify the benefit of the pattern matching.
  OpRewritePattern(MLIRContext *context, PatternBenefit benefit = 1)
      : RewritePattern(SourceOp::getOperationName(), benefit, context) {}

  /// Wrappers around the RewritePattern methods that pass the derived op type.
  void rewrite(Operation *op, PatternRewriter &rewriter) const final {
    rewrite(cast<SourceOp>(op), rewriter);
  }
  LogicalResult match(Operation *op) const final {
    return match(cast<SourceOp>(op));
  }
  LogicalResult matchAndRewrite(Operation *op,
                                PatternRewriter &rewriter) const final {
    return matchAndRewrite(cast<SourceOp>(op), rewriter);
  }

  /// Rewrite and Match methods that operate on the SourceOp type. These must be
  /// overridden by the derived pattern class.
  virtual void rewrite(SourceOp op, PatternRewriter &rewriter) const {
    llvm_unreachable("must override rewrite or matchAndRewrite");
  }
  virtual LogicalResult match(SourceOp op) const {
    llvm_unreachable("must override match or matchAndRewrite");
  }
  virtual LogicalResult matchAndRewrite(SourceOp op,
                                        PatternRewriter &rewriter) const {
    if (succeeded(match(op))) {
      rewrite(op, rewriter);
      return success();
    }
    return failure();
  }
};

//===----------------------------------------------------------------------===//
// PatternRewriter class
//===----------------------------------------------------------------------===//

/// This class coordinates the application of a pattern to the current function,
/// providing a way to create operations and keep track of what gets deleted.
///
/// These class serves two purposes:
///  1) it is the interface that patterns interact with to make mutations to the
///     IR they are being applied to.
///  2) It is a base class that clients of the PatternMatcher use when they want
///     to apply patterns and observe their effects (e.g. to keep worklists or
///     other data structures up to date).
///
class PatternRewriter : public OpBuilder, public OpBuilder::Listener {
public:
  /// Create operation of specific op type at the current insertion point
  /// without verifying to see if it is valid.
  template <typename OpTy, typename... Args>
  OpTy create(Location location, Args... args) {
    OperationState state(location, OpTy::getOperationName());
    OpTy::build(*this, state, args...);
    auto *op = createOperation(state);
    auto result = dyn_cast<OpTy>(op);
    assert(result && "Builder didn't return the right type");
    return result;
  }

  /// Creates an operation of specific op type at the current insertion point.
  /// If the result is an invalid op (the verifier hook fails), emit an error
  /// and return null.
  template <typename OpTy, typename... Args>
  OpTy createChecked(Location location, Args... args) {
    OperationState state(location, OpTy::getOperationName());
    OpTy::build(*this, state, args...);
    auto *op = createOperation(state);

    // If the Operation we produce is valid, return it.
    if (!OpTy::verifyInvariants(op)) {
      auto result = dyn_cast<OpTy>(op);
      assert(result && "Builder didn't return the right type");
      return result;
    }

    // Otherwise, the error message got emitted.  Just remove the operation
    // we made.
    op->erase();
    return OpTy();
  }

  /// Move the blocks that belong to "region" before the given position in
  /// another region "parent". The two regions must be different. The caller
  /// is responsible for creating or updating the operation transferring flow
  /// of control to the region and passing it the correct block arguments.
  virtual void inlineRegionBefore(Region &region, Region &parent,
                                  Region::iterator before);
  void inlineRegionBefore(Region &region, Block *before);

  /// Clone the blocks that belong to "region" before the given position in
  /// another region "parent". The two regions must be different. The caller is
  /// responsible for creating or updating the operation transferring flow of
  /// control to the region and passing it the correct block arguments.
  virtual void cloneRegionBefore(Region &region, Region &parent,
                                 Region::iterator before,
                                 BlockAndValueMapping &mapping);
  void cloneRegionBefore(Region &region, Region &parent,
                         Region::iterator before);
  void cloneRegionBefore(Region &region, Block *before);

  /// This method performs the final replacement for a pattern, where the
  /// results of the operation are updated to use the specified list of SSA
  /// values.
  virtual void replaceOp(Operation *op, ValueRange newValues);

  /// Replaces the result op with a new op that is created without verification.
  /// The result values of the two ops must be the same types.
  template <typename OpTy, typename... Args>
  void replaceOpWithNewOp(Operation *op, Args &&... args) {
    auto newOp = create<OpTy>(op->getLoc(), std::forward<Args>(args)...);
    replaceOpWithResultsOfAnotherOp(op, newOp.getOperation());
  }

  /// This method erases an operation that is known to have no uses.
  virtual void eraseOp(Operation *op);

  /// This method erases all operations in a block.
  virtual void eraseBlock(Block *block);

  /// Merge the operations of block 'source' into the end of block 'dest'.
  /// 'source's predecessors must either be empty or only contain 'dest`.
  /// 'argValues' is used to replace the block arguments of 'source' after
  /// merging.
  virtual void mergeBlocks(Block *source, Block *dest,
                           ValueRange argValues = llvm::None);

  /// Split the operations starting at "before" (inclusive) out of the given
  /// block into a new block, and return it.
  virtual Block *splitBlock(Block *block, Block::iterator before);

  /// This method is used to notify the rewriter that an in-place operation
  /// modification is about to happen. A call to this function *must* be
  /// followed by a call to either `finalizeRootUpdate` or `cancelRootUpdate`.
  /// This is a minor efficiency win (it avoids creating a new operation and
  /// removing the old one) but also often allows simpler code in the client.
  virtual void startRootUpdate(Operation *op) {}

  /// This method is used to signal the end of a root update on the given
  /// operation. This can only be called on operations that were provided to a
  /// call to `startRootUpdate`.
  virtual void finalizeRootUpdate(Operation *op) {}

  /// This method cancels a pending root update. This can only be called on
  /// operations that were provided to a call to `startRootUpdate`.
  virtual void cancelRootUpdate(Operation *op) {}

  /// This method is a utility wrapper around a root update of an operation. It
  /// wraps calls to `startRootUpdate` and `finalizeRootUpdate` around the given
  /// callable.
  template <typename CallableT>
  void updateRootInPlace(Operation *root, CallableT &&callable) {
    startRootUpdate(root);
    callable();
    finalizeRootUpdate(root);
  }

  /// Notify the pattern rewriter that the pattern is failing to match the given
  /// operation, and provide a callback to populate a diagnostic with the reason
  /// why the failure occurred. This method allows for derived rewriters to
  /// optionally hook into the reason why a pattern failed, and display it to
  /// users.
  template <typename CallbackT>
  std::enable_if_t<!std::is_convertible<CallbackT, Twine>::value, LogicalResult>
  notifyMatchFailure(Operation *op, CallbackT &&reasonCallback) {
#ifndef NDEBUG
    return notifyMatchFailure(op,
                              function_ref<void(Diagnostic &)>(reasonCallback));
#else
    return failure();
#endif
  }
  LogicalResult notifyMatchFailure(Operation *op, const Twine &msg) {
    return notifyMatchFailure(op, [&](Diagnostic &diag) { diag << msg; });
  }
  LogicalResult notifyMatchFailure(Operation *op, const char *msg) {
    return notifyMatchFailure(op, Twine(msg));
  }

protected:
  /// Initialize the builder with this rewriter as the listener.
  explicit PatternRewriter(MLIRContext *ctx)
      : OpBuilder(ctx, /*listener=*/this) {}
  ~PatternRewriter() override;

  /// These are the callback methods that subclasses can choose to implement if
  /// they would like to be notified about certain types of mutations.

  /// Notify the pattern rewriter that the specified operation is about to be
  /// replaced with another set of operations.  This is called before the uses
  /// of the operation have been changed.
  virtual void notifyRootReplaced(Operation *op) {}

  /// This is called on an operation that a pattern match is removing, right
  /// before the operation is deleted.  At this point, the operation has zero
  /// uses.
  virtual void notifyOperationRemoved(Operation *op) {}

  /// Notify the pattern rewriter that the pattern is failing to match the given
  /// operation, and provide a callback to populate a diagnostic with the reason
  /// why the failure occurred. This method allows for derived rewriters to
  /// optionally hook into the reason why a pattern failed, and display it to
  /// users.
  virtual LogicalResult
  notifyMatchFailure(Operation *op,
                     function_ref<void(Diagnostic &)> reasonCallback) {
    return failure();
  }

private:
  /// 'op' and 'newOp' are known to have the same number of results, replace the
  /// uses of op with uses of newOp.
  void replaceOpWithResultsOfAnotherOp(Operation *op, Operation *newOp);
};

//===----------------------------------------------------------------------===//
// Pattern-driven rewriters
//===----------------------------------------------------------------------===//

//===----------------------------------------------------------------------===//
// OwningRewritePatternList

class OwningRewritePatternList {
  using PatternListT = std::vector<std::unique_ptr<RewritePattern>>;

public:
  OwningRewritePatternList() = default;

  /// Construct a OwningRewritePatternList populated with the pattern `t` of
  /// type `T`.
  template <typename T>
  OwningRewritePatternList(T &&t) {
    patterns.emplace_back(std::make_unique<T>(std::forward<T>(t)));
  }

  PatternListT::iterator begin() { return patterns.begin(); }
  PatternListT::iterator end() { return patterns.end(); }
  PatternListT::const_iterator begin() const { return patterns.begin(); }
  PatternListT::const_iterator end() const { return patterns.end(); }
  PatternListT::size_type size() const { return patterns.size(); }
  void clear() { patterns.clear(); }

  //===--------------------------------------------------------------------===//
  // Pattern Insertion
  //===--------------------------------------------------------------------===//

  /// Add an instance of each of the pattern types 'Ts' to the pattern list with
  /// the given arguments. Return a reference to `this` for chaining insertions.
  /// Note: ConstructorArg is necessary here to separate the two variadic lists.
  template <typename... Ts, typename ConstructorArg,
            typename... ConstructorArgs,
            typename = std::enable_if_t<sizeof...(Ts) != 0>>
  OwningRewritePatternList &insert(ConstructorArg &&arg,
                                   ConstructorArgs &&... args) {
    // The following expands a call to emplace_back for each of the pattern
    // types 'Ts'. This magic is necessary due to a limitation in the places
    // that a parameter pack can be expanded in c++11.
    // FIXME: In c++17 this can be simplified by using 'fold expressions'.
    (void)std::initializer_list<int>{
        0, (patterns.emplace_back(std::make_unique<Ts>(arg, args...)), 0)...};
    return *this;
  }

  /// Add an instance of each of the pattern types 'Ts'. Return a reference to
  /// `this` for chaining insertions.
  template <typename... Ts> OwningRewritePatternList &insert() {
    (void)std::initializer_list<int>{
        0, (patterns.emplace_back(std::make_unique<Ts>()), 0)...};
    return *this;
  }

  /// Add the given pattern to the pattern list.
  void insert(std::unique_ptr<RewritePattern> pattern) {
    patterns.emplace_back(std::move(pattern));
  }

private:
  PatternListT patterns;
};

//===----------------------------------------------------------------------===//
// PatternApplicator

/// This class manages the application of a group of rewrite patterns, with a
/// user-provided cost model.
class PatternApplicator {
public:
  /// The cost model dynamically assigns a PatternBenefit to a particular
  /// pattern. Users can query contained patterns and pass analysis results to
  /// applyCostModel. Patterns to be discarded should have a benefit of
  /// `impossibleToMatch`.
  using CostModel = function_ref<PatternBenefit(const RewritePattern &)>;

  explicit PatternApplicator(const OwningRewritePatternList &owningPatternList)
      : owningPatternList(owningPatternList) {}

  /// Attempt to match and rewrite the given op with any pattern, allowing a
  /// predicate to decide if a pattern can be applied or not, and hooks for if
  /// the pattern match was a success or failure.
  ///
  /// canApply:  called before each match and rewrite attempt; return false to
  ///            skip pattern.
  /// onFailure: called when a pattern fails to match to perform cleanup.
  /// onSuccess: called when a pattern match succeeds; return failure() to
  ///            invalidate the match and try another pattern.
  LogicalResult matchAndRewrite(
      Operation *op, PatternRewriter &rewriter,
      function_ref<bool(const RewritePattern &)> canApply = {},
      function_ref<void(const RewritePattern &)> onFailure = {},
      function_ref<LogicalResult(const RewritePattern &)> onSuccess = {});

  /// Apply a cost model to the patterns within this applicator.
  void applyCostModel(CostModel model);

  /// Apply the default cost model that solely uses the pattern's static
  /// benefit.
  void applyDefaultCostModel() {
    applyCostModel(
        [](const RewritePattern &pattern) { return pattern.getBenefit(); });
  }

  /// Walk all of the rewrite patterns within the applicator.
  void walkAllPatterns(function_ref<void(const RewritePattern &)> walk);

private:
  /// Attempt to match and rewrite the given op with the given pattern, allowing
  /// a predicate to decide if a pattern can be applied or not, and hooks for if
  /// the pattern match was a success or failure.
  LogicalResult matchAndRewrite(
      Operation *op, const RewritePattern &pattern, PatternRewriter &rewriter,
      function_ref<bool(const RewritePattern &)> canApply,
      function_ref<void(const RewritePattern &)> onFailure,
      function_ref<LogicalResult(const RewritePattern &)> onSuccess);

  /// The list that owns the patterns used within this applicator.
  const OwningRewritePatternList &owningPatternList;

  /// The set of patterns to match for each operation, stable sorted by benefit.
  DenseMap<OperationName, SmallVector<RewritePattern *, 2>> patterns;
  /// The set of patterns that may match against any operation type, stable
  /// sorted by benefit.
  SmallVector<RewritePattern *, 1> anyOpPatterns;
};

//===----------------------------------------------------------------------===//
// applyPatternsGreedily
//===----------------------------------------------------------------------===//

/// Rewrite the regions of the specified operation, which must be isolated from
/// above, by repeatedly applying the highest benefit patterns in a greedy
/// work-list driven manner. Return success if no more patterns can be matched
/// in the result operation regions.
/// Note: This does not apply patterns to the top-level operation itself. Note:
///       These methods also perform folding and simple dead-code elimination
///       before attempting to match any of the provided patterns.
///
LogicalResult
applyPatternsAndFoldGreedily(Operation *op,
                             const OwningRewritePatternList &patterns);
/// Rewrite the given regions, which must be isolated from above.
LogicalResult
applyPatternsAndFoldGreedily(MutableArrayRef<Region> regions,
                             const OwningRewritePatternList &patterns);

/// Applies the specified patterns on `op` alone while also trying to fold it,
/// by selecting the highest benefits patterns in a greedy manner. Returns
/// success if no more patterns can be matched. `erased` is set to true if `op`
/// was folded away or erased as a result of becoming dead. Note: This does not
/// apply any patterns recursively to the regions of `op`.
LogicalResult applyOpPatternsAndFold(Operation *op,
                                     const OwningRewritePatternList &patterns,
                                     bool *erased = nullptr);
} // end namespace mlir

#endif // MLIR_PATTERN_MATCH_H<|MERGE_RESOLUTION|>--- conflicted
+++ resolved
@@ -99,11 +99,7 @@
   /// pattern.
   Pattern(StringRef rootName, PatternBenefit benefit, MLIRContext *context);
 
-<<<<<<< HEAD
-  /// This contructor is used when a pattern may match against multiple
-=======
   /// This constructor is used when a pattern may match against multiple
->>>>>>> 41ba289b
   /// different types of operations. The `benefit` is the expected benefit of
   /// matching this pattern. `MatchAnyOpTypeTag` is just a tag to ensure that
   /// the "match any" behavior is what the user actually desired,
@@ -172,25 +168,6 @@
   RewritePattern(StringRef rootName, PatternBenefit benefit,
                  MLIRContext *context)
       : Pattern(rootName, benefit, context) {}
-<<<<<<< HEAD
-  /// Patterns must specify the root operation name they match against, and can
-  /// also specify the benefit of the pattern matching. `MatchAnyOpTypeTag`
-  /// is just a tag to ensure that the "match any" behavior is what the user
-  /// actually desired, `MatchAnyOpTypeTag()` should always be supplied here.
-  RewritePattern(PatternBenefit benefit, MatchAnyOpTypeTag tag)
-      : Pattern(benefit, tag) {}
-  /// Patterns must specify the root operation name they match against, and can
-  /// also specify the benefit of the pattern matching. They can also specify
-  /// the names of operations that may be generated during a successful rewrite.
-  RewritePattern(StringRef rootName, ArrayRef<StringRef> generatedNames,
-                 PatternBenefit benefit, MLIRContext *context);
-  /// Patterns must specify the root operation name they match against, and can
-  /// also specify the benefit of the pattern matching. They can also specify
-  /// the names of operations that may be generated during a successful rewrite.
-  /// `MatchAnyOpTypeTag` is just a tag to ensure that the "match any"
-  /// behavior is what the user actually desired, `MatchAnyOpTypeTag()` should
-  /// always be supplied here.
-=======
   /// Construct a rewrite pattern with a certain benefit that matches any
   /// operation type. `MatchAnyOpTypeTag` is just a tag to ensure that the
   /// "match any" behavior is what the user actually desired,
@@ -207,7 +184,6 @@
   /// during a successful rewrite. `MatchAnyOpTypeTag` is just a tag to ensure
   /// that the "match any" behavior is what the user actually desired,
   /// `MatchAnyOpTypeTag()` should always be supplied here.
->>>>>>> 41ba289b
   RewritePattern(ArrayRef<StringRef> generatedNames, PatternBenefit benefit,
                  MLIRContext *context, MatchAnyOpTypeTag tag);
 
