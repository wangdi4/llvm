//===- PassManager.h - Pass Management Interface ----------------*- C++ -*-===//
//
// Part of the LLVM Project, under the Apache License v2.0 with LLVM Exceptions.
// See https://llvm.org/LICENSE.txt for license information.
// SPDX-License-Identifier: Apache-2.0 WITH LLVM-exception
//
//===----------------------------------------------------------------------===//

#ifndef MLIR_PASS_PASSMANAGER_H
#define MLIR_PASS_PASSMANAGER_H

#include "mlir/Support/LogicalResult.h"
#include "llvm/ADT/Optional.h"
#include "llvm/ADT/SmallVector.h"
#include "llvm/ADT/iterator.h"
#include "llvm/Support/raw_ostream.h"

#include <functional>
#include <vector>

namespace llvm {
class Any;
<<<<<<< HEAD
class raw_fd_ostream;
raw_fd_ostream &errs();
=======
>>>>>>> 030a52d4
} // end namespace llvm

namespace mlir {
class AnalysisManager;
class MLIRContext;
class ModuleOp;
class OperationName;
class Operation;
class Pass;
class PassInstrumentation;
class PassInstrumentor;

namespace detail {
struct OpPassManagerImpl;
} // end namespace detail

//===----------------------------------------------------------------------===//
// OpPassManager
//===----------------------------------------------------------------------===//

/// This class represents a pass manager that runs passes on a specific
/// operation type. This class is not constructed directly, but nested within
/// other OpPassManagers or the top-level PassManager.
class OpPassManager {
public:
  OpPassManager(OpPassManager &&rhs);
  OpPassManager(const OpPassManager &rhs);
  ~OpPassManager();
  OpPassManager &operator=(const OpPassManager &rhs);

  /// Iterator over the passes in this pass manager.
  using pass_iterator =
      llvm::pointee_iterator<std::vector<std::unique_ptr<Pass>>::iterator>;
  pass_iterator begin();
  pass_iterator end();
  iterator_range<pass_iterator> getPasses() { return {begin(), end()}; }

  /// Run the held passes over the given operation.
  LogicalResult run(Operation *op, AnalysisManager am);

  /// Nest a new operation pass manager for the given operation kind under this
  /// pass manager.
  OpPassManager &nest(const OperationName &nestedName);
  OpPassManager &nest(StringRef nestedName);
  template <typename OpT> OpPassManager &nest() {
    return nest(OpT::getOperationName());
  }

  /// Add the given pass to this pass manager. If this pass has a concrete
  /// operation type, it must be the same type as this pass manager.
  void addPass(std::unique_ptr<Pass> pass);

  /// Add the given pass to a nested pass manager for the given operation kind
  /// `OpT`.
  template <typename OpT> void addNestedPass(std::unique_ptr<Pass> pass) {
    nest<OpT>().addPass(std::move(pass));
  }

  /// Returns the number of passes held by this manager.
  size_t size() const;

  /// Return an instance of the context.
  MLIRContext *getContext() const;

  /// Return the operation name that this pass manager operates on.
  const OperationName &getOpName() const;

  /// Returns the internal implementation instance.
  detail::OpPassManagerImpl &getImpl();

  /// Prints out the passes of the pass manager as the textual representation
  /// of pipelines.
  /// Note: The quality of the string representation depends entirely on the
  /// the correctness of per-pass overrides of Pass::printAsTextualPipeline.
  void printAsTextualPipeline(raw_ostream &os);

  /// Merge the pass statistics of this class into 'other'.
  void mergeStatisticsInto(OpPassManager &other);

private:
  OpPassManager(OperationName name, bool verifyPasses);

  /// A pointer to an internal implementation instance.
  std::unique_ptr<detail::OpPassManagerImpl> impl;

  /// Allow access to the constructor.
  friend class PassManager;

  /// Allow access.
  friend detail::OpPassManagerImpl;
};

//===----------------------------------------------------------------------===//
// PassManager
//===----------------------------------------------------------------------===//

/// An enum describing the different display modes for the information within
/// the pass manager.
enum class PassDisplayMode {
  // In this mode the results are displayed in a list sorted by total,
  // with each pass/analysis instance aggregated into one unique result.
  List,

  // In this mode the results are displayed in a nested pipeline view that
  // mirrors the internal pass pipeline that is being executed in the pass
  // manager.
  Pipeline,
};

/// The main pass manager and pipeline builder.
class PassManager : public OpPassManager {
public:
  // If verifyPasses is true, the verifier is run after each pass.
  PassManager(MLIRContext *ctx, bool verifyPasses = true);
  ~PassManager();

  /// Run the passes within this manager on the provided module.
  LLVM_NODISCARD
  LogicalResult run(ModuleOp module);

  /// Enable support for the pass manager to generate a reproducer on the event
  /// of a crash or a pass failure. `outputFile` is a .mlir filename used to
  /// write the generated reproducer. If `genLocalReproducer` is true, the pass
  /// manager will attempt to generate a local reproducer that contains the
  /// smallest pipeline.
  void enableCrashReproducerGeneration(StringRef outputFile,
                                       bool genLocalReproducer = false);

  //===--------------------------------------------------------------------===//
  // Instrumentations
  //===--------------------------------------------------------------------===//

  /// Add the provided instrumentation to the pass manager.
  void addInstrumentation(std::unique_ptr<PassInstrumentation> pi);

  //===--------------------------------------------------------------------===//
  // IR Printing

  /// A configuration struct provided to the IR printer instrumentation.
  class IRPrinterConfig {
  public:
    using PrintCallbackFn = function_ref<void(raw_ostream &)>;

    /// Initialize the configuration.
    /// * 'printModuleScope' signals if the top-level module IR should always be
    ///   printed. This should only be set to true when multi-threading is
    ///   disabled, otherwise we may try to print IR that is being modified
    ///   asynchronously.
    /// * 'printAfterOnlyOnChange' signals that when printing the IR after a
    ///   pass, in the case of a non-failure, we should first check if any
    ///   potential mutations were made. This allows for reducing the number of
    ///   logs that don't contain meaningful changes.
    explicit IRPrinterConfig(bool printModuleScope = false,
                             bool printAfterOnlyOnChange = false);
    virtual ~IRPrinterConfig();

    /// A hook that may be overridden by a derived config that checks if the IR
    /// of 'operation' should be dumped *before* the pass 'pass' has been
    /// executed. If the IR should be dumped, 'printCallback' should be invoked
    /// with the stream to dump into.
    virtual void printBeforeIfEnabled(Pass *pass, Operation *operation,
                                      PrintCallbackFn printCallback);

    /// A hook that may be overridden by a derived config that checks if the IR
    /// of 'operation' should be dumped *after* the pass 'pass' has been
    /// executed. If the IR should be dumped, 'printCallback' should be invoked
    /// with the stream to dump into.
    virtual void printAfterIfEnabled(Pass *pass, Operation *operation,
                                     PrintCallbackFn printCallback);

    /// Returns true if the IR should always be printed at the top-level scope.
    bool shouldPrintAtModuleScope() const { return printModuleScope; }

    /// Returns true if the IR should only printed after a pass if the IR
    /// "changed".
    bool shouldPrintAfterOnlyOnChange() const { return printAfterOnlyOnChange; }

  private:
    /// A flag that indicates if the IR should be printed at module scope.
    bool printModuleScope;

    /// A flag that indicates that the IR after a pass should only be printed if
    /// a change is detected.
    bool printAfterOnlyOnChange;
  };

  /// Add an instrumentation to print the IR before and after pass execution,
  /// using the provided configuration.
  void enableIRPrinting(std::unique_ptr<IRPrinterConfig> config);

  /// Add an instrumentation to print the IR before and after pass execution,
  /// using the provided fields to generate a default configuration:
  /// * 'shouldPrintBeforePass' and 'shouldPrintAfterPass' correspond to filter
  ///   functions that take a 'Pass *' and `Operation *`. These function should
  ///   return true if the IR should be printed or not.
  /// * 'printModuleScope' signals if the module IR should be printed, even
  ///   for non module passes.
  /// * 'printAfterOnlyOnChange' signals that when printing the IR after a
  ///   pass, in the case of a non-failure, we should first check if any
  ///   potential mutations were made.
  /// * 'out' corresponds to the stream to output the printed IR to.
  void enableIRPrinting(
      std::function<bool(Pass *, Operation *)> shouldPrintBeforePass =
          [](Pass *, Operation *) { return true; },
      std::function<bool(Pass *, Operation *)> shouldPrintAfterPass =
          [](Pass *, Operation *) { return true; },
      bool printModuleScope = true, bool printAfterOnlyOnChange = true,
      raw_ostream &out = llvm::errs());

  //===--------------------------------------------------------------------===//
  // Pass Timing

  /// A configuration struct provided to the pass timing feature.
  class PassTimingConfig {
  public:
    using PrintCallbackFn = function_ref<void(raw_ostream &)>;

    /// Initialize the configuration.
    /// * 'displayMode' switch between list or pipeline display (see the
    /// `PassDisplayMode` enum documentation).
    explicit PassTimingConfig(
        PassDisplayMode displayMode = PassDisplayMode::Pipeline)
        : displayMode(displayMode) {}

    virtual ~PassTimingConfig();

    /// A hook that may be overridden by a derived config to control the
    /// printing. The callback is supplied by the framework and the config is
    /// responsible to call it back with a stream for the output.
    virtual void printTiming(PrintCallbackFn printCallback);

    /// Return the `PassDisplayMode` this config was created with.
    PassDisplayMode getDisplayMode() { return displayMode; }

  private:
    PassDisplayMode displayMode;
  };

  /// Add an instrumentation to time the execution of passes and the computation
  /// of analyses.
  /// Note: Timing should be enabled after all other instrumentations to avoid
  /// any potential "ghost" timing from other instrumentations being
  /// unintentionally included in the timing results.
  void enableTiming(std::unique_ptr<PassTimingConfig> config = nullptr);

  /// Prompts the pass manager to print the statistics collected for each of the
  /// held passes after each call to 'run'.
  void
  enableStatistics(PassDisplayMode displayMode = PassDisplayMode::Pipeline);

private:
  /// Dump the statistics of the passes within this pass manager.
  void dumpStatistics();

  /// Run the pass manager with crash recover enabled.
  LogicalResult runWithCrashRecovery(ModuleOp module, AnalysisManager am);
  /// Run the given passes with crash recover enabled.
  LogicalResult
  runWithCrashRecovery(MutableArrayRef<std::unique_ptr<Pass>> passes,
                       ModuleOp module, AnalysisManager am);

  /// Flag that specifies if pass statistics should be dumped.
  Optional<PassDisplayMode> passStatisticsMode;

  /// A manager for pass instrumentations.
  std::unique_ptr<PassInstrumentor> instrumentor;

  /// An optional filename to use when generating a crash reproducer if valid.
  Optional<std::string> crashReproducerFileName;

  /// Flag that specifies if pass timing is enabled.
  bool passTiming : 1;

  /// Flag that specifies if the generated crash reproducer should be local.
  bool localReproducer : 1;
};

/// Register a set of useful command-line options that can be used to configure
/// a pass manager. The values of these options can be applied via the
/// 'applyPassManagerCLOptions' method below.
void registerPassManagerCLOptions();

/// Apply any values provided to the pass manager options that were registered
/// with 'registerPassManagerOptions'.
void applyPassManagerCLOptions(PassManager &pm);
} // end namespace mlir

#endif // MLIR_PASS_PASSMANAGER_H<|MERGE_RESOLUTION|>--- conflicted
+++ resolved
@@ -20,11 +20,6 @@
 
 namespace llvm {
 class Any;
-<<<<<<< HEAD
-class raw_fd_ostream;
-raw_fd_ostream &errs();
-=======
->>>>>>> 030a52d4
 } // end namespace llvm
 
 namespace mlir {
