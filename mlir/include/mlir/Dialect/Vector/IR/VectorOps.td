--- conflicted
+++ resolved
@@ -2283,11 +2283,7 @@
     }
 
     /// Return whether the mask is a uniform vector of `1`s.
-<<<<<<< HEAD
-    bool isFullMask();
-=======
     bool isAllOnesMask();
->>>>>>> f2eaa6ec
   }];
 
   let assemblyFormat = "$mask_dim_sizes attr-dict `:` type(results)";
