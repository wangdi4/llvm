--- !LinalgOpConfig
metadata: !LinalgOpMetadata
  name: matmul
  cpp_op_name: MatmulOp
  doc: |-
    Performs a matrix multiplacation of two 2D inputs.

<<<<<<< HEAD
    This op is presently here to test a new path for generation and will replace
    the existing 'matmul' op when ready. Do not use.
=======
    Numeric casting is performed on the operands to the inner multiply, promoting
    them to the same data type as the accumulator/output.
>>>>>>> 2e412c55
  implements:
  - LinalgContractionOpInterface
structured_op: !LinalgStructuredOpConfig
  args:
  - !<LinalgTensorDef>
    name: A
    usage: input
    shape: affine_map<()[s0, s1, s2] -> (s0, s2)>
    element_type_var: T1
  - !<LinalgTensorDef>
    name: B
    usage: input
    shape: affine_map<()[s0, s1, s2] -> (s2, s1)>
    element_type_var: T2
  - !<LinalgTensorDef>
    name: C
    usage: output
    shape: affine_map<()[s0, s1, s2] -> (s0, s1)>
    element_type_var: U
  indexing_maps: !LinalgIndexingMapsConfig
    static_indexing_maps:
    - affine_map<(d0, d1, d2)[s0, s1, s2] -> (d0, d2)>
    - affine_map<(d0, d1, d2)[s0, s1, s2] -> (d2, d1)>
    - affine_map<(d0, d1, d2)[s0, s1, s2] -> (d0, d1)>
  iterator_types:
  - parallel
  - parallel
  - reduction
  assignments:
  - !ScalarAssign
    arg: C
    value: !ScalarExpression
      scalar_apply:
        fn_name: add
        operands:
        - !ScalarExpression
          scalar_arg: C
        - !ScalarExpression
          scalar_apply:
            fn_name: mul
            operands:
            - !ScalarExpression
              symbolic_cast:
                type_var: U
                operands:
                - !ScalarExpression
                  scalar_arg: A
            - !ScalarExpression
              symbolic_cast:
                type_var: U
                operands:
                - !ScalarExpression
                  scalar_arg: B
<<<<<<< HEAD
=======
--- !LinalgOpConfig
metadata: !LinalgOpMetadata
  name: batch_matmul
  cpp_op_name: BatchMatmulOp
  doc: |-
    Performs a batched matrix multiplacation of two 3D inputs.

    Numeric casting is performed on the operands to the inner multiply, promoting
    them to the same data type as the accumulator/output.
  implements:
  - LinalgContractionOpInterface
structured_op: !LinalgStructuredOpConfig
  args:
  - !<LinalgTensorDef>
    name: A
    usage: input
    shape: affine_map<()[s0, s1, s2, s3] -> (s0, s1, s3)>
    element_type_var: T1
  - !<LinalgTensorDef>
    name: B
    usage: input
    shape: affine_map<()[s0, s1, s2, s3] -> (s0, s3, s2)>
    element_type_var: T2
  - !<LinalgTensorDef>
    name: C
    usage: output
    shape: affine_map<()[s0, s1, s2, s3] -> (s0, s1, s2)>
    element_type_var: U
  indexing_maps: !LinalgIndexingMapsConfig
    static_indexing_maps:
    - affine_map<(d0, d1, d2, d3)[s0, s1, s2, s3] -> (d0, d1, d3)>
    - affine_map<(d0, d1, d2, d3)[s0, s1, s2, s3] -> (d0, d3, d2)>
    - affine_map<(d0, d1, d2, d3)[s0, s1, s2, s3] -> (d0, d1, d2)>
  iterator_types:
  - parallel
  - parallel
  - parallel
  - reduction
  assignments:
  - !ScalarAssign
    arg: C
    value: !ScalarExpression
      scalar_apply:
        fn_name: add
        operands:
        - !ScalarExpression
          scalar_arg: C
        - !ScalarExpression
          scalar_apply:
            fn_name: mul
            operands:
            - !ScalarExpression
              symbolic_cast:
                type_var: U
                operands:
                - !ScalarExpression
                  scalar_arg: A
            - !ScalarExpression
              symbolic_cast:
                type_var: U
                operands:
                - !ScalarExpression
                  scalar_arg: B
--- !LinalgOpConfig
metadata: !LinalgOpMetadata
  name: matvec
  cpp_op_name: MatvecOp
  doc: |-
    Performs a matrix-vector multiplication.

    Numeric casting is performed on the operands to the inner multiply, promoting
    them to the same data type as the accumulator/output.
  implements:
  - LinalgContractionOpInterface
structured_op: !LinalgStructuredOpConfig
  args:
  - !<LinalgTensorDef>
    name: A
    usage: input
    shape: affine_map<()[s0, s1] -> (s0, s1)>
    element_type_var: T1
  - !<LinalgTensorDef>
    name: y
    usage: input
    shape: affine_map<()[s0, s1] -> (s1)>
    element_type_var: T2
  - !<LinalgTensorDef>
    name: x
    usage: output
    shape: affine_map<()[s0, s1] -> (s0)>
    element_type_var: U
  indexing_maps: !LinalgIndexingMapsConfig
    static_indexing_maps:
    - affine_map<(d0, d1)[s0, s1] -> (d0, d1)>
    - affine_map<(d0, d1)[s0, s1] -> (d1)>
    - affine_map<(d0, d1)[s0, s1] -> (d0)>
  iterator_types:
  - parallel
  - reduction
  assignments:
  - !ScalarAssign
    arg: x
    value: !ScalarExpression
      scalar_apply:
        fn_name: add
        operands:
        - !ScalarExpression
          scalar_arg: x
        - !ScalarExpression
          scalar_apply:
            fn_name: mul
            operands:
            - !ScalarExpression
              symbolic_cast:
                type_var: U
                operands:
                - !ScalarExpression
                  scalar_arg: A
            - !ScalarExpression
              symbolic_cast:
                type_var: U
                operands:
                - !ScalarExpression
                  scalar_arg: y
--- !LinalgOpConfig
metadata: !LinalgOpMetadata
  name: vecmat
  cpp_op_name: VecmatOp
  doc: |-
    Performs a vector-matrix multiplacation.

    Numeric casting is performed on the operands to the inner multiply, promoting
    them to the same data type as the accumulator/output.
  implements:
  - LinalgContractionOpInterface
structured_op: !LinalgStructuredOpConfig
  args:
  - !<LinalgTensorDef>
    name: y
    usage: input
    shape: affine_map<()[s0, s1] -> (s1)>
    element_type_var: T1
  - !<LinalgTensorDef>
    name: A
    usage: input
    shape: affine_map<()[s0, s1] -> (s1, s0)>
    element_type_var: T2
  - !<LinalgTensorDef>
    name: x
    usage: output
    shape: affine_map<()[s0, s1] -> (s0)>
    element_type_var: U
  indexing_maps: !LinalgIndexingMapsConfig
    static_indexing_maps:
    - affine_map<(d0, d1)[s0, s1] -> (d1)>
    - affine_map<(d0, d1)[s0, s1] -> (d1, d0)>
    - affine_map<(d0, d1)[s0, s1] -> (d0)>
  iterator_types:
  - parallel
  - reduction
  assignments:
  - !ScalarAssign
    arg: x
    value: !ScalarExpression
      scalar_apply:
        fn_name: add
        operands:
        - !ScalarExpression
          scalar_arg: x
        - !ScalarExpression
          scalar_apply:
            fn_name: mul
            operands:
            - !ScalarExpression
              symbolic_cast:
                type_var: U
                operands:
                - !ScalarExpression
                  scalar_arg: y
            - !ScalarExpression
              symbolic_cast:
                type_var: U
                operands:
                - !ScalarExpression
                  scalar_arg: A
--- !LinalgOpConfig
metadata: !LinalgOpMetadata
  name: dot
  cpp_op_name: DotOp
  doc: |-
    Performs a dot product of two vectors to a scalar result.

    Numeric casting is performed on the operands to the inner multiply, promoting
    them to the same data type as the accumulator/output.
  implements:
  - LinalgContractionOpInterface
structured_op: !LinalgStructuredOpConfig
  args:
  - !<LinalgTensorDef>
    name: A
    usage: input
    shape: affine_map<()[s0] -> (s0)>
    element_type_var: T1
  - !<LinalgTensorDef>
    name: B
    usage: input
    shape: affine_map<()[s0] -> (s0)>
    element_type_var: T2
  - !<LinalgTensorDef>
    name: C
    usage: output
    shape: affine_map<()[s0] -> ()>
    element_type_var: U
  indexing_maps: !LinalgIndexingMapsConfig
    static_indexing_maps:
    - affine_map<(d0)[s0] -> (d0)>
    - affine_map<(d0)[s0] -> (d0)>
    - affine_map<(d0)[s0] -> ()>
  iterator_types:
  - reduction
  assignments:
  - !ScalarAssign
    arg: C
    value: !ScalarExpression
      scalar_apply:
        fn_name: add
        operands:
        - !ScalarExpression
          scalar_arg: C
        - !ScalarExpression
          scalar_apply:
            fn_name: mul
            operands:
            - !ScalarExpression
              symbolic_cast:
                type_var: U
                operands:
                - !ScalarExpression
                  scalar_arg: A
            - !ScalarExpression
              symbolic_cast:
                type_var: U
                operands:
                - !ScalarExpression
                  scalar_arg: B
>>>>>>> 2e412c55
<|MERGE_RESOLUTION|>--- conflicted
+++ resolved
@@ -5,13 +5,8 @@
   doc: |-
     Performs a matrix multiplacation of two 2D inputs.
 
-<<<<<<< HEAD
-    This op is presently here to test a new path for generation and will replace
-    the existing 'matmul' op when ready. Do not use.
-=======
-    Numeric casting is performed on the operands to the inner multiply, promoting
-    them to the same data type as the accumulator/output.
->>>>>>> 2e412c55
+    Numeric casting is performed on the operands to the inner multiply, promoting
+    them to the same data type as the accumulator/output.
   implements:
   - LinalgContractionOpInterface
 structured_op: !LinalgStructuredOpConfig
@@ -65,8 +60,6 @@
                 operands:
                 - !ScalarExpression
                   scalar_arg: B
-<<<<<<< HEAD
-=======
 --- !LinalgOpConfig
 metadata: !LinalgOpMetadata
   name: batch_matmul
@@ -312,4 +305,3 @@
                 operands:
                 - !ScalarExpression
                   scalar_arg: B
->>>>>>> 2e412c55
