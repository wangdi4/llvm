--- conflicted
+++ resolved
@@ -172,11 +172,7 @@
         Return whether the op has only MemRef input and outputs.
       }], "bool", "hasBufferSemantics">,
     InterfaceMethod<[{
-<<<<<<< HEAD
-        Query whether the op has only RankedTensor input and outputs.
-=======
         Return whether the op has only RankedTensor input and outputs.
->>>>>>> b9883c59
       }], "bool", "hasTensorSemantics">,
 
     //========================================================================//
