--- conflicted
+++ resolved
@@ -9,11 +9,7 @@
 #ifndef MLIR_DIALECT_LINALG_COMPREHENSIVEBUFFERIZE_SCFINTERFACEIMPL_H
 #define MLIR_DIALECT_LINALG_COMPREHENSIVEBUFFERIZE_SCFINTERFACEIMPL_H
 
-<<<<<<< HEAD
-#include "mlir/Dialect/Linalg/ComprehensiveBufferize/ComprehensiveBufferize.h"
-=======
 #include "mlir/Dialect/Bufferization/Transforms/OneShotAnalysis.h"
->>>>>>> 0a1e6d9c
 
 namespace mlir {
 
@@ -27,15 +23,9 @@
 /// bbArgs. This is required because the i-th OpResult of an scf.for op is
 /// currently assumed to alias with the i-th iter_arg (in the absence of
 /// conflicts).
-<<<<<<< HEAD
-struct AssertScfForAliasingProperties : public PostAnalysisStep {
-  LogicalResult run(Operation *op, BufferizationState &state,
-                    BufferizationAliasInfo &aliasInfo,
-=======
 struct AssertScfForAliasingProperties : public bufferization::PostAnalysisStep {
   LogicalResult run(Operation *op, bufferization::BufferizationState &state,
                     bufferization::BufferizationAliasInfo &aliasInfo,
->>>>>>> 0a1e6d9c
                     SmallVector<Operation *> &newOps) override;
 };
 
