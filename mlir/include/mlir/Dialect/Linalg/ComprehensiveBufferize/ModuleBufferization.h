--- conflicted
+++ resolved
@@ -24,22 +24,12 @@
 namespace linalg {
 namespace comprehensive_bufferize {
 
-<<<<<<< HEAD
-struct AnalysisBufferizationOptions;
-
-/// Run Module Bufferization on the given module. Performs a simple function
-/// call analysis to determine which function arguments are inplaceable. Then
-/// analyzes and bufferizes FuncOps one-by-one with Comprehensive Bufferization.
-LogicalResult runComprehensiveBufferize(
-    ModuleOp moduleOp, std::unique_ptr<AnalysisBufferizationOptions> options);
-=======
 /// Run Module Bufferization on the given module. Performs a simple function
 /// call analysis to determine which function arguments are inplaceable. Then
 /// analyzes and bufferizes FuncOps one-by-one with One-Shot Bufferize.
 LogicalResult runComprehensiveBufferize(
     ModuleOp moduleOp,
     std::unique_ptr<bufferization::AnalysisBufferizationOptions> options);
->>>>>>> 0a1e6d9c
 
 namespace std_ext {
 
