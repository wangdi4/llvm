--- conflicted
+++ resolved
@@ -214,8 +214,6 @@
   let hasFolder = 1;
 }
 
-<<<<<<< HEAD
-=======
 def Shape_IndexToSizeOp : Shape_Op<"index_to_size", [
     NoSideEffect,
     DeclareOpInterfaceMethods<InferTypeOpInterface>]> {
@@ -235,7 +233,6 @@
   let hasFolder = 1;
 }
 
->>>>>>> 568f3912
 def Shape_JoinOp : Shape_Op<"join", []> {
   let summary = "Returns the least general shape.size of its operands";
   let description = [{
