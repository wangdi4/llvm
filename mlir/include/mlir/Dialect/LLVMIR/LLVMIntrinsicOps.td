#ifndef LLVM_INTRINSIC_OPS
#define LLVM_INTRINSIC_OPS

include "mlir/IR/OpBase.td"
include "mlir/Dialect/LLVMIR/LLVMAttrDefs.td"
include "mlir/Dialect/LLVMIR/LLVMEnums.td"
include "mlir/Dialect/LLVMIR/LLVMOpBase.td"
include "mlir/Interfaces/InferTypeOpInterface.td"
include "mlir/Interfaces/MemorySlotInterfaces.td"

// Operations that correspond to LLVM intrinsics. With MLIR operation set being
// extendable, there is no reason to introduce a hard boundary between "core"
// operations and intrinsics. However, we systematically prefix them with
// "intr." to avoid potential name clashes.

class LLVM_UnaryIntrOpBase<string func, Type element,
                           list<Trait> traits = [], bit requiresFastmath = 0> :
    LLVM_OneResultIntrOp<func, [], [0],
           !listconcat([Pure, SameOperandsAndResultType], traits),
           requiresFastmath> {
  dag commonArgs = (ins LLVM_ScalarOrVectorOf<element>:$in);
  let assemblyFormat = "`(` operands `)` custom<LLVMOpAttrs>(attr-dict) `:` "
      "functional-type(operands, results)";
}

class LLVM_UnaryIntrOpI<string func, list<Trait> traits = []> :
    LLVM_UnaryIntrOpBase<func, AnySignlessInteger, traits> {
  let arguments = commonArgs;
}

class LLVM_UnaryIntrOpF<string func, list<Trait> traits = []> :
    LLVM_UnaryIntrOpBase<func, LLVM_AnyFloat, traits, /*requiresFastmath=*/1> {
  dag fmfArg = (
    ins DefaultValuedAttr<LLVM_FastmathFlagsAttr, "{}">:$fastmathFlags);
  let arguments = !con(commonArgs, fmfArg);
}

class LLVM_BinarySameArgsIntrOpBase<string func, Type element,
              list<Trait> traits = [], bit requiresFastmath = 0> :
    LLVM_OneResultIntrOp<func, [], [0],
           !listconcat([Pure, SameOperandsAndResultType], traits),
           requiresFastmath> {
  dag commonArgs = (ins LLVM_ScalarOrVectorOf<element>:$a,
                        LLVM_ScalarOrVectorOf<element>:$b);
  let assemblyFormat = "`(` operands `)` custom<LLVMOpAttrs>(attr-dict) `:` "
      "functional-type(operands, results)";
}

class LLVM_BinarySameArgsIntrOpI<string func, list<Trait> traits = []> :
    LLVM_BinarySameArgsIntrOpBase<func, AnySignlessInteger, traits> {
  let arguments = commonArgs;
}

class LLVM_BinarySameArgsIntrOpF<string func, list<Trait> traits = []> :
    LLVM_BinarySameArgsIntrOpBase<func, LLVM_AnyFloat, traits,
                                  /*requiresFastmath=*/1> {
  dag fmfArg = (
    ins DefaultValuedAttr<LLVM_FastmathFlagsAttr, "{}">:$fastmathFlags);
  let arguments = !con(commonArgs, fmfArg);
}

class LLVM_TernarySameArgsIntrOpBase<string func, Type element,
              list<Trait> traits = [], bit requiresFastmath = 0> :
    LLVM_OneResultIntrOp<func, [], [0],
           !listconcat([Pure, SameOperandsAndResultType], traits),
           requiresFastmath> {
  dag commonArgs = (ins LLVM_ScalarOrVectorOf<element>:$a,
                       LLVM_ScalarOrVectorOf<element>:$b,
                       LLVM_ScalarOrVectorOf<element>:$c);
  let assemblyFormat = "`(` operands `)` custom<LLVMOpAttrs>(attr-dict) `:` "
      "functional-type(operands, results)";
}

class LLVM_TernarySameArgsIntrOpI<string func, list<Trait> traits = []> :
    LLVM_TernarySameArgsIntrOpBase<func, AnySignlessInteger, traits> {
  let arguments = commonArgs;
}

class LLVM_TernarySameArgsIntrOpF<string func, list<Trait> traits = []> :
    LLVM_TernarySameArgsIntrOpBase<func, LLVM_AnyFloat, traits,
                                  /*requiresFastmath=*/1> {
  dag fmfArg = (
    ins DefaultValuedAttr<LLVM_FastmathFlagsAttr, "{}">:$fastmathFlags);
  let arguments = !con(commonArgs, fmfArg);
}

class LLVM_CountZerosIntrOp<string func, list<Trait> traits = []> :
    LLVM_OneResultIntrOp<func, [], [0],
           !listconcat([Pure], traits)> {
  let arguments = (ins LLVM_ScalarOrVectorOf<AnySignlessInteger>:$in,
                   I1:$zero_undefined);
}

def LLVM_AbsOp : LLVM_OneResultIntrOp<"abs", [], [0], [Pure]> {
  let arguments = (ins LLVM_ScalarOrVectorOf<AnySignlessInteger>:$in,
                   I1:$is_int_min_poison);
}

def LLVM_IsFPClass : LLVM_OneResultIntrOp<"is.fpclass", [], [0], [Pure]> {
  let arguments = (ins LLVM_ScalarOrVectorOf<LLVM_AnyFloat>:$in, I32:$bit);
}

def LLVM_CopySignOp : LLVM_BinarySameArgsIntrOpF<"copysign">;
def LLVM_CosOp : LLVM_UnaryIntrOpF<"cos">;
def LLVM_ExpOp : LLVM_UnaryIntrOpF<"exp">;
def LLVM_Exp2Op : LLVM_UnaryIntrOpF<"exp2">;
def LLVM_FAbsOp : LLVM_UnaryIntrOpF<"fabs">;
def LLVM_FCeilOp : LLVM_UnaryIntrOpF<"ceil">;
def LLVM_FFloorOp : LLVM_UnaryIntrOpF<"floor">;
def LLVM_FMAOp : LLVM_TernarySameArgsIntrOpF<"fma">;
def LLVM_FMulAddOp : LLVM_TernarySameArgsIntrOpF<"fmuladd">;
def LLVM_Log10Op : LLVM_UnaryIntrOpF<"log10">;
def LLVM_Log2Op : LLVM_UnaryIntrOpF<"log2">;
def LLVM_LogOp : LLVM_UnaryIntrOpF<"log">;
def LLVM_Prefetch : LLVM_ZeroResultIntrOp<"prefetch", [0]> {
  let arguments = (ins LLVM_AnyPointer:$addr, I32:$rw, I32:$hint, I32:$cache);
}
def LLVM_SinOp : LLVM_UnaryIntrOpF<"sin">;
def LLVM_RoundEvenOp : LLVM_UnaryIntrOpF<"roundeven">;
def LLVM_RoundOp : LLVM_UnaryIntrOpF<"round">;
def LLVM_FTruncOp : LLVM_UnaryIntrOpF<"trunc">;
def LLVM_SqrtOp : LLVM_UnaryIntrOpF<"sqrt">;
def LLVM_PowOp : LLVM_BinarySameArgsIntrOpF<"pow">;
def LLVM_PowIOp : LLVM_OneResultIntrOp<"powi", [], [0,1],
                                       [Pure], /*requiresFastmath=*/1> {
  let arguments =
      (ins LLVM_ScalarOrVectorOf<LLVM_AnyFloat>:$val,
           AnySignlessInteger:$power,
           DefaultValuedAttr<LLVM_FastmathFlagsAttr, "{}">:$fastmathFlags);
  let assemblyFormat = "`(` operands `)` custom<LLVMOpAttrs>(attr-dict) `:` "
      "functional-type(operands, results)";
}
def LLVM_BitReverseOp : LLVM_UnaryIntrOpI<"bitreverse">;
def LLVM_ByteSwapOp : LLVM_UnaryIntrOpI<"bswap">;
def LLVM_CountLeadingZerosOp : LLVM_CountZerosIntrOp<"ctlz">;
def LLVM_CountTrailingZerosOp : LLVM_CountZerosIntrOp<"cttz">;
def LLVM_CtPopOp : LLVM_UnaryIntrOpI<"ctpop">;
def LLVM_FshlOp : LLVM_TernarySameArgsIntrOpI<"fshl">;
def LLVM_FshrOp : LLVM_TernarySameArgsIntrOpI<"fshr">;
def LLVM_MaxNumOp : LLVM_BinarySameArgsIntrOpF<"maxnum">;
def LLVM_MinNumOp : LLVM_BinarySameArgsIntrOpF<"minnum">;
def LLVM_MaximumOp : LLVM_BinarySameArgsIntrOpF<"maximum">;
def LLVM_MinimumOp : LLVM_BinarySameArgsIntrOpF<"minimum">;
def LLVM_SMaxOp : LLVM_BinarySameArgsIntrOpI<"smax">;
def LLVM_SMinOp : LLVM_BinarySameArgsIntrOpI<"smin">;
def LLVM_UMaxOp : LLVM_BinarySameArgsIntrOpI<"umax">;
def LLVM_UMinOp : LLVM_BinarySameArgsIntrOpI<"umin">;

class LLVM_MemcpyIntrOpBase<string name> :
    LLVM_ZeroResultIntrOp<name, [0, 1, 2], [], /*requiresAccessGroup=*/1,
                                               /*requiresAliasAnalysis=*/1> {
  dag args = (ins Arg<LLVM_AnyPointer,"",[MemWrite]>:$dst,
                  Arg<LLVM_AnyPointer,"",[MemRead]>:$src,
                  AnySignlessInteger:$len, I1:$isVolatile);
  // Append the alias attributes defined by LLVM_IntrOpBase.
  let arguments = !con(args, aliasAttrs);
  let builders = [
    OpBuilder<(ins "Value":$dst, "Value":$src, "Value":$len,
                   "Value":$isVolatile), [{
      build($_builder, $_state, dst, src, len, isVolatile,
            /*access_groups=*/nullptr, /*alias_scopes=*/nullptr,
            /*noalias_scopes=*/nullptr, /*tbaa=*/nullptr);
    }]
  >];
}

def LLVM_MemcpyOp : LLVM_MemcpyIntrOpBase<"memcpy">;
def LLVM_MemcpyInlineOp : LLVM_MemcpyIntrOpBase<"memcpy.inline">;
def LLVM_MemmoveOp : LLVM_MemcpyIntrOpBase<"memmove">;

def LLVM_MemsetOp : LLVM_ZeroResultIntrOp<"memset", [0, 2], [],
                      /*requiresAccessGroup=*/1, /*requiresAliasAnalysis=*/1> {
  dag args = (ins Arg<LLVM_AnyPointer,"",[MemWrite]>:$dst,
                  I8:$val, AnySignlessInteger:$len, I1:$isVolatile);
  // Append the alias attributes defined by LLVM_IntrOpBase.
  let arguments = !con(args, aliasAttrs);
  let builders = [
    OpBuilder<(ins "Value":$dst, "Value":$val, "Value":$len,
                    "Value":$isVolatile), [{
      build($_builder, $_state, dst, val, len, isVolatile,
            /*access_groups=*/nullptr, /*alias_scopes=*/nullptr,
            /*noalias_scopes=*/nullptr, /*tbaa=*/nullptr);
    }]
  >];
}

def LLVM_NoAliasScopeDeclOp
    : LLVM_ZeroResultIntrOp<"experimental.noalias.scope.decl"> {
  let arguments = (ins SymbolRefAttr:$scope);
  string llvmBuilder = [{
    // Wrap the scope argument into a list since the LLVM IR intrinsic takes
    // a list containing exactly one scope rather than a scope itself.
    llvm::MDNode* node = moduleTranslation.getAliasScopes(op, {$scope});
    builder.CreateNoAliasScopeDeclaration(node);
  }];
  string mlirBuilder = [{
    FailureOr<SmallVector<SymbolRefAttr>> scopeAttrs =
      moduleImport.matchAliasScopeAttrs(llvmOperands[0]);
    // Drop the intrinsic if the alias scope translation fails since the scope
    // is not used by an aliasing operation, such as a load or store, that is
    // used to convert the alias scope metadata.
    if (failed(scopeAttrs))
      return success();
    if (scopeAttrs->size() != 1)
      return failure();
    $_op = $_builder.create<LLVM::NoAliasScopeDeclOp>(
      $_location, (*scopeAttrs)[0]);
  }];
  let assemblyFormat = "$scope attr-dict";
}

//===----------------------------------------------------------------------===//
// Lifetime Markers
//===----------------------------------------------------------------------===//

/// Base operation for lifetime markers. The LLVM intrinsics require the size
/// operand to be an immediate. In MLIR it is encoded as an attribute.
class LLVM_LifetimeBaseOp<string opName> : LLVM_ZeroResultIntrOp<opName, [],
    [DeclareOpInterfaceMethods<PromotableOpInterface>]> {
  let arguments = (ins I64Attr:$size, LLVM_AnyPointer:$ptr);

  // Custom builder to convert the size attribute to an integer.
  let llvmBuilder = [{
    llvm::Module *module = builder.GetInsertBlock()->getModule();
    llvm::Function *fn = llvm::Intrinsic::getDeclaration(
        module, llvm::Intrinsic::}] # llvmEnumName # [{, {}] #
        !interleave(ListIntSubst<LLVM_IntrPatterns.operand, [0]>.lst, ", ")
        # [{});
    builder.CreateCall(fn, {builder.getInt64(op.getSizeAttr().getInt()),
                            moduleTranslation.lookupValue(op.getPtr())});
  }];

  let assemblyFormat = "$size `,` $ptr attr-dict `:` qualified(type($ptr))";
}

def LLVM_LifetimeStartOp : LLVM_LifetimeBaseOp<"lifetime.start"> {
  // Custom builder to convert the size argument to an attribute.
  string mlirBuilder = [{
    $_op = $_builder.create<LLVM::LifetimeStartOp>(
      $_location, $_int_attr($size), $ptr);
  }];
}
def LLVM_LifetimeEndOp : LLVM_LifetimeBaseOp<"lifetime.end"> {
  // Custom builder to convert the size argument to an attribute.
  string mlirBuilder = [{
    $_op = $_builder.create<LLVM::LifetimeEndOp>(
      $_location, $_int_attr($size), $ptr);
  }];
}

// Intrinsics with multiple returns.

class LLVM_ArithWithOverflowOp<string mnem>
    : LLVM_IntrOp<mnem, [0], [], [SameOperandsElementType], 2>,
      Arguments<(ins LLVM_ScalarOrVectorOf<AnySignlessInteger>,
                 LLVM_ScalarOrVectorOf<AnySignlessInteger>)>;

def LLVM_SAddWithOverflowOp : LLVM_ArithWithOverflowOp<"sadd.with.overflow">;
def LLVM_UAddWithOverflowOp : LLVM_ArithWithOverflowOp<"uadd.with.overflow">;
def LLVM_SSubWithOverflowOp : LLVM_ArithWithOverflowOp<"ssub.with.overflow">;
def LLVM_USubWithOverflowOp : LLVM_ArithWithOverflowOp<"usub.with.overflow">;
def LLVM_SMulWithOverflowOp : LLVM_ArithWithOverflowOp<"smul.with.overflow">;
def LLVM_UMulWithOverflowOp : LLVM_ArithWithOverflowOp<"umul.with.overflow">;

//
<<<<<<< HEAD
=======
// Saturation Arithmetic Intrinsics.
//

def LLVM_SAddSat : LLVM_BinarySameArgsIntrOpI<"sadd.sat">;
def LLVM_UAddSat : LLVM_BinarySameArgsIntrOpI<"uadd.sat">;
def LLVM_SSubSat : LLVM_BinarySameArgsIntrOpI<"ssub.sat">;
def LLVM_USubSat : LLVM_BinarySameArgsIntrOpI<"usub.sat">;
def LLVM_SSHLSat : LLVM_BinarySameArgsIntrOpI<"sshl.sat">;
def LLVM_USHLSat : LLVM_BinarySameArgsIntrOpI<"ushl.sat">;

//
>>>>>>> 55a4d273
// Optimization hint intrinsics.
//

def LLVM_AssumeOp
  : LLVM_ZeroResultIntrOp<"assume", []>, Arguments<(ins I1:$cond)>;

def LLVM_IsConstantOp : LLVM_IntrOp<"is.constant", [], [0], [Pure], 1> {
  let arguments = (ins LLVM_Type:$val);
  let results = (outs I1:$res);
}

def LLVM_ExpectOp
  : LLVM_OneResultIntrOp<"expect", [], [0],
                         [Pure, SameOperandsAndResultType]> {
  let arguments = (ins AnySignlessInteger:$val,
                       AnySignlessInteger:$expected);
  let assemblyFormat = "$val `,` $expected attr-dict `:` type($val)";
}

def LLVM_ExpectWithProbabilityOp
  : LLVM_OneResultIntrOp<"expect.with.probability", [], [0],
                         [Pure, AllTypesMatch<["val", "expected", "res"]>]> {
  let arguments = (ins AnySignlessInteger:$val,
                       AnySignlessInteger:$expected,
                       F64Attr:$prob);
  string llvmBuilder = [{
    createIntrinsicCall(
      builder, llvm::Intrinsic::expect_with_probability,
      {$val, $expected, llvm::ConstantFP::get(builder.getDoubleTy(), $prob)},
      {$_resultType});
  }];
  string mlirBuilder = [{
    $res = $_builder.create<LLVM::ExpectWithProbabilityOp>(
      $_location, $val, $expected, $_float_attr($prob));
  }];
  let assemblyFormat = "$val `,` $expected `,` $prob attr-dict `:` type($val)";
}

//
// Coroutine intrinsics.
//

def LLVM_CoroIdOp : LLVM_IntrOp<"coro.id", [], [], [], 1> {
  let arguments = (ins I32:$align,
                       LLVM_i8Ptr:$promise,
                       LLVM_i8Ptr:$coroaddr,
                       LLVM_i8Ptr:$fnaddrs);
  let assemblyFormat = "$align `,` $promise `,` $coroaddr `,` $fnaddrs"
    " attr-dict `:` functional-type(operands, results)";
}

def LLVM_CoroBeginOp : LLVM_IntrOp<"coro.begin", [], [], [], 1> {
  let arguments = (ins LLVM_TokenType:$token,
                       LLVM_i8Ptr:$mem);
  let assemblyFormat = "$token `,` $mem attr-dict `:` functional-type(operands, results)";
}

def LLVM_CoroSizeOp : LLVM_IntrOp<"coro.size", [0], [], [], 1> {
  let assemblyFormat = "attr-dict `:` type($res)";
}

def LLVM_CoroAlignOp : LLVM_IntrOp<"coro.align", [0], [], [], 1> {
  let assemblyFormat = "attr-dict `:` type($res)";
}

def LLVM_CoroSaveOp : LLVM_IntrOp<"coro.save", [], [], [], 1> {
  let arguments = (ins LLVM_i8Ptr:$handle);
  let assemblyFormat = "$handle attr-dict `:` functional-type(operands, results)";
}

def LLVM_CoroSuspendOp : LLVM_IntrOp<"coro.suspend", [], [], [], 1> {
  let arguments = (ins LLVM_TokenType:$save,
                       I1:$final);
  let assemblyFormat = "$save `,` $final attr-dict `:` type($res)";
}

def LLVM_CoroEndOp : LLVM_IntrOp<"coro.end", [], [], [], 1> {
  let arguments = (ins LLVM_i8Ptr:$handle,
                       I1:$unwind);
  let assemblyFormat = "$handle `,` $unwind attr-dict `:` functional-type(operands, results)";
}

def LLVM_CoroFreeOp : LLVM_IntrOp<"coro.free", [], [], [], 1> {
  let arguments = (ins LLVM_TokenType:$id,
                       LLVM_i8Ptr:$handle);
  let assemblyFormat = "$id `,` $handle attr-dict `:` functional-type(operands, results)";
}

def LLVM_CoroResumeOp : LLVM_IntrOp<"coro.resume", [], [], [], 0> {
  let arguments = (ins LLVM_i8Ptr:$handle);
  let assemblyFormat = "$handle attr-dict `:` qualified(type($handle))";
}

//
// Debug function intrinsics.
//

class LLVM_DbgIntrOp<string name, string argName, list<Trait> traits = []>
    : LLVM_IntrOp<name, [], [], traits, 0> {
  let llvmBuilder = [{
    llvm::Module *module = builder.GetInsertBlock()->getModule();
    llvm::LLVMContext &ctx = module->getContext();
    llvm::Function *fn =
      llvm::Intrinsic::getDeclaration(module, llvm::Intrinsic::}]
       # !subst(".", "_", name) # [{);
    builder.CreateCall(fn, {
        llvm::MetadataAsValue::get(ctx,
            llvm::ValueAsMetadata::get(moduleTranslation.lookupValue(opInst.getOperand(0)))),
        llvm::MetadataAsValue::get(ctx, moduleTranslation.translateDebugInfo($varInfo)),
        llvm::MetadataAsValue::get(ctx, llvm::DIExpression::get(ctx, std::nullopt)),
      });
  }];
  let mlirBuilder = [{
    // Drop debug intrinsics with a non-empty debug expression.
    // TODO: Support debug intrinsics that evaluate a debug expression.
    auto *dbgIntr = cast<llvm::DbgVariableIntrinsic>(inst);
    if (dbgIntr->hasArgList() || dbgIntr->getExpression()->getNumElements() != 0)
      return success();
    // Convert the value/address operand late since it cannot be a debug
    // metadata argument list at this stage. Generating the conversion using an
    // argument variable would not work here, since the builder variables are
    // converted before entering the builder, which would result in an error
    // when attempting to convert an argument list.

    FailureOr<Value> argOperand = moduleImport.convertMetadataValue(llvmOperands[0]);
    // Drop the intrinsic when its operand could not be converted. This can
    // happen for use before definition cases that are allowed for debug
    // intrinsics.
    if (failed(argOperand))
      return success();
    $_op = $_builder.create<$_qualCppClassName>($_location,
        *argOperand, $_var_attr($varInfo));
  }];
  let assemblyFormat = [{
    qualified($varInfo) `=` $}] # argName #
      [{ `:` qualified(type($}] # argName # [{)) attr-dict
  }];
}

def LLVM_DbgDeclareOp : LLVM_DbgIntrOp< "dbg.declare", "addr",
    [DeclareOpInterfaceMethods<PromotableOpInterface>]> {
  let summary = "Declare the address of a local debug info variable.";
  let arguments = (ins LLVM_AnyPointer:$addr, LLVM_DILocalVariableAttr:$varInfo);
}

def LLVM_DbgValueOp : LLVM_DbgIntrOp<"dbg.value", "value"> {
  let summary = "Describe the current value of a local debug info variable.";
  let arguments = (ins LLVM_Type:$value, LLVM_DILocalVariableAttr:$varInfo);
}

//
// Variadic function intrinsics.
//

def LLVM_VaStartOp : LLVM_ZeroResultIntrOp<"vastart">,
                     Arguments<(ins LLVM_i8Ptr:$arg_list)> {
  let assemblyFormat = "$arg_list attr-dict `:` qualified(type($arg_list))";
  let summary = "Initializes `arg_list` for subsequent variadic argument extractions.";
}

def LLVM_VaCopyOp : LLVM_ZeroResultIntrOp<"vacopy">,
                    Arguments<(ins LLVM_i8Ptr:$dest_list, LLVM_i8Ptr:$src_list)> {
  let assemblyFormat = "$src_list `to` $dest_list attr-dict `:` type(operands)";
  let summary = "Copies the current argument position from `src_list` to `dest_list`.";
}

def LLVM_VaEndOp : LLVM_ZeroResultIntrOp<"vaend">,
                   Arguments<(ins LLVM_i8Ptr:$arg_list)> {
  let assemblyFormat = "$arg_list attr-dict `:` qualified(type($arg_list))";
  let summary = "Destroys `arg_list`, which has been initialized by `intr.vastart` or `intr.vacopy`.";
}

//
// Exception handling intrinsics.
//

def LLVM_EhTypeidForOp : LLVM_OneResultIntrOp<"eh.typeid.for"> {
    let arguments = (ins LLVM_i8Ptr:$type_info);
    let assemblyFormat = "$type_info attr-dict `:` functional-type(operands, results)";
}

//
// Stack save/restore intrinsics.
//

def LLVM_StackSaveOp : LLVM_OneResultIntrOp<"stacksave"> {
  let assemblyFormat = "attr-dict `:` type($res)";
}

def LLVM_StackRestoreOp : LLVM_ZeroResultIntrOp<"stackrestore"> {
  let arguments = (ins LLVM_i8Ptr:$ptr);
  let assemblyFormat = "$ptr attr-dict `:` qualified(type($ptr))";
}

//
// Vector Reductions.
//

// LLVM vector reduction over a single vector.
class LLVM_VecReductionBase<string mnem, Type element, bit requiresFastmath=0>
    : LLVM_OneResultIntrOp<"vector.reduce." # mnem, [], [0],
                           [Pure, SameOperandsAndResultElementType],
                           requiresFastmath> {
      dag commonArgs = (ins LLVM_VectorOf<element>:$in);
}

class LLVM_VecReductionF<string mnem>
    : LLVM_VecReductionBase<mnem, AnyFloat, /*requiresFastmath=*/1> {
  dag fmfArg = (
    ins DefaultValuedAttr<LLVM_FastmathFlagsAttr, "{}">:$fastmathFlags);
  let arguments = !con(commonArgs, fmfArg);

  let assemblyFormat = "`(` operands `)` custom<LLVMOpAttrs>(attr-dict) `:` "
      "functional-type(operands, results)";
}

class LLVM_VecReductionI<string mnem>
    : LLVM_VecReductionBase<mnem, AnySignlessInteger> {
      let arguments = commonArgs;
}

// LLVM vector reduction over a single vector, with an initial value,
// and with permission to reassociate the reduction operations.
class LLVM_VecReductionAccBase<string mnem, Type element>
    : LLVM_OneResultIntrOp<"vector.reduce." # mnem, [], [0],
                           [Pure, SameOperandsAndResultElementType]>,
      Arguments<(ins element:$start_value, LLVM_VectorOf<element>:$input,
                 DefaultValuedAttr<BoolAttr, "false">:$reassoc)> {
  let llvmBuilder = [{
    llvm::Module *module = builder.GetInsertBlock()->getModule();
    llvm::Function *fn = llvm::Intrinsic::getDeclaration(
        module,
        llvm::Intrinsic::vector_reduce_}] # mnem # [{,
        { }] # !interleave(ListIntSubst<LLVM_IntrPatterns.operand, [1]>.lst,
                           ", ") # [{
        });
    auto operands = moduleTranslation.lookupValues(opInst.getOperands());
    llvm::FastMathFlags origFM = builder.getFastMathFlags();
    llvm::FastMathFlags tempFM = origFM;
    tempFM.setAllowReassoc($reassoc);
    builder.setFastMathFlags(tempFM);  // set fastmath flag
    $res = builder.CreateCall(fn, operands);
    builder.setFastMathFlags(origFM);  // restore fastmath flag
  }];
  let mlirBuilder = [{
    bool allowReassoc = inst->getFastMathFlags().allowReassoc();
    $res = $_builder.create<$_qualCppClassName>($_location,
      $_resultType, $start_value, $input, allowReassoc);
  }];
}

class LLVM_VecReductionAccF<string mnem>
    : LLVM_VecReductionAccBase<mnem, AnyFloat>;

def LLVM_vector_reduce_add : LLVM_VecReductionI<"add">;
def LLVM_vector_reduce_and : LLVM_VecReductionI<"and">;
def LLVM_vector_reduce_mul : LLVM_VecReductionI<"mul">;
def LLVM_vector_reduce_or : LLVM_VecReductionI<"or">;
def LLVM_vector_reduce_smax : LLVM_VecReductionI<"smax">;
def LLVM_vector_reduce_smin : LLVM_VecReductionI<"smin">;
def LLVM_vector_reduce_umax : LLVM_VecReductionI<"umax">;
def LLVM_vector_reduce_umin : LLVM_VecReductionI<"umin">;
def LLVM_vector_reduce_xor : LLVM_VecReductionI<"xor">;

def LLVM_vector_reduce_fmax : LLVM_VecReductionF<"fmax">;
def LLVM_vector_reduce_fmin : LLVM_VecReductionF<"fmin">;

def LLVM_vector_reduce_fadd : LLVM_VecReductionAccF<"fadd">;
def LLVM_vector_reduce_fmul : LLVM_VecReductionAccF<"fmul">;

//
// LLVM Matrix operations.
//

/// Create a column major, strided 2-D matrix load, as specified in the LLVM
/// MatrixBuilder.
/// data       - Start address of the matrix read
/// rows       - Number of rows in matrix (must be a constant)
/// isVolatile - True if the load operation is marked as volatile.
/// columns    - Number of columns in matrix (must be a constant)
/// stride     - Space between columns
def LLVM_MatrixColumnMajorLoadOp : LLVM_OneResultIntrOp<"matrix.column.major.load"> {
  let arguments = (ins LLVM_AnyPointer:$data, AnySignlessInteger:$stride, I1Attr:$isVolatile,
                   I32Attr:$rows, I32Attr:$columns);
  let results = (outs LLVM_AnyVector:$res);
  let builders = [LLVM_OneResultOpBuilder];
  let assemblyFormat = "$data `,` `<` `stride` `=` $stride `>` attr-dict"
    "`:` type($res) `from` qualified(type($data)) `stride` type($stride)";

  string llvmBuilder = [{
    llvm::MatrixBuilder mb(builder);
    const llvm::DataLayout &dl =
      builder.GetInsertBlock()->getModule()->getDataLayout();
    llvm::Type *ElemTy = moduleTranslation.convertType(
        getVectorElementType(op.getType()));
    llvm::Align align = dl.getABITypeAlign(ElemTy);
    $res = mb.CreateColumnMajorLoad(
      ElemTy, $data, align, $stride, $isVolatile, $rows,
      $columns);
  }];
  string mlirBuilder = [{
    $res = $_builder.create<LLVM::MatrixColumnMajorLoadOp>(
      $_location, $_resultType, $data, $stride,
      $_int_attr($isVolatile), $_int_attr($rows), $_int_attr($columns));
  }];
}

/// Create a column major, strided 2-D matrix store, as specified in the LLVM
/// MatrixBuilder.
/// matrix     - Matrix to store
/// ptr        - Pointer to write back to
/// isVolatile - True if the load operation is marked as volatile.
/// rows       - Number of rows in matrix (must be a constant)
/// columns    - Number of columns in matrix (must be a constant)
/// stride     - Space between columns
def LLVM_MatrixColumnMajorStoreOp : LLVM_ZeroResultIntrOp<"matrix.column.major.store"> {
  let arguments = (ins LLVM_AnyVector:$matrix, LLVM_AnyPointer:$data,
                   AnySignlessInteger:$stride, I1Attr:$isVolatile, I32Attr:$rows,
                   I32Attr:$columns);
  let builders = [LLVM_VoidResultTypeOpBuilder, LLVM_ZeroResultOpBuilder];
  let assemblyFormat = "$matrix `,` $data `,` `<` `stride` `=` $stride `>` "
    "attr-dict`:` type($matrix) `to` qualified(type($data)) `stride` type($stride)";

  string llvmBuilder = [{
    llvm::MatrixBuilder mb(builder);
    const llvm::DataLayout &dl =
      builder.GetInsertBlock()->getModule()->getDataLayout();
    Type elementType = getVectorElementType(op.getMatrix().getType());
    llvm::Align align = dl.getABITypeAlign(
      moduleTranslation.convertType(elementType));
    mb.CreateColumnMajorStore(
      $matrix, $data, align, $stride, $isVolatile,
      $rows, $columns);
  }];
  string mlirBuilder = [{
    $_op = $_builder.create<LLVM::MatrixColumnMajorStoreOp>(
      $_location, $matrix, $data, $stride,
      $_int_attr($isVolatile), $_int_attr($rows), $_int_attr($columns));
  }];
}

/// Create a llvm.matrix.multiply call, multiplying 2-D matrices LHS and RHS, as
/// specified in the LLVM MatrixBuilder.
def LLVM_MatrixMultiplyOp : LLVM_OneResultIntrOp<"matrix.multiply"> {
  let arguments = (ins LLVM_AnyVector:$lhs, LLVM_AnyVector:$rhs, I32Attr:$lhs_rows,
                   I32Attr:$lhs_columns, I32Attr:$rhs_columns);
  let results = (outs LLVM_AnyVector:$res);
  let builders = [LLVM_OneResultOpBuilder];
  let assemblyFormat = "$lhs `,` $rhs attr-dict "
    "`:` `(` type($lhs) `,` type($rhs) `)` `->` type($res)";

  string llvmBuilder = [{
    llvm::MatrixBuilder mb(builder);
    $res = mb.CreateMatrixMultiply(
      $lhs, $rhs, $lhs_rows, $lhs_columns,
      $rhs_columns);
  }];
  string mlirBuilder = [{
    $res = $_builder.create<LLVM::MatrixMultiplyOp>(
      $_location, $_resultType, $lhs, $rhs,
      $_int_attr($lhs_rows), $_int_attr($lhs_columns), $_int_attr($rhs_columns));
  }];
}

/// Create a llvm.matrix.transpose call, transposing a `rows` x `columns` 2-D
/// `matrix`, as specified in the LLVM MatrixBuilder.
def LLVM_MatrixTransposeOp : LLVM_OneResultIntrOp<"matrix.transpose"> {
  let arguments = (ins LLVM_AnyVector:$matrix, I32Attr:$rows, I32Attr:$columns);
  let results = (outs LLVM_AnyVector:$res);
  let builders = [LLVM_OneResultOpBuilder];
  let assemblyFormat = "$matrix attr-dict `:` type($matrix) `into` type($res)";

  string llvmBuilder = [{
    llvm::MatrixBuilder mb(builder);
    $res = mb.CreateMatrixTranspose(
      $matrix, $rows, $columns);
  }];
  string mlirBuilder = [{
    $res = $_builder.create<LLVM::MatrixTransposeOp>(
      $_location, $_resultType, $matrix,
      $_int_attr($rows), $_int_attr($columns));
  }];
}

//
// LLVM masked operations.
//

/// Create a llvm.get.active.lane.mask to set a mask up to a given position.
def LLVM_GetActiveLaneMaskOp
    : LLVM_OneResultIntrOp<"get.active.lane.mask", [0], [0], [Pure]> {
  let arguments = (ins AnySignlessInteger:$base, AnySignlessInteger:$n);
  let assemblyFormat = "$base `,` $n attr-dict `:` "
    "type($base) `,` type($n) `to` type($res)";
}

/// Create a call to Masked Load intrinsic.
def LLVM_MaskedLoadOp : LLVM_OneResultIntrOp<"masked.load"> {
  let arguments = (ins LLVM_AnyPointer:$data, LLVM_VectorOf<I1>:$mask,
                   Variadic<LLVM_AnyVector>:$pass_thru, I32Attr:$alignment);
  let results = (outs LLVM_AnyVector:$res);
  let assemblyFormat =
    "operands attr-dict `:` functional-type(operands, results)";

  string llvmBuilder = [{
    $res = $pass_thru.empty() ? builder.CreateMaskedLoad(
        $_resultType, $data, llvm::Align($alignment), $mask) :
      builder.CreateMaskedLoad(
        $_resultType, $data, llvm::Align($alignment), $mask, $pass_thru[0]);
  }];
  string mlirBuilder = [{
    $res = $_builder.create<LLVM::MaskedLoadOp>($_location,
      $_resultType, $data, $mask, $pass_thru, $_int_attr($alignment));
  }];
  list<int> llvmArgIndices = [0, 2, 3, 1];
}

/// Create a call to Masked Store intrinsic.
def LLVM_MaskedStoreOp : LLVM_ZeroResultIntrOp<"masked.store"> {
  let arguments = (ins LLVM_AnyVector:$value, LLVM_AnyPointer:$data,
                   LLVM_VectorOf<I1>:$mask, I32Attr:$alignment);
  let builders = [LLVM_VoidResultTypeOpBuilder, LLVM_ZeroResultOpBuilder];
  let assemblyFormat = "$value `,` $data `,` $mask attr-dict `:` "
    "type($value) `,` type($mask) `into` qualified(type($data))";

  string llvmBuilder = [{
    builder.CreateMaskedStore(
      $value, $data, llvm::Align($alignment), $mask);
  }];
  string mlirBuilder = [{
    $_op = $_builder.create<LLVM::MaskedStoreOp>($_location,
      $value, $data, $mask, $_int_attr($alignment));
  }];
  list<int> llvmArgIndices = [0, 1, 3, 2];
}

/// Create a call to Masked Gather intrinsic.
def LLVM_masked_gather : LLVM_OneResultIntrOp<"masked.gather"> {
  let arguments = (ins LLVM_VectorOf<LLVM_AnyPointer>:$ptrs,
                   LLVM_VectorOf<I1>:$mask, Variadic<LLVM_AnyVector>:$pass_thru,
                   I32Attr:$alignment);
  let results = (outs LLVM_AnyVector:$res);
  let builders = [LLVM_OneResultOpBuilder];
  let assemblyFormat =
    "operands attr-dict `:` functional-type(operands, results)";

  string llvmBuilder = [{
    $res = $pass_thru.empty() ? builder.CreateMaskedGather(
        $_resultType, $ptrs, llvm::Align($alignment), $mask) :
      builder.CreateMaskedGather(
        $_resultType, $ptrs, llvm::Align($alignment), $mask, $pass_thru[0]);
  }];
  string mlirBuilder = [{
    $res = $_builder.create<LLVM::masked_gather>($_location,
      $_resultType, $ptrs, $mask, $pass_thru, $_int_attr($alignment));
  }];
  list<int> llvmArgIndices = [0, 2, 3, 1];
}

/// Create a call to Masked Scatter intrinsic.
def LLVM_masked_scatter : LLVM_ZeroResultIntrOp<"masked.scatter"> {
  let arguments = (ins LLVM_AnyVector:$value, LLVM_VectorOf<LLVM_AnyPointer>:$ptrs,
                   LLVM_VectorOf<I1>:$mask, I32Attr:$alignment);
  let builders = [LLVM_VoidResultTypeOpBuilder, LLVM_ZeroResultOpBuilder];
  let assemblyFormat = "$value `,` $ptrs `,` $mask attr-dict `:` "
    "type($value) `,` type($mask) `into` type($ptrs)";

  string llvmBuilder = [{
    builder.CreateMaskedScatter(
      $value, $ptrs, llvm::Align($alignment), $mask);
  }];
  string mlirBuilder = [{
    $_op = $_builder.create<LLVM::masked_scatter>($_location,
      $value, $ptrs, $mask, $_int_attr($alignment));
  }];
  list<int> llvmArgIndices = [0, 1, 3, 2];
}

/// Create a call to Masked Expand Load intrinsic.
def LLVM_masked_expandload : LLVM_IntrOp<"masked.expandload", [0], [], [], 1> {
  let arguments = (ins LLVM_AnyPointer, LLVM_VectorOf<I1>, LLVM_AnyVector);
}

/// Create a call to Masked Compress Store intrinsic.
def LLVM_masked_compressstore
    : LLVM_IntrOp<"masked.compressstore", [], [0], [], 0> {
  let arguments = (ins LLVM_AnyVector, LLVM_AnyPointer, LLVM_VectorOf<I1>);
}

//
// Trap intrinsics.
//

def LLVM_Trap : LLVM_ZeroResultIntrOp<"trap">;

def LLVM_DebugTrap : LLVM_ZeroResultIntrOp<"debugtrap">;

def LLVM_UBSanTrap : LLVM_ZeroResultIntrOp<"ubsantrap"> {
  let arguments = (ins I8Attr:$failureKind);
  string llvmBuilder = [{
    createIntrinsicCall(
      builder, llvm::Intrinsic::ubsantrap, {builder.getInt8($failureKind)});
  }];
  string mlirBuilder = [{
    $_op =
      $_builder.create<LLVM::UBSanTrap>($_location, $_int_attr($failureKind));
  }];
}

/// Create a call to vscale intrinsic.
def LLVM_vscale : LLVM_IntrOp<"vscale", [0], [], [], 1>;

/// Create a call to stepvector intrinsic.
def LLVM_StepVectorOp
    : LLVM_IntrOp<"experimental.stepvector", [0], [], [Pure], 1> {
  let arguments = (ins);
  let results = (outs LLVM_VectorOf<AnySignlessInteger>:$res);
  let assemblyFormat = "attr-dict `:` type($res)";
}

/// Create a call to vector.insert intrinsic
def LLVM_vector_insert
    : LLVM_Op<"intr.vector.insert",
                 [Pure, AllTypesMatch<["dstvec", "res"]>,
                  PredOpTrait<"vectors are not bigger than 2^17 bits.", And<[
                    CPred<"getSrcVectorBitWidth() <= 131072">,
                    CPred<"getDstVectorBitWidth() <= 131072">
                  ]>>,
                  PredOpTrait<"it is not inserting scalable into fixed-length vectors.",
                    CPred<"!isScalableVectorType($srcvec.getType()) || "
                          "isScalableVectorType($dstvec.getType())">>]> {
  let arguments = (ins LLVM_AnyVector:$srcvec, LLVM_AnyVector:$dstvec,
                       I64Attr:$pos);
  let results = (outs LLVM_AnyVector:$res);
  let builders = [LLVM_OneResultOpBuilder];
  string llvmBuilder = [{
    $res = builder.CreateInsertVector(
        $_resultType, $dstvec, $srcvec, builder.getInt64($pos));
  }];
  let assemblyFormat = "$srcvec `,` $dstvec `[` $pos `]` attr-dict `:` "
    "type($srcvec) `into` type($res)";
  let extraClassDeclaration = [{
    uint64_t getVectorBitWidth(Type vector) {
      return getVectorNumElements(vector).getKnownMinValue() *
             getVectorElementType(vector).getIntOrFloatBitWidth();
    }
    uint64_t getSrcVectorBitWidth() {
      return getVectorBitWidth(getSrcvec().getType());
    }
    uint64_t getDstVectorBitWidth() {
      return getVectorBitWidth(getDstvec().getType());
    }
  }];
}

/// Create a call to vector.extract intrinsic
def LLVM_vector_extract
    : LLVM_Op<"intr.vector.extract",
                 [Pure,
                  PredOpTrait<"vectors are not bigger than 2^17 bits.", And<[
                    CPred<"getSrcVectorBitWidth() <= 131072">,
                    CPred<"getResVectorBitWidth() <= 131072">
                  ]>>,
                  PredOpTrait<"it is not extracting scalable from fixed-length vectors.",
                    CPred<"!isScalableVectorType($res.getType()) || "
                          "isScalableVectorType($srcvec.getType())">>]> {
  let arguments = (ins LLVM_AnyVector:$srcvec, I64Attr:$pos);
  let results = (outs LLVM_AnyVector:$res);
  let builders = [LLVM_OneResultOpBuilder];
  string llvmBuilder = [{
    $res = builder.CreateExtractVector(
        $_resultType, $srcvec, builder.getInt64($pos));
  }];
  let assemblyFormat = "$srcvec `[` $pos `]` attr-dict `:` "
    "type($res) `from` type($srcvec)";
  let extraClassDeclaration = [{
    uint64_t getVectorBitWidth(Type vector) {
      return getVectorNumElements(vector).getKnownMinValue() *
             getVectorElementType(vector).getIntOrFloatBitWidth();
    }
    uint64_t getSrcVectorBitWidth() {
      return getVectorBitWidth(getSrcvec().getType());
    }
    uint64_t getResVectorBitWidth() {
      return getVectorBitWidth(getRes().getType());
    }
  }];
}

//===--------------------------------------------------------------------===//
// CallIntrinsicOp
//===--------------------------------------------------------------------===//

def LLVM_CallIntrinsicOp : LLVM_Op<"call_intrinsic"> {
  let summary = "Call to an LLVM intrinsic function.";
  let description = [{
    Call the specified llvm intrinsic. If the intrinsic is overloaded, use
    the MLIR function type of this op to determine which intrinsic to call.
    }];
  let arguments = (ins StrAttr:$intrin, Variadic<LLVM_Type>:$args);
  let results = (outs Variadic<LLVM_Type>:$results);
  let llvmBuilder = [{
    return convertCallLLVMIntrinsicOp(op, builder, moduleTranslation);
  }];
  let assemblyFormat = [{
    $intrin `(` $args `)` `:` functional-type($args, $results) attr-dict
  }];
}

//
// LLVM Vector Predication operations.
//

class LLVM_VPBinaryBase<string mnem, Type element>
    : LLVM_OneResultIntrOp<"vp." # mnem, [0], [], [Pure]>,
      Arguments<(ins LLVM_VectorOf<element>:$lhs, LLVM_VectorOf<element>:$rhs,
                     LLVM_VectorOf<I1>:$mask, I32:$evl)>;

class LLVM_VPBinaryI<string mnem> : LLVM_VPBinaryBase<mnem, AnySignlessInteger>;

class LLVM_VPBinaryF<string mnem> : LLVM_VPBinaryBase<mnem, AnyFloat>;

class LLVM_VPUnaryBase<string mnem, Type element>
    : LLVM_OneResultIntrOp<"vp." # mnem, [0], [], [Pure]>,
      Arguments<(ins LLVM_VectorOf<element>:$op,
                     LLVM_VectorOf<I1>:$mask, I32:$evl)>;

class LLVM_VPUnaryF<string mnem> : LLVM_VPUnaryBase<mnem, AnyFloat>;

class LLVM_VPTernaryBase<string mnem, Type element>
    : LLVM_OneResultIntrOp<"vp." # mnem, [0], [], [Pure]>,
      Arguments<(ins LLVM_VectorOf<element>:$op1, LLVM_VectorOf<element>:$op2,
                     LLVM_VectorOf<element>:$op3, LLVM_VectorOf<I1>:$mask,
                     I32:$evl)>;

class LLVM_VPTernaryF<string mnem> : LLVM_VPTernaryBase<mnem, AnyFloat>;

class LLVM_VPReductionBase<string mnem, Type element>
    : LLVM_OneResultIntrOp<"vp.reduce." # mnem, [], [1], [Pure]>,
      Arguments<(ins element:$satrt_value, LLVM_VectorOf<element>:$val,
                     LLVM_VectorOf<I1>:$mask, I32:$evl)>;

class LLVM_VPReductionI<string mnem> : LLVM_VPReductionBase<mnem, AnySignlessInteger>;

class LLVM_VPReductionF<string mnem> : LLVM_VPReductionBase<mnem, AnyFloat>;

class LLVM_VPSelectBase<string mnem>
    : LLVM_OneResultIntrOp<"vp." # mnem, [], [1], [Pure]>,
      Arguments<(ins LLVM_VectorOf<I1>:$cond, LLVM_AnyVector:$true_val,
                     LLVM_AnyVector:$false_val, I32:$evl)>;

class LLVM_VPCastBase<string mnem, Type element>
    : LLVM_OneResultIntrOp<"vp." # mnem, [0], [0], [Pure]>,
      Arguments<(ins LLVM_VectorOf<element>:$src,
                     LLVM_VectorOf<I1>:$mask, I32:$evl)>;

class LLVM_VPCastI<string mnem>   : LLVM_VPCastBase<mnem, AnySignlessInteger>;

class LLVM_VPCastF<string mnem>   : LLVM_VPCastBase<mnem, AnyFloat>;

class LLVM_VPCastPtr<string mnem> : LLVM_VPCastBase<mnem, LLVM_AnyPointer>;

// Integer Binary
def LLVM_VPAddOp  : LLVM_VPBinaryI<"add">;
def LLVM_VPSubOp  : LLVM_VPBinaryI<"sub">;
def LLVM_VPMulOp  : LLVM_VPBinaryI<"mul">;
def LLVM_VPSDivOp : LLVM_VPBinaryI<"sdiv">;
def LLVM_VPUDivOp : LLVM_VPBinaryI<"udiv">;
def LLVM_VPSRemOp : LLVM_VPBinaryI<"srem">;
def LLVM_VPURemOp : LLVM_VPBinaryI<"urem">;
def LLVM_VPAShrOp : LLVM_VPBinaryI<"ashr">;
def LLVM_VPLShrOp : LLVM_VPBinaryI<"lshr">;
def LLVM_VPShlOp  : LLVM_VPBinaryI<"shl">;
def LLVM_VPOrOp   : LLVM_VPBinaryI<"or">;
def LLVM_VPAndOp  : LLVM_VPBinaryI<"and">;
def LLVM_VPXorOp  : LLVM_VPBinaryI<"xor">;

// Float Binary
def LLVM_VPFAddOp : LLVM_VPBinaryF<"fadd">;
def LLVM_VPFSubOp : LLVM_VPBinaryF<"fsub">;
def LLVM_VPFMulOp : LLVM_VPBinaryF<"fmul">;
def LLVM_VPFDivOp : LLVM_VPBinaryF<"fdiv">;
def LLVM_VPFRemOp : LLVM_VPBinaryF<"frem">;

// Float Unary
def LLVM_VPFNegOp : LLVM_VPUnaryF<"fneg">;

// Float Ternary
def LLVM_VPFMulAddOp  : LLVM_VPTernaryF<"fmuladd">;
def LLVM_VPFmaOp      : LLVM_VPTernaryF<"fma">;

// Integer Reduction
def LLVM_VPReduceAddOp  : LLVM_VPReductionI<"add">;
def LLVM_VPReduceMulOp  : LLVM_VPReductionI<"mul">;
def LLVM_VPReduceAndOp  : LLVM_VPReductionI<"and">;
def LLVM_VPReduceOrOp   : LLVM_VPReductionI<"or">;
def LLVM_VPReduceXorOp  : LLVM_VPReductionI<"xor">;
def LLVM_VPReduceSMaxOp : LLVM_VPReductionI<"smax">;
def LLVM_VPReduceSMinOp : LLVM_VPReductionI<"smin">;
def LLVM_VPReduceUMaxOp : LLVM_VPReductionI<"umax">;
def LLVM_VPReduceUMinOp : LLVM_VPReductionI<"umin">;

// Float Reduction
def LLVM_VPReduceFAddOp : LLVM_VPReductionF<"fadd">;
def LLVM_VPReduceFMulOp : LLVM_VPReductionF<"fmul">;
def LLVM_VPReduceFMaxOp : LLVM_VPReductionF<"fmax">;
def LLVM_VPReduceFMinOp : LLVM_VPReductionF<"fmin">;

def LLVM_VPSelectMinOp : LLVM_VPSelectBase<"select">;
def LLVM_VPMergeMinOp  : LLVM_VPSelectBase<"merge">;

// Load/store
def LLVM_VPLoadOp
    : LLVM_OneResultIntrOp<"vp.load", [0], [0], []>,
      Arguments<(ins LLVM_AnyPointer:$ptr,
                     LLVM_VectorOf<I1>:$mask, I32:$evl)>;

def LLVM_VPStoreOp
    : LLVM_ZeroResultIntrOp<"vp.store", [0, 1], []>,
      Arguments<(ins LLVM_AnyVector:$val,
                     LLVM_AnyPointer:$ptr,
                     LLVM_VectorOf<I1>:$mask, I32:$evl)>;

// Strided load/store
def LLVM_VPStridedLoadOp
    : LLVM_OneResultIntrOp<"experimental.vp.strided.load", [0], [0, 1], []>,
      Arguments<(ins LLVM_AnyPointer:$ptr, AnySignlessInteger:$stride,
                     LLVM_VectorOf<I1>:$mask, I32:$evl)>;

def LLVM_VPStridedStoreOp
    : LLVM_ZeroResultIntrOp<"experimental.vp.strided.store",[0, 1, 2], []>,
      Arguments<(ins LLVM_AnyVector:$val, LLVM_AnyPointer:$ptr,
                     AnySignlessInteger:$stride, LLVM_VectorOf<I1>:$mask, I32:$evl)>;

def LLVM_VPTruncOp : LLVM_VPCastI<"trunc">;
def LLVM_VPZExtOp  : LLVM_VPCastI<"zext">;
def LLVM_VPSExtOp  : LLVM_VPCastI<"sext">;

def LLVM_VPFPTruncOp : LLVM_VPCastF<"fptrunc">;
def LLVM_VPFPExtOp   : LLVM_VPCastF<"fpext">;

def LLVM_VPFPToUIOp : LLVM_VPCastF<"fptoui">;
def LLVM_VPFPToSIOp : LLVM_VPCastF<"fptosi">;

def LLVM_VPUIToFPOp : LLVM_VPCastI<"uitofp">;
def LLVM_VPSIToFPOp : LLVM_VPCastI<"sitofp">;

def LLVM_VPPtrToIntOp : LLVM_VPCastPtr<"ptrtoint">;
def LLVM_VPIntToPtrOp : LLVM_VPCastI<"inttoptr">;

#endif // LLVM_INTRINSIC_OP<|MERGE_RESOLUTION|>--- conflicted
+++ resolved
@@ -263,8 +263,6 @@
 def LLVM_UMulWithOverflowOp : LLVM_ArithWithOverflowOp<"umul.with.overflow">;
 
 //
-<<<<<<< HEAD
-=======
 // Saturation Arithmetic Intrinsics.
 //
 
@@ -276,7 +274,6 @@
 def LLVM_USHLSat : LLVM_BinarySameArgsIntrOpI<"ushl.sat">;
 
 //
->>>>>>> 55a4d273
 // Optimization hint intrinsics.
 //
 
