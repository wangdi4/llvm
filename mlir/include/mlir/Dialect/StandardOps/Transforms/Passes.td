//===-- Passes.td - StandardOps pass definition file -------*- tablegen -*-===//
//
// Part of the LLVM Project, under the Apache License v2.0 with LLVM Exceptions.
// See https://llvm.org/LICENSE.txt for license information.
// SPDX-License-Identifier: Apache-2.0 WITH LLVM-exception
//
//===----------------------------------------------------------------------===//

#ifndef MLIR_DIALECT_STANDARD_TRANSFORMS_PASSES
#define MLIR_DIALECT_STANDARD_TRANSFORMS_PASSES

include "mlir/Pass/PassBase.td"

def ExpandAtomic : FunctionPass<"expand-atomic"> {
  let summary = "Expands AtomicRMWOp into GenericAtomicRMWOp.";
  let constructor = "mlir::createExpandAtomicPass()";
}

def StdBufferize : FunctionPass<"std-bufferize"> {
  let summary = "Bufferize the std dialect";
  let constructor = "mlir::createStdBufferizePass()";
  let dependentDialects = ["scf::SCFDialect"];
}

<<<<<<< HEAD
=======
def StdExpandDivs : FunctionPass<"std-expand-divs"> {
  let summary = "Legalize div std dialect operations to be convertible to LLVM.";
  let constructor = "mlir::createStdExpandDivsPass()";
}

>>>>>>> 194afac9
def FuncBufferize : Pass<"func-bufferize", "ModuleOp"> {
  let summary = "Bufferize func/call/return ops";
  let description = [{
    A finalizing bufferize pass that bufferizes std.func and std.call ops.

    Because this pass updates std.func ops, it must be a module pass. It is
    useful to keep this pass separate from other bufferizations so that the
    other ones can be run at function-level in parallel.

    This pass must be done atomically for two reasons:
    1. This pass changes func op signatures, which requires atomically updating
       calls as well throughout the entire module.
    2. This pass changes the type of block arguments, which requires that all
       successor arguments of predecessors be converted. Terminators are not
       a closed universe (and need not implement BranchOpInterface), and so we
       cannot in general rewrite them.

    Note, because this is a "finalizing" bufferize step, it can create
    invalid IR because it will not create materializations. To avoid this
    situation, the pass must only be run when the only SSA values of
    tensor type are:
    - block arguments
    - the result of tensor_load
    Other values of tensor type should be eliminated by earlier
    bufferization passes.
  }];
  let constructor = "mlir::createFuncBufferizePass()";
}

#endif // MLIR_DIALECT_STANDARD_TRANSFORMS_PASSES<|MERGE_RESOLUTION|>--- conflicted
+++ resolved
@@ -22,14 +22,11 @@
   let dependentDialects = ["scf::SCFDialect"];
 }
 
-<<<<<<< HEAD
-=======
 def StdExpandDivs : FunctionPass<"std-expand-divs"> {
   let summary = "Legalize div std dialect operations to be convertible to LLVM.";
   let constructor = "mlir::createStdExpandDivsPass()";
 }
 
->>>>>>> 194afac9
 def FuncBufferize : Pass<"func-bufferize", "ModuleOp"> {
   let summary = "Bufferize func/call/return ops";
   let description = [{
