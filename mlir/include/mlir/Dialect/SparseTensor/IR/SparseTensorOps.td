--- conflicted
+++ resolved
@@ -460,12 +460,6 @@
   let assemblyFormat = "(`stable` $stable^)? $n"
                        "`,`$xs (`jointly` $ys^)? attr-dict"
                        "`:` type($xs) (`jointly` type($ys)^)?";
-<<<<<<< HEAD
-  let builders = [
-        OpBuilder<(ins "Value":$n, "ValueRange":$xs, "ValueRange":$ys)>
-  ];
-=======
->>>>>>> 1ba87701
   let hasVerifier = 1;
 }
 
