//===-- mlir-c/Support.h - Helpers for C API to Core MLIR ---------*- C -*-===//
//
// Part of the LLVM Project, under the Apache License v2.0 with LLVM
// Exceptions.
// See https://llvm.org/LICENSE.txt for license information.
// SPDX-License-Identifier: Apache-2.0 WITH LLVM-exception
//
//===----------------------------------------------------------------------===//
//
// This header declares the auxiliary data structures used in C APIs to core
// MLIR functionality.
//
//===----------------------------------------------------------------------===//

#ifndef MLIR_C_SUPPORT_H
#define MLIR_C_SUPPORT_H

#include <stddef.h>
#include <stdint.h>

#ifdef __cplusplus
extern "C" {
#endif

//===----------------------------------------------------------------------===//
// MlirStringRef.
//===----------------------------------------------------------------------===//

/** A pointer to a sized fragment of a string, not necessarily null-terminated.
 * Does not own the underlying string. This is equivalent to llvm::StringRef.
 */
struct MlirStringRef {
  const char *data; /**< Pointer to the first symbol. */
  size_t length;    /**< Length of the fragment. */
};
typedef struct MlirStringRef MlirStringRef;

/** Constructs a string reference from the pointer and length. The pointer need
 * not reference to a null-terminated string.
 */
inline MlirStringRef mlirStringRefCreate(const char *str, size_t length) {
  MlirStringRef result;
  result.data = str;
  result.length = length;
  return result;
}

/** Constructs a string reference from a null-terminated C string. Prefer
 * mlirStringRefCreate if the length of the string is known.
 */
MlirStringRef mlirStringRefCreateFromCString(const char *str);

<<<<<<< HEAD
=======
/** A callback for returning string references.
 *
 * This function is called back by the functions that need to return a reference
 * to the portion of the string with the following arguments:
 *   - a pointer to the beginning of a string;
 *   - the length of the string (the pointer may point to a larger buffer, not
 *     necessarily null-terminated);
 *   - a pointer to user data forwarded from the printing call.
 */
typedef void (*MlirStringCallback)(const char *, intptr_t, void *);

>>>>>>> 194afac9
//===----------------------------------------------------------------------===//
// MlirLogicalResult.
//===----------------------------------------------------------------------===//

/** A logical result value, essentially a boolean with named states. LLVM
 * convention for using boolean values to designate success or failure of an
 * operation is a moving target, so MLIR opted for an explicit class.
 * Instances of MlirLogicalResult must only be inspected using the associated
 * functions. */
struct MlirLogicalResult {
  int8_t value;
};
typedef struct MlirLogicalResult MlirLogicalResult;

/// Checks if the given logical result represents a success.
inline static int mlirLogicalResultIsSuccess(MlirLogicalResult res) {
  return res.value != 0;
}

/// Checks if the given logical result represents a failure.
inline static int mlirLogicalResultIsFailure(MlirLogicalResult res) {
  return res.value == 0;
}

/// Creates a logical result representing a success.
inline static MlirLogicalResult mlirLogicalResultSuccess() {
  MlirLogicalResult res = {1};
  return res;
}

/// Creates a logical result representing a failure.
inline static MlirLogicalResult mlirLogicalResultFailure() {
  MlirLogicalResult res = {0};
  return res;
}

#ifdef __cplusplus
}
#endif

#endif // MLIR_C_SUPPORT_H<|MERGE_RESOLUTION|>--- conflicted
+++ resolved
@@ -50,8 +50,6 @@
  */
 MlirStringRef mlirStringRefCreateFromCString(const char *str);
 
-<<<<<<< HEAD
-=======
 /** A callback for returning string references.
  *
  * This function is called back by the functions that need to return a reference
@@ -63,7 +61,6 @@
  */
 typedef void (*MlirStringCallback)(const char *, intptr_t, void *);
 
->>>>>>> 194afac9
 //===----------------------------------------------------------------------===//
 // MlirLogicalResult.
 //===----------------------------------------------------------------------===//
