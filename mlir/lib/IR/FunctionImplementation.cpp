//===- FunctionImplementation.cpp - Utilities for function-like ops -------===//
//
// Part of the LLVM Project, under the Apache License v2.0 with LLVM Exceptions.
// See https://llvm.org/LICENSE.txt for license information.
// SPDX-License-Identifier: Apache-2.0 WITH LLVM-exception
//
//===----------------------------------------------------------------------===//

#include "mlir/IR/FunctionImplementation.h"
#include "mlir/IR/Builders.h"
#include "mlir/IR/FunctionSupport.h"
#include "mlir/IR/SymbolTable.h"

using namespace mlir;

ParseResult mlir::function_like_impl::parseFunctionArgumentList(
    OpAsmParser &parser, bool allowAttributes, bool allowVariadic,
    SmallVectorImpl<OpAsmParser::OperandType> &argNames,
    SmallVectorImpl<Type> &argTypes, SmallVectorImpl<NamedAttrList> &argAttrs,
    bool &isVariadic) {
  if (parser.parseLParen())
    return failure();

  // The argument list either has to consistently have ssa-id's followed by
  // types, or just be a type list.  It isn't ok to sometimes have SSA ID's and
  // sometimes not.
  auto parseArgument = [&]() -> ParseResult {
    llvm::SMLoc loc = parser.getCurrentLocation();

    // Parse argument name if present.
    OpAsmParser::OperandType argument;
    Type argumentType;
    if (succeeded(parser.parseOptionalRegionArgument(argument)) &&
        !argument.name.empty()) {
      // Reject this if the preceding argument was missing a name.
      if (argNames.empty() && !argTypes.empty())
        return parser.emitError(loc, "expected type instead of SSA identifier");
      argNames.push_back(argument);

      if (parser.parseColonType(argumentType))
        return failure();
    } else if (allowVariadic && succeeded(parser.parseOptionalEllipsis())) {
      isVariadic = true;
      return success();
    } else if (!argNames.empty()) {
      // Reject this if the preceding argument had a name.
      return parser.emitError(loc, "expected SSA identifier");
    } else if (parser.parseType(argumentType)) {
      return failure();
    }

    // Add the argument type.
    argTypes.push_back(argumentType);

    // Parse any argument attributes.
    NamedAttrList attrs;
    if (parser.parseOptionalAttrDict(attrs))
      return failure();
    if (!allowAttributes && !attrs.empty())
      return parser.emitError(loc, "expected arguments without attributes");
    argAttrs.push_back(attrs);

    // Parse a location if specified.  TODO: Don't drop it on the floor.
    Optional<Location> explicitLoc;
    if (!argument.name.empty() &&
        parser.parseOptionalLocationSpecifier(explicitLoc))
      return failure();

    return success();
  };

  // Parse the function arguments.
  isVariadic = false;
  if (failed(parser.parseOptionalRParen())) {
    do {
      unsigned numTypedArguments = argTypes.size();
      if (parseArgument())
        return failure();

      llvm::SMLoc loc = parser.getCurrentLocation();
      if (argTypes.size() == numTypedArguments &&
          succeeded(parser.parseOptionalComma()))
        return parser.emitError(
            loc, "variadic arguments must be in the end of the argument list");
    } while (succeeded(parser.parseOptionalComma()));
    parser.parseRParen();
  }

  return success();
}

/// Parse a function result list.
///
///   function-result-list ::= function-result-list-parens
///                          | non-function-type
///   function-result-list-parens ::= `(` `)`
///                                 | `(` function-result-list-no-parens `)`
///   function-result-list-no-parens ::= function-result (`,` function-result)*
///   function-result ::= type attribute-dict?
///
static ParseResult
parseFunctionResultList(OpAsmParser &parser, SmallVectorImpl<Type> &resultTypes,
                        SmallVectorImpl<NamedAttrList> &resultAttrs) {
  if (failed(parser.parseOptionalLParen())) {
    // We already know that there is no `(`, so parse a type.
    // Because there is no `(`, it cannot be a function type.
    Type ty;
    if (parser.parseType(ty))
      return failure();
    resultTypes.push_back(ty);
    resultAttrs.emplace_back();
    return success();
  }

  // Special case for an empty set of parens.
  if (succeeded(parser.parseOptionalRParen()))
    return success();

  // Parse individual function results.
  do {
    resultTypes.emplace_back();
    resultAttrs.emplace_back();
    if (parser.parseType(resultTypes.back()) ||
        parser.parseOptionalAttrDict(resultAttrs.back())) {
      return failure();
    }
  } while (succeeded(parser.parseOptionalComma()));
  return parser.parseRParen();
}

/// Parses a function signature using `parser`. The `allowVariadic` argument
/// indicates whether functions with variadic arguments are supported. The
/// trailing arguments are populated by this function with names, types and
/// attributes of the arguments and those of the results.
ParseResult mlir::function_like_impl::parseFunctionSignature(
    OpAsmParser &parser, bool allowVariadic,
    SmallVectorImpl<OpAsmParser::OperandType> &argNames,
    SmallVectorImpl<Type> &argTypes, SmallVectorImpl<NamedAttrList> &argAttrs,
    bool &isVariadic, SmallVectorImpl<Type> &resultTypes,
    SmallVectorImpl<NamedAttrList> &resultAttrs) {
  bool allowArgAttrs = true;
  if (parseFunctionArgumentList(parser, allowArgAttrs, allowVariadic, argNames,
                                argTypes, argAttrs, isVariadic))
    return failure();
  if (succeeded(parser.parseOptionalArrow()))
    return parseFunctionResultList(parser, resultTypes, resultAttrs);
  return success();
}

/// Implementation of `addArgAndResultAttrs` that is attribute list type
/// agnostic.
template <typename AttrListT, typename AttrArrayBuildFnT>
static void addArgAndResultAttrsImpl(Builder &builder, OperationState &result,
                                     ArrayRef<AttrListT> argAttrs,
                                     ArrayRef<AttrListT> resultAttrs,
                                     AttrArrayBuildFnT &&buildAttrArrayFn) {
  auto nonEmptyAttrsFn = [](const AttrListT &attrs) { return !attrs.empty(); };

  // Add the attributes to the function arguments.
  if (!argAttrs.empty() && llvm::any_of(argAttrs, nonEmptyAttrsFn)) {
    ArrayAttr attrDicts = builder.getArrayAttr(buildAttrArrayFn(argAttrs));
    result.addAttribute(function_like_impl::getArgDictAttrName(), attrDicts);
  }
  // Add the attributes to the function results.
  if (!resultAttrs.empty() && llvm::any_of(resultAttrs, nonEmptyAttrsFn)) {
    ArrayAttr attrDicts = builder.getArrayAttr(buildAttrArrayFn(resultAttrs));
    result.addAttribute(function_like_impl::getResultDictAttrName(), attrDicts);
  }
}

void mlir::function_like_impl::addArgAndResultAttrs(
    Builder &builder, OperationState &result, ArrayRef<DictionaryAttr> argAttrs,
    ArrayRef<DictionaryAttr> resultAttrs) {
  auto buildFn = [](ArrayRef<DictionaryAttr> attrs) {
    return ArrayRef<Attribute>(attrs.data(), attrs.size());
  };
  addArgAndResultAttrsImpl(builder, result, argAttrs, resultAttrs, buildFn);
}
void mlir::function_like_impl::addArgAndResultAttrs(
    Builder &builder, OperationState &result, ArrayRef<NamedAttrList> argAttrs,
    ArrayRef<NamedAttrList> resultAttrs) {
  MLIRContext *context = builder.getContext();
  auto buildFn = [=](ArrayRef<NamedAttrList> attrs) {
    return llvm::to_vector<8>(
        llvm::map_range(attrs, [=](const NamedAttrList &attrList) -> Attribute {
          return attrList.getDictionary(context);
        }));
  };
  addArgAndResultAttrsImpl(builder, result, argAttrs, resultAttrs, buildFn);
}

/// Parser implementation for function-like operations.  Uses `funcTypeBuilder`
/// to construct the custom function type given lists of input and output types.
ParseResult mlir::function_like_impl::parseFunctionLikeOp(
    OpAsmParser &parser, OperationState &result, bool allowVariadic,
    FuncTypeBuilder funcTypeBuilder) {
  SmallVector<OpAsmParser::OperandType, 4> entryArgs;
  SmallVector<NamedAttrList, 4> argAttrs;
  SmallVector<NamedAttrList, 4> resultAttrs;
  SmallVector<Type, 4> argTypes;
  SmallVector<Type, 4> resultTypes;
  auto &builder = parser.getBuilder();

  // Parse visibility.
  impl::parseOptionalVisibilityKeyword(parser, result.attributes);

  // Parse the name as a symbol.
  StringAttr nameAttr;
  if (parser.parseSymbolName(nameAttr, SymbolTable::getSymbolAttrName(),
                             result.attributes))
    return failure();

  // Parse the function signature.
  llvm::SMLoc signatureLocation = parser.getCurrentLocation();
  bool isVariadic = false;
  if (parseFunctionSignature(parser, allowVariadic, entryArgs, argTypes,
                             argAttrs, isVariadic, resultTypes, resultAttrs))
    return failure();

  std::string errorMessage;
  Type type = funcTypeBuilder(builder, argTypes, resultTypes,
                              VariadicFlag(isVariadic), errorMessage);
  if (!type) {
    return parser.emitError(signatureLocation)
           << "failed to construct function type"
           << (errorMessage.empty() ? "" : ": ") << errorMessage;
  }
  result.addAttribute(getTypeAttrName(), TypeAttr::get(type));

  // If function attributes are present, parse them.
  NamedAttrList parsedAttributes;
  llvm::SMLoc attributeDictLocation = parser.getCurrentLocation();
  if (parser.parseOptionalAttrDictWithKeyword(parsedAttributes))
    return failure();

  // Disallow attributes that are inferred from elsewhere in the attribute
  // dictionary.
  for (StringRef disallowed :
       {SymbolTable::getVisibilityAttrName(), SymbolTable::getSymbolAttrName(),
        getTypeAttrName()}) {
    if (parsedAttributes.get(disallowed))
      return parser.emitError(attributeDictLocation, "'")
             << disallowed
             << "' is an inferred attribute and should not be specified in the "
                "explicit attribute dictionary";
  }
  result.attributes.append(parsedAttributes);

  // Add the attributes to the function arguments.
  assert(argAttrs.size() == argTypes.size());
  assert(resultAttrs.size() == resultTypes.size());
  addArgAndResultAttrs(builder, result, argAttrs, resultAttrs);

  // Parse the optional function body. The printer will not print the body if
  // its empty, so disallow parsing of empty body in the parser.
  auto *body = result.addRegion();
  llvm::SMLoc loc = parser.getCurrentLocation();
  OptionalParseResult parseResult = parser.parseOptionalRegion(
      *body, entryArgs, entryArgs.empty() ? ArrayRef<Type>() : argTypes,
      /*enableNameShadowing=*/false);
  if (parseResult.hasValue()) {
    if (failed(*parseResult))
      return failure();
    // Function body was parsed, make sure its not empty.
    if (body->empty())
      return parser.emitError(loc, "expected non-empty function body");
  }
  return success();
}

/// Print a function result list. The provided `attrs` must either be null, or
/// contain a set of DictionaryAttrs of the same arity as `types`.
static void printFunctionResultList(OpAsmPrinter &p, ArrayRef<Type> types,
                                    ArrayAttr attrs) {
  assert(!types.empty() && "Should not be called for empty result list.");
  assert((!attrs || attrs.size() == types.size()) &&
         "Invalid number of attributes.");

  auto &os = p.getStream();
  bool needsParens = types.size() > 1 || types[0].isa<FunctionType>() ||
                     (attrs && !attrs[0].cast<DictionaryAttr>().empty());
  if (needsParens)
    os << '(';
  llvm::interleaveComma(llvm::seq<size_t>(0, types.size()), os, [&](size_t i) {
    p.printType(types[i]);
    if (attrs)
      p.printOptionalAttrDict(attrs[i].cast<DictionaryAttr>().getValue());
  });
  if (needsParens)
    os << ')';
}

/// Print the signature of the function-like operation `op`.  Assumes `op` has
/// the FunctionLike trait and passed the verification.
void mlir::function_like_impl::printFunctionSignature(
    OpAsmPrinter &p, Operation *op, ArrayRef<Type> argTypes, bool isVariadic,
    ArrayRef<Type> resultTypes) {
  Region &body = op->getRegion(0);
  bool isExternal = body.empty();

  p << '(';
  ArrayAttr argAttrs = op->getAttrOfType<ArrayAttr>(getArgDictAttrName());
  for (unsigned i = 0, e = argTypes.size(); i < e; ++i) {
    if (i > 0)
      p << ", ";

    if (!isExternal) {
      ArrayRef<NamedAttribute> attrs;
      if (argAttrs)
        attrs = argAttrs[i].cast<DictionaryAttr>().getValue();
      p.printRegionArgument(body.getArgument(i), attrs);
    } else {
      p.printType(argTypes[i]);
      if (argAttrs)
        p.printOptionalAttrDict(argAttrs[i].cast<DictionaryAttr>().getValue());
    }
<<<<<<< HEAD

    p.printType(argTypes[i]);
    if (argAttrs)
      p.printOptionalAttrDict(argAttrs[i].cast<DictionaryAttr>().getValue());
=======
>>>>>>> 21f3f750
  }

  if (isVariadic) {
    if (!argTypes.empty())
      p << ", ";
    p << "...";
  }

  p << ')';

  if (!resultTypes.empty()) {
    p.getStream() << " -> ";
    auto resultAttrs = op->getAttrOfType<ArrayAttr>(getResultDictAttrName());
    printFunctionResultList(p, resultTypes, resultAttrs);
  }
}

/// Prints the list of function prefixed with the "attributes" keyword. The
/// attributes with names listed in "elided" as well as those used by the
/// function-like operation internally are not printed. Nothing is printed
/// if all attributes are elided. Assumes `op` has the `FunctionLike` trait and
/// passed the verification.
void mlir::function_like_impl::printFunctionAttributes(
    OpAsmPrinter &p, Operation *op, unsigned numInputs, unsigned numResults,
    ArrayRef<StringRef> elided) {
  // Print out function attributes, if present.
  SmallVector<StringRef, 2> ignoredAttrs = {
      ::mlir::SymbolTable::getSymbolAttrName(), getTypeAttrName(),
      getArgDictAttrName(), getResultDictAttrName()};
  ignoredAttrs.append(elided.begin(), elided.end());

  p.printOptionalAttrDictWithKeyword(op->getAttrs(), ignoredAttrs);
}

/// Printer implementation for function-like operations.  Accepts lists of
/// argument and result types to use while printing.
void mlir::function_like_impl::printFunctionLikeOp(OpAsmPrinter &p,
                                                   Operation *op,
                                                   ArrayRef<Type> argTypes,
                                                   bool isVariadic,
                                                   ArrayRef<Type> resultTypes) {
  // Print the operation and the function name.
  auto funcName =
      op->getAttrOfType<StringAttr>(SymbolTable::getSymbolAttrName())
          .getValue();
  p << op->getName() << ' ';

  StringRef visibilityAttrName = SymbolTable::getVisibilityAttrName();
  if (auto visibility = op->getAttrOfType<StringAttr>(visibilityAttrName))
    p << visibility.getValue() << ' ';
  p.printSymbolName(funcName);

  printFunctionSignature(p, op, argTypes, isVariadic, resultTypes);
  printFunctionAttributes(p, op, argTypes.size(), resultTypes.size(),
                          {visibilityAttrName});
  // Print the body if this is not an external function.
  Region &body = op->getRegion(0);
  if (!body.empty())
    p.printRegion(body, /*printEntryBlockArgs=*/false,
                  /*printBlockTerminators=*/true);
}<|MERGE_RESOLUTION|>--- conflicted
+++ resolved
@@ -314,13 +314,6 @@
       if (argAttrs)
         p.printOptionalAttrDict(argAttrs[i].cast<DictionaryAttr>().getValue());
     }
-<<<<<<< HEAD
-
-    p.printType(argTypes[i]);
-    if (argAttrs)
-      p.printOptionalAttrDict(argAttrs[i].cast<DictionaryAttr>().getValue());
-=======
->>>>>>> 21f3f750
   }
 
   if (isVariadic) {
