//===- ConvertFromLLVMIR.cpp - MLIR to LLVM IR conversion -----------------===//
//
// Part of the LLVM Project, under the Apache License v2.0 with LLVM Exceptions.
// See https://llvm.org/LICENSE.txt for license information.
// SPDX-License-Identifier: Apache-2.0 WITH LLVM-exception
//
//===----------------------------------------------------------------------===//
//
// This file implements a translation between LLVM IR and the MLIR LLVM dialect.
//
//===----------------------------------------------------------------------===//

#include "mlir/Target/LLVMIR/Import.h"

#include "mlir/Dialect/DLTI/DLTI.h"
#include "mlir/Dialect/LLVMIR/LLVMDialect.h"
#include "mlir/IR/Builders.h"
#include "mlir/IR/BuiltinOps.h"
#include "mlir/IR/BuiltinTypes.h"
#include "mlir/IR/MLIRContext.h"
#include "mlir/IR/Matchers.h"
#include "mlir/Interfaces/DataLayoutInterfaces.h"
#include "mlir/Target/LLVMIR/TypeFromLLVM.h"
#include "mlir/Tools/mlir-translate/Translation.h"

#include "llvm/ADT/StringSet.h"
#include "llvm/ADT/TypeSwitch.h"
#include "llvm/IR/Attributes.h"
#include "llvm/IR/Constants.h"
#include "llvm/IR/DebugInfoMetadata.h"
#include "llvm/IR/DerivedTypes.h"
#include "llvm/IR/Function.h"
#include "llvm/IR/InlineAsm.h"
#include "llvm/IR/Instructions.h"
#include "llvm/IR/IntrinsicInst.h"
#include "llvm/IR/Intrinsics.h"
#include "llvm/IR/Type.h"
#include "llvm/IRReader/IRReader.h"
#include "llvm/Support/Error.h"
#include "llvm/Support/SourceMgr.h"

using namespace mlir;
using namespace mlir::LLVM;

#include "mlir/Dialect/LLVMIR/LLVMConversionEnumsFromLLVM.inc"

/// Returns true if the LLVM IR intrinsic is convertible to an MLIR LLVM dialect
/// intrinsic, or false if no counterpart exists.
static bool isConvertibleIntrinsic(llvm::Intrinsic::ID id) {
  static const DenseSet<unsigned> convertibleIntrinsics = {
#include "mlir/Dialect/LLVMIR/LLVMConvertibleLLVMIRIntrinsics.inc"
  };
  return convertibleIntrinsics.contains(id);
}

// Utility to print an LLVM value as a string for passing to emitError().
// FIXME: Diagnostic should be able to natively handle types that have
// operator << (raw_ostream&) defined.
static std::string diag(llvm::Value &v) {
  std::string s;
  llvm::raw_string_ostream os(s);
  os << v;
  return os.str();
}

/// Creates an attribute containing ABI and preferred alignment numbers parsed
/// a string. The string may be either "abi:preferred" or just "abi". In the
/// latter case, the prefrred alignment is considered equal to ABI alignment.
static DenseIntElementsAttr parseDataLayoutAlignment(MLIRContext &ctx,
                                                     StringRef spec) {
  auto i32 = IntegerType::get(&ctx, 32);

  StringRef abiString, preferredString;
  std::tie(abiString, preferredString) = spec.split(':');
  int abi, preferred;
  if (abiString.getAsInteger(/*Radix=*/10, abi))
    return nullptr;

  if (preferredString.empty())
    preferred = abi;
  else if (preferredString.getAsInteger(/*Radix=*/10, preferred))
    return nullptr;

  return DenseIntElementsAttr::get(VectorType::get({2}, i32), {abi, preferred});
}

/// Returns a supported MLIR floating point type of the given bit width or null
/// if the bit width is not supported.
static FloatType getDLFloatType(MLIRContext &ctx, int32_t bitwidth) {
  switch (bitwidth) {
  case 16:
    return FloatType::getF16(&ctx);
  case 32:
    return FloatType::getF32(&ctx);
  case 64:
    return FloatType::getF64(&ctx);
  case 80:
    return FloatType::getF80(&ctx);
  case 128:
    return FloatType::getF128(&ctx);
  default:
    return nullptr;
  }
}

static ICmpPredicate getICmpPredicate(llvm::CmpInst::Predicate p) {
  switch (p) {
  default:
    llvm_unreachable("incorrect comparison predicate");
  case llvm::CmpInst::Predicate::ICMP_EQ:
    return LLVM::ICmpPredicate::eq;
  case llvm::CmpInst::Predicate::ICMP_NE:
    return LLVM::ICmpPredicate::ne;
  case llvm::CmpInst::Predicate::ICMP_SLT:
    return LLVM::ICmpPredicate::slt;
  case llvm::CmpInst::Predicate::ICMP_SLE:
    return LLVM::ICmpPredicate::sle;
  case llvm::CmpInst::Predicate::ICMP_SGT:
    return LLVM::ICmpPredicate::sgt;
  case llvm::CmpInst::Predicate::ICMP_SGE:
    return LLVM::ICmpPredicate::sge;
  case llvm::CmpInst::Predicate::ICMP_ULT:
    return LLVM::ICmpPredicate::ult;
  case llvm::CmpInst::Predicate::ICMP_ULE:
    return LLVM::ICmpPredicate::ule;
  case llvm::CmpInst::Predicate::ICMP_UGT:
    return LLVM::ICmpPredicate::ugt;
  case llvm::CmpInst::Predicate::ICMP_UGE:
    return LLVM::ICmpPredicate::uge;
  }
  llvm_unreachable("incorrect integer comparison predicate");
}

static FCmpPredicate getFCmpPredicate(llvm::CmpInst::Predicate p) {
  switch (p) {
  default:
    llvm_unreachable("incorrect comparison predicate");
  case llvm::CmpInst::Predicate::FCMP_FALSE:
    return LLVM::FCmpPredicate::_false;
  case llvm::CmpInst::Predicate::FCMP_TRUE:
    return LLVM::FCmpPredicate::_true;
  case llvm::CmpInst::Predicate::FCMP_OEQ:
    return LLVM::FCmpPredicate::oeq;
  case llvm::CmpInst::Predicate::FCMP_ONE:
    return LLVM::FCmpPredicate::one;
  case llvm::CmpInst::Predicate::FCMP_OLT:
    return LLVM::FCmpPredicate::olt;
  case llvm::CmpInst::Predicate::FCMP_OLE:
    return LLVM::FCmpPredicate::ole;
  case llvm::CmpInst::Predicate::FCMP_OGT:
    return LLVM::FCmpPredicate::ogt;
  case llvm::CmpInst::Predicate::FCMP_OGE:
    return LLVM::FCmpPredicate::oge;
  case llvm::CmpInst::Predicate::FCMP_ORD:
    return LLVM::FCmpPredicate::ord;
  case llvm::CmpInst::Predicate::FCMP_ULT:
    return LLVM::FCmpPredicate::ult;
  case llvm::CmpInst::Predicate::FCMP_ULE:
    return LLVM::FCmpPredicate::ule;
  case llvm::CmpInst::Predicate::FCMP_UGT:
    return LLVM::FCmpPredicate::ugt;
  case llvm::CmpInst::Predicate::FCMP_UGE:
    return LLVM::FCmpPredicate::uge;
  case llvm::CmpInst::Predicate::FCMP_UNO:
    return LLVM::FCmpPredicate::uno;
  case llvm::CmpInst::Predicate::FCMP_UEQ:
    return LLVM::FCmpPredicate::ueq;
  case llvm::CmpInst::Predicate::FCMP_UNE:
    return LLVM::FCmpPredicate::une;
  }
  llvm_unreachable("incorrect floating point comparison predicate");
}

static AtomicOrdering getLLVMAtomicOrdering(llvm::AtomicOrdering ordering) {
  switch (ordering) {
  case llvm::AtomicOrdering::NotAtomic:
    return LLVM::AtomicOrdering::not_atomic;
  case llvm::AtomicOrdering::Unordered:
    return LLVM::AtomicOrdering::unordered;
  case llvm::AtomicOrdering::Monotonic:
    return LLVM::AtomicOrdering::monotonic;
  case llvm::AtomicOrdering::Acquire:
    return LLVM::AtomicOrdering::acquire;
  case llvm::AtomicOrdering::Release:
    return LLVM::AtomicOrdering::release;
  case llvm::AtomicOrdering::AcquireRelease:
    return LLVM::AtomicOrdering::acq_rel;
  case llvm::AtomicOrdering::SequentiallyConsistent:
    return LLVM::AtomicOrdering::seq_cst;
  }
  llvm_unreachable("incorrect atomic ordering");
}

static AtomicBinOp getLLVMAtomicBinOp(llvm::AtomicRMWInst::BinOp binOp) {
  switch (binOp) {
  case llvm::AtomicRMWInst::Xchg:
    return LLVM::AtomicBinOp::xchg;
  case llvm::AtomicRMWInst::Add:
    return LLVM::AtomicBinOp::add;
  case llvm::AtomicRMWInst::Sub:
    return LLVM::AtomicBinOp::sub;
  case llvm::AtomicRMWInst::And:
    return LLVM::AtomicBinOp::_and;
  case llvm::AtomicRMWInst::Nand:
    return LLVM::AtomicBinOp::nand;
  case llvm::AtomicRMWInst::Or:
    return LLVM::AtomicBinOp::_or;
  case llvm::AtomicRMWInst::Xor:
    return LLVM::AtomicBinOp::_xor;
  case llvm::AtomicRMWInst::Max:
    return LLVM::AtomicBinOp::max;
  case llvm::AtomicRMWInst::Min:
    return LLVM::AtomicBinOp::min;
  case llvm::AtomicRMWInst::UMax:
    return LLVM::AtomicBinOp::umax;
  case llvm::AtomicRMWInst::UMin:
    return LLVM::AtomicBinOp::umin;
  case llvm::AtomicRMWInst::FAdd:
    return LLVM::AtomicBinOp::fadd;
  case llvm::AtomicRMWInst::FSub:
    return LLVM::AtomicBinOp::fsub;
  default:
    llvm_unreachable("unsupported atomic binary operation");
  }
}

/// Converts the sync scope identifier of `fenceInst` to the string
/// representation necessary to build the LLVM dialect fence operation.
static StringRef getLLVMSyncScope(llvm::FenceInst *fenceInst) {
  llvm::LLVMContext &llvmContext = fenceInst->getContext();
  SmallVector<StringRef> syncScopeNames;
  llvmContext.getSyncScopeNames(syncScopeNames);
  for (StringRef name : syncScopeNames)
    if (fenceInst->getSyncScopeID() == llvmContext.getOrInsertSyncScopeID(name))
      return name;
  llvm_unreachable("incorrect sync scope identifier");
}

/// Converts an array of unsigned indices to a signed integer position array.
static SmallVector<int64_t> getPositionFromIndices(ArrayRef<unsigned> indices) {
  SmallVector<int64_t> position;
  llvm::append_range(position, indices);
  return position;
}

DataLayoutSpecInterface
mlir::translateDataLayout(const llvm::DataLayout &dataLayout,
                          MLIRContext *context) {
  assert(context && "expected MLIR context");
  std::string layoutstr = dataLayout.getStringRepresentation();

  // Remaining unhandled default layout defaults
  // e (little endian if not set)
  // p[n]:64:64:64 (non zero address spaces have 64-bit properties)
  std::string append =
      "p:64:64:64-S0-i1:8:8-i8:8:8-i16:16:16-i32:32:32-i64:32:64-f16:16:16-f64:"
      "64:64-f128:128:128-v64:64:64-v128:128:128-a:0:64";
  if (layoutstr.empty())
    layoutstr = append;
  else
    layoutstr = layoutstr + "-" + append;

  StringRef layout(layoutstr);

  SmallVector<DataLayoutEntryInterface> entries;
  StringSet<> seen;
  while (!layout.empty()) {
    // Split at '-'.
    std::pair<StringRef, StringRef> split = layout.split('-');
    StringRef current;
    std::tie(current, layout) = split;

    // Split at ':'.
    StringRef kind, spec;
    std::tie(kind, spec) = current.split(':');
    if (seen.contains(kind))
      continue;
    seen.insert(kind);

    char symbol = kind.front();
    StringRef parameter = kind.substr(1);

    if (symbol == 'i' || symbol == 'f') {
      unsigned bitwidth;
      if (parameter.getAsInteger(/*Radix=*/10, bitwidth))
        return nullptr;
      DenseIntElementsAttr params = parseDataLayoutAlignment(*context, spec);
      if (!params)
        return nullptr;
      auto entry = DataLayoutEntryAttr::get(
          symbol == 'i' ? static_cast<Type>(IntegerType::get(context, bitwidth))
                        : getDLFloatType(*context, bitwidth),
          params);
      entries.emplace_back(entry);
    } else if (symbol == 'e' || symbol == 'E') {
      auto value = StringAttr::get(
          context, symbol == 'e' ? DLTIDialect::kDataLayoutEndiannessLittle
                                 : DLTIDialect::kDataLayoutEndiannessBig);
      auto entry = DataLayoutEntryAttr::get(
          StringAttr::get(context, DLTIDialect::kDataLayoutEndiannessKey),
          value);
      entries.emplace_back(entry);
    }
  }

  return DataLayoutSpecAttr::get(context, entries);
}

// Handles importing globals and functions from an LLVM module.
namespace {
class Importer {
public:
  Importer(MLIRContext *context, ModuleOp module)
      : b(context), context(context), module(module), typeTranslator(*context) {
    b.setInsertionPointToStart(module.getBody());
  }

  /// Stores the mapping between an LLVM value and its MLIR counterpart.
  void mapValue(llvm::Value *llvm, Value mlir) { mapValue(llvm) = mlir; }

  /// Provides write-once access to store the MLIR value corresponding to the
  /// given LLVM value.
  Value &mapValue(llvm::Value *value) {
    Value &mlir = valueMapping[value];
    assert(mlir == nullptr &&
           "attempting to map a value that is already mapped");
    return mlir;
  }

  /// Returns the remapped version of `value` or a placeholder that will be
  /// remapped later if the defining instruction has not yet been visited.
  Value processValue(llvm::Value *value);

  /// Calls `processValue` for a range of `values` and returns their remapped
  /// values or placeholders if the defining instructions have not yet been
  /// visited.
  SmallVector<Value> processValues(ArrayRef<llvm::Value *> values);

  /// Converts `value` to an integer attribute. Asserts if the conversion fails.
  IntegerAttr matchIntegerAttr(Value value);

  /// Translate the debug location to a FileLineColLoc, if `loc` is non-null.
  /// Otherwise, return UnknownLoc.
  Location translateLoc(llvm::DILocation *loc);

  /// Converts the type from LLVM to MLIR LLVM dialect.
  Type convertType(llvm::Type *type);

  /// Converts an LLVM intrinsic to an MLIR LLVM dialect operation if an MLIR
  /// counterpart exists. Otherwise, returns failure.
  LogicalResult convertIntrinsic(OpBuilder &odsBuilder, llvm::CallInst *inst);

  /// Converts an LLVM instruction to an MLIR LLVM dialect operation if the
  /// operation defines an MLIR Builder. Otherwise, returns failure.
  LogicalResult convertOperation(OpBuilder &odsBuilder,
                                 llvm::Instruction *inst);

  /// Imports `f` into the current module.
  LogicalResult processFunction(llvm::Function *f);

  /// Converts function attributes of LLVM Function \p f
  /// into LLVM dialect attributes of LLVMFuncOp \p funcOp.
  void processFunctionAttributes(llvm::Function *f, LLVMFuncOp funcOp);

  /// Imports GV as a GlobalOp, creating it if it doesn't exist.
  GlobalOp processGlobal(llvm::GlobalVariable *gv);

private:
  /// Returns personality of `f` as a FlatSymbolRefAttr.
  FlatSymbolRefAttr getPersonalityAsAttr(llvm::Function *f);
  /// Imports `bb` into `block`, which must be initially empty.
  LogicalResult processBasicBlock(llvm::BasicBlock *bb, Block *block);
  /// Imports `inst` and populates valueMapping[inst] with the result of the
  /// imported operation.
  LogicalResult processInstruction(llvm::Instruction *inst);
  /// `br` branches to `target`. Append the block arguments to attach to the
  /// generated branch op to `blockArguments`. These should be in the same order
  /// as the PHIs in `target`.
  LogicalResult processBranchArgs(llvm::Instruction *br,
                                  llvm::BasicBlock *target,
                                  SmallVectorImpl<Value> &blockArguments);
  /// Returns the builtin type equivalent to be used in attributes for the given
  /// LLVM IR dialect type.
  Type getStdTypeForAttr(Type type);
  /// Return `value` as an attribute to attach to a GlobalOp.
  Attribute getConstantAsAttr(llvm::Constant *value);
  /// Return `c` as an MLIR Value. This could either be a ConstantOp, or
  /// an expanded sequence of ops in the current function's entry block (for
  /// ConstantExprs or ConstantGEPs).
  Value processConstant(llvm::Constant *c);

  /// The current builder, pointing at where the next Instruction should be
  /// generated.
  OpBuilder b;
  /// The current context.
  MLIRContext *context;
  /// The current module being created.
  ModuleOp module;
  /// The entry block of the current function being processed.
  Block *currentEntryBlock = nullptr;

  /// Globals are inserted before the first function, if any.
  Block::iterator getGlobalInsertPt() {
    auto it = module.getBody()->begin();
    auto endIt = module.getBody()->end();
    while (it != endIt && !isa<LLVMFuncOp>(it))
      ++it;
    return it;
  }

  /// Functions are always inserted before the module terminator.
  Block::iterator getFuncInsertPt() {
    return std::prev(module.getBody()->end());
  }

  /// Remapped blocks, for the current function.
  DenseMap<llvm::BasicBlock *, Block *> blocks;
  /// Mappings between original and imported values. These are function-local.
  DenseMap<llvm::Value *, Value> valueMapping;
  /// Instructions that had not been defined when first encountered as a use.
  /// Maps to the dummy Operation that was created in processValue().
  DenseMap<llvm::Value *, Operation *> unknownInstMap;
  /// Uniquing map of GlobalVariables.
  DenseMap<llvm::GlobalVariable *, GlobalOp> globals;
  /// The stateful type translator (contains named structs).
  LLVM::TypeFromLLVMIRTranslator typeTranslator;
};
} // namespace

Location Importer::translateLoc(llvm::DILocation *loc) {
  if (!loc)
    return UnknownLoc::get(context);

  return FileLineColLoc::get(context, loc->getFilename(), loc->getLine(),
                             loc->getColumn());
}

Type Importer::convertType(llvm::Type *type) {
  return typeTranslator.translateType(type);
}

LogicalResult Importer::convertIntrinsic(OpBuilder &odsBuilder,
                                         llvm::CallInst *inst) {
  // Check if the callee is an intrinsic.
  llvm::Function *callee = inst->getCalledFunction();
  if (!callee || !callee->isIntrinsic())
    return failure();

  // Check if the intrinsic is convertible to an MLIR dialect counterpart.
  llvm::Intrinsic::ID intrinsicID = callee->getIntrinsicID();
  if (!isConvertibleIntrinsic(intrinsicID))
    return failure();

  // Copy the call arguments to an operands array used by the conversion.
  SmallVector<llvm::Value *> llvmOperands(inst->args());
#include "mlir/Dialect/LLVMIR/LLVMIntrinsicFromLLVMIRConversions.inc"

  return failure();
}

LogicalResult Importer::convertOperation(OpBuilder &odsBuilder,
                                         llvm::Instruction *inst) {
  // Copy the instruction operands used for the conversion.
  SmallVector<llvm::Value *> llvmOperands(inst->operands());
#include "mlir/Dialect/LLVMIR/LLVMOpFromLLVMIRConversions.inc"

  return failure();
}

// We only need integers, floats, doubles, and vectors and tensors thereof for
// attributes. Scalar and vector types are converted to the standard
// equivalents. Array types are converted to ranked tensors; nested array types
// are converted to multi-dimensional tensors or vectors, depending on the
// innermost type being a scalar or a vector.
Type Importer::getStdTypeForAttr(Type type) {
  if (!type)
    return nullptr;

  if (type.isa<IntegerType, FloatType>())
    return type;

  // LLVM vectors can only contain scalars.
  if (LLVM::isCompatibleVectorType(type)) {
    auto numElements = LLVM::getVectorNumElements(type);
    if (numElements.isScalable()) {
      emitError(UnknownLoc::get(context)) << "scalable vectors not supported";
      return nullptr;
    }
    Type elementType = getStdTypeForAttr(LLVM::getVectorElementType(type));
    if (!elementType)
      return nullptr;
    return VectorType::get(numElements.getKnownMinValue(), elementType);
  }

  // LLVM arrays can contain other arrays or vectors.
  if (auto arrayType = type.dyn_cast<LLVMArrayType>()) {
    // Recover the nested array shape.
    SmallVector<int64_t, 4> shape;
    shape.push_back(arrayType.getNumElements());
    while (arrayType.getElementType().isa<LLVMArrayType>()) {
      arrayType = arrayType.getElementType().cast<LLVMArrayType>();
      shape.push_back(arrayType.getNumElements());
    }

    // If the innermost type is a vector, use the multi-dimensional vector as
    // attribute type.
    if (LLVM::isCompatibleVectorType(arrayType.getElementType())) {
      auto numElements = LLVM::getVectorNumElements(arrayType.getElementType());
      if (numElements.isScalable()) {
        emitError(UnknownLoc::get(context)) << "scalable vectors not supported";
        return nullptr;
      }
      shape.push_back(numElements.getKnownMinValue());

      Type elementType = getStdTypeForAttr(
          LLVM::getVectorElementType(arrayType.getElementType()));
      if (!elementType)
        return nullptr;
      return VectorType::get(shape, elementType);
    }

    // Otherwise use a tensor.
    Type elementType = getStdTypeForAttr(arrayType.getElementType());
    if (!elementType)
      return nullptr;
    return RankedTensorType::get(shape, elementType);
  }

  return nullptr;
}

// Get the given constant as an attribute. Not all constants can be represented
// as attributes.
Attribute Importer::getConstantAsAttr(llvm::Constant *value) {
  if (auto *ci = dyn_cast<llvm::ConstantInt>(value))
    return b.getIntegerAttr(
        IntegerType::get(context, ci->getType()->getBitWidth()),
        ci->getValue());
  if (auto *c = dyn_cast<llvm::ConstantDataArray>(value))
    if (c->isString())
      return b.getStringAttr(c->getAsString());
  if (auto *c = dyn_cast<llvm::ConstantFP>(value)) {
    auto *type = c->getType();
    FloatType floatTy;
    if (type->isBFloatTy())
      floatTy = FloatType::getBF16(context);
    else
      floatTy = getDLFloatType(*context, type->getScalarSizeInBits());
    assert(floatTy && "unsupported floating point type");
    return b.getFloatAttr(floatTy, c->getValueAPF());
  }
  if (auto *f = dyn_cast<llvm::Function>(value))
    return SymbolRefAttr::get(b.getContext(), f->getName());

  // Convert constant data to a dense elements attribute.
  if (auto *cd = dyn_cast<llvm::ConstantDataSequential>(value)) {
    Type type = convertType(cd->getElementType());
    auto attrType = getStdTypeForAttr(convertType(cd->getType()))
                        .dyn_cast_or_null<ShapedType>();
    if (!attrType)
      return nullptr;

    if (type.isa<IntegerType>()) {
      SmallVector<APInt, 8> values;
      values.reserve(cd->getNumElements());
      for (unsigned i = 0, e = cd->getNumElements(); i < e; ++i)
        values.push_back(cd->getElementAsAPInt(i));
      return DenseElementsAttr::get(attrType, values);
    }

    if (type.isa<Float32Type, Float64Type>()) {
      SmallVector<APFloat, 8> values;
      values.reserve(cd->getNumElements());
      for (unsigned i = 0, e = cd->getNumElements(); i < e; ++i)
        values.push_back(cd->getElementAsAPFloat(i));
      return DenseElementsAttr::get(attrType, values);
    }

    return nullptr;
  }

  // Unpack constant aggregates to create dense elements attribute whenever
  // possible. Return nullptr (failure) otherwise.
  if (isa<llvm::ConstantAggregate>(value)) {
    auto outerType = getStdTypeForAttr(convertType(value->getType()))
                         .dyn_cast_or_null<ShapedType>();
    if (!outerType)
      return nullptr;

    SmallVector<Attribute, 8> values;
    SmallVector<int64_t, 8> shape;

    for (unsigned i = 0, e = value->getNumOperands(); i < e; ++i) {
      auto nested = getConstantAsAttr(value->getAggregateElement(i))
                        .dyn_cast_or_null<DenseElementsAttr>();
      if (!nested)
        return nullptr;

      values.append(nested.value_begin<Attribute>(),
                    nested.value_end<Attribute>());
    }

    return DenseElementsAttr::get(outerType, values);
  }

  return nullptr;
}

GlobalOp Importer::processGlobal(llvm::GlobalVariable *gv) {
  auto it = globals.find(gv);
  if (it != globals.end())
    return it->second;

  OpBuilder b(module.getBody(), getGlobalInsertPt());
  Attribute valueAttr;
  if (gv->hasInitializer())
    valueAttr = getConstantAsAttr(gv->getInitializer());
  Type type = convertType(gv->getValueType());

  uint64_t alignment = 0;
  llvm::MaybeAlign maybeAlign = gv->getAlign();
  if (maybeAlign.has_value()) {
    llvm::Align align = maybeAlign.value();
    alignment = align.value();
  }

  GlobalOp op = b.create<GlobalOp>(
      UnknownLoc::get(context), type, gv->isConstant(),
      convertLinkageFromLLVM(gv->getLinkage()), gv->getName(), valueAttr,
      alignment, /*addr_space=*/gv->getAddressSpace(),
      /*dso_local=*/gv->isDSOLocal(), /*thread_local=*/gv->isThreadLocal());

  if (gv->hasInitializer() && !valueAttr) {
    Region &r = op.getInitializerRegion();
    currentEntryBlock = b.createBlock(&r);
    b.setInsertionPoint(currentEntryBlock, currentEntryBlock->begin());
    Value v = processConstant(gv->getInitializer());
    if (!v)
      return nullptr;
    b.create<ReturnOp>(op.getLoc(), ArrayRef<Value>({v}));
  }
  if (gv->hasAtLeastLocalUnnamedAddr())
    op.setUnnamedAddrAttr(UnnamedAddrAttr::get(
        context, convertUnnamedAddrFromLLVM(gv->getUnnamedAddr())));
  if (gv->hasSection())
    op.setSectionAttr(b.getStringAttr(gv->getSection()));

  return globals[gv] = op;
}

Value Importer::processConstant(llvm::Constant *c) {
  OpBuilder bEntry(currentEntryBlock, currentEntryBlock->begin());
  if (Attribute attr = getConstantAsAttr(c)) {
    // These constants can be represented as attributes.
    OpBuilder b(currentEntryBlock, currentEntryBlock->begin());
    Type type = convertType(c->getType());
    if (auto symbolRef = attr.dyn_cast<FlatSymbolRefAttr>())
      return bEntry.create<AddressOfOp>(UnknownLoc::get(context), type,
                                        symbolRef.getValue());
    return bEntry.create<ConstantOp>(UnknownLoc::get(context), type, attr);
  }
  if (auto *cn = dyn_cast<llvm::ConstantPointerNull>(c)) {
    Type type = convertType(cn->getType());
    return bEntry.create<NullOp>(UnknownLoc::get(context), type);
  }
  if (auto *gv = dyn_cast<llvm::GlobalVariable>(c))
    return bEntry.create<AddressOfOp>(UnknownLoc::get(context),
                                      processGlobal(gv));

  if (auto *ce = dyn_cast<llvm::ConstantExpr>(c)) {
    llvm::Instruction *i = ce->getAsInstruction();
    OpBuilder::InsertionGuard guard(b);
    b.setInsertionPoint(currentEntryBlock, currentEntryBlock->begin());
    if (failed(processInstruction(i)))
      return nullptr;
    assert(valueMapping.count(i));

    // If we don't remove entry of `i` here, it's totally possible that the
    // next time llvm::ConstantExpr::getAsInstruction is called again, which
    // always allocates a new Instruction, memory address of the newly
    // created Instruction might be the same as `i`. Making processInstruction
    // falsely believe that the new Instruction has been processed before
    // and raised an assertion error.
    Value value = valueMapping[i];
    valueMapping.erase(i);
    // Remove this zombie LLVM instruction now, leaving us only with the MLIR
    // op.
    i->deleteValue();
    return value;
  }
  if (auto *ue = dyn_cast<llvm::UndefValue>(c)) {
    Type type = convertType(ue->getType());
    return bEntry.create<UndefOp>(UnknownLoc::get(context), type);
  }

  if (isa<llvm::ConstantAggregate>(c) || isa<llvm::ConstantAggregateZero>(c)) {
    unsigned numElements = c->getNumOperands();
    std::function<llvm::Constant *(unsigned)> getElement =
        [&](unsigned index) -> llvm::Constant * {
      return c->getAggregateElement(index);
    };
    // llvm::ConstantAggregateZero doesn't take any operand
    // so its getNumOperands is always zero.
    if (auto *caz = dyn_cast<llvm::ConstantAggregateZero>(c)) {
      numElements = caz->getElementCount().getFixedValue();
      // We want to capture the pointer rather than reference
      // to the pointer since the latter will become dangling upon
      // exiting the scope.
      getElement = [=](unsigned index) -> llvm::Constant * {
        return caz->getElementValue(index);
      };
    }

    // Generate a llvm.undef as the root value first.
    Type rootType = convertType(c->getType());
    bool useInsertValue = rootType.isa<LLVMArrayType, LLVMStructType>();
    assert((useInsertValue || LLVM::isCompatibleVectorType(rootType)) &&
           "unrecognized aggregate type");
    Value root = bEntry.create<UndefOp>(UnknownLoc::get(context), rootType);
    for (unsigned i = 0; i < numElements; ++i) {
      llvm::Constant *element = getElement(i);
      Value elementValue = processConstant(element);
      if (!elementValue)
        return nullptr;
      if (useInsertValue) {
        root = bEntry.create<InsertValueOp>(UnknownLoc::get(context), root,
                                            elementValue, i);
      } else {
        Attribute indexAttr = bEntry.getI32IntegerAttr(static_cast<int32_t>(i));
        Value indexValue = bEntry.create<ConstantOp>(
            UnknownLoc::get(context), bEntry.getI32Type(), indexAttr);
        if (!indexValue)
          return nullptr;
        root = bEntry.create<InsertElementOp>(
            UnknownLoc::get(context), rootType, root, elementValue, indexValue);
      }
    }
    return root;
  }

  emitError(UnknownLoc::get(context)) << "unhandled constant: " << diag(*c);
  return nullptr;
}

Value Importer::processValue(llvm::Value *value) {
  auto it = valueMapping.find(value);
  if (it != valueMapping.end())
    return it->second;

  // We don't expect to see instructions in dominator order. If we haven't seen
  // this instruction yet, create an unknown op and remap it later.
  if (isa<llvm::Instruction>(value)) {
    Type type = convertType(value->getType());
    unknownInstMap[value] =
        b.create(UnknownLoc::get(context), b.getStringAttr("llvm.unknown"),
                 /*operands=*/{}, type);
    return unknownInstMap[value]->getResult(0);
  }

  if (auto *c = dyn_cast<llvm::Constant>(value))
    return processConstant(c);

  llvm::errs() << diag(*value) << "\n";
  llvm_unreachable("unhandled value");
}

SmallVector<Value> Importer::processValues(ArrayRef<llvm::Value *> values) {
  SmallVector<Value> remapped;
  remapped.reserve(values.size());
  for (llvm::Value *value : values)
    remapped.push_back(processValue(value));
  return remapped;
}

IntegerAttr Importer::matchIntegerAttr(Value value) {
  IntegerAttr integerAttr;
  bool success = matchPattern(value, m_Constant(&integerAttr));
  assert(success && "expected a constant value");
  (void)success;
  return integerAttr;
}

// `br` branches to `target`. Return the branch arguments to `br`, in the
// same order of the PHIs in `target`.
LogicalResult
Importer::processBranchArgs(llvm::Instruction *br, llvm::BasicBlock *target,
                            SmallVectorImpl<Value> &blockArguments) {
  for (auto inst = target->begin(); isa<llvm::PHINode>(inst); ++inst) {
    auto *pn = cast<llvm::PHINode>(&*inst);
    Value value = processValue(pn->getIncomingValueForBlock(br->getParent()));
    blockArguments.push_back(value);
  }
  return success();
}

LogicalResult Importer::processInstruction(llvm::Instruction *inst) {
  // FIXME: Support uses of SubtargetData.
  // FIXME: Add support for inbounds GEPs.
  // FIXME: Add support for fast-math flags and call / operand attributes.
  // FIXME: Add support for the indirectbr, cleanupret, catchret, catchswitch,
  // callbr, vaarg, landingpad, catchpad, cleanuppad instructions.

  // Convert all intrinsics that provide an MLIR builder.
  if (auto *callInst = dyn_cast<llvm::CallInst>(inst))
    if (succeeded(convertIntrinsic(b, callInst)))
      return success();

  // Convert all operations that provide an MLIR builder.
  if (succeeded(convertOperation(b, inst)))
    return success();

  // Convert all special instructions that do not provide an MLIR builder.
  Location loc = translateLoc(inst->getDebugLoc());
  if (inst->getOpcode() == llvm::Instruction::Br) {
    auto *brInst = cast<llvm::BranchInst>(inst);
    OperationState state(loc,
                         brInst->isConditional() ? "llvm.cond_br" : "llvm.br");
    if (brInst->isConditional()) {
      Value condition = processValue(brInst->getCondition());
      state.addOperands(condition);
    }

    std::array<int32_t, 3> operandSegmentSizes = {1, 0, 0};
    for (int i : llvm::seq<int>(0, brInst->getNumSuccessors())) {
      auto *succ = brInst->getSuccessor(i);
      SmallVector<Value, 4> blockArguments;
      if (failed(processBranchArgs(brInst, succ, blockArguments)))
        return failure();
      state.addSuccessors(blocks[succ]);
      state.addOperands(blockArguments);
      operandSegmentSizes[i + 1] = blockArguments.size();
    }

    if (brInst->isConditional()) {
      state.addAttribute(LLVM::CondBrOp::getOperandSegmentSizeAttr(),
                         b.getDenseI32ArrayAttr(operandSegmentSizes));
    }

    b.create(state);
    return success();
  }
  if (inst->getOpcode() == llvm::Instruction::Switch) {
    auto *swInst = cast<llvm::SwitchInst>(inst);
    // Process the condition value.
    Value condition = processValue(swInst->getCondition());
    SmallVector<Value> defaultBlockArgs;
    // Process the default case.
    llvm::BasicBlock *defaultBB = swInst->getDefaultDest();
    if (failed(processBranchArgs(swInst, defaultBB, defaultBlockArgs)))
      return failure();

    // Process the cases.
    unsigned numCases = swInst->getNumCases();
    SmallVector<SmallVector<Value>> caseOperands(numCases);
    SmallVector<ValueRange> caseOperandRefs(numCases);
    SmallVector<int32_t> caseValues(numCases);
    SmallVector<Block *> caseBlocks(numCases);
    for (const auto &en : llvm::enumerate(swInst->cases())) {
      const llvm::SwitchInst::CaseHandle &caseHandle = en.value();
      unsigned i = en.index();
      llvm::BasicBlock *succBB = caseHandle.getCaseSuccessor();
      if (failed(processBranchArgs(swInst, succBB, caseOperands[i])))
        return failure();
      caseOperandRefs[i] = caseOperands[i];
      caseValues[i] = caseHandle.getCaseValue()->getSExtValue();
      caseBlocks[i] = blocks[succBB];
    }

    b.create<SwitchOp>(loc, condition, blocks[defaultBB], defaultBlockArgs,
                       caseValues, caseBlocks, caseOperandRefs);
    return success();
  }
  if (inst->getOpcode() == llvm::Instruction::PHI) {
    Type type = convertType(inst->getType());
    mapValue(inst, b.getInsertionBlock()->addArgument(
                       type, translateLoc(inst->getDebugLoc())));
    return success();
  }
  if (inst->getOpcode() == llvm::Instruction::Call) {
    llvm::CallInst *ci = cast<llvm::CallInst>(inst);
    SmallVector<llvm::Value *> args(ci->args());
    SmallVector<Value> ops = processValues(args);
    SmallVector<Type, 2> tys;
    if (!ci->getType()->isVoidTy()) {
      Type type = convertType(inst->getType());
      tys.push_back(type);
    }
    Operation *op;
    if (llvm::Function *callee = ci->getCalledFunction()) {
      op = b.create<CallOp>(
          loc, tys, SymbolRefAttr::get(b.getContext(), callee->getName()), ops);
    } else {
      Value calledValue = processValue(ci->getCalledOperand());
      ops.insert(ops.begin(), calledValue);
      op = b.create<CallOp>(loc, tys, ops);
    }
    if (!ci->getType()->isVoidTy())
      mapValue(inst, op->getResult(0));
    return success();
  }
  if (inst->getOpcode() == llvm::Instruction::LandingPad) {
    llvm::LandingPadInst *lpi = cast<llvm::LandingPadInst>(inst);
    SmallVector<Value, 4> ops;

    for (unsigned i = 0, ie = lpi->getNumClauses(); i < ie; i++)
      ops.push_back(processConstant(lpi->getClause(i)));

    Type ty = convertType(lpi->getType());
    Value res = b.create<LandingpadOp>(loc, ty, lpi->isCleanup(), ops);
    mapValue(inst, res);
    return success();
  }
  if (inst->getOpcode() == llvm::Instruction::Invoke) {
    llvm::InvokeInst *ii = cast<llvm::InvokeInst>(inst);

    SmallVector<Type, 2> tys;
    if (!ii->getType()->isVoidTy())
      tys.push_back(convertType(inst->getType()));

    SmallVector<llvm::Value *> args(ii->args());
    SmallVector<Value> ops = processValues(args);

    SmallVector<Value, 4> normalArgs, unwindArgs;
    (void)processBranchArgs(ii, ii->getNormalDest(), normalArgs);
    (void)processBranchArgs(ii, ii->getUnwindDest(), unwindArgs);

    Operation *op;
    if (llvm::Function *callee = ii->getCalledFunction()) {
      op = b.create<InvokeOp>(
          loc, tys, SymbolRefAttr::get(b.getContext(), callee->getName()), ops,
          blocks[ii->getNormalDest()], normalArgs, blocks[ii->getUnwindDest()],
          unwindArgs);
    } else {
      ops.insert(ops.begin(), processValue(ii->getCalledOperand()));
      op = b.create<InvokeOp>(loc, tys, ops, blocks[ii->getNormalDest()],
                              normalArgs, blocks[ii->getUnwindDest()],
                              unwindArgs);
    }

    if (!ii->getType()->isVoidTy())
      mapValue(inst, op->getResult(0));
    return success();
  }
  if (inst->getOpcode() == llvm::Instruction::AtomicRMW) {
    auto *atomicInst = cast<llvm::AtomicRMWInst>(inst);
    Value ptr = processValue(atomicInst->getPointerOperand());
    Value val = processValue(atomicInst->getValOperand());

    LLVM::AtomicBinOp binOp = getLLVMAtomicBinOp(atomicInst->getOperation());
    LLVM::AtomicOrdering ordering =
        getLLVMAtomicOrdering(atomicInst->getOrdering());

    Type type = convertType(inst->getType());
    Value res = b.create<AtomicRMWOp>(loc, type, binOp, ptr, val, ordering);
    mapValue(inst, res);
    return success();
  }
  if (inst->getOpcode() == llvm::Instruction::AtomicCmpXchg) {
    auto *cmpXchgInst = cast<llvm::AtomicCmpXchgInst>(inst);
    Value ptr = processValue(cmpXchgInst->getPointerOperand());
    Value cmpVal = processValue(cmpXchgInst->getCompareOperand());
    Value newVal = processValue(cmpXchgInst->getNewValOperand());

    LLVM::AtomicOrdering ordering =
        getLLVMAtomicOrdering(cmpXchgInst->getSuccessOrdering());
    LLVM::AtomicOrdering failOrdering =
        getLLVMAtomicOrdering(cmpXchgInst->getFailureOrdering());

    Type type = convertType(inst->getType());
    Value res = b.create<AtomicCmpXchgOp>(loc, type, ptr, cmpVal, newVal,
                                          ordering, failOrdering);
    mapValue(inst, res);
    return success();
  }
  if (inst->getOpcode() == llvm::Instruction::GetElementPtr) {
    // FIXME: Support inbounds GEPs.
    llvm::GetElementPtrInst *gep = cast<llvm::GetElementPtrInst>(inst);
    Value basePtr = processValue(gep->getOperand(0));
    Type sourceElementType = convertType(gep->getSourceElementType());

    // Treat every indices as dynamic since GEPOp::build will refine those
    // indices into static attributes later. One small downside of this
    // approach is that many unused `llvm.mlir.constant` would be emitted
    // at first place.
    SmallVector<GEPArg> indices;
    for (llvm::Value *operand : llvm::drop_begin(gep->operand_values())) {
      Value val = processValue(operand);
      indices.push_back(val);
    }

    Type type = convertType(inst->getType());
    Value res = b.create<GEPOp>(loc, type, sourceElementType, basePtr, indices);
    mapValue(inst, res);
    return success();
  }
<<<<<<< HEAD
  if (inst->getOpcode() == llvm::Instruction::ShuffleVector) {
    auto *svInst = cast<llvm::ShuffleVectorInst>(inst);
    Value vec1 = processValue(svInst->getOperand(0));
    Value vec2 = processValue(svInst->getOperand(1));

    SmallVector<int32_t> mask(svInst->getShuffleMask());
    Value res = b.create<ShuffleVectorOp>(loc, vec1, vec2, mask);
    mapValue(inst, res);
    return success();
  }
=======
>>>>>>> 903ae952

  return emitError(loc) << "unknown instruction: " << diag(*inst);
}

FlatSymbolRefAttr Importer::getPersonalityAsAttr(llvm::Function *f) {
  if (!f->hasPersonalityFn())
    return nullptr;

  llvm::Constant *pf = f->getPersonalityFn();

  // If it directly has a name, we can use it.
  if (pf->hasName())
    return SymbolRefAttr::get(b.getContext(), pf->getName());

  // If it doesn't have a name, currently, only function pointers that are
  // bitcast to i8* are parsed.
  if (auto *ce = dyn_cast<llvm::ConstantExpr>(pf)) {
    if (ce->getOpcode() == llvm::Instruction::BitCast &&
        ce->getType() == llvm::Type::getInt8PtrTy(f->getContext())) {
      if (auto *func = dyn_cast<llvm::Function>(ce->getOperand(0)))
        return SymbolRefAttr::get(b.getContext(), func->getName());
    }
  }
  return FlatSymbolRefAttr();
}

void Importer::processFunctionAttributes(llvm::Function *func,
                                         LLVMFuncOp funcOp) {
  auto addNamedUnitAttr = [&](StringRef name) {
    return funcOp->setAttr(name, UnitAttr::get(context));
  };
  if (func->hasFnAttribute(llvm::Attribute::ReadNone))
    addNamedUnitAttr(LLVMDialect::getReadnoneAttrName());
}

LogicalResult Importer::processFunction(llvm::Function *f) {
  blocks.clear();
  valueMapping.clear();
  unknownInstMap.clear();

  auto functionType =
      convertType(f->getFunctionType()).dyn_cast<LLVMFunctionType>();
  if (f->isIntrinsic() && isConvertibleIntrinsic(f->getIntrinsicID()))
    return success();

  bool dsoLocal = f->hasLocalLinkage();
  CConv cconv = convertCConvFromLLVM(f->getCallingConv());

  b.setInsertionPoint(module.getBody(), getFuncInsertPt());
  LLVMFuncOp fop = b.create<LLVMFuncOp>(
      UnknownLoc::get(context), f->getName(), functionType,
      convertLinkageFromLLVM(f->getLinkage()), dsoLocal, cconv);

  for (const auto &arg : llvm::enumerate(functionType.getParams())) {
    llvm::SmallVector<NamedAttribute, 1> argAttrs;
    if (auto *type = f->getParamByValType(arg.index())) {
      auto mlirType = convertType(type);
      argAttrs.push_back(
          NamedAttribute(b.getStringAttr(LLVMDialect::getByValAttrName()),
                         TypeAttr::get(mlirType)));
    }
    if (auto *type = f->getParamByRefType(arg.index())) {
      auto mlirType = convertType(type);
      argAttrs.push_back(
          NamedAttribute(b.getStringAttr(LLVMDialect::getByRefAttrName()),
                         TypeAttr::get(mlirType)));
    }
    if (auto *type = f->getParamStructRetType(arg.index())) {
      auto mlirType = convertType(type);
      argAttrs.push_back(
          NamedAttribute(b.getStringAttr(LLVMDialect::getStructRetAttrName()),
                         TypeAttr::get(mlirType)));
    }
    if (auto *type = f->getParamInAllocaType(arg.index())) {
      auto mlirType = convertType(type);
      argAttrs.push_back(
          NamedAttribute(b.getStringAttr(LLVMDialect::getInAllocaAttrName()),
                         TypeAttr::get(mlirType)));
    }

    fop.setArgAttrs(arg.index(), argAttrs);
  }

  if (FlatSymbolRefAttr personality = getPersonalityAsAttr(f))
    fop->setAttr(b.getStringAttr("personality"), personality);
  else if (f->hasPersonalityFn())
    emitWarning(UnknownLoc::get(context),
                "could not deduce personality, skipping it");

  if (f->hasGC())
    fop.setGarbageCollectorAttr(b.getStringAttr(f->getGC()));

  // Handle Function attributes.
  processFunctionAttributes(f, fop);

  if (f->isDeclaration())
    return success();

  // Eagerly create all blocks.
  SmallVector<Block *, 4> blockList;
  for (llvm::BasicBlock &bb : *f) {
    blockList.push_back(b.createBlock(&fop.getBody(), fop.getBody().end()));
    blocks[&bb] = blockList.back();
  }
  currentEntryBlock = blockList[0];

  // Add function arguments to the entry block.
  for (const auto &kv : llvm::enumerate(f->args())) {
    mapValue(&kv.value(),
             blockList[0]->addArgument(functionType.getParamType(kv.index()),
                                       fop.getLoc()));
  }

  for (auto bbs : llvm::zip(*f, blockList)) {
    if (failed(processBasicBlock(&std::get<0>(bbs), std::get<1>(bbs))))
      return failure();
  }

  // Now that all instructions are guaranteed to have been visited, ensure
  // any unknown uses we encountered are remapped.
  for (auto &llvmAndUnknown : unknownInstMap) {
    assert(valueMapping.count(llvmAndUnknown.first));
    Value newValue = valueMapping[llvmAndUnknown.first];
    Value oldValue = llvmAndUnknown.second->getResult(0);
    oldValue.replaceAllUsesWith(newValue);
    llvmAndUnknown.second->erase();
  }
  return success();
}

LogicalResult Importer::processBasicBlock(llvm::BasicBlock *bb, Block *block) {
  b.setInsertionPointToStart(block);
  for (llvm::Instruction &inst : *bb) {
    if (failed(processInstruction(&inst)))
      return failure();
  }
  return success();
}

OwningOpRef<ModuleOp>
mlir::translateLLVMIRToModule(std::unique_ptr<llvm::Module> llvmModule,
                              MLIRContext *context) {
  context->loadDialect<LLVMDialect>();
  context->loadDialect<DLTIDialect>();
  OwningOpRef<ModuleOp> module(ModuleOp::create(
      FileLineColLoc::get(context, "", /*line=*/0, /*column=*/0)));

  DataLayoutSpecInterface dlSpec =
      translateDataLayout(llvmModule->getDataLayout(), context);
  if (!dlSpec) {
    emitError(UnknownLoc::get(context), "can't translate data layout");
    return {};
  }

  module.get()->setAttr(DLTIDialect::kDataLayoutAttrName, dlSpec);

  Importer deserializer(context, module.get());
  for (llvm::GlobalVariable &gv : llvmModule->globals()) {
    if (!deserializer.processGlobal(&gv))
      return {};
  }
  for (llvm::Function &f : llvmModule->functions()) {
    if (failed(deserializer.processFunction(&f)))
      return {};
  }

  return module;
}

// Deserializes the LLVM bitcode stored in `input` into an MLIR module in the
// LLVM dialect.
OwningOpRef<ModuleOp> translateLLVMIRToModule(llvm::SourceMgr &sourceMgr,
                                              MLIRContext *context) {
  llvm::SMDiagnostic err;
  llvm::LLVMContext llvmContext;
  std::unique_ptr<llvm::Module> llvmModule = llvm::parseIR(
      *sourceMgr.getMemoryBuffer(sourceMgr.getMainFileID()), err, llvmContext);
  if (!llvmModule) {
    std::string errStr;
    llvm::raw_string_ostream errStream(errStr);
    err.print(/*ProgName=*/"", errStream);
    emitError(UnknownLoc::get(context)) << errStream.str();
    return {};
  }
  return translateLLVMIRToModule(std::move(llvmModule), context);
}

namespace mlir {
void registerFromLLVMIRTranslation() {
  TranslateToMLIRRegistration fromLLVM(
      "import-llvm", "from llvm to mlir",
      [](llvm::SourceMgr &sourceMgr, MLIRContext *context) {
        return ::translateLLVMIRToModule(sourceMgr, context);
      });
}
} // namespace mlir<|MERGE_RESOLUTION|>--- conflicted
+++ resolved
@@ -993,19 +993,6 @@
     mapValue(inst, res);
     return success();
   }
-<<<<<<< HEAD
-  if (inst->getOpcode() == llvm::Instruction::ShuffleVector) {
-    auto *svInst = cast<llvm::ShuffleVectorInst>(inst);
-    Value vec1 = processValue(svInst->getOperand(0));
-    Value vec2 = processValue(svInst->getOperand(1));
-
-    SmallVector<int32_t> mask(svInst->getShuffleMask());
-    Value res = b.create<ShuffleVectorOp>(loc, vec1, vec2, mask);
-    mapValue(inst, res);
-    return success();
-  }
-=======
->>>>>>> 903ae952
 
   return emitError(loc) << "unknown instruction: " << diag(*inst);
 }
