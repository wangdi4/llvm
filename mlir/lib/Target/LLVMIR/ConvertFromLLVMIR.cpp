--- conflicted
+++ resolved
@@ -244,23 +244,12 @@
 };
 } // namespace
 
-<<<<<<< HEAD
-Location Importer::processDebugLoc(const llvm::DebugLoc &loc,
-                                   llvm::Instruction *inst) {
-  if (!loc)
-    return unknownLoc;
-
-  // FIXME: Obtain the filename from DILocationInfo.
-  return FileLineColLoc::get(context, "imported-bitcode", loc.getLine(),
-                             loc.getCol());
-=======
 Location Importer::processDebugLoc(llvm::DILocation *loc) {
   if (!loc)
     return UnknownLoc::get(context);
 
   return FileLineColLoc::get(context, loc->getFilename(), loc->getLine(),
                              loc->getColumn());
->>>>>>> f788a4d7
 }
 
 Type Importer::processType(llvm::Type *type) {
