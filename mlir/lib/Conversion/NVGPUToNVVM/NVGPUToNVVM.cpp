//===- NVGPUToNVVM.cpp - NVGPU to NVVM dialect conversion -----------------===//
//
// Part of the LLVM Project, under the Apache License v2.0 with LLVM Exceptions.
// See https://llvm.org/LICENSE.txt for license information.
// SPDX-License-Identifier: Apache-2.0 WITH LLVM-exception
//
//===----------------------------------------------------------------------===//

#include "mlir/Conversion/NVGPUToNVVM/NVGPUToNVVM.h"

#include "mlir/Conversion/GPUCommon/GPUCommonPass.h"
#include "mlir/Conversion/LLVMCommon/ConversionTarget.h"
#include "mlir/Conversion/LLVMCommon/Pattern.h"
#include "mlir/Dialect/Arith/IR/Arith.h"
#include "mlir/Dialect/GPU/IR/GPUDialect.h"
#include "mlir/Dialect/LLVMIR/LLVMDialect.h"
#include "mlir/Dialect/LLVMIR/LLVMTypes.h"
#include "mlir/Dialect/LLVMIR/NVVMDialect.h"
#include "mlir/Dialect/MemRef/IR/MemRef.h"
#include "mlir/Dialect/NVGPU/IR/NVGPUDialect.h"
#include "mlir/Dialect/SCF/Transforms/Patterns.h"
#include "mlir/IR/BuiltinTypes.h"
#include "mlir/IR/ImplicitLocOpBuilder.h"
#include "mlir/IR/PatternMatch.h"
#include "mlir/IR/TypeUtilities.h"
#include "mlir/IR/Value.h"
#include "mlir/Pass/Pass.h"
#include "llvm/Support/Debug.h"
#include "llvm/Support/ErrorHandling.h"
#include "llvm/Support/raw_ostream.h"

#define DEBUG_TYPE "nvgpu-to-nvvm"
#define DBGS() (llvm::dbgs() << '[' << DEBUG_TYPE << "] ")
#define DBGSE() (llvm::dbgs())

namespace mlir {
#define GEN_PASS_DEF_CONVERTNVGPUTONVVMPASS
#include "mlir/Conversion/Passes.h.inc"
} // namespace mlir

using namespace mlir;

/// Number of bits that needs to be excluded when building matrix descriptor for
/// wgmma operations.
constexpr int exclude4LSB = 4;

/// GPU has 32 bit registers, this function truncates values when larger width
/// is not needed.
static Value truncToI32(ImplicitLocOpBuilder &b, Value value) {
  Type type = value.getType();
  assert(llvm::isa<IntegerType>(type) && "expected an integer Value");
  if (type.getIntOrFloatBitWidth() <= 32)
    return value;
  return b.create<LLVM::TruncOp>(b.getI32Type(), value);
}

/// Returns the type for the intrinsic given the vectorResultType of the
/// `gpu.mma.sync` operation.
static Type inferIntrinsicResultType(Type vectorResultType) {
  MLIRContext *ctx = vectorResultType.getContext();
  auto a = cast<LLVM::LLVMArrayType>(vectorResultType);
  auto f16x2Ty = LLVM::getFixedVectorType(Float16Type::get(ctx), 2);
  auto i32Ty = IntegerType::get(ctx, 32);
  auto i32x2Ty = LLVM::getFixedVectorType(i32Ty, 2);
  Type f64Ty = Float64Type::get(ctx);
  Type f64x2Ty = LLVM::getFixedVectorType(f64Ty, 2);
  Type f32Ty = Float32Type::get(ctx);
  Type f32x2Ty = LLVM::getFixedVectorType(f32Ty, 2);
  if (a.getElementType() == f16x2Ty) {
    return LLVM::LLVMStructType::getLiteral(
        ctx, SmallVector<Type>(a.getNumElements(), f16x2Ty));
  }
  if (a.getElementType() == i32x2Ty) {
    return LLVM::LLVMStructType::getLiteral(
        ctx,
        SmallVector<Type>(static_cast<size_t>(a.getNumElements()) * 2, i32Ty));
  }
  if (a.getElementType() == f64x2Ty) {
    return LLVM::LLVMStructType::getLiteral(ctx, {f64Ty, f64Ty});
  }
  if (a.getElementType() == f32x2Ty) {
    return LLVM::LLVMStructType::getLiteral(
        ctx,
        SmallVector<Type>(static_cast<size_t>(a.getNumElements()) * 2, f32Ty));
  }
  if (a.getElementType() == LLVM::getFixedVectorType(f32Ty, 1)) {
    return LLVM::LLVMStructType::getLiteral(
        ctx, SmallVector<Type>(static_cast<size_t>(a.getNumElements()), f32Ty));
  }
  return vectorResultType;
}

/// Convert the SSA result of the NVVM intrinsic `nvvm.mma.sync` (which is
/// always an LLVM struct) into a fragment that is compatible with the vector
/// type of this operation. This involves extracting elements from the struct
/// and inserting them into an LLVM array. These extra data-movement
/// operations should be canonicalized away by the LLVM backend.
static Value convertIntrinsicResult(Location loc, Type intrinsicResultType,
                                    Type resultType, Value intrinsicResult,
                                    RewriterBase &rewriter) {
  MLIRContext *ctx = rewriter.getContext();
  auto structType = dyn_cast<LLVM::LLVMStructType>(intrinsicResultType);
  auto arrayType = dyn_cast<LLVM::LLVMArrayType>(resultType);
  Type i32Ty = rewriter.getI32Type();
  Type f32Ty = rewriter.getF32Type();
  Type f64Ty = rewriter.getF64Type();
  Type f16x2Ty = LLVM::getFixedVectorType(rewriter.getF16Type(), 2);
  Type i32x2Ty = LLVM::getFixedVectorType(i32Ty, 2);
  Type f64x2Ty = LLVM::getFixedVectorType(f64Ty, 2);
  Type f32x2Ty = LLVM::getFixedVectorType(f32Ty, 2);
  Type f32x1Ty = LLVM::getFixedVectorType(f32Ty, 1);

  auto makeConst = [&](int32_t index) -> Value {
    return rewriter.create<LLVM::ConstantOp>(loc, IntegerType::get(ctx, 32),
                                             rewriter.getI32IntegerAttr(index));
  };

  if (arrayType) {
    SmallVector<Value, 4> elements;

    // The intrinsic returns 32-bit wide elements in a form which can be
    // directly bitcasted and inserted into the result vector.
    if (arrayType.getElementType() == f16x2Ty ||
        arrayType.getElementType() == f32x1Ty) {
      for (unsigned i = 0; i < structType.getBody().size(); i++) {
        Value el =
            rewriter.create<LLVM::ExtractValueOp>(loc, intrinsicResult, i);
        el = rewriter.createOrFold<LLVM::BitcastOp>(
            loc, arrayType.getElementType(), el);
        elements.push_back(el);
      }
    }

    // The intrinsic returns i32, f64, and f32 values as individual scalars,
    // even when the result is notionally a 64-bit wide element (e.g. f32x2). We
    // need to extract them from the struct and pack them into the 64-bit wide
    // rows of the vector result.
    if (arrayType.getElementType() == i32x2Ty ||
        arrayType.getElementType() == f64x2Ty ||
        arrayType.getElementType() == f32x2Ty) {

      for (unsigned i = 0, e = structType.getBody().size() / 2; i < e; i++) {
        Value vec =
            rewriter.create<LLVM::UndefOp>(loc, arrayType.getElementType());
        Value x1 =
            rewriter.create<LLVM::ExtractValueOp>(loc, intrinsicResult, i * 2);
        Value x2 = rewriter.create<LLVM::ExtractValueOp>(loc, intrinsicResult,
                                                         i * 2 + 1);
        vec = rewriter.create<LLVM::InsertElementOp>(loc, vec.getType(), vec,
                                                     x1, makeConst(0));
        vec = rewriter.create<LLVM::InsertElementOp>(loc, vec.getType(), vec,
                                                     x2, makeConst(1));
        elements.push_back(vec);
      }
    }

    // Create the final vectorized result.
    Value result = rewriter.create<LLVM::UndefOp>(loc, arrayType);
    for (const auto &el : llvm::enumerate(elements)) {
      result = rewriter.create<LLVM::InsertValueOp>(loc, result, el.value(),
                                                    el.index());
    }
    return result;
  }

  return intrinsicResult;
}

/// The `gpu.mma.sync` converter below expects matrix fragment operands to be
/// given as 2D `vectors` where the rows are 32b or 64b wide. The
/// `nvvm.mma.sync` op expects these argments to be a given in a long list of
/// scalars of certain types. This function helps unpack the `vector` arguments
/// and cast them to the types expected by `nvvm.mma.sync`.
static SmallVector<Value> unpackOperandVector(ImplicitLocOpBuilder &b,
                                              Value operand,
                                              NVVM::MMATypes operandPtxType) {
  SmallVector<Value> result;
  Type i32Ty = b.getI32Type();
  Type f64Ty = b.getF64Type();
  Type f32Ty = b.getF32Type();
  Type i64Ty = b.getI64Type();
  Type i8x4Ty = LLVM::getFixedVectorType(b.getI8Type(), 4);
  Type i4x8Ty = LLVM::getFixedVectorType(b.getIntegerType(4), 8);
  Type f32x1Ty = LLVM::getFixedVectorType(f32Ty, 1);
  auto arrayTy = cast<LLVM::LLVMArrayType>(operand.getType());

  for (unsigned i = 0, e = arrayTy.getNumElements(); i < e; ++i) {
    Value toUse = b.create<LLVM::ExtractValueOp>(operand, i);

    // For 4xi8 vectors, the intrinsic expects these to be provided as i32
    // scalar types.
    if (arrayTy.getElementType() == i8x4Ty ||
        arrayTy.getElementType() == i4x8Ty ||
        (arrayTy.getElementType() == f32x1Ty &&
         operandPtxType == NVVM::MMATypes::tf32)) {
      result.push_back(b.create<LLVM::BitcastOp>(i32Ty, toUse));
      continue;
    }

    // For some element types (i32, f32, f64), we need to unpack the inner
    // vector/array type as well because the intrinsic expects individual
    // scalars to be provided.
    VectorType innerArrayTy = dyn_cast<VectorType>(arrayTy.getElementType());
    if (innerArrayTy && (innerArrayTy.getElementType() == i32Ty ||
                         innerArrayTy.getElementType() == f64Ty ||
                         innerArrayTy.getElementType() == f32Ty)) {
      for (unsigned idx = 0, innerSize = innerArrayTy.getNumElements();
           idx < innerSize; idx++) {
        result.push_back(b.create<LLVM::ExtractElementOp>(
            toUse,
            b.create<LLVM::ConstantOp>(i64Ty, b.getI64IntegerAttr(idx))));
      }
      continue;
    }
    result.push_back(toUse);
  }
  return result;
}

/// Returns whether mbarrier object has shared memory address space.
static bool isMbarrierShared(nvgpu::MBarrierGroupType barrierType) {
  return (mlir::nvgpu::NVGPUDialect::isSharedMemoryAddressSpace(
      barrierType.getMemorySpace()));
}

/// Returns the memory space attribute of the mbarrier object.
Attribute nvgpu::getMbarrierMemorySpace(MLIRContext *context,
                                        nvgpu::MBarrierGroupType barrierType) {
  Attribute memorySpace = {};
  if (isMbarrierShared(barrierType)) {
    memorySpace =
        IntegerAttr::get(IntegerType::get(context, 64),
                         nvgpu::NVGPUDialect::kSharedMemoryAddressSpace);
  }
  return memorySpace;
}

/// Returns memref type of the mbarrier object. The type is defined in the
/// MBarrierGroupType.
MemRefType nvgpu::getMBarrierMemrefType(MLIRContext *context,
                                        nvgpu::MBarrierGroupType barrierType) {
  Attribute memorySpace = nvgpu::getMbarrierMemorySpace(context, barrierType);
  MemRefLayoutAttrInterface layout;
  return MemRefType::get({barrierType.getNumBarriers()},
                         IntegerType::get(context, 64), layout, memorySpace);
}

namespace {

struct MmaLdMatrixOpToNVVM : public ConvertOpToLLVMPattern<nvgpu::LdMatrixOp> {
  using ConvertOpToLLVMPattern<nvgpu::LdMatrixOp>::ConvertOpToLLVMPattern;

  LogicalResult
  matchAndRewrite(nvgpu::LdMatrixOp op, OpAdaptor adaptor,
                  ConversionPatternRewriter &rewriter) const override {
    MLIRContext *ctx = getContext();
    ImplicitLocOpBuilder b(op.getLoc(), rewriter);

    // The result type of ldmatrix will always be a struct of 32bit integer
    // registers if more than one 32bit value is returned. Otherwise, the result
    // is a single i32. The result type of the GPU operation is always a vector
    // of shape (NumRegisters, VectorRegister) where VectorRegister is the
    // vector type of the result and always 32 bits long. We bitcast the result
    // of the NVVM::LdMatrix to this vector type.
    auto vectorResultType = dyn_cast<VectorType>(op->getResultTypes()[0]);
    if (!vectorResultType) {
      return failure();
    }
    Type innerVectorType = LLVM::getFixedVectorType(
        vectorResultType.getElementType(), vectorResultType.getDimSize(1));

    int64_t num32BitRegs = vectorResultType.getDimSize(0);

    Type ldMatrixResultType;
    if (num32BitRegs > 1) {
      ldMatrixResultType = LLVM::LLVMStructType::getLiteral(
          ctx, SmallVector<Type>(num32BitRegs, rewriter.getI32Type()));
    } else {
      ldMatrixResultType = rewriter.getI32Type();
    }

    auto srcMemrefType = cast<MemRefType>(op.getSrcMemref().getType());
    Value srcPtr =
        getStridedElementPtr(b.getLoc(), srcMemrefType, adaptor.getSrcMemref(),
                             adaptor.getIndices(), rewriter);
    Value ldMatrixResult = b.create<NVVM::LdMatrixOp>(
        ldMatrixResultType, srcPtr,
        /*num=*/op.getNumTiles(),
        /*layout=*/op.getTranspose() ? NVVM::MMALayout::col
                                     : NVVM::MMALayout::row);

    // The ldmatrix operation returns either a single i32 value or a struct of
    // i32 values. Here we unpack those values and cast them back to their
    // actual vector type (still of width 32b) and repack them into a result
    // struct.
    Type finalResultType = typeConverter->convertType(vectorResultType);
    Value result = b.create<LLVM::UndefOp>(finalResultType);
    for (int64_t i = 0, e = vectorResultType.getDimSize(0); i < e; i++) {
      Value i32Register =
          num32BitRegs > 1 ? b.create<LLVM::ExtractValueOp>(ldMatrixResult, i)
                           : ldMatrixResult;
      Value casted = b.create<LLVM::BitcastOp>(innerVectorType, i32Register);
      result = b.create<LLVM::InsertValueOp>(result, casted, i);
    }

    rewriter.replaceOp(op, result);
    return success();
  }
};

/// Convert the given type into the corresponding PTX type (NVVM::MMATypes
/// enum).
static FailureOr<NVVM::MMATypes> getNvvmMmaType(Type t) {
  Type elType = getElementTypeOrSelf(t);
  if (elType.isInteger(8))
    return NVVM::MMATypes::s8;
  if (elType.isInteger(4))
    return NVVM::MMATypes::s4;
  if (elType.isF16())
    return NVVM::MMATypes::f16;
  if (elType.isF64())
    return NVVM::MMATypes::f64;
  if (elType.isF32())
    return NVVM::MMATypes::tf32;
  return failure();
}

struct MmaSyncOptoNVVM : public ConvertOpToLLVMPattern<nvgpu::MmaSyncOp> {
  using ConvertOpToLLVMPattern<nvgpu::MmaSyncOp>::ConvertOpToLLVMPattern;

  LogicalResult
  matchAndRewrite(nvgpu::MmaSyncOp op, OpAdaptor adaptor,
                  ConversionPatternRewriter &rewriter) const override {
    ImplicitLocOpBuilder b(op.getLoc(), rewriter);
    // Get the shapes of the MMAMatrix type being used. The shapes will
    // choose which intrinsic this op will be lowered to.
    VectorType aType = op.getMatrixA().getType();
    VectorType bType = op.getMatrixA().getType();
    VectorType cType = op.getMatrixC().getType();

    std::array<int64_t, 3> gemmShape = op.getMmaShapeAsArray();

    // Tensor Cores (mma.sync) on F32 works only with TensorFloat32 (TF32).
    bool tf32Enabled = op->hasAttr(op.getTf32EnabledAttrName());
    if (aType.getElementType().isF32() && !tf32Enabled)
      return failure();

    FailureOr<NVVM::MMATypes> ptxTypeA = getNvvmMmaType(aType);
    if (failed(ptxTypeA))
      return op->emitOpError("failed to deduce operand PTX types");
    FailureOr<NVVM::MMATypes> ptxTypeB = getNvvmMmaType(bType);
    if (failed(ptxTypeB))
      return op->emitOpError("failed to deduce operand PTX types");
    std::optional<NVVM::MMATypes> ptxTypeC =
        NVVM::MmaOp::inferOperandMMAType(cType.getElementType(),
                                         /*isAccumulator=*/true);
    if (!ptxTypeC)
      return op->emitError(
          "could not infer the PTX type for the accumulator/result");

    // TODO: add an attribute to the op to customize this behavior.
    std::optional<NVVM::MMAIntOverflow> overflow(std::nullopt);
    if (isa<IntegerType>(aType.getElementType()))
      overflow = NVVM::MMAIntOverflow::satfinite;

    SmallVector<Value> matA =
        unpackOperandVector(b, adaptor.getMatrixA(), *ptxTypeA);
    SmallVector<Value> matB =
        unpackOperandVector(b, adaptor.getMatrixB(), *ptxTypeB);
    SmallVector<Value> matC =
        unpackOperandVector(b, adaptor.getMatrixC(), *ptxTypeC);

    Type desiredRetTy = typeConverter->convertType(op->getResultTypes()[0]);
    Type intrinsicResTy = inferIntrinsicResultType(
        typeConverter->convertType(op->getResultTypes()[0]));
    Value intrinsicResult = b.create<NVVM::MmaOp>(
        intrinsicResTy, matA, matB, matC,
        /*shape=*/gemmShape,
        /*b1Op=*/std::nullopt,
        /*intOverflow=*/overflow,
        /*multiplicandPtxTypes=*/
        std::array<NVVM::MMATypes, 2>{*ptxTypeA, *ptxTypeB},
        /*multiplicandLayouts=*/
        std::array<NVVM::MMALayout, 2>{NVVM::MMALayout::row,
                                       NVVM::MMALayout::col});
    rewriter.replaceOp(op, convertIntrinsicResult(op.getLoc(), intrinsicResTy,
                                                  desiredRetTy, intrinsicResult,
                                                  rewriter));
    return success();
  }
};

struct ConvertNVGPUToNVVMPass
    : public impl::ConvertNVGPUToNVVMPassBase<ConvertNVGPUToNVVMPass> {
  using Base::Base;

  void getDependentDialects(DialectRegistry &registry) const override {
    registry.insert<memref::MemRefDialect, LLVM::LLVMDialect, NVVM::NVVMDialect,
                    arith::ArithDialect>();
  }

  void runOnOperation() override {
    LowerToLLVMOptions options(&getContext());
    options.useOpaquePointers = useOpaquePointers;
    RewritePatternSet patterns(&getContext());
    LLVMTypeConverter converter(&getContext(), options);
    IRRewriter rewriter(&getContext());
    /// device-side async tokens cannot be materialized in nvvm. We just
    /// convert them to a dummy i32 type in order to easily drop them during
    /// conversion.
    converter.addConversion([&](nvgpu::DeviceAsyncTokenType type) -> Type {
      return converter.convertType(IntegerType::get(type.getContext(), 32));
    });
    converter.addConversion([&](nvgpu::WarpgroupAccumulatorType type) -> Type {
      VectorType vtype = type.getFragmented();
      SmallVector<Type> structBody;
      for (unsigned i = 0; i < vtype.getDimSize(0); i++)
        structBody.push_back(vtype.getElementType());
      auto convertedType =
          LLVM::LLVMStructType::getLiteral(type.getContext(), structBody);
      return converter.convertType(convertedType);
    });
    converter.addConversion([&](nvgpu::MBarrierTokenType type) -> Type {
      return converter.convertType(IntegerType::get(type.getContext(), 64));
    });
    converter.addConversion(
        [&](nvgpu::WarpgroupMatrixDescriptorType type) -> Type {
          return converter.convertType(IntegerType::get(type.getContext(), 64));
        });
    converter.addConversion([&](nvgpu::MBarrierGroupType type) -> Type {
      return converter.convertType(
          nvgpu::getMBarrierMemrefType(rewriter.getContext(), type));
    });
    converter.addConversion([&](nvgpu::TensorMapDescriptorType type) -> Type {
      return converter.getPointerType(type.getTensor().getElementType());
    });
    populateNVGPUToNVVMConversionPatterns(converter, patterns);
    LLVMConversionTarget target(getContext());
    target.addLegalDialect<::mlir::LLVM::LLVMDialect>();
    target.addLegalDialect<::mlir::arith::ArithDialect>();
    target.addLegalDialect<::mlir::memref::MemRefDialect>();
    target.addLegalDialect<::mlir::NVVM::NVVMDialect>();
    mlir::scf::populateSCFStructuralTypeConversionsAndLegality(
        converter, patterns, target);
    if (failed(applyPartialConversion(getOperation(), target,
                                      std::move(patterns))))
      signalPassFailure();
  }
};

/// Returns the constraints for the sparse MMA inline assembly instruction.
static std::string buildMmaSparseAsmConstraintString(unsigned matASize,
                                                     unsigned matBSize,
                                                     unsigned matCSize) {
  std::string str;
  llvm::raw_string_ostream ss(str);
  for (unsigned i = 0; i < matCSize; i++)
    ss << "=r,";
  for (unsigned i = 0; i < matASize + matBSize + matCSize; i++)
    ss << "r,";
  // The final operand is for the sparsity metadata.
  // The sparsity selector appears as direct literal.
  ss << "r";
  ss.flush();
  return str;
}

/// Returns the string for the `mma.sp.sync` instruction that corresponds to
/// the given parameters. Note that this function doesn't do any validation,
/// it's expected that the provided parameters correspond to a valid
/// instruction.
static std::string buildMmaSparseAsmString(
    const std::array<int64_t, 3> &shape, unsigned matASize, unsigned matBSize,
    unsigned matCSize, NVVM::MMATypes ptxTypeA, NVVM::MMATypes ptxTypeB,
    NVVM::MMATypes ptxTypeC, NVVM::MMATypes ptxTypeD,
    std::optional<NVVM::MMAIntOverflow> overflow, unsigned metaDataSelector) {
  auto ptxTypeStr = [](NVVM::MMATypes ptxType) {
    return NVVM::stringifyMMATypes(ptxType);
  };

  std::string asmStr;
  llvm::raw_string_ostream ss(asmStr);
  ss << "mma.sp.sync.aligned.m" << shape[0] << "n" << shape[1] << "k"
     << shape[2] << ".row.col.";

  if (overflow)
    ss << NVVM::stringifyMMAIntOverflow(*overflow) << ".";

  ss << ptxTypeStr(ptxTypeD) << "." << ptxTypeStr(ptxTypeA) << "."
     << ptxTypeStr(ptxTypeB) << "." << ptxTypeStr(ptxTypeC) << " ";
  unsigned asmArgIdx = 0;

  // The operand string is structured into sections `{matC elements...},
  // {matA elements...}, {matB elements...}, {matC elements}`.
  for (const auto arrSize : {matCSize, matASize, matBSize, matCSize}) {
    ss << "{";
    for (unsigned i = 0; i < arrSize; i++)
      ss << "$" << asmArgIdx++ << (i < arrSize - 1 ? "," : "");
    ss << "},";
  }
  ss << "$" << asmArgIdx++ << ",";
  assert(metaDataSelector <= 1);
  ss << "0x" << metaDataSelector << ";";
  ss.flush();
  return asmStr;
}

/// Builds an inline assembly operation corresponding to the specified MMA
/// sparse sync operation.
static FailureOr<LLVM::InlineAsmOp> emitMmaSparseSyncOpAsm(
    ImplicitLocOpBuilder &b, NVVM::MMATypes ptxTypeA, NVVM::MMATypes ptxTypeB,
    NVVM::MMATypes ptxTypeC, NVVM::MMATypes ptxTypeD,
    std::optional<NVVM::MMAIntOverflow> overflow, ArrayRef<Value> unpackedAData,
    ArrayRef<Value> unpackedB, ArrayRef<Value> unpackedC, Value indexData,
    int64_t metadataSelector, const std::array<int64_t, 3> &shape,
    Type intrinsicResultType) {
  auto asmDialectAttr =
      LLVM::AsmDialectAttr::get(b.getContext(), LLVM::AsmDialect::AD_ATT);

  const unsigned matASize = unpackedAData.size();
  const unsigned matBSize = unpackedB.size();
  const unsigned matCSize = unpackedC.size();

  std::string asmStr = buildMmaSparseAsmString(
      shape, matASize, matBSize, matCSize, ptxTypeA, ptxTypeB, ptxTypeC,
      ptxTypeD, overflow, metadataSelector);
  std::string constraintStr =
      buildMmaSparseAsmConstraintString(matASize, matBSize, matCSize);

  SmallVector<Value> asmVals;
  asmVals.reserve(matASize + matBSize + matCSize + 1);
  for (ArrayRef<Value> args : {unpackedAData, unpackedB, unpackedC})
    llvm::append_range(asmVals, args);
  asmVals.push_back(indexData);

  return b.create<LLVM::InlineAsmOp>(
      /*resultTypes=*/intrinsicResultType,
      /*operands=*/asmVals,
      /*asm_string=*/asmStr,
      /*constraints=*/constraintStr,
      /*has_side_effects=*/true,
      /*is_align_stack=*/false,
      /*asm_dialect=*/asmDialectAttr,
      /*operand_attrs=*/ArrayAttr());
}

/// Lowers `nvgpu.mma.sp.sync` to inline assembly.
struct NVGPUMmaSparseSyncLowering
    : public ConvertOpToLLVMPattern<nvgpu::MmaSparseSyncOp> {
  using ConvertOpToLLVMPattern<nvgpu::MmaSparseSyncOp>::ConvertOpToLLVMPattern;

  LogicalResult
  matchAndRewrite(nvgpu::MmaSparseSyncOp op, OpAdaptor adaptor,
                  ConversionPatternRewriter &rewriter) const override {
    ImplicitLocOpBuilder b(op.getLoc(), rewriter);
    // Get the shapes of the MMAMatrix type being used. The shapes will
    // choose which intrinsic this op will be lowered to.
    VectorType aType = op.getMatrixA().getType();
    VectorType bType = op.getMatrixB().getType();
    VectorType cType = op.getMatrixC().getType();

    FailureOr<NVVM::MMATypes> ptxTypeA = getNvvmMmaType(aType);
    if (failed(ptxTypeA))
      return op->emitOpError("failed to deduce operand PTX types");
    FailureOr<NVVM::MMATypes> ptxTypeB = getNvvmMmaType(bType);
    if (failed(ptxTypeB))
      return op->emitOpError("failed to deduce operand PTX types");
    std::optional<NVVM::MMATypes> ptxTypeC =
        NVVM::MmaOp::inferOperandMMAType(cType.getElementType(),
                                         /*isAccumulator=*/true);
    if (!ptxTypeC)
      return op->emitError(
          "could not infer the PTX type for the accumulator/result");

    // Same as `mma.sync`, F32 works only with TensorFloat32 (TF32).
    bool tf32Enabled = op->hasAttr(op.getTf32EnabledAttrName());
    if (aType.getElementType().isF32() && !tf32Enabled)
      return failure();

    // TODO: add an attribute to the op to customize this behavior.
    std::optional<NVVM::MMAIntOverflow> overflow(std::nullopt);
    if (isa<IntegerType>(aType.getElementType()))
      overflow = NVVM::MMAIntOverflow::satfinite;

    SmallVector<Value> matA =
        unpackOperandVector(b, adaptor.getMatrixA(), *ptxTypeA);
    SmallVector<Value> matB =
        unpackOperandVector(b, adaptor.getMatrixB(), *ptxTypeB);
    SmallVector<Value> matC =
        unpackOperandVector(b, adaptor.getMatrixC(), *ptxTypeC);

    Type desiredRetTy = typeConverter->convertType(op->getResultTypes()[0]);
    Type intrinsicResTy = inferIntrinsicResultType(
        typeConverter->convertType(op->getResultTypes()[0]));

    // Bitcast the sparse metadata from vector<2xf16> to an i32.
    Value sparseMetadata = adaptor.getSparseMetadata();
    if (sparseMetadata.getType() !=
        LLVM::getFixedVectorType(rewriter.getI16Type(), 2))
      return op->emitOpError() << "Expected metadata type to be LLVM "
                                  "VectorType of 2 i16 elements";
    sparseMetadata =
        b.create<LLVM::BitcastOp>(rewriter.getI32Type(), sparseMetadata);

    FailureOr<LLVM::InlineAsmOp> intrinsicResult = emitMmaSparseSyncOpAsm(
        b, *ptxTypeA, *ptxTypeB, *ptxTypeC, *ptxTypeC, overflow, matA, matB,
        matC, sparseMetadata, op.getSparsitySelector(), op.getMmaShapeAsArray(),
        intrinsicResTy);
    if (failed(intrinsicResult))
      return failure();

    assert((*intrinsicResult).getNumResults() == 1 &&
           "expected inline asm op returns a single LLVM struct type");
    rewriter.replaceOp(
        op, convertIntrinsicResult(op.getLoc(), intrinsicResTy, desiredRetTy,
                                   (*intrinsicResult)->getResult(0), rewriter));
    return success();
  }
};

struct NVGPUAsyncCopyLowering
    : public ConvertOpToLLVMPattern<nvgpu::DeviceAsyncCopyOp> {
  using ConvertOpToLLVMPattern<
      nvgpu::DeviceAsyncCopyOp>::ConvertOpToLLVMPattern;

  LogicalResult
  matchAndRewrite(nvgpu::DeviceAsyncCopyOp op, OpAdaptor adaptor,
                  ConversionPatternRewriter &rewriter) const override {
    ImplicitLocOpBuilder b(op.getLoc(), rewriter);
    Location loc = op.getLoc();
    auto dstMemrefType = cast<MemRefType>(op.getDst().getType());
    Value dstPtr =
        getStridedElementPtr(b.getLoc(), dstMemrefType, adaptor.getDst(),
                             adaptor.getDstIndices(), rewriter);
    auto i8Ty = IntegerType::get(op.getContext(), 8);
    FailureOr<unsigned> dstAddressSpace =
        getTypeConverter()->getMemRefAddressSpace(dstMemrefType);
    if (failed(dstAddressSpace))
      return rewriter.notifyMatchFailure(
          loc, "destination memref address space not convertible to integer");
    auto dstPointerType =
        getTypeConverter()->getPointerType(i8Ty, *dstAddressSpace);
    if (!getTypeConverter()->useOpaquePointers())
      dstPtr = b.create<LLVM::BitcastOp>(dstPointerType, dstPtr);

    auto srcMemrefType = cast<MemRefType>(op.getSrc().getType());
    FailureOr<unsigned> srcAddressSpace =
        getTypeConverter()->getMemRefAddressSpace(srcMemrefType);
    if (failed(srcAddressSpace))
      return rewriter.notifyMatchFailure(
          loc, "source memref address space not convertible to integer");

    Value scrPtr = getStridedElementPtr(loc, srcMemrefType, adaptor.getSrc(),
                                        adaptor.getSrcIndices(), rewriter);
    auto srcPointerType =
        getTypeConverter()->getPointerType(i8Ty, *srcAddressSpace);
    if (!getTypeConverter()->useOpaquePointers())
      scrPtr = b.create<LLVM::BitcastOp>(srcPointerType, scrPtr);
    // Intrinsics takes a global pointer so we need an address space cast.
    auto srcPointerGlobalType = getTypeConverter()->getPointerType(
        i8Ty, NVVM::NVVMMemorySpace::kGlobalMemorySpace);
    scrPtr = b.create<LLVM::AddrSpaceCastOp>(srcPointerGlobalType, scrPtr);
    int64_t dstElements = adaptor.getDstElements().getZExtValue();
    int64_t sizeInBytes =
        (dstMemrefType.getElementTypeBitWidth() * dstElements) / 8;
    // When the optional SrcElements argument is *not* present, the regular
    // CpAsyncOp is generated. CopyAsyncOp reads bytes from source (global
    // memory) to fill DstElements number of elements in the destination
    // (shared memory).
    Value srcBytes = adaptor.getSrcElements();
    if (srcBytes) {
      // When the optional SrcElements argument is present, the source (global
      // memory) of CpAsyncOp is read only for SrcElements number of elements.
      // The rest of the DstElements in the destination (shared memory) are
      // filled with zeros.
      Value c3I32 =
          b.create<LLVM::ConstantOp>(b.getI32Type(), b.getI32IntegerAttr(3));
      Value bitwidth = b.create<LLVM::ConstantOp>(
          b.getI32Type(),
          b.getI32IntegerAttr(srcMemrefType.getElementTypeBitWidth()));
      Value srcElementsI32 = b.create<LLVM::TruncOp>(b.getI32Type(), srcBytes);
      srcBytes = b.create<LLVM::LShrOp>(
          b.create<LLVM::MulOp>(bitwidth, srcElementsI32), c3I32);
    }
    // Cache global (.cg) for 16 dst bytes, Cache all (.ca) for sizes other than
    // 16 dst bytes.
    NVVM::LoadCacheModifierKind cacheModifier =
        (op.getBypassL1().value_or(false) && sizeInBytes == 16)
            ? NVVM::LoadCacheModifierKind::CG
            : NVVM::LoadCacheModifierKind::CA;

    b.create<NVVM::CpAsyncOp>(
        dstPtr, scrPtr, rewriter.getI32IntegerAttr(sizeInBytes),
        NVVM::LoadCacheModifierKindAttr::get(op->getContext(), cacheModifier),
        srcBytes);

    // Drop the result token.
    Value zero = b.create<LLVM::ConstantOp>(
        IntegerType::get(op.getContext(), 32), rewriter.getI32IntegerAttr(0));
    rewriter.replaceOp(op, zero);
    return success();
  }
};

struct NVGPUAsyncCreateGroupLowering
    : public ConvertOpToLLVMPattern<nvgpu::DeviceAsyncCreateGroupOp> {
  using ConvertOpToLLVMPattern<
      nvgpu::DeviceAsyncCreateGroupOp>::ConvertOpToLLVMPattern;

  LogicalResult
  matchAndRewrite(nvgpu::DeviceAsyncCreateGroupOp op, OpAdaptor adaptor,
                  ConversionPatternRewriter &rewriter) const override {
    rewriter.create<NVVM::CpAsyncCommitGroupOp>(op.getLoc());
    // Drop the result token.
    Value zero = rewriter.create<LLVM::ConstantOp>(
        op->getLoc(), IntegerType::get(op.getContext(), 32),
        rewriter.getI32IntegerAttr(0));
    rewriter.replaceOp(op, zero);
    return success();
  }
};

struct NVGPUAsyncWaitLowering
    : public ConvertOpToLLVMPattern<nvgpu::DeviceAsyncWaitOp> {
  using ConvertOpToLLVMPattern<
      nvgpu::DeviceAsyncWaitOp>::ConvertOpToLLVMPattern;

  LogicalResult
  matchAndRewrite(nvgpu::DeviceAsyncWaitOp op, OpAdaptor adaptor,
                  ConversionPatternRewriter &rewriter) const override {
    // If numGroup is not present pick 0 as a conservative correct value.
    int32_t numGroups = adaptor.getNumGroups().value_or(0);
    rewriter.create<NVVM::CpAsyncWaitGroupOp>(op.getLoc(), numGroups);
    rewriter.eraseOp(op);
    return success();
  }
};

/// Creates mbarrier object in shared memory
struct NVGPUMBarrierCreateLowering
    : public ConvertOpToLLVMPattern<nvgpu::MBarrierCreateOp> {
  using ConvertOpToLLVMPattern<nvgpu::MBarrierCreateOp>::ConvertOpToLLVMPattern;

  template <typename moduleT>
  memref::GlobalOp generateGlobalBarrier(ConversionPatternRewriter &rewriter,
                                         Operation *funcOp, moduleT moduleOp,
                                         MemRefType barrierType) const {
    SymbolTable symbolTable(moduleOp);
    OpBuilder::InsertionGuard guard(rewriter);
    rewriter.setInsertionPoint(&moduleOp.front());
    auto global = rewriter.create<memref::GlobalOp>(
        funcOp->getLoc(), "__mbarrier",
        /*sym_visibility=*/rewriter.getStringAttr("private"),
        /*type=*/barrierType,
        /*initial_value=*/ElementsAttr(),
        /*constant=*/false,
        /*alignment=*/rewriter.getI64IntegerAttr(8));
    symbolTable.insert(global);
    return global;
  }

  LogicalResult
  matchAndRewrite(nvgpu::MBarrierCreateOp op, OpAdaptor adaptor,
                  ConversionPatternRewriter &rewriter) const override {
    Operation *funcOp = op->getParentOp();
    MemRefType barrierType = nvgpu::getMBarrierMemrefType(
        rewriter.getContext(), op.getBarriers().getType());

    memref::GlobalOp global;
    if (auto moduleOp = funcOp->getParentOfType<gpu::GPUModuleOp>())
      global = generateGlobalBarrier(rewriter, funcOp, moduleOp, barrierType);
    else if (auto moduleOp = funcOp->getParentOfType<ModuleOp>())
      global = generateGlobalBarrier(rewriter, funcOp, moduleOp, barrierType);

    rewriter.setInsertionPoint(op);
    rewriter.replaceOpWithNewOp<memref::GetGlobalOp>(op, barrierType,
                                                     global.getName());
    return success();
  }
};

/// Base class for lowering mbarrier operations to nvvm intrinsics.
template <typename SourceOp>
struct MBarrierBasePattern : public ConvertOpToLLVMPattern<SourceOp> {
public:
  using ConvertOpToLLVMPattern<SourceOp>::ConvertOpToLLVMPattern;
  /// Returns the base pointer of the mbarrier object.
  Value getMbarrierPtr(ImplicitLocOpBuilder &b,
                       nvgpu::MBarrierGroupType mbarType, Value memrefDesc,
                       Value mbarId,
                       ConversionPatternRewriter &rewriter) const {
    MemRefType mbarrierMemrefType =
        nvgpu::getMBarrierMemrefType(rewriter.getContext(), mbarType);
    return ConvertToLLVMPattern::getStridedElementPtr(
        b.getLoc(), mbarrierMemrefType, memrefDesc, {mbarId}, rewriter);
  }
};

/// Lowers `nvgpu.mbarrier.init` to `nvvm.mbarrier.init`
struct NVGPUMBarrierInitLowering
    : public MBarrierBasePattern<nvgpu::MBarrierInitOp> {
  using MBarrierBasePattern<nvgpu::MBarrierInitOp>::MBarrierBasePattern;

  LogicalResult
  matchAndRewrite(nvgpu::MBarrierInitOp op, OpAdaptor adaptor,
                  ConversionPatternRewriter &rewriter) const override {
    ImplicitLocOpBuilder b(op->getLoc(), rewriter);
    nvgpu::MBarrierGroupType mbarrierType = op.getBarriers().getType();
    rewriter.setInsertionPoint(op);
    Value barrier = getMbarrierPtr(b, mbarrierType, adaptor.getBarriers(),
                                   adaptor.getMbarId(), rewriter);
    Value count = truncToI32(b, adaptor.getCount());
    if (isMbarrierShared(mbarrierType)) {
      rewriter.replaceOpWithNewOp<NVVM::MBarrierInitSharedOp>(op, barrier,
                                                              count);
    } else {
      rewriter.replaceOpWithNewOp<NVVM::MBarrierInitOp>(op, barrier, count);
    }
    return success();
  }
};

/// Lowers `nvgpu.mbarrier.arrive` to `nvvm.mbarrier.arrive`
struct NVGPUMBarrierArriveLowering
    : public MBarrierBasePattern<nvgpu::MBarrierArriveOp> {
  using MBarrierBasePattern<nvgpu::MBarrierArriveOp>::MBarrierBasePattern;
  LogicalResult
  matchAndRewrite(nvgpu::MBarrierArriveOp op, OpAdaptor adaptor,
                  ConversionPatternRewriter &rewriter) const override {
    ImplicitLocOpBuilder b(op->getLoc(), rewriter);
    Value barrier =
        getMbarrierPtr(b, op.getBarriers().getType(), adaptor.getBarriers(),
                       adaptor.getMbarId(), rewriter);
    Type tokenType = getTypeConverter()->convertType(
        nvgpu::MBarrierTokenType::get(op->getContext()));
    if (isMbarrierShared(op.getBarriers().getType())) {
      rewriter.replaceOpWithNewOp<NVVM::MBarrierArriveSharedOp>(op, tokenType,
                                                                barrier);
    } else {
      rewriter.replaceOpWithNewOp<NVVM::MBarrierArriveOp>(op, tokenType,
                                                          barrier);
    }
    return success();
  }
};

/// Lowers `nvgpu.mbarrier.arrive.nocomplete` to
/// `nvvm.mbarrier.arrive.nocomplete`
struct NVGPUMBarrierArriveNoCompleteLowering
    : public MBarrierBasePattern<nvgpu::MBarrierArriveNoCompleteOp> {
  using MBarrierBasePattern<
      nvgpu::MBarrierArriveNoCompleteOp>::MBarrierBasePattern;
  LogicalResult
  matchAndRewrite(nvgpu::MBarrierArriveNoCompleteOp op, OpAdaptor adaptor,
                  ConversionPatternRewriter &rewriter) const override {
    ImplicitLocOpBuilder b(op->getLoc(), rewriter);
    Value barrier =
        getMbarrierPtr(b, op.getBarriers().getType(), adaptor.getBarriers(),
                       adaptor.getMbarId(), rewriter);
    Type tokenType = getTypeConverter()->convertType(
        nvgpu::MBarrierTokenType::get(op->getContext()));
    Value count = truncToI32(b, adaptor.getCount());
    if (isMbarrierShared(op.getBarriers().getType())) {
      rewriter.replaceOpWithNewOp<NVVM::MBarrierArriveNocompleteSharedOp>(
          op, tokenType, barrier, count);
    } else {
      rewriter.replaceOpWithNewOp<NVVM::MBarrierArriveNocompleteOp>(
          op, tokenType, barrier, count);
    }
    return success();
  }
};

/// Lowers `nvgpu.mbarrier.test.wait` to `nvvm.mbarrier.test.wait`
struct NVGPUMBarrierTestWaitLowering
    : public MBarrierBasePattern<nvgpu::MBarrierTestWaitOp> {
  using MBarrierBasePattern<nvgpu::MBarrierTestWaitOp>::MBarrierBasePattern;
  LogicalResult
  matchAndRewrite(nvgpu::MBarrierTestWaitOp op, OpAdaptor adaptor,
                  ConversionPatternRewriter &rewriter) const override {
    ImplicitLocOpBuilder b(op->getLoc(), rewriter);
    Value barrier =
        getMbarrierPtr(b, op.getBarriers().getType(), adaptor.getBarriers(),
                       adaptor.getMbarId(), rewriter);
    Type retType = rewriter.getI1Type();
    if (isMbarrierShared(op.getBarriers().getType())) {
      rewriter.replaceOpWithNewOp<NVVM::MBarrierTestWaitSharedOp>(
          op, retType, barrier, adaptor.getToken());
    } else {
      rewriter.replaceOpWithNewOp<NVVM::MBarrierTestWaitOp>(
          op, retType, barrier, adaptor.getToken());
    }
    return success();
  }
};

struct NVGPUMBarrierArriveExpectTxLowering
    : public MBarrierBasePattern<nvgpu::MBarrierArriveExpectTxOp> {
  using MBarrierBasePattern<
      nvgpu::MBarrierArriveExpectTxOp>::MBarrierBasePattern;
  LogicalResult
  matchAndRewrite(nvgpu::MBarrierArriveExpectTxOp op, OpAdaptor adaptor,
                  ConversionPatternRewriter &rewriter) const override {
    ImplicitLocOpBuilder b(op->getLoc(), rewriter);
    Value barrier =
        getMbarrierPtr(b, op.getBarriers().getType(), adaptor.getBarriers(),
                       adaptor.getMbarId(), rewriter);
    Value txcount = truncToI32(b, adaptor.getTxcount());

    if (isMbarrierShared(op.getBarriers().getType())) {
      rewriter.replaceOpWithNewOp<NVVM::MBarrierArriveExpectTxSharedOp>(
          op, barrier, txcount);
      return success();
    }

    rewriter.replaceOpWithNewOp<NVVM::MBarrierArriveExpectTxOp>(op, barrier,
                                                                txcount);
    return success();
  }
};

struct NVGPUMBarrierTryWaitParityLowering
    : public MBarrierBasePattern<nvgpu::MBarrierTryWaitParityOp> {
  using MBarrierBasePattern<
      nvgpu::MBarrierTryWaitParityOp>::MBarrierBasePattern;
  LogicalResult
  matchAndRewrite(nvgpu::MBarrierTryWaitParityOp op, OpAdaptor adaptor,
                  ConversionPatternRewriter &rewriter) const override {
    ImplicitLocOpBuilder b(op->getLoc(), rewriter);
    Value barrier =
        getMbarrierPtr(b, op.getBarriers().getType(), adaptor.getBarriers(),
                       adaptor.getMbarId(), rewriter);
    Value ticks = truncToI32(b, adaptor.getTicks());
    Value phase = truncToI32(b, adaptor.getPhase());

    if (isMbarrierShared(op.getBarriers().getType())) {
      rewriter.replaceOpWithNewOp<NVVM::MBarrierTryWaitParitySharedOp>(
          op, barrier, phase, ticks);
      return success();
    }

    rewriter.replaceOpWithNewOp<NVVM::MBarrierTryWaitParityOp>(op, barrier,
                                                               phase, ticks);
    return success();
  }
};

struct NVGPUTmaAsyncLoadOpLowering
    : public MBarrierBasePattern<nvgpu::TmaAsyncLoadOp> {
  using MBarrierBasePattern<nvgpu::TmaAsyncLoadOp>::MBarrierBasePattern;
  LogicalResult
  matchAndRewrite(nvgpu::TmaAsyncLoadOp op, OpAdaptor adaptor,
                  ConversionPatternRewriter &rewriter) const override {
    ImplicitLocOpBuilder b(op->getLoc(), rewriter);
    auto srcMemrefType = cast<MemRefType>(op.getDst().getType());
    Value dest = getStridedElementPtr(op->getLoc(), srcMemrefType,
                                      adaptor.getDst(), {}, rewriter);
    Value barrier =
        getMbarrierPtr(b, op.getBarriers().getType(), adaptor.getBarriers(),
                       adaptor.getMbarId(), rewriter);

    SmallVector<Value> coords = adaptor.getCoordinates();
    for (auto [index, value] : llvm::enumerate(coords)) {
      coords[index] = truncToI32(b, value);
    }

    rewriter.replaceOpWithNewOp<NVVM::CpAsyncBulkTensorGlobalToSharedClusterOp>(
        op, dest, adaptor.getTensorMapDescriptor(), barrier, coords);
    return success();
  }
};
struct NVGPUGenerateWarpgroupDescriptorLowering
<<<<<<< HEAD
    : public ConvertOpToLLVMPattern<nvgpu::GenerateWarpgroupDescriptorOp> {
  using ConvertOpToLLVMPattern<
      nvgpu::GenerateWarpgroupDescriptorOp>::ConvertOpToLLVMPattern;

  LogicalResult
  matchAndRewrite(nvgpu::GenerateWarpgroupDescriptorOp op, OpAdaptor adaptor,
=======
    : public ConvertOpToLLVMPattern<nvgpu::WarpgroupGenerateDescriptorOp> {
  using ConvertOpToLLVMPattern<
      nvgpu::WarpgroupGenerateDescriptorOp>::ConvertOpToLLVMPattern;

  LogicalResult
  matchAndRewrite(nvgpu::WarpgroupGenerateDescriptorOp op, OpAdaptor adaptor,
>>>>>>> 97662fe8
                  ConversionPatternRewriter &rewriter) const override {

    ImplicitLocOpBuilder b(op->getLoc(), rewriter);

    nvgpu::TensorMapSwizzleKind swizzleKind =
        op.getTensorMap().getType().getSwizzle();

    unsigned layout =
        (swizzleKind == nvgpu::TensorMapSwizzleKind::SWIZZLE_128B)  ? 128
        : (swizzleKind == nvgpu::TensorMapSwizzleKind::SWIZZLE_64B) ? 64
        : (swizzleKind == nvgpu::TensorMapSwizzleKind::SWIZZLE_32B) ? 32
                                                                    : 1;
    unsigned swizzle =
        (swizzleKind == nvgpu::TensorMapSwizzleKind::SWIZZLE_128B)  ? 1
        : (swizzleKind == nvgpu::TensorMapSwizzleKind::SWIZZLE_64B) ? 2
        : (swizzleKind == nvgpu::TensorMapSwizzleKind::SWIZZLE_32B) ? 3
                                                                    : 0;

    auto ti64 = b.getIntegerType(64);
    auto makeConst = [&](uint64_t index) -> Value {
      return b.create<LLVM::ConstantOp>(ti64, b.getI64IntegerAttr(index));
    };
    auto shiftLeft = [&](Value value, unsigned shift) -> Value {
      return b.create<LLVM::ShlOp>(ti64, value, makeConst(shift));
    };
    auto shiftRight = [&](Value value, unsigned shift) -> Value {
      return b.create<LLVM::LShrOp>(ti64, value, makeConst(shift));
    };
    auto insertBit = [&](Value desc, Value val, int startBit) {
      return b.create<LLVM::OrOp>(ti64, desc, shiftLeft(val, startBit));
    };

    int64_t sizeN = op.getTensorMap().getType().getTensor().getDimSize(0);
    uint64_t strideDimVal = (layout << 3) >> exclude4LSB;
    uint64_t leadDimVal = (sizeN * layout) >> exclude4LSB;
    uint64_t offsetVal = 0;

    Value strideDim = makeConst(strideDimVal);
    Value leadDim = makeConst(leadDimVal);

    Value baseAddr = getStridedElementPtr(
        op->getLoc(), cast<MemRefType>(op.getTensor().getType()),
        adaptor.getTensor(), {}, rewriter);
    Value basePtr = b.create<LLVM::PtrToIntOp>(ti64, baseAddr);
    // Just use 14 bits for base address
    Value basePtr14bit = shiftRight(shiftLeft(basePtr, 46), 50);

    int startSwizzleBit = 62, startOffsetBit = 49, startStrideBit = 32,
        startLeadBit = 16, startBaseAddrBit = 0;
    Value dsc = makeConst(0);
    // // [62,64)  swizzle type
    dsc = insertBit(dsc, makeConst(swizzle), startSwizzleBit);
    // // [49,52)  base_offset
    dsc = insertBit(dsc, makeConst(offsetVal), startOffsetBit);
    // // [32,46)  stride
    dsc = insertBit(dsc, strideDim, startStrideBit);
    // // [16,30)  leading dimension
    dsc = insertBit(dsc, leadDim, startLeadBit);
    // // [0,14)   start_address
    dsc = insertBit(dsc, basePtr14bit, startBaseAddrBit);

    LLVM_DEBUG(DBGS() << "Generating warpgroup.descriptor: "
                      << "leading_off:" << leadDimVal << "\t"
                      << "stride_off :" << strideDimVal << "\t"
                      << "base_offset:" << offsetVal << "\t"
                      << "layout_type:" << swizzle << " ("
                      << nvgpu::stringifyTensorMapSwizzleKind(swizzleKind)
                      << ")\n start_addr :  " << baseAddr << "\n");

    rewriter.replaceOp(op, dsc);
    return success();
  }
};

static Value makeI64Const(ImplicitLocOpBuilder &b, int32_t index) {
  return b.create<LLVM::ConstantOp>(b.getIntegerType(64),
                                    b.getI32IntegerAttr(index));
}

/// Returns a Value that holds data type enum that is expected by CUDA driver.
static Value elementTypeAsLLVMConstant(ImplicitLocOpBuilder &b, Type type) {
  // Enum is from CUDA driver API
  // https://docs.nvidia.com/cuda/cuda-driver-api/group__CUDA__TYPES.html
  enum CUtensorMapDataTypeEnum {
    CU_TENSOR_MAP_DATA_TYPE_UINT8 = 0,
    CU_TENSOR_MAP_DATA_TYPE_UINT16,
    CU_TENSOR_MAP_DATA_TYPE_UINT32,
    CU_TENSOR_MAP_DATA_TYPE_INT32,
    CU_TENSOR_MAP_DATA_TYPE_UINT64,
    CU_TENSOR_MAP_DATA_TYPE_INT64,
    CU_TENSOR_MAP_DATA_TYPE_FLOAT16,
    CU_TENSOR_MAP_DATA_TYPE_FLOAT32,
    CU_TENSOR_MAP_DATA_TYPE_FLOAT64,
    CU_TENSOR_MAP_DATA_TYPE_BFLOAT16,
    CU_TENSOR_MAP_DATA_TYPE_FLOAT32_FTZ,
    CU_TENSOR_MAP_DATA_TYPE_TFLOAT32,
    CU_TENSOR_MAP_DATA_TYPE_TFLOAT32_FTZ
  };

  if (type.isUnsignedInteger(8))
    return makeI64Const(b, CU_TENSOR_MAP_DATA_TYPE_UINT8);
  if (type.isUnsignedInteger(16))
    return makeI64Const(b, CU_TENSOR_MAP_DATA_TYPE_UINT16);
  if (type.isUnsignedInteger(32))
    return makeI64Const(b, CU_TENSOR_MAP_DATA_TYPE_UINT32);
  if (type.isUnsignedInteger(64))
    return makeI64Const(b, CU_TENSOR_MAP_DATA_TYPE_UINT64);
  if (type.isSignlessInteger(32))
    return makeI64Const(b, CU_TENSOR_MAP_DATA_TYPE_INT32);
  if (type.isSignlessInteger(64))
    return makeI64Const(b, CU_TENSOR_MAP_DATA_TYPE_INT64);
  if (type.isF16())
    return makeI64Const(b, CU_TENSOR_MAP_DATA_TYPE_FLOAT16);
  if (type.isF32())
    return makeI64Const(b, CU_TENSOR_MAP_DATA_TYPE_FLOAT32);
  if (type.isF64())
    return makeI64Const(b, CU_TENSOR_MAP_DATA_TYPE_FLOAT64);
  if (type.isBF16())
    return makeI64Const(b, CU_TENSOR_MAP_DATA_TYPE_BFLOAT16);

  llvm_unreachable("Not supported data type");
}

struct NVGPUTmaCreateDescriptorOpLowering
    : public ConvertOpToLLVMPattern<nvgpu::TmaCreateDescriptorOp> {
  using ConvertOpToLLVMPattern<
      nvgpu::TmaCreateDescriptorOp>::ConvertOpToLLVMPattern;
  LogicalResult
  matchAndRewrite(nvgpu::TmaCreateDescriptorOp op, OpAdaptor adaptor,
                  ConversionPatternRewriter &rewriter) const override {
    ImplicitLocOpBuilder b(op->getLoc(), rewriter);
    LLVM::LLVMPointerType llvmPointerType = getTypeConverter()->getPointerType(
        IntegerType::get(op->getContext(), 8));
    Type llvmInt64Type = IntegerType::get(op->getContext(), 64);

    Value tensorElementType =
        elementTypeAsLLVMConstant(b, op.getTensor().getType().getElementType());
    auto promotedOperands = getTypeConverter()->promoteOperands(
        b.getLoc(), op->getOperands(), adaptor.getOperands(), b);

    Value boxArrayPtr = b.create<LLVM::AllocaOp>(llvmPointerType, llvmInt64Type,
                                                 makeI64Const(b, 5));
    for (auto [index, value] : llvm::enumerate(adaptor.getBoxDimensions())) {
      Value gep = b.create<LLVM::GEPOp>(llvmPointerType, llvmPointerType,
                                        boxArrayPtr, makeI64Const(b, index));
      b.create<LLVM::StoreOp>(value, gep);
    }

    nvgpu::TensorMapDescriptorType desc = op.getTensorMap().getType();
    // Set Arguments for the function call
    SmallVector<Value> arguments;
    arguments.push_back(promotedOperands[0]); // rank
    arguments.push_back(promotedOperands[1]); // descriptor
    arguments.push_back(tensorElementType);   // data type
    arguments.push_back(
        makeI64Const(b, (int)desc.getInterleave()));              // interleave
    arguments.push_back(makeI64Const(b, (int)desc.getSwizzle())); // swizzle
    arguments.push_back(makeI64Const(b, (int)desc.getL2promo())); // l2promo
    arguments.push_back(makeI64Const(b, (int)desc.getOob()));     // oob
    arguments.push_back(boxArrayPtr); // box dimensions

    // Set data types of the arguments
    SmallVector<Type> argTypes = {
        llvmInt64Type,   /* int64_t tensorRank */
        llvmPointerType, /* ptr */
        llvmInt64Type,   /* int64_t */
        llvmInt64Type,   /* int64_t */
        llvmInt64Type,   /* int64_t */
        llvmInt64Type,   /* int64_t */
        llvmInt64Type,   /* int64_t */
        llvmPointerType  /* ptr  */
    };
    FunctionCallBuilder hostRegisterCallBuilder = {
        "mgpuTensorMapEncodeTiledMemref", llvmPointerType, argTypes};
    Value tensorMap =
        hostRegisterCallBuilder.create(b.getLoc(), b, arguments).getResult();

    rewriter.replaceOp(op, tensorMap);
    return success();
  }
};

struct NVGPUWarpgroupMmaOpLowering
    : public ConvertOpToLLVMPattern<nvgpu::WarpgroupMmaOp> {
  using ConvertOpToLLVMPattern<nvgpu::WarpgroupMmaOp>::ConvertOpToLLVMPattern;

  /// This is a helper class to generate required NVVM Ops for warp-group level
  /// matrix multiplication.
  /// When the given GEMM shape is larger than the shape of
  /// a wgmma instrution in PTX, it can generate multiple NVVM::WgmmaMmaAsyncOp
  /// Op(s), group and execute them asynchronously. The class also handles
  /// waiting for completion and iterates through WarpgroupMatrixDescriptor to
  /// create descriptors for each instruction.
  ///
  /// For example this is the case when the shape of GEMM is 128x128x128
  ///
  ///    nvvm.wgmma.fence.aligned
  ///
  ///    nvvm.wgmma.mma.async descA, descB
  ///    iterate(descA, descB)
  ///    nvvm.wgmma.mma.async descA, descB
  ///    [6x times more]
  ///
  ///    nvvm.wgmma.group.sync.aligned
  ///    nvvm.wgmma.wait.group.sync [groupId]
  ///
  class WarpgroupGemm {
    nvgpu::WarpgroupMmaOp op;
    ImplicitLocOpBuilder b;
    OpAdaptor adaptor;
    const LLVMTypeConverter &typeConverter;

    // Entire shape of the given Op
    int64_t totalM, totalN, totalK;

    // Shape of one wgmma instruction
    int wgmmaM = 0, wgmmaN = 0, wgmmaK = 0;

    // Iteration counts for GEMM
    int iterationM = 0, iterationN = 0, iterationK = 0;

    /// The function returns the shape of wgmma instruction that is defined in
    /// PTX programming guide.
    /// https://docs.nvidia.com/cuda/parallel-thread-execution/index.html#asynchronous-warpgroup-level-matrix-shape
    void findWgmmaShape(int64_t sizeM, int64_t sizeN, Type inputElemType) {
      wgmmaM = 64;
      wgmmaN = sizeN;
      if (inputElemType.isTF32()) {
        wgmmaK = 8;
      } else if (inputElemType.isF16() || inputElemType.isBF16()) {
        wgmmaK = 16;
      } else if (inputElemType.isFloat8E4M3FN() ||
                 inputElemType.isFloat8E5M2() || inputElemType.isInteger(16)) {
        wgmmaK = 32;
      } else if (inputElemType.isInteger(1)) {
        wgmmaK = 256;
      } else {
        llvm_unreachable("msg: not supported K shape");
      }
      LLVM_DEBUG(DBGS() << "Generating WgmmaMmaAsyncOp shape[m = " << wgmmaM
                        << ", n = " << wgmmaN << ", k = " << wgmmaK << "]\n");
    }

    /// Generates WGMMATypesAttr from MLIR Type
    NVVM::WGMMATypesAttr generateWgmmaType(Type type) const {
      auto getWgmmaType = [](Type elemType) {
        if (elemType.isF32() || elemType.isTF32())
          return NVVM::WGMMATypes::tf32;
        if (elemType.isF16())
          return NVVM::WGMMATypes::f16;
        if (elemType.isBF16())
          return NVVM::WGMMATypes::bf16;
        if (elemType.isFloat8E4M3FN())
          return NVVM::WGMMATypes::e4m3;
        if (elemType.isFloat8E5M2())
          return NVVM::WGMMATypes::e5m2;
        if (elemType.isInteger(1))
          return NVVM::WGMMATypes::b1;
        if (elemType.isInteger(8))
          return NVVM::WGMMATypes::s8;
        if (elemType.isUnsignedInteger(8))
          return NVVM::WGMMATypes::u8;
        llvm_unreachable("unsupported type");
      };
      return NVVM::WGMMATypesAttr::get(op->getContext(), getWgmmaType(type));
    }

    /// Generates layout attribute for the input matrix for wgmma instruction
    NVVM::MMALayoutAttr
    generateWgmmaLayout(std::optional<bool> transpose) const {
      if (transpose.value_or(false))
        return NVVM::MMALayoutAttr::get(op->getContext(), NVVM::MMALayout::col);
      return NVVM::MMALayoutAttr::get(op->getContext(), NVVM::MMALayout::row);
    }

    /// Generates shape attribute for wgmma instruction
    NVVM::MMAShapeAttr generateWgmmaShape() const {
      return NVVM::MMAShapeAttr::get(op->getContext(), wgmmaM, wgmmaN, wgmmaK);
    }

    /// Generates scale attributes of output matrix for wgmma instruction
    NVVM::WGMMAScaleOutAttr generateScaleOut() const {
      return NVVM::WGMMAScaleOutAttr::get(op->getContext(),
                                          NVVM::WGMMAScaleOut::one);
    }
    /// Generates scale attributes of input matrix for wgmma instruction
    NVVM::WGMMAScaleInAttr generateScaleIn() const {
      return NVVM::WGMMAScaleInAttr::get(op->getContext(),
                                         NVVM::WGMMAScaleIn::one);
    }

    /// Basic function to generate Add
    Value makeAdd(Value lhs, Value rhs) {
      return b.create<LLVM::AddOp>(lhs.getType(), lhs, rhs);
    };

    /// Moves the descriptor pointer of matrix-A for the next wgmma instruction.
    /// Currently, it only handles row-major.
    ///
    /// It moves the pointer like below for [128][64] size:
    ///                 +2 +4 +6
    ///                  ↓  ↓  ↓
    /// descA    ---> +--+--+--+--+
    ///               |->|->|->|->|
    ///               |  |  |  |  |
    ///               |  |  |  |  |
    ///               |  |  |  |  |
    /// descA+512---> +-----------+
    ///               |  |  |  |  |
    ///               |  |  |  |  |
    ///               |  |  |  |  |
    ///               |  |  |  |  |
    ///               +-----------+
    ///
    Value iterateDescriptorA(Value desc, int i, int j, int k) {
      MemRefType matrixTypeA = op.getDescriptorA().getType().getTensor();
      Type elemA = matrixTypeA.getElementType();
      int byte = elemA.getIntOrFloatBitWidth() / 8;
      int tileShapeA = matrixTypeA.getDimSize(1);
      int incrementVal = ((wgmmaK * k) + (totalK * tileShapeA * i)) * byte;
      incrementVal = incrementVal >> exclude4LSB;
      LLVM_DEBUG(DBGS() << "\t\t[m: " << i << " n: " << j << " k: " << k
                        << "] [wgmma descriptors] Descriptor A + "
                        << incrementVal << " | \t ");
      if (!incrementVal)
        return desc;
      return makeAdd(desc, makeI64Const(b, incrementVal));
    }

    /// Moves the descriptor pointer of matrix-B for the next wgmma instruction.
    /// Currently, it only handles column-major.
    ///
    /// It moves the pointer like below for [128][64] size:
    /// descB     ---> +--+--+--+--+--+--+--+--+
    ///                |↓ |  |  |  |  |  |  |  |
    ///                |↓ |  |  |  |  |  |  |  |
    ///                |↓ |  |  |  |  |  |  |  |
    ///                |↓ |  |  |  |  |  |  |  |
    ///                +--+--+--+--+--+--+--+--+
    ///
    Value iterateDescriptorB(Value desc, int i, int j, int k) {
      MemRefType matrixTypeB = op.getDescriptorB().getType().getTensor();
      Type elemB = matrixTypeB.getElementType();
      int byte = elemB.getIntOrFloatBitWidth() / 8;
      int incrementVal = matrixTypeB.getDimSize(0) * wgmmaK * k * byte;
      incrementVal = incrementVal >> exclude4LSB;
      LLVM_DEBUG(DBGSE() << "Descriptor B + " << incrementVal << "\n");
      if (!incrementVal)
        return desc;
      return makeAdd(desc, makeI64Const(b, incrementVal));
    }

    /// This function generates a WgmmaMmaAsyncOp using provided GMMA matrix
    /// descriptors and arranges them based on induction variables: i, j, and k.
    Value generateWgmma(int i, int j, int k, Value matrixC, Value matrixD) {
      LLVM_DEBUG(DBGS() << "\t wgmma."
                        << "m" << wgmmaM << "n" << wgmmaN << "k" << wgmmaK
                        << "(A[" << (iterationM * wgmmaM) << ":"
                        << (iterationM * wgmmaM) + wgmmaM << "]["
                        << (iterationK * wgmmaK) << ":"
                        << (iterationK * wgmmaK + wgmmaK) << "] * "
                        << " B[" << (iterationK * wgmmaK) << ":"
                        << (iterationK * wgmmaK + wgmmaK) << "][" << 0 << ":"
                        << wgmmaN << "])\n");

      Value descriptorA = iterateDescriptorA(adaptor.getDescriptorA(), i, j, k);
      Value descriptorB = iterateDescriptorB(adaptor.getDescriptorB(), i, j, k);

      Type elemA = op.getDescriptorA().getType().getTensor().getElementType();
      NVVM::WGMMATypesAttr itypeA = generateWgmmaType(elemA);

      Type elemB = op.getDescriptorB().getType().getTensor().getElementType();
      NVVM::WGMMATypesAttr itypeB = generateWgmmaType(elemB);

      NVVM::MMAShapeAttr shape = generateWgmmaShape();
      NVVM::WGMMAScaleOutAttr scaleOut = generateScaleOut();
      NVVM::WGMMAScaleInAttr scaleIn = generateScaleIn();
      NVVM::MMALayoutAttr layoutA = generateWgmmaLayout(op.getTransposeA());
      NVVM::MMALayoutAttr layoutB = generateWgmmaLayout(op.getTransposeB());

      auto overflow = NVVM::MMAIntOverflowAttr::get(
          op->getContext(), NVVM::MMAIntOverflow::wrapped);

      Type resultStructType = typeConverter.convertType(matrixD.getType());

      return b.create<NVVM::WgmmaMmaAsyncOp>(
          resultStructType, matrixC, descriptorA, descriptorB, shape, itypeA,
          itypeB, scaleOut, scaleIn, scaleIn, layoutA, layoutB, overflow);
    }

    /// Generates multiple wgmma instructions to complete the given GEMM shape
    SmallVector<Value> generateWgmmaGroup() {
      SmallVector<Value> wgmmaResults;

      // Perform GEMM
      for (int i = 0; i < iterationM; ++i) {
        Value matrixC = adaptor.getMatrixC()[i];
        Value matrixD = op.getMatrixD()[i];
        for (int j = 0; j < iterationN; ++j)
          for (int k = 0; k < iterationK; ++k)
            matrixC = generateWgmma(i, j, k, matrixC, matrixD);
        wgmmaResults.push_back(matrixC);
      }

      return wgmmaResults;
    }

  public:
    WarpgroupGemm(nvgpu::WarpgroupMmaOp op, ImplicitLocOpBuilder &b,
                  OpAdaptor adaptor, const LLVMTypeConverter &typeConverter)
        : op(op), b(b), adaptor(adaptor), typeConverter(typeConverter) {
      // Find the entire GEMM Shape
      totalM = op.getDescriptorA().getType().getTensor().getDimSize(0);
      totalN = op.getDescriptorB().getType().getTensor().getDimSize(1);
      totalK = op.getDescriptorA().getType().getTensor().getDimSize(1);
      LLVM_DEBUG(DBGS() << "===--- GEMM D[" << totalM << "][" << totalN
                        << "] += A[" << totalM << "][" << totalK << "] * B["
                        << totalK << "][" << totalN << "] ---===\n");

      // Find the shape for one wgmma instruction
      findWgmmaShape(
          totalM, totalN,
          op.getDescriptorA().getType().getTensor().getElementType());

      // Iterations counts to complete the given shape with wgmma shape
      iterationM = totalM / wgmmaM;
      iterationN = totalN / wgmmaN;
      iterationK = totalK / wgmmaK;
    }

    /// Generates WgmmaMmaAsync Ops to complete the specified GEMM  shape. It
    /// includes generating a fence Op (WgmmaFenceAlignedOp) before the
    /// instructions and group synchronization, as well as waiting
    /// (WgmmaGroupSyncAlignedOp) for group synchronization
    /// (WgmmaWaitGroupSyncOp) after the instructions.
    SmallVector<Value> generateWarpgroupMma() {
      b.create<NVVM::WgmmaFenceAlignedOp>();
      SmallVector<Value> wgmmaResults = generateWgmmaGroup();
      b.create<NVVM::WgmmaGroupSyncAlignedOp>();
      b.create<NVVM::WgmmaWaitGroupSyncOp>(op.getWaitGroup());
      return wgmmaResults;
    }
  };

  LogicalResult
  matchAndRewrite(nvgpu::WarpgroupMmaOp op, OpAdaptor adaptor,
                  ConversionPatternRewriter &rewriter) const override {
    ImplicitLocOpBuilder b(op->getLoc(), rewriter);
    // Step 1. Build a helper class
    WarpgroupGemm warpgroupGemm(op, b, adaptor, *this->getTypeConverter());

    // Step 2. Get the entire GEMM Shape
    SmallVector<Value> wgmmaResults = warpgroupGemm.generateWarpgroupMma();

    // Step 3. Replace fragmented result struct with the op results
    rewriter.replaceOp(op, wgmmaResults);
    return success();
  }
};

struct NVGPUWarpgroupMmaStoreOpLowering
    : public ConvertOpToLLVMPattern<nvgpu::WarpgroupMmaStoreOp> {
  using ConvertOpToLLVMPattern<
      nvgpu::WarpgroupMmaStoreOp>::ConvertOpToLLVMPattern;

  /// This function stores a fragmented register matrix owned by a warp group
  /// (128 threads) into a memref. Each thread has 64 registers, each the size
  /// of a struct.
  /// Here is what each threads (T) holds, each `d` is struct value with a
  /// number.
  ///
  /// Threads in warp-group (128 threads) and what they owns in the matrixD:
  /// 0-31 	  Warp-0  -> MatrixD[0:15 ][0:N]
  /// 32-63 	Warp-1  -> MatrixD[16:31][0:N]
  /// 64-95 	Warp-2  -> MatrixD[32:47][0:N]
  /// 96-127 	Warp-3  -> MatrixD[48:64][0:N]
  ///
  /// Matrix-D:
  ///   +______________________________________________________________________+
  ///   |     0-1  |    2-3  |    4-5  |    6-7  |   8-9  |   10-11|..|N-8,N-7 |
  /// 0 | T0:d0-d1 |T1:d0-d1 |T2:d0-d1 |T3:d0-d1 |T0:d4-d5| T1:d4-d5..|T0:dX-dY|
  /// 1 | T4:d0-d1 |T5:d0-d1 |T6:d0-d1 |T7:d0-d1 |T4:d4-d5| T5:d4-d5..|T4:dX-dY|
  /// ..| .........|.........|.........|.........|........|...........|........|
  /// 8 | T0:d2-d3 |T1:d2-d3 |T2:d2-d3 |T3:d2-d3 |T0:d6-d7|T1:d6-d7,..|T0:dZ-dW|
  /// 9 | T4:d2-d3 |T5:d2-d3 |T6:d2-d3 |T7:d2-d3 |T4:d6-d7| T5:d6-d7..|T4:dZ-dW|
  /// ..| .........|.........|.........|.........|........|...........|........|
  /// 15| T28:d2-d3|T29:d2-d3|T30:d2-d3|T31:d2-d3|........|...........|........|
  /// 16| T32:d2-d3|T33:d2-d3|T34:d2-d3|T35:d2-d3|........|...........|........|
  /// ..| .........|.........|.........|.........|........|...........|........|
  /// 32| T64:d2-d3|T65:d2-d3|T66:d2-d3|T67:d2-d3|........|...........|........|
  /// ..| .........|.........|.........|.........|........|...........|........|
  /// 48| T96:d2-d3|T97:d2-d3|T98:d2-d3|T99:d2-d3|........|...........|........|
  /// ..| .........|.........|.........|.........|........|...........|........|
  ///   +______________________________________________________________________+
  ///
  /// \param rewriter: The pattern rewriter.
  /// \param matrixD: Result of the warp-group MMA operation (fragmented
  /// matrix). It is holded by a thread and a struct with 64 elements.
  /// \param dstMemref: The memref where the registers will be stored.
  /// \param offset: the offset within the memref where the registers will be
  /// stored.
  void storeFragmentedMatrix(ImplicitLocOpBuilder &b, Value matrixD,
                             TypedValue<MemRefType> dstMemref,
                             int offset) const {
    Type i32 = b.getI32Type();

    auto makeConst = [&](int32_t index) -> Value {
      return b.create<LLVM::ConstantOp>(i32, b.getI32IntegerAttr(index));
    };
    Value c1 = makeConst(1);
    Value c2 = makeConst(2);
    Value c4 = makeConst(4);
    Value c8 = makeConst(8);
    Value c16 = makeConst(16);
    Value warpSize = makeConst(kWarpSize);

    auto makeMul = [&](Value lhs, Value rhs) -> Value {
      return b.create<LLVM::MulOp>(lhs.getType(), lhs, rhs);
    };
    auto makeAdd = [&](Value lhs, Value rhs) -> Value {
      return b.create<LLVM::AddOp>(lhs.getType(), lhs, rhs);
    };

    Value tidx = b.create<NVVM::ThreadIdXOp>(i32);
    Value laneId = b.create<LLVM::URemOp>(i32, tidx, warpSize);
    Value warpId = b.create<LLVM::UDivOp>(i32, tidx, warpSize);
    Value lane4Id = b.create<LLVM::UDivOp>(i32, laneId, c4);
    Value lane4modId = b.create<LLVM::URemOp>(i32, laneId, c4);

    auto makeExtractAndStore = [&](int i, Value wgmmaResult, Value x, Value y,
                                   TypedValue<::mlir::MemRefType> memref) {
      Type it = b.getIndexType();
      Value idx = b.create<arith::IndexCastOp>(it, x);
      Value idy0 = b.create<arith::IndexCastOp>(it, y);
      Value idy1 = b.create<arith::IndexCastOp>(it, makeAdd(y, c1));
      Value d0 = b.create<LLVM::ExtractValueOp>(wgmmaResult, i);
      Value d1 = b.create<LLVM::ExtractValueOp>(wgmmaResult, i + 1);
      b.create<memref::StoreOp>(d0, memref, ValueRange{idx, idy0});
      b.create<memref::StoreOp>(d1, memref, ValueRange{idx, idy1});
    };

    Value tj = makeMul(lane4modId, c2);
    Value ti = makeAdd(lane4Id, makeMul(warpId, c16));
    if (offset)
      ti = makeAdd(ti, makeConst(offset));
    for (int i = 0; i < 2; ++i) {
      Value idx = makeAdd(ti, makeMul(makeConst(i), c8));
      for (int j = 0; j < 16; ++j) {
        Value idy = makeAdd(tj, makeMul(makeConst(j), c8));
        int sIndex = i * 2 + j * 4;
        makeExtractAndStore(sIndex, matrixD, idx, idy, dstMemref);
      }
    }
  }

  LogicalResult
  matchAndRewrite(nvgpu::WarpgroupMmaStoreOp op, OpAdaptor adaptor,
                  ConversionPatternRewriter &rewriter) const override {
    int offset = 0;
    ImplicitLocOpBuilder lb(op->getLoc(), rewriter);
    for (Value matrixD : adaptor.getMatrixD()) {
      auto structType = matrixD.getType().cast<LLVM::LLVMStructType>();
      storeFragmentedMatrix(lb, matrixD, op.getDstMemref(), offset);
      offset += structType.getBody().size();
    }
    rewriter.eraseOp(op);
    return success();
  }
};

} // namespace

void mlir::populateNVGPUToNVVMConversionPatterns(LLVMTypeConverter &converter,
                                                 RewritePatternSet &patterns) {
  patterns.add<
      NVGPUMBarrierCreateLowering,           // nvgpu.mbarrier.create
      NVGPUMBarrierInitLowering,             // nvgpu.mbarrier.init
      NVGPUMBarrierArriveLowering,           // nvgpu.mbarrier.arrive
      NVGPUMBarrierArriveNoCompleteLowering, // nvgpu.mbarrier.arrive.no_complete
      NVGPUMBarrierTestWaitLowering,         // nvgpu.mbarrier.test_wait_parity
      NVGPUMBarrierTryWaitParityLowering,    // nvgpu.mbarrier.try_wait_parity
      NVGPUTmaAsyncLoadOpLowering,           // nvgpu.tma.async.load
      NVGPUTmaCreateDescriptorOpLowering,    // nvgpu.tma.create.descriptor
      NVGPUMBarrierArriveExpectTxLowering,   // nvgpu.mbarrier.arrive.expect_tx
      NVGPUGenerateWarpgroupDescriptorLowering, // nvgpu.warpgroup.generate.descriptor
      NVGPUWarpgroupMmaOpLowering,              // nvgpu.warpgroup.mma
<<<<<<< HEAD
=======
      NVGPUWarpgroupMmaStoreOpLowering,         // nvgpu.warpgroup.mma.store
>>>>>>> 97662fe8
      MmaSyncOptoNVVM, MmaLdMatrixOpToNVVM, NVGPUAsyncCopyLowering,
      NVGPUAsyncCreateGroupLowering, NVGPUAsyncWaitLowering,
      NVGPUMmaSparseSyncLowering>(converter);
}<|MERGE_RESOLUTION|>--- conflicted
+++ resolved
@@ -970,21 +970,12 @@
   }
 };
 struct NVGPUGenerateWarpgroupDescriptorLowering
-<<<<<<< HEAD
-    : public ConvertOpToLLVMPattern<nvgpu::GenerateWarpgroupDescriptorOp> {
-  using ConvertOpToLLVMPattern<
-      nvgpu::GenerateWarpgroupDescriptorOp>::ConvertOpToLLVMPattern;
-
-  LogicalResult
-  matchAndRewrite(nvgpu::GenerateWarpgroupDescriptorOp op, OpAdaptor adaptor,
-=======
     : public ConvertOpToLLVMPattern<nvgpu::WarpgroupGenerateDescriptorOp> {
   using ConvertOpToLLVMPattern<
       nvgpu::WarpgroupGenerateDescriptorOp>::ConvertOpToLLVMPattern;
 
   LogicalResult
   matchAndRewrite(nvgpu::WarpgroupGenerateDescriptorOp op, OpAdaptor adaptor,
->>>>>>> 97662fe8
                   ConversionPatternRewriter &rewriter) const override {
 
     ImplicitLocOpBuilder b(op->getLoc(), rewriter);
@@ -1571,10 +1562,7 @@
       NVGPUMBarrierArriveExpectTxLowering,   // nvgpu.mbarrier.arrive.expect_tx
       NVGPUGenerateWarpgroupDescriptorLowering, // nvgpu.warpgroup.generate.descriptor
       NVGPUWarpgroupMmaOpLowering,              // nvgpu.warpgroup.mma
-<<<<<<< HEAD
-=======
       NVGPUWarpgroupMmaStoreOpLowering,         // nvgpu.warpgroup.mma.store
->>>>>>> 97662fe8
       MmaSyncOptoNVVM, MmaLdMatrixOpToNVVM, NVGPUAsyncCopyLowering,
       NVGPUAsyncCreateGroupLowering, NVGPUAsyncWaitLowering,
       NVGPUMmaSparseSyncLowering>(converter);
