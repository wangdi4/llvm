//===- LowerGpuOpsToNVVMOps.cpp - MLIR GPU to NVVM lowering passes --------===//
//
// Part of the LLVM Project, under the Apache License v2.0 with LLVM Exceptions.
// See https://llvm.org/LICENSE.txt for license information.
// SPDX-License-Identifier: Apache-2.0 WITH LLVM-exception
//
//===----------------------------------------------------------------------===//
//
// This file implements a pass to generate NVVMIR operations for higher-level
// GPU operations.
//
//===----------------------------------------------------------------------===//

#include "mlir/Conversion/GPUToNVVM/GPUToNVVMPass.h"

#include "mlir/Conversion/StandardToLLVM/ConvertStandardToLLVMPass.h"
#include "mlir/Dialect/GPU/GPUDialect.h"
#include "mlir/Dialect/GPU/Passes.h"
#include "mlir/Dialect/LLVMIR/NVVMDialect.h"
#include "mlir/IR/BlockAndValueMapping.h"
#include "mlir/Pass/Pass.h"
#include "mlir/Transforms/DialectConversion.h"
#include "llvm/Support/FormatVariadic.h"

#include "../GPUCommon/IndexIntrinsicsOpLowering.h"
#include "../GPUCommon/OpToFuncCallLowering.h"

using namespace mlir;

namespace {

<<<<<<< HEAD
/// Converts all_reduce op to LLVM/NVVM ops.
struct GPUAllReduceOpLowering : public ConvertToLLVMPattern {
  using AccumulatorFactory =
      std::function<Value(Location, Value, Value, ConversionPatternRewriter &)>;

  explicit GPUAllReduceOpLowering(LLVMTypeConverter &lowering_)
      : ConvertToLLVMPattern(gpu::AllReduceOp::getOperationName(),
                             lowering_.getDialect()->getContext(), lowering_),
        int32Type(LLVM::LLVMType::getInt32Ty(lowering_.getDialect())) {}

  PatternMatchResult
  matchAndRewrite(Operation *op, ArrayRef<Value> operands,
                  ConversionPatternRewriter &rewriter) const override {
    Location loc = op->getLoc();
    Value operand = operands.front();

    // TODO(csigg): Generalize to other types of accumulation.
    assert(op->getOperand(0).getType().isSignlessIntOrFloat());

    // Create the reduction using an accumulator factory.
    AccumulatorFactory factory =
        getFactory(cast<gpu::AllReduceOp>(op), operand);
    assert(factory && "failed to create accumulator factory");
    Value result = createBlockReduce(loc, operand, factory, rewriter);

    rewriter.replaceOp(op, {result});
    return matchSuccess();
  }

private:
  /// Returns an accumulator factory using either the op attribute or the body
  /// region.
  AccumulatorFactory getFactory(gpu::AllReduceOp allReduce,
                                Value operand) const {
    if (!allReduce.body().empty()) {
      return getFactory(allReduce.body());
    }
    if (allReduce.op()) {
      auto type = operand.getType().cast<LLVM::LLVMType>();
      return getFactory(*allReduce.op(), type.getUnderlyingType());
    }
    return AccumulatorFactory();
  }

  /// Returns an accumulator factory that clones the body. The body's entry
  /// block is expected to have 2 arguments. The gpu.yield return the
  /// accumulated value of the same type.
  AccumulatorFactory getFactory(Region &body) const {
    return AccumulatorFactory([&](Location loc, Value lhs, Value rhs,
                                  ConversionPatternRewriter &rewriter) {
      Block *block = rewriter.getInsertionBlock();
      Block *split = rewriter.splitBlock(block, rewriter.getInsertionPoint());

      // Insert accumulator body between split block.
      BlockAndValueMapping mapping;
      mapping.map(body.front().getArgument(0), lhs);
      mapping.map(body.front().getArgument(1), rhs);
      rewriter.cloneRegionBefore(body, *split->getParent(),
                                 split->getIterator(), mapping);

      // Add branch before inserted body, into body.
      block = block->getNextNode();
      rewriter.create<LLVM::BrOp>(loc, ValueRange(), block);

      // Replace all gpu.yield ops with branch out of body.
      for (; block != split; block = block->getNextNode()) {
        Operation *terminator = block->getTerminator();
        if (!llvm::isa<gpu::YieldOp>(terminator))
          continue;
        rewriter.setInsertionPointToEnd(block);
        rewriter.replaceOpWithNewOp<LLVM::BrOp>(
            terminator, terminator->getOperand(0), split);
      }

      // Return accumulator result.
      rewriter.setInsertionPointToStart(split);
      return split->addArgument(lhs.getType());
    });
  }

  /// Returns an accumulator factory that creates an op specified by opName.
  AccumulatorFactory getFactory(StringRef opName, llvm::Type *type) const {
    if (type->isVectorTy() || type->isArrayTy())
      return getFactory(opName, type->getSequentialElementType());

    bool isFloatingPoint = type->isFloatingPointTy();

    if (opName == "add") {
      return isFloatingPoint ? getFactory<LLVM::FAddOp>()
                             : getFactory<LLVM::AddOp>();
    }
    if (opName == "mul") {
      return isFloatingPoint ? getFactory<LLVM::FMulOp>()
                             : getFactory<LLVM::MulOp>();
    }
    if (opName == "and") {
      return getFactory<LLVM::AndOp>();
    }
    if (opName == "or") {
      return getFactory<LLVM::OrOp>();
    }
    if (opName == "xor") {
      return getFactory<LLVM::XOrOp>();
    }
    if (opName == "max") {
      return isFloatingPoint ? getCmpFactory<LLVM::FCmpOp, LLVM::FCmpPredicate,
                                             LLVM::FCmpPredicate::ugt>()
                             : getCmpFactory<LLVM::ICmpOp, LLVM::ICmpPredicate,
                                             LLVM::ICmpPredicate::ugt>();
    }
    if (opName == "min") {
      return isFloatingPoint ? getCmpFactory<LLVM::FCmpOp, LLVM::FCmpPredicate,
                                             LLVM::FCmpPredicate::ult>()
                             : getCmpFactory<LLVM::ICmpOp, LLVM::ICmpPredicate,
                                             LLVM::ICmpPredicate::ult>();
    }

    return AccumulatorFactory();
  }

  /// Returns an accumulator factory that creates an op of type T.
  template <typename T>
  AccumulatorFactory getFactory() const {
    return [](Location loc, Value lhs, Value rhs,
              ConversionPatternRewriter &rewriter) {
      return rewriter.create<T>(loc, lhs.getType(), lhs, rhs);
    };
  }

  /// Returns an accumulator for comparaison such as min, max. T is the type
  /// of the compare op.
  template <typename T, typename PredicateEnum, PredicateEnum predicate>
  AccumulatorFactory getCmpFactory() const {
    return [](Location loc, Value lhs, Value rhs,
              ConversionPatternRewriter &rewriter) {
      Value cmp = rewriter.create<T>(loc, predicate, lhs, rhs);
      return rewriter.create<LLVM::SelectOp>(loc, cmp, lhs, rhs);
    };
  }

  /// Creates an all_reduce across the block.
  ///
  /// First reduce the elements within a warp. The first thread of each warp
  /// writes the intermediate result to shared memory. After synchronizing the
  /// block, the first warp reduces the values from shared memory. The result
  /// is broadcasted to all threads through shared memory.
  ///
  ///     %warp_reduce = `createWarpReduce(%operand)`
  ///     %shared_mem_ptr = llvm.mlir.addressof @reduce_buffer
  ///     %zero = llvm.mlir.constant(0 : i32) : !llvm.i32
  ///     %lane_id = nvvm.read.ptx.sreg.laneid  : !llvm.i32
  ///     %is_first_lane = llvm.icmp "eq" %lane_id, %zero : !llvm.i1
  ///     %thread_idx = `getLinearThreadIndex()` : !llvm.i32
  ///     llvm.cond_br %is_first_lane, ^then1, ^continue1
  ///   ^then1:
  ///     %warp_id = `getWarpId()`
  ///     %store_dst = llvm.getelementptr %shared_mem_ptr[%zero, %warp_id]
  ///     llvm.store %store_dst, %warp_reduce
  ///     llvm.br ^continue1
  ///   ^continue1:
  ///     nvvm.barrier0
  ///     %num_warps = `getNumWarps()` : !llvm.i32
  ///     %is_valid_warp = llvm.icmp "slt" %thread_idx, %num_warps
  ///     %result_ptr = llvm.getelementptr %shared_mem_ptr[%zero, %zero]
  ///     llvm.cond_br %is_first_lane, ^then2, ^continue2
  ///   ^then2:
  ///     %load_src = llvm.getelementptr %shared_mem_ptr[%zero, %thread_idx]
  ///     %value = llvm.load %load_src
  ///     %result = `createWarpReduce(%value)`
  ///     llvm.store %result_ptr, %result
  ///     llvm.br ^continue2
  ///   ^continue2:
  ///     nvvm.barrier0
  ///     %result = llvm.load %result_ptr
  ///     return %result
  ///
  Value createBlockReduce(Location loc, Value operand,
                          AccumulatorFactory &accumFactory,
                          ConversionPatternRewriter &rewriter) const {
    auto type = operand.getType().cast<LLVM::LLVMType>();

    // Create shared memory array to store the warp reduction.
    auto module = operand.getDefiningOp()->getParentOfType<gpu::GPUModuleOp>();
    assert(module && "op must belong to a module");
    Value sharedMemPtr =
        createSharedMemoryArray(loc, module, type, kWarpSize, rewriter);

    Value zero = rewriter.create<LLVM::ConstantOp>(
        loc, int32Type, rewriter.getI32IntegerAttr(0u));
    Value laneId = rewriter.create<NVVM::LaneIdOp>(loc, int32Type);
    Value isFirstLane = rewriter.create<LLVM::ICmpOp>(
        loc, LLVM::ICmpPredicate::eq, laneId, zero);
    Value threadIdx = getLinearThreadIndex(loc, rewriter);
    Value blockSize = getBlockSize(loc, rewriter);
    Value activeWidth = getActiveWidth(loc, threadIdx, blockSize, rewriter);

    // Reduce elements within each warp to produce the intermediate results.
    Value warpReduce = createWarpReduce(loc, activeWidth, laneId, operand,
                                        accumFactory, rewriter);

    // Write the intermediate results to shared memory, using the first lane of
    // each warp.
    createPredicatedBlock(loc, rewriter, isFirstLane, [&] {
      Value warpId = getDivideByWarpSize(threadIdx, rewriter);
      Value storeDst = rewriter.create<LLVM::GEPOp>(
          loc, type, sharedMemPtr, ArrayRef<Value>({zero, warpId}));
      rewriter.create<LLVM::StoreOp>(loc, warpReduce, storeDst);
    });
    rewriter.create<NVVM::Barrier0Op>(loc);

    Value numWarps = getNumWarps(loc, blockSize, rewriter);
    Value isValidWarp = rewriter.create<LLVM::ICmpOp>(
        loc, LLVM::ICmpPredicate::slt, threadIdx, numWarps);
    Value resultPtr = rewriter.create<LLVM::GEPOp>(
        loc, type, sharedMemPtr, ArrayRef<Value>({zero, zero}));

    // Use the first numWarps threads to reduce the intermediate results from
    // shared memory. The final result is written to shared memory again.
    createPredicatedBlock(loc, rewriter, isValidWarp, [&] {
      Value loadSrc = rewriter.create<LLVM::GEPOp>(
          loc, type, sharedMemPtr, ArrayRef<Value>({zero, threadIdx}));
      Value value = rewriter.create<LLVM::LoadOp>(loc, type, loadSrc);
      Value result = createWarpReduce(loc, numWarps, laneId, value,
                                      accumFactory, rewriter);
      rewriter.create<LLVM::StoreOp>(loc, result, resultPtr);
    });
    rewriter.create<NVVM::Barrier0Op>(loc);

    // Load and return result from shared memory.
    Value result = rewriter.create<LLVM::LoadOp>(loc, type, resultPtr);
    return result;
  }

  /// Creates an if-block skeleton and calls the two factories to generate the
  /// ops in the `then` and `else` block..
  ///
  ///     llvm.cond_br %condition, ^then, ^continue
  ///   ^then:
  ///     %then_operands = `thenOpsFactory()`
  ///     llvm.br ^continue(%then_operands)
  ///   ^else:
  ///     %else_operands = `elseOpsFactory()`
  ///     llvm.br ^continue(%else_operands)
  ///   ^continue(%block_operands):
  ///
  template <typename ThenOpsFactory, typename ElseOpsFactory>
  void createIf(Location loc, ConversionPatternRewriter &rewriter,
                Value condition, ThenOpsFactory &&thenOpsFactory,
                ElseOpsFactory &&elseOpsFactory) const {
    Block *currentBlock = rewriter.getInsertionBlock();
    auto currentPoint = rewriter.getInsertionPoint();

    Block *thenBlock = rewriter.splitBlock(currentBlock, currentPoint);
    Block *elseBlock = rewriter.splitBlock(thenBlock, thenBlock->begin());
    Block *continueBlock = rewriter.splitBlock(elseBlock, elseBlock->begin());

    rewriter.setInsertionPointToEnd(currentBlock);
    rewriter.create<LLVM::CondBrOp>(loc, condition, thenBlock, elseBlock);

    auto addBranch = [&](ValueRange operands) {
      rewriter.create<LLVM::BrOp>(loc, operands, continueBlock);
    };

    rewriter.setInsertionPointToStart(thenBlock);
    auto thenOperands = thenOpsFactory();
    addBranch(thenOperands);

    rewriter.setInsertionPointToStart(elseBlock);
    auto elseOperands = elseOpsFactory();
    addBranch(elseOperands);

    assert(thenOperands.size() == elseOperands.size());
    rewriter.setInsertionPointToStart(continueBlock);
    for (auto operand : thenOperands)
      continueBlock->addArgument(operand.getType());
  }

  /// Shortcut for createIf with empty else block and no block operands.
  template <typename Factory>
  void createPredicatedBlock(Location loc, ConversionPatternRewriter &rewriter,
                             Value condition,
                             Factory &&predicatedOpsFactory) const {
    createIf(
        loc, rewriter, condition,
        [&] {
          predicatedOpsFactory();
          return ArrayRef<Value>();
        },
        [&] { return ArrayRef<Value>(); });
  }

  /// Creates a reduction across the first activeWidth lanes of a warp.
  /// The first lane returns the result, all others return values are undefined.
  Value createWarpReduce(Location loc, Value activeWidth, Value laneId,
                         Value operand, AccumulatorFactory accumFactory,
                         ConversionPatternRewriter &rewriter) const {
    Value warpSize = rewriter.create<LLVM::ConstantOp>(
        loc, int32Type, rewriter.getI32IntegerAttr(kWarpSize));
    Value isPartialWarp = rewriter.create<LLVM::ICmpOp>(
        loc, LLVM::ICmpPredicate::slt, activeWidth, warpSize);
    auto type = operand.getType().cast<LLVM::LLVMType>();

    createIf(
        loc, rewriter, isPartialWarp,
        // Generate reduction over a (potentially) partial warp.
        [&] {
          Value value = operand;
          Value one = rewriter.create<LLVM::ConstantOp>(
              loc, int32Type, rewriter.getI32IntegerAttr(1));
          // Bit mask of active lanes: `(1 << activeWidth) - 1`.
          Value activeMask = rewriter.create<LLVM::SubOp>(
              loc, int32Type,
              rewriter.create<LLVM::ShlOp>(loc, int32Type, one, activeWidth),
              one);
          // Clamp lane: `activeWidth - 1`
          Value maskAndClamp =
              rewriter.create<LLVM::SubOp>(loc, int32Type, activeWidth, one);
          auto dialect = typeConverter.getDialect();
          auto predTy = LLVM::LLVMType::getInt1Ty(dialect);
          auto shflTy = LLVM::LLVMType::getStructTy(dialect, {type, predTy});
          auto returnValueAndIsValidAttr = rewriter.getUnitAttr();

          // Repeatedly shuffle value from 'laneId ^ i' and accumulate if source
          // lane is within the active range. All lanes contain the final
          // result, but only the first lane's result is used.
          for (int i = 1; i < kWarpSize; i <<= 1) {
            Value offset = rewriter.create<LLVM::ConstantOp>(
                loc, int32Type, rewriter.getI32IntegerAttr(i));
            Value shfl = rewriter.create<NVVM::ShflBflyOp>(
                loc, shflTy, activeMask, value, offset, maskAndClamp,
                returnValueAndIsValidAttr);
            Value isActiveSrcLane = rewriter.create<LLVM::ExtractValueOp>(
                loc, predTy, shfl, rewriter.getIndexArrayAttr(1));
            // Skip the accumulation if the shuffle op read from a lane outside
            // of the active range.
            createIf(
                loc, rewriter, isActiveSrcLane,
                [&] {
                  Value shflValue = rewriter.create<LLVM::ExtractValueOp>(
                      loc, type, shfl, rewriter.getIndexArrayAttr(0));
                  return SmallVector<Value, 1>{
                      accumFactory(loc, value, shflValue, rewriter)};
                },
                [&] { return llvm::makeArrayRef(value); });
            value = rewriter.getInsertionBlock()->getArgument(0);
          }
          return SmallVector<Value, 1>{value};
        },
        // Generate a reduction over the entire warp. This is a specialization
        // of the above reduction with unconditional accumulation.
        [&] {
          Value value = operand;
          Value activeMask = rewriter.create<LLVM::ConstantOp>(
              loc, int32Type, rewriter.getI32IntegerAttr(~0u));
          Value maskAndClamp = rewriter.create<LLVM::ConstantOp>(
              loc, int32Type, rewriter.getI32IntegerAttr(kWarpSize - 1));
          for (int i = 1; i < kWarpSize; i <<= 1) {
            Value offset = rewriter.create<LLVM::ConstantOp>(
                loc, int32Type, rewriter.getI32IntegerAttr(i));
            Value shflValue = rewriter.create<NVVM::ShflBflyOp>(
                loc, type, activeMask, value, offset, maskAndClamp,
                /*return_value_and_is_valid=*/UnitAttr());
            value = accumFactory(loc, value, shflValue, rewriter);
          }
          return SmallVector<Value, 1>{value};
        });
    return rewriter.getInsertionBlock()->getArgument(0);
  }

  /// Creates a global array stored in shared memory.
  Value createSharedMemoryArray(Location loc, gpu::GPUModuleOp module,
                                LLVM::LLVMType elementType, int numElements,
                                ConversionPatternRewriter &rewriter) const {
    OpBuilder builder(module.body());

    auto arrayType = LLVM::LLVMType::getArrayTy(elementType, numElements);
    StringRef name = "reduce_buffer";
    auto globalOp = builder.create<LLVM::GlobalOp>(
        loc, arrayType.cast<LLVM::LLVMType>(),
        /*isConstant=*/false, LLVM::Linkage::Internal, name,
        /*value=*/Attribute(), gpu::GPUDialect::getWorkgroupAddressSpace());

    return rewriter.create<LLVM::AddressOfOp>(loc, globalOp);
  }

  /// Returns the index of the thread within the block.
  Value getLinearThreadIndex(Location loc,
                             ConversionPatternRewriter &rewriter) const {
    Value dimX = rewriter.create<NVVM::BlockDimXOp>(loc, int32Type);
    Value dimY = rewriter.create<NVVM::BlockDimYOp>(loc, int32Type);
    Value idX = rewriter.create<NVVM::ThreadIdXOp>(loc, int32Type);
    Value idY = rewriter.create<NVVM::ThreadIdYOp>(loc, int32Type);
    Value idZ = rewriter.create<NVVM::ThreadIdZOp>(loc, int32Type);
    Value tmp1 = rewriter.create<LLVM::MulOp>(loc, int32Type, idZ, dimY);
    Value tmp2 = rewriter.create<LLVM::AddOp>(loc, int32Type, tmp1, idY);
    Value tmp3 = rewriter.create<LLVM::MulOp>(loc, int32Type, tmp2, dimX);
    return rewriter.create<LLVM::AddOp>(loc, int32Type, tmp3, idX);
  }

  /// Returns the number of threads in the block.
  Value getBlockSize(Location loc, ConversionPatternRewriter &rewriter) const {
    Value dimX = rewriter.create<NVVM::BlockDimXOp>(loc, int32Type);
    Value dimY = rewriter.create<NVVM::BlockDimYOp>(loc, int32Type);
    Value dimZ = rewriter.create<NVVM::BlockDimZOp>(loc, int32Type);
    Value dimXY = rewriter.create<LLVM::MulOp>(loc, int32Type, dimX, dimY);
    return rewriter.create<LLVM::MulOp>(loc, int32Type, dimXY, dimZ);
  }

  /// Returns the number of warps in the block.
  Value getNumWarps(Location loc, Value blockSize,
                    ConversionPatternRewriter &rewriter) const {
    auto warpSizeMinusOne = rewriter.create<LLVM::ConstantOp>(
        loc, int32Type, rewriter.getI32IntegerAttr(kWarpSize - 1));
    auto biasedBlockSize = rewriter.create<LLVM::AddOp>(
        loc, int32Type, blockSize, warpSizeMinusOne);
    return getDivideByWarpSize(biasedBlockSize, rewriter);
  }

  /// Returns the number of active threads in the warp, not clamped to 32.
  Value getActiveWidth(Location loc, Value threadIdx, Value blockSize,
                       ConversionPatternRewriter &rewriter) const {
    Value threadIdxMask = rewriter.create<LLVM::ConstantOp>(
        loc, int32Type, rewriter.getI32IntegerAttr(~(kWarpSize - 1)));
    Value numThreadsWithSmallerWarpId =
        rewriter.create<LLVM::AndOp>(loc, threadIdx, threadIdxMask);
    return rewriter.create<LLVM::SubOp>(loc, blockSize,
                                        numThreadsWithSmallerWarpId);
  }

  /// Returns value divided by the warp size (i.e. 32).
  Value getDivideByWarpSize(Value value,
                            ConversionPatternRewriter &rewriter) const {
    auto loc = value.getLoc();
    auto warpSize = rewriter.create<LLVM::ConstantOp>(
        loc, int32Type, rewriter.getI32IntegerAttr(kWarpSize));
    return rewriter.create<LLVM::SDivOp>(loc, int32Type, value, warpSize);
  }

  LLVM::LLVMType int32Type;

  static constexpr int kWarpSize = 32;
};
=======
>>>>>>> 938c2fd1

struct GPUShuffleOpLowering : public ConvertToLLVMPattern {
  explicit GPUShuffleOpLowering(LLVMTypeConverter &lowering_)
      : ConvertToLLVMPattern(gpu::ShuffleOp::getOperationName(),
                             lowering_.getDialect()->getContext(), lowering_) {}

  /// Lowers a shuffle to the corresponding NVVM op.
  ///
  /// Convert the `width` argument into an activeMask (a bitmask which specifies
  /// which threads participate in the shuffle) and a maskAndClamp (specifying
  /// the highest lane which participates in the shuffle).
  ///
  ///     %one = llvm.constant(1 : i32) : !llvm.i32
  ///     %shl = llvm.shl %one, %width : !llvm.i32
  ///     %active_mask = llvm.sub %shl, %one : !llvm.i32
  ///     %mask_and_clamp = llvm.sub %width, %one : !llvm.i32
  ///     %shfl = nvvm.shfl.sync.bfly %active_mask, %value, %offset,
  ///         %mask_and_clamp : !llvm<"{ float, i1 }">
  ///     %shfl_value = llvm.extractvalue %shfl[0 : index] :
  ///         !llvm<"{ float, i1 }">
  ///     %shfl_pred = llvm.extractvalue %shfl[1 : index] :
  ///         !llvm<"{ float, i1 }">
  PatternMatchResult
  matchAndRewrite(Operation *op, ArrayRef<Value> operands,
                  ConversionPatternRewriter &rewriter) const override {
    Location loc = op->getLoc();
    gpu::ShuffleOpOperandAdaptor adaptor(operands);

    auto dialect = typeConverter.getDialect();
    auto valueTy = adaptor.value().getType().cast<LLVM::LLVMType>();
    auto int32Type = LLVM::LLVMType::getInt32Ty(dialect);
    auto predTy = LLVM::LLVMType::getInt1Ty(dialect);
    auto resultTy = LLVM::LLVMType::getStructTy(dialect, {valueTy, predTy});

    Value one = rewriter.create<LLVM::ConstantOp>(
        loc, int32Type, rewriter.getI32IntegerAttr(1));
    // Bit mask of active lanes: `(1 << activeWidth) - 1`.
    Value activeMask = rewriter.create<LLVM::SubOp>(
        loc, int32Type,
        rewriter.create<LLVM::ShlOp>(loc, int32Type, one, adaptor.width()),
        one);
    // Clamp lane: `activeWidth - 1`
    Value maskAndClamp =
        rewriter.create<LLVM::SubOp>(loc, int32Type, adaptor.width(), one);

    auto returnValueAndIsValidAttr = rewriter.getUnitAttr();
    Value shfl = rewriter.create<NVVM::ShflBflyOp>(
        loc, resultTy, activeMask, adaptor.value(), adaptor.offset(),
        maskAndClamp, returnValueAndIsValidAttr);
    Value shflValue = rewriter.create<LLVM::ExtractValueOp>(
        loc, valueTy, shfl, rewriter.getIndexArrayAttr(0));
    Value isActiveSrcLane = rewriter.create<LLVM::ExtractValueOp>(
        loc, predTy, shfl, rewriter.getIndexArrayAttr(1));

    rewriter.replaceOp(op, {shflValue, isActiveSrcLane});
    return matchSuccess();
  }
};

struct GPUFuncOpLowering : ConvertToLLVMPattern {
  explicit GPUFuncOpLowering(LLVMTypeConverter &typeConverter)
      : ConvertToLLVMPattern(gpu::GPUFuncOp::getOperationName(),
                             typeConverter.getDialect()->getContext(),
                             typeConverter) {}

  PatternMatchResult
  matchAndRewrite(Operation *op, ArrayRef<Value> operands,
                  ConversionPatternRewriter &rewriter) const override {
    assert(operands.empty() && "func op is not expected to have operands");
    auto gpuFuncOp = cast<gpu::GPUFuncOp>(op);
    Location loc = gpuFuncOp.getLoc();

    SmallVector<LLVM::GlobalOp, 3> workgroupBuffers;
    workgroupBuffers.reserve(gpuFuncOp.getNumWorkgroupAttributions());
    for (auto en : llvm::enumerate(gpuFuncOp.getWorkgroupAttributions())) {
      Value attribution = en.value();

      auto type = attribution.getType().dyn_cast<MemRefType>();
      assert(type && type.hasStaticShape() && "unexpected type in attribution");

      uint64_t numElements = type.getNumElements();

      auto elementType = typeConverter.convertType(type.getElementType())
                             .cast<LLVM::LLVMType>();
      auto arrayType = LLVM::LLVMType::getArrayTy(elementType, numElements);
      std::string name = std::string(
          llvm::formatv("__wg_{0}_{1}", gpuFuncOp.getName(), en.index()));
      auto globalOp = rewriter.create<LLVM::GlobalOp>(
          gpuFuncOp.getLoc(), arrayType, /*isConstant=*/false,
          LLVM::Linkage::Internal, name, /*value=*/Attribute(),
          gpu::GPUDialect::getWorkgroupAddressSpace());
      workgroupBuffers.push_back(globalOp);
    }

    // Rewrite the original GPU function to an LLVM function.
    auto funcType = typeConverter.convertType(gpuFuncOp.getType())
                        .cast<LLVM::LLVMType>()
                        .getPointerElementTy();

    // Remap proper input types.
    TypeConverter::SignatureConversion signatureConversion(
        gpuFuncOp.front().getNumArguments());
    typeConverter.convertFunctionSignature(
        gpuFuncOp.getType(), /*isVariadic=*/false, signatureConversion);

    // Create the new function operation. Only copy those attributes that are
    // not specific to function modeling.
    SmallVector<NamedAttribute, 4> attributes;
    for (const auto &attr : gpuFuncOp.getAttrs()) {
      if (attr.first.is(SymbolTable::getSymbolAttrName()) ||
          attr.first.is(impl::getTypeAttrName()) ||
          attr.first.is(gpu::GPUFuncOp::getNumWorkgroupAttributionsAttrName()))
        continue;
      attributes.push_back(attr);
    }
    auto llvmFuncOp = rewriter.create<LLVM::LLVMFuncOp>(
        gpuFuncOp.getLoc(), gpuFuncOp.getName(), funcType,
        LLVM::Linkage::External, attributes);

    {
      // Insert operations that correspond to converted workgroup and private
      // memory attributions to the body of the function. This must operate on
      // the original function, before the body region is inlined in the new
      // function to maintain the relation between block arguments and the
      // parent operation that assigns their semantics.
      OpBuilder::InsertionGuard guard(rewriter);

      // Rewrite workgroup memory attributions to addresses of global buffers.
      rewriter.setInsertionPointToStart(&gpuFuncOp.front());
      unsigned numProperArguments = gpuFuncOp.getNumArguments();
      auto i32Type = LLVM::LLVMType::getInt32Ty(typeConverter.getDialect());

      Value zero = nullptr;
      if (!workgroupBuffers.empty())
        zero = rewriter.create<LLVM::ConstantOp>(loc, i32Type,
                                                 rewriter.getI32IntegerAttr(0));
      for (auto en : llvm::enumerate(workgroupBuffers)) {
        LLVM::GlobalOp global = en.value();
        Value address = rewriter.create<LLVM::AddressOfOp>(loc, global);
        auto elementType = global.getType().getArrayElementType();
        Value memory = rewriter.create<LLVM::GEPOp>(
            loc, elementType.getPointerTo(global.addr_space().getZExtValue()),
            address, ArrayRef<Value>{zero, zero});

        // Build a memref descriptor pointing to the buffer to plug with the
        // existing memref infrastructure. This may use more registers than
        // otherwise necessary given that memref sizes are fixed, but we can try
        // and canonicalize that away later.
        Value attribution = gpuFuncOp.getWorkgroupAttributions()[en.index()];
        auto type = attribution.getType().cast<MemRefType>();
        auto descr = MemRefDescriptor::fromStaticShape(
            rewriter, loc, typeConverter, type, memory);
        signatureConversion.remapInput(numProperArguments + en.index(), descr);
      }

      // Rewrite private memory attributions to alloca'ed buffers.
      unsigned numWorkgroupAttributions =
          gpuFuncOp.getNumWorkgroupAttributions();
      auto int64Ty = LLVM::LLVMType::getInt64Ty(typeConverter.getDialect());
      for (auto en : llvm::enumerate(gpuFuncOp.getPrivateAttributions())) {
        Value attribution = en.value();
        auto type = attribution.getType().cast<MemRefType>();
        assert(type && type.hasStaticShape() &&
               "unexpected type in attribution");

        // Explicitly drop memory space when lowering private memory
        // attributions since NVVM models it as `alloca`s in the default
        // memory space and does not support `alloca`s with addrspace(5).
        auto ptrType = typeConverter.convertType(type.getElementType())
                           .cast<LLVM::LLVMType>()
                           .getPointerTo();
        Value numElements = rewriter.create<LLVM::ConstantOp>(
            gpuFuncOp.getLoc(), int64Ty,
            rewriter.getI64IntegerAttr(type.getNumElements()));
        Value allocated = rewriter.create<LLVM::AllocaOp>(
            gpuFuncOp.getLoc(), ptrType, numElements, /*alignment=*/0);
        auto descr = MemRefDescriptor::fromStaticShape(
            rewriter, loc, typeConverter, type, allocated);
        signatureConversion.remapInput(
            numProperArguments + numWorkgroupAttributions + en.index(), descr);
      }
    }

    // Move the region to the new function, update the entry block signature.
    rewriter.inlineRegionBefore(gpuFuncOp.getBody(), llvmFuncOp.getBody(),
                                llvmFuncOp.end());
    rewriter.applySignatureConversion(&llvmFuncOp.getBody(),
                                      signatureConversion);

    rewriter.eraseOp(gpuFuncOp);
    return matchSuccess();
  }
};

struct GPUReturnOpLowering : public ConvertToLLVMPattern {
  GPUReturnOpLowering(LLVMTypeConverter &typeConverter)
      : ConvertToLLVMPattern(gpu::ReturnOp::getOperationName(),
                             typeConverter.getDialect()->getContext(),
                             typeConverter) {}

  PatternMatchResult
  matchAndRewrite(Operation *op, ArrayRef<Value> operands,
                  ConversionPatternRewriter &rewriter) const override {
    rewriter.replaceOpWithNewOp<LLVM::ReturnOp>(op, operands);
    return matchSuccess();
  }
};

/// Import the GPU Ops to NVVM Patterns.
#include "GPUToNVVM.cpp.inc"

/// A pass that replaces all occurrences of GPU device operations with their
/// corresponding NVVM equivalent.
///
/// This pass only handles device code and is not meant to be run on GPU host
/// code.
class LowerGpuOpsToNVVMOpsPass
    : public OperationPass<LowerGpuOpsToNVVMOpsPass, gpu::GPUModuleOp> {
public:
  void runOnOperation() override {
    gpu::GPUModuleOp m = getOperation();

    /// MemRef conversion for GPU to NVVM lowering. The GPU dialect uses memory
    /// space 5 for private memory attributions, but NVVM represents private
    /// memory allocations as local `alloca`s in the default address space. This
    /// converter drops the private memory space to support the use case above.
    LLVMTypeConverter converter(m.getContext());
    converter.addConversion([&](MemRefType type) -> Optional<Type> {
      if (type.getMemorySpace() != gpu::GPUDialect::getPrivateAddressSpace())
        return llvm::None;
      return converter.convertType(MemRefType::Builder(type).setMemorySpace(0));
    });

    OwningRewritePatternList patterns;

    // Apply in-dialect lowering first. In-dialect lowering will replace ops
    // which need to be lowered further, which is not supported by a single
    // conversion pass.
    populateGpuRewritePatterns(m.getContext(), patterns);
    applyPatternsGreedily(m, patterns);
    patterns.clear();

    populateStdToLLVMConversionPatterns(converter, patterns);
    populateGpuToNVVMConversionPatterns(converter, patterns);
    LLVMConversionTarget target(getContext());
    target.addIllegalDialect<gpu::GPUDialect>();
    target.addIllegalOp<LLVM::CosOp, LLVM::ExpOp, LLVM::FAbsOp, LLVM::FCeilOp,
                        LLVM::LogOp, LLVM::Log10Op, LLVM::Log2Op>();
    target.addIllegalOp<FuncOp>();
    target.addLegalDialect<NVVM::NVVMDialect>();
    target.addDynamicallyLegalOp<mlir::LLVM::CallOp>(
        gpu::filterIllegalLLVMIntrinsics({"tanh", "tanhf"}, m.getContext()));
    // TODO(csigg): Remove once we support replacing non-root ops.
    target.addLegalOp<gpu::YieldOp, gpu::GPUModuleOp, gpu::ModuleEndOp>();
    if (failed(applyPartialConversion(m, target, patterns, &converter)))
      signalPassFailure();
  }
};

} // anonymous namespace

void mlir::populateGpuToNVVMConversionPatterns(
    LLVMTypeConverter &converter, OwningRewritePatternList &patterns) {
  populateWithGenerated(converter.getDialect()->getContext(), &patterns);
  patterns
      .insert<GPUIndexIntrinsicOpLowering<gpu::ThreadIdOp, NVVM::ThreadIdXOp,
                                          NVVM::ThreadIdYOp, NVVM::ThreadIdZOp>,
              GPUIndexIntrinsicOpLowering<gpu::BlockDimOp, NVVM::BlockDimXOp,
                                          NVVM::BlockDimYOp, NVVM::BlockDimZOp>,
              GPUIndexIntrinsicOpLowering<gpu::BlockIdOp, NVVM::BlockIdXOp,
                                          NVVM::BlockIdYOp, NVVM::BlockIdZOp>,
              GPUIndexIntrinsicOpLowering<gpu::GridDimOp, NVVM::GridDimXOp,
                                          NVVM::GridDimYOp, NVVM::GridDimZOp>,
              GPUShuffleOpLowering, GPUFuncOpLowering, GPUReturnOpLowering>(
          converter);
  patterns.insert<OpToFuncCallLowering<AbsFOp>>(converter, "__nv_fabsf",
                                                "__nv_fabs");
  patterns.insert<OpToFuncCallLowering<CeilFOp>>(converter, "__nv_ceilf",
                                                 "__nv_ceil");
  patterns.insert<OpToFuncCallLowering<CosOp>>(converter, "__nv_cosf",
                                               "__nv_cos");
  patterns.insert<OpToFuncCallLowering<ExpOp>>(converter, "__nv_expf",
                                               "__nv_exp");
  patterns.insert<OpToFuncCallLowering<LogOp>>(converter, "__nv_logf",
                                               "__nv_log");
  patterns.insert<OpToFuncCallLowering<Log10Op>>(converter, "__nv_log10f",
                                                 "__nv_log10");
  patterns.insert<OpToFuncCallLowering<Log2Op>>(converter, "__nv_log2f",
                                                "__nv_log2");
  patterns.insert<OpToFuncCallLowering<TanhOp>>(converter, "__nv_tanhf",
                                                "__nv_tanh");
}

std::unique_ptr<OpPassBase<gpu::GPUModuleOp>>
mlir::createLowerGpuOpsToNVVMOpsPass() {
  return std::make_unique<LowerGpuOpsToNVVMOpsPass>();
}

static PassRegistration<LowerGpuOpsToNVVMOpsPass>
    pass("convert-gpu-to-nvvm", "Generate NVVM operations for gpu operations");<|MERGE_RESOLUTION|>--- conflicted
+++ resolved
@@ -29,451 +29,6 @@
 
 namespace {
 
-<<<<<<< HEAD
-/// Converts all_reduce op to LLVM/NVVM ops.
-struct GPUAllReduceOpLowering : public ConvertToLLVMPattern {
-  using AccumulatorFactory =
-      std::function<Value(Location, Value, Value, ConversionPatternRewriter &)>;
-
-  explicit GPUAllReduceOpLowering(LLVMTypeConverter &lowering_)
-      : ConvertToLLVMPattern(gpu::AllReduceOp::getOperationName(),
-                             lowering_.getDialect()->getContext(), lowering_),
-        int32Type(LLVM::LLVMType::getInt32Ty(lowering_.getDialect())) {}
-
-  PatternMatchResult
-  matchAndRewrite(Operation *op, ArrayRef<Value> operands,
-                  ConversionPatternRewriter &rewriter) const override {
-    Location loc = op->getLoc();
-    Value operand = operands.front();
-
-    // TODO(csigg): Generalize to other types of accumulation.
-    assert(op->getOperand(0).getType().isSignlessIntOrFloat());
-
-    // Create the reduction using an accumulator factory.
-    AccumulatorFactory factory =
-        getFactory(cast<gpu::AllReduceOp>(op), operand);
-    assert(factory && "failed to create accumulator factory");
-    Value result = createBlockReduce(loc, operand, factory, rewriter);
-
-    rewriter.replaceOp(op, {result});
-    return matchSuccess();
-  }
-
-private:
-  /// Returns an accumulator factory using either the op attribute or the body
-  /// region.
-  AccumulatorFactory getFactory(gpu::AllReduceOp allReduce,
-                                Value operand) const {
-    if (!allReduce.body().empty()) {
-      return getFactory(allReduce.body());
-    }
-    if (allReduce.op()) {
-      auto type = operand.getType().cast<LLVM::LLVMType>();
-      return getFactory(*allReduce.op(), type.getUnderlyingType());
-    }
-    return AccumulatorFactory();
-  }
-
-  /// Returns an accumulator factory that clones the body. The body's entry
-  /// block is expected to have 2 arguments. The gpu.yield return the
-  /// accumulated value of the same type.
-  AccumulatorFactory getFactory(Region &body) const {
-    return AccumulatorFactory([&](Location loc, Value lhs, Value rhs,
-                                  ConversionPatternRewriter &rewriter) {
-      Block *block = rewriter.getInsertionBlock();
-      Block *split = rewriter.splitBlock(block, rewriter.getInsertionPoint());
-
-      // Insert accumulator body between split block.
-      BlockAndValueMapping mapping;
-      mapping.map(body.front().getArgument(0), lhs);
-      mapping.map(body.front().getArgument(1), rhs);
-      rewriter.cloneRegionBefore(body, *split->getParent(),
-                                 split->getIterator(), mapping);
-
-      // Add branch before inserted body, into body.
-      block = block->getNextNode();
-      rewriter.create<LLVM::BrOp>(loc, ValueRange(), block);
-
-      // Replace all gpu.yield ops with branch out of body.
-      for (; block != split; block = block->getNextNode()) {
-        Operation *terminator = block->getTerminator();
-        if (!llvm::isa<gpu::YieldOp>(terminator))
-          continue;
-        rewriter.setInsertionPointToEnd(block);
-        rewriter.replaceOpWithNewOp<LLVM::BrOp>(
-            terminator, terminator->getOperand(0), split);
-      }
-
-      // Return accumulator result.
-      rewriter.setInsertionPointToStart(split);
-      return split->addArgument(lhs.getType());
-    });
-  }
-
-  /// Returns an accumulator factory that creates an op specified by opName.
-  AccumulatorFactory getFactory(StringRef opName, llvm::Type *type) const {
-    if (type->isVectorTy() || type->isArrayTy())
-      return getFactory(opName, type->getSequentialElementType());
-
-    bool isFloatingPoint = type->isFloatingPointTy();
-
-    if (opName == "add") {
-      return isFloatingPoint ? getFactory<LLVM::FAddOp>()
-                             : getFactory<LLVM::AddOp>();
-    }
-    if (opName == "mul") {
-      return isFloatingPoint ? getFactory<LLVM::FMulOp>()
-                             : getFactory<LLVM::MulOp>();
-    }
-    if (opName == "and") {
-      return getFactory<LLVM::AndOp>();
-    }
-    if (opName == "or") {
-      return getFactory<LLVM::OrOp>();
-    }
-    if (opName == "xor") {
-      return getFactory<LLVM::XOrOp>();
-    }
-    if (opName == "max") {
-      return isFloatingPoint ? getCmpFactory<LLVM::FCmpOp, LLVM::FCmpPredicate,
-                                             LLVM::FCmpPredicate::ugt>()
-                             : getCmpFactory<LLVM::ICmpOp, LLVM::ICmpPredicate,
-                                             LLVM::ICmpPredicate::ugt>();
-    }
-    if (opName == "min") {
-      return isFloatingPoint ? getCmpFactory<LLVM::FCmpOp, LLVM::FCmpPredicate,
-                                             LLVM::FCmpPredicate::ult>()
-                             : getCmpFactory<LLVM::ICmpOp, LLVM::ICmpPredicate,
-                                             LLVM::ICmpPredicate::ult>();
-    }
-
-    return AccumulatorFactory();
-  }
-
-  /// Returns an accumulator factory that creates an op of type T.
-  template <typename T>
-  AccumulatorFactory getFactory() const {
-    return [](Location loc, Value lhs, Value rhs,
-              ConversionPatternRewriter &rewriter) {
-      return rewriter.create<T>(loc, lhs.getType(), lhs, rhs);
-    };
-  }
-
-  /// Returns an accumulator for comparaison such as min, max. T is the type
-  /// of the compare op.
-  template <typename T, typename PredicateEnum, PredicateEnum predicate>
-  AccumulatorFactory getCmpFactory() const {
-    return [](Location loc, Value lhs, Value rhs,
-              ConversionPatternRewriter &rewriter) {
-      Value cmp = rewriter.create<T>(loc, predicate, lhs, rhs);
-      return rewriter.create<LLVM::SelectOp>(loc, cmp, lhs, rhs);
-    };
-  }
-
-  /// Creates an all_reduce across the block.
-  ///
-  /// First reduce the elements within a warp. The first thread of each warp
-  /// writes the intermediate result to shared memory. After synchronizing the
-  /// block, the first warp reduces the values from shared memory. The result
-  /// is broadcasted to all threads through shared memory.
-  ///
-  ///     %warp_reduce = `createWarpReduce(%operand)`
-  ///     %shared_mem_ptr = llvm.mlir.addressof @reduce_buffer
-  ///     %zero = llvm.mlir.constant(0 : i32) : !llvm.i32
-  ///     %lane_id = nvvm.read.ptx.sreg.laneid  : !llvm.i32
-  ///     %is_first_lane = llvm.icmp "eq" %lane_id, %zero : !llvm.i1
-  ///     %thread_idx = `getLinearThreadIndex()` : !llvm.i32
-  ///     llvm.cond_br %is_first_lane, ^then1, ^continue1
-  ///   ^then1:
-  ///     %warp_id = `getWarpId()`
-  ///     %store_dst = llvm.getelementptr %shared_mem_ptr[%zero, %warp_id]
-  ///     llvm.store %store_dst, %warp_reduce
-  ///     llvm.br ^continue1
-  ///   ^continue1:
-  ///     nvvm.barrier0
-  ///     %num_warps = `getNumWarps()` : !llvm.i32
-  ///     %is_valid_warp = llvm.icmp "slt" %thread_idx, %num_warps
-  ///     %result_ptr = llvm.getelementptr %shared_mem_ptr[%zero, %zero]
-  ///     llvm.cond_br %is_first_lane, ^then2, ^continue2
-  ///   ^then2:
-  ///     %load_src = llvm.getelementptr %shared_mem_ptr[%zero, %thread_idx]
-  ///     %value = llvm.load %load_src
-  ///     %result = `createWarpReduce(%value)`
-  ///     llvm.store %result_ptr, %result
-  ///     llvm.br ^continue2
-  ///   ^continue2:
-  ///     nvvm.barrier0
-  ///     %result = llvm.load %result_ptr
-  ///     return %result
-  ///
-  Value createBlockReduce(Location loc, Value operand,
-                          AccumulatorFactory &accumFactory,
-                          ConversionPatternRewriter &rewriter) const {
-    auto type = operand.getType().cast<LLVM::LLVMType>();
-
-    // Create shared memory array to store the warp reduction.
-    auto module = operand.getDefiningOp()->getParentOfType<gpu::GPUModuleOp>();
-    assert(module && "op must belong to a module");
-    Value sharedMemPtr =
-        createSharedMemoryArray(loc, module, type, kWarpSize, rewriter);
-
-    Value zero = rewriter.create<LLVM::ConstantOp>(
-        loc, int32Type, rewriter.getI32IntegerAttr(0u));
-    Value laneId = rewriter.create<NVVM::LaneIdOp>(loc, int32Type);
-    Value isFirstLane = rewriter.create<LLVM::ICmpOp>(
-        loc, LLVM::ICmpPredicate::eq, laneId, zero);
-    Value threadIdx = getLinearThreadIndex(loc, rewriter);
-    Value blockSize = getBlockSize(loc, rewriter);
-    Value activeWidth = getActiveWidth(loc, threadIdx, blockSize, rewriter);
-
-    // Reduce elements within each warp to produce the intermediate results.
-    Value warpReduce = createWarpReduce(loc, activeWidth, laneId, operand,
-                                        accumFactory, rewriter);
-
-    // Write the intermediate results to shared memory, using the first lane of
-    // each warp.
-    createPredicatedBlock(loc, rewriter, isFirstLane, [&] {
-      Value warpId = getDivideByWarpSize(threadIdx, rewriter);
-      Value storeDst = rewriter.create<LLVM::GEPOp>(
-          loc, type, sharedMemPtr, ArrayRef<Value>({zero, warpId}));
-      rewriter.create<LLVM::StoreOp>(loc, warpReduce, storeDst);
-    });
-    rewriter.create<NVVM::Barrier0Op>(loc);
-
-    Value numWarps = getNumWarps(loc, blockSize, rewriter);
-    Value isValidWarp = rewriter.create<LLVM::ICmpOp>(
-        loc, LLVM::ICmpPredicate::slt, threadIdx, numWarps);
-    Value resultPtr = rewriter.create<LLVM::GEPOp>(
-        loc, type, sharedMemPtr, ArrayRef<Value>({zero, zero}));
-
-    // Use the first numWarps threads to reduce the intermediate results from
-    // shared memory. The final result is written to shared memory again.
-    createPredicatedBlock(loc, rewriter, isValidWarp, [&] {
-      Value loadSrc = rewriter.create<LLVM::GEPOp>(
-          loc, type, sharedMemPtr, ArrayRef<Value>({zero, threadIdx}));
-      Value value = rewriter.create<LLVM::LoadOp>(loc, type, loadSrc);
-      Value result = createWarpReduce(loc, numWarps, laneId, value,
-                                      accumFactory, rewriter);
-      rewriter.create<LLVM::StoreOp>(loc, result, resultPtr);
-    });
-    rewriter.create<NVVM::Barrier0Op>(loc);
-
-    // Load and return result from shared memory.
-    Value result = rewriter.create<LLVM::LoadOp>(loc, type, resultPtr);
-    return result;
-  }
-
-  /// Creates an if-block skeleton and calls the two factories to generate the
-  /// ops in the `then` and `else` block..
-  ///
-  ///     llvm.cond_br %condition, ^then, ^continue
-  ///   ^then:
-  ///     %then_operands = `thenOpsFactory()`
-  ///     llvm.br ^continue(%then_operands)
-  ///   ^else:
-  ///     %else_operands = `elseOpsFactory()`
-  ///     llvm.br ^continue(%else_operands)
-  ///   ^continue(%block_operands):
-  ///
-  template <typename ThenOpsFactory, typename ElseOpsFactory>
-  void createIf(Location loc, ConversionPatternRewriter &rewriter,
-                Value condition, ThenOpsFactory &&thenOpsFactory,
-                ElseOpsFactory &&elseOpsFactory) const {
-    Block *currentBlock = rewriter.getInsertionBlock();
-    auto currentPoint = rewriter.getInsertionPoint();
-
-    Block *thenBlock = rewriter.splitBlock(currentBlock, currentPoint);
-    Block *elseBlock = rewriter.splitBlock(thenBlock, thenBlock->begin());
-    Block *continueBlock = rewriter.splitBlock(elseBlock, elseBlock->begin());
-
-    rewriter.setInsertionPointToEnd(currentBlock);
-    rewriter.create<LLVM::CondBrOp>(loc, condition, thenBlock, elseBlock);
-
-    auto addBranch = [&](ValueRange operands) {
-      rewriter.create<LLVM::BrOp>(loc, operands, continueBlock);
-    };
-
-    rewriter.setInsertionPointToStart(thenBlock);
-    auto thenOperands = thenOpsFactory();
-    addBranch(thenOperands);
-
-    rewriter.setInsertionPointToStart(elseBlock);
-    auto elseOperands = elseOpsFactory();
-    addBranch(elseOperands);
-
-    assert(thenOperands.size() == elseOperands.size());
-    rewriter.setInsertionPointToStart(continueBlock);
-    for (auto operand : thenOperands)
-      continueBlock->addArgument(operand.getType());
-  }
-
-  /// Shortcut for createIf with empty else block and no block operands.
-  template <typename Factory>
-  void createPredicatedBlock(Location loc, ConversionPatternRewriter &rewriter,
-                             Value condition,
-                             Factory &&predicatedOpsFactory) const {
-    createIf(
-        loc, rewriter, condition,
-        [&] {
-          predicatedOpsFactory();
-          return ArrayRef<Value>();
-        },
-        [&] { return ArrayRef<Value>(); });
-  }
-
-  /// Creates a reduction across the first activeWidth lanes of a warp.
-  /// The first lane returns the result, all others return values are undefined.
-  Value createWarpReduce(Location loc, Value activeWidth, Value laneId,
-                         Value operand, AccumulatorFactory accumFactory,
-                         ConversionPatternRewriter &rewriter) const {
-    Value warpSize = rewriter.create<LLVM::ConstantOp>(
-        loc, int32Type, rewriter.getI32IntegerAttr(kWarpSize));
-    Value isPartialWarp = rewriter.create<LLVM::ICmpOp>(
-        loc, LLVM::ICmpPredicate::slt, activeWidth, warpSize);
-    auto type = operand.getType().cast<LLVM::LLVMType>();
-
-    createIf(
-        loc, rewriter, isPartialWarp,
-        // Generate reduction over a (potentially) partial warp.
-        [&] {
-          Value value = operand;
-          Value one = rewriter.create<LLVM::ConstantOp>(
-              loc, int32Type, rewriter.getI32IntegerAttr(1));
-          // Bit mask of active lanes: `(1 << activeWidth) - 1`.
-          Value activeMask = rewriter.create<LLVM::SubOp>(
-              loc, int32Type,
-              rewriter.create<LLVM::ShlOp>(loc, int32Type, one, activeWidth),
-              one);
-          // Clamp lane: `activeWidth - 1`
-          Value maskAndClamp =
-              rewriter.create<LLVM::SubOp>(loc, int32Type, activeWidth, one);
-          auto dialect = typeConverter.getDialect();
-          auto predTy = LLVM::LLVMType::getInt1Ty(dialect);
-          auto shflTy = LLVM::LLVMType::getStructTy(dialect, {type, predTy});
-          auto returnValueAndIsValidAttr = rewriter.getUnitAttr();
-
-          // Repeatedly shuffle value from 'laneId ^ i' and accumulate if source
-          // lane is within the active range. All lanes contain the final
-          // result, but only the first lane's result is used.
-          for (int i = 1; i < kWarpSize; i <<= 1) {
-            Value offset = rewriter.create<LLVM::ConstantOp>(
-                loc, int32Type, rewriter.getI32IntegerAttr(i));
-            Value shfl = rewriter.create<NVVM::ShflBflyOp>(
-                loc, shflTy, activeMask, value, offset, maskAndClamp,
-                returnValueAndIsValidAttr);
-            Value isActiveSrcLane = rewriter.create<LLVM::ExtractValueOp>(
-                loc, predTy, shfl, rewriter.getIndexArrayAttr(1));
-            // Skip the accumulation if the shuffle op read from a lane outside
-            // of the active range.
-            createIf(
-                loc, rewriter, isActiveSrcLane,
-                [&] {
-                  Value shflValue = rewriter.create<LLVM::ExtractValueOp>(
-                      loc, type, shfl, rewriter.getIndexArrayAttr(0));
-                  return SmallVector<Value, 1>{
-                      accumFactory(loc, value, shflValue, rewriter)};
-                },
-                [&] { return llvm::makeArrayRef(value); });
-            value = rewriter.getInsertionBlock()->getArgument(0);
-          }
-          return SmallVector<Value, 1>{value};
-        },
-        // Generate a reduction over the entire warp. This is a specialization
-        // of the above reduction with unconditional accumulation.
-        [&] {
-          Value value = operand;
-          Value activeMask = rewriter.create<LLVM::ConstantOp>(
-              loc, int32Type, rewriter.getI32IntegerAttr(~0u));
-          Value maskAndClamp = rewriter.create<LLVM::ConstantOp>(
-              loc, int32Type, rewriter.getI32IntegerAttr(kWarpSize - 1));
-          for (int i = 1; i < kWarpSize; i <<= 1) {
-            Value offset = rewriter.create<LLVM::ConstantOp>(
-                loc, int32Type, rewriter.getI32IntegerAttr(i));
-            Value shflValue = rewriter.create<NVVM::ShflBflyOp>(
-                loc, type, activeMask, value, offset, maskAndClamp,
-                /*return_value_and_is_valid=*/UnitAttr());
-            value = accumFactory(loc, value, shflValue, rewriter);
-          }
-          return SmallVector<Value, 1>{value};
-        });
-    return rewriter.getInsertionBlock()->getArgument(0);
-  }
-
-  /// Creates a global array stored in shared memory.
-  Value createSharedMemoryArray(Location loc, gpu::GPUModuleOp module,
-                                LLVM::LLVMType elementType, int numElements,
-                                ConversionPatternRewriter &rewriter) const {
-    OpBuilder builder(module.body());
-
-    auto arrayType = LLVM::LLVMType::getArrayTy(elementType, numElements);
-    StringRef name = "reduce_buffer";
-    auto globalOp = builder.create<LLVM::GlobalOp>(
-        loc, arrayType.cast<LLVM::LLVMType>(),
-        /*isConstant=*/false, LLVM::Linkage::Internal, name,
-        /*value=*/Attribute(), gpu::GPUDialect::getWorkgroupAddressSpace());
-
-    return rewriter.create<LLVM::AddressOfOp>(loc, globalOp);
-  }
-
-  /// Returns the index of the thread within the block.
-  Value getLinearThreadIndex(Location loc,
-                             ConversionPatternRewriter &rewriter) const {
-    Value dimX = rewriter.create<NVVM::BlockDimXOp>(loc, int32Type);
-    Value dimY = rewriter.create<NVVM::BlockDimYOp>(loc, int32Type);
-    Value idX = rewriter.create<NVVM::ThreadIdXOp>(loc, int32Type);
-    Value idY = rewriter.create<NVVM::ThreadIdYOp>(loc, int32Type);
-    Value idZ = rewriter.create<NVVM::ThreadIdZOp>(loc, int32Type);
-    Value tmp1 = rewriter.create<LLVM::MulOp>(loc, int32Type, idZ, dimY);
-    Value tmp2 = rewriter.create<LLVM::AddOp>(loc, int32Type, tmp1, idY);
-    Value tmp3 = rewriter.create<LLVM::MulOp>(loc, int32Type, tmp2, dimX);
-    return rewriter.create<LLVM::AddOp>(loc, int32Type, tmp3, idX);
-  }
-
-  /// Returns the number of threads in the block.
-  Value getBlockSize(Location loc, ConversionPatternRewriter &rewriter) const {
-    Value dimX = rewriter.create<NVVM::BlockDimXOp>(loc, int32Type);
-    Value dimY = rewriter.create<NVVM::BlockDimYOp>(loc, int32Type);
-    Value dimZ = rewriter.create<NVVM::BlockDimZOp>(loc, int32Type);
-    Value dimXY = rewriter.create<LLVM::MulOp>(loc, int32Type, dimX, dimY);
-    return rewriter.create<LLVM::MulOp>(loc, int32Type, dimXY, dimZ);
-  }
-
-  /// Returns the number of warps in the block.
-  Value getNumWarps(Location loc, Value blockSize,
-                    ConversionPatternRewriter &rewriter) const {
-    auto warpSizeMinusOne = rewriter.create<LLVM::ConstantOp>(
-        loc, int32Type, rewriter.getI32IntegerAttr(kWarpSize - 1));
-    auto biasedBlockSize = rewriter.create<LLVM::AddOp>(
-        loc, int32Type, blockSize, warpSizeMinusOne);
-    return getDivideByWarpSize(biasedBlockSize, rewriter);
-  }
-
-  /// Returns the number of active threads in the warp, not clamped to 32.
-  Value getActiveWidth(Location loc, Value threadIdx, Value blockSize,
-                       ConversionPatternRewriter &rewriter) const {
-    Value threadIdxMask = rewriter.create<LLVM::ConstantOp>(
-        loc, int32Type, rewriter.getI32IntegerAttr(~(kWarpSize - 1)));
-    Value numThreadsWithSmallerWarpId =
-        rewriter.create<LLVM::AndOp>(loc, threadIdx, threadIdxMask);
-    return rewriter.create<LLVM::SubOp>(loc, blockSize,
-                                        numThreadsWithSmallerWarpId);
-  }
-
-  /// Returns value divided by the warp size (i.e. 32).
-  Value getDivideByWarpSize(Value value,
-                            ConversionPatternRewriter &rewriter) const {
-    auto loc = value.getLoc();
-    auto warpSize = rewriter.create<LLVM::ConstantOp>(
-        loc, int32Type, rewriter.getI32IntegerAttr(kWarpSize));
-    return rewriter.create<LLVM::SDivOp>(loc, int32Type, value, warpSize);
-  }
-
-  LLVM::LLVMType int32Type;
-
-  static constexpr int kWarpSize = 32;
-};
-=======
->>>>>>> 938c2fd1
 
 struct GPUShuffleOpLowering : public ConvertToLLVMPattern {
   explicit GPUShuffleOpLowering(LLVMTypeConverter &lowering_)
