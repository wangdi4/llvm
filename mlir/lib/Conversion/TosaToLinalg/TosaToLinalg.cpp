--- conflicted
+++ resolved
@@ -579,23 +579,13 @@
          "All TOSA elementwise ops should only return a single result.");
 
   auto results = operation->getResults();
-<<<<<<< HEAD
-  auto resultTy = operation->getOperand(0).getType().dyn_cast<ShapedType>();
-=======
   auto resultTy = operation->getResult(0).getType().dyn_cast<ShapedType>();
->>>>>>> 3f9ee3c9
 
   if (!resultTy)
     return rewriter.notifyMatchFailure(operation,
                                        "All results must be a shaped type");
 
   unsigned rank = resultTy.getRank();
-<<<<<<< HEAD
-
-  assert(operation->getNumResults() == 1 &&
-         "All TOSA elementwise ops should only return a single result.");
-=======
->>>>>>> 3f9ee3c9
 
   // Construct the indexing maps needed for linalg.generic ops.
   SmallVector<Type> bodyArgTypes;
@@ -628,8 +618,6 @@
   // Input indexing maps may be broadcasted.
   for (Value operand : operation->getOperands()) {
     ShapedType type = operand.getType().cast<ShapedType>();
-<<<<<<< HEAD
-=======
 
     if (type.getShape() == resultTy.getShape()) {
       operands.push_back(operand);
@@ -637,16 +625,11 @@
       continue;
     }
 
->>>>>>> 3f9ee3c9
     SmallVector<int64_t, 5> newShape;
     SmallVector<AffineExpr, 4> affineExprs;
     newShape.reserve(type.getRank());
     for (auto it : llvm::enumerate(type.getShape())) {
-<<<<<<< HEAD
-      if (it.value() != 1) {
-=======
       if (it.value() == resultTy.getDimSize(it.index())) {
->>>>>>> 3f9ee3c9
         newShape.push_back(it.value());
         affineExprs.push_back(
             mlir::getAffineDimExpr(it.index(), rewriter.getContext()));
@@ -1095,84 +1078,6 @@
             ->getResults();
 
     SmallVector<int64_t> permutation{1, 0};
-<<<<<<< HEAD
-    auto permutationAttr = DenseIntElementsAttr::get(
-        RankedTensorType::get({2}, rewriter.getI64Type()), permutation);
-    Value permutationValue = rewriter.create<ConstantOp>(loc, permutationAttr);
-
-    SmallVector<int64_t> newWeightShape{weightShape[1], weightShape[0]};
-    Type newWeightTy =
-        RankedTensorType::get(newWeightShape, biasTy.getElementType());
-
-    Value transposedWeight = rewriter.create<tosa::TransposeOp>(
-        loc, newWeightTy, weight, permutationValue);
-
-    rewriter.replaceOpWithNewOp<linalg::MatmulOp>(
-        op, TypeRange{op.getType()}, ValueRange{input, transposedWeight},
-        linalgOp);
-    return success();
-  }
-};
-
-class Conv2DConverter : public OpConversionPattern<tosa::Conv2DOp> {
-public:
-  using OpConversionPattern<tosa::Conv2DOp>::OpConversionPattern;
-  LogicalResult
-  matchAndRewrite(tosa::Conv2DOp op, ArrayRef<Value> args,
-                  ConversionPatternRewriter &rewriter) const final {
-    Location loc = op.getLoc();
-    Value input = op.input();
-    Value weight = op.weight();
-    Value bias = op.bias();
-
-    ShapedType inputTy = input.getType().cast<ShapedType>();
-    ShapedType weightTy = weight.getType().cast<ShapedType>();
-    ShapedType biasTy = bias.getType().cast<ShapedType>();
-    ShapedType resultTy = op.getType().cast<ShapedType>();
-
-    Type inputETy = inputTy.getElementType();
-    Type weightETy = weightTy.getElementType();
-    Type biasETy = biasTy.getElementType();
-    Type resultETy = resultTy.getElementType();
-
-    if (!inputTy.hasStaticShape() || !weightTy.hasStaticShape() ||
-        !biasTy.hasStaticShape() || !resultTy.hasStaticShape())
-      return rewriter.notifyMatchFailure(op,
-                                         "tosa.conv2d requires static shapes");
-
-    auto inputShape = inputTy.getShape();
-    auto weightShape = weightTy.getShape();
-
-    // TODO(suderman): Support other types.
-    if (!inputETy.isF32() || !weightETy.isF32() || !biasETy.isF32() ||
-        !resultETy.isF32())
-      return failure();
-
-    // Broadcast the initial value to the output tensor before convolving.
-    SmallVector<AffineMap, 4> indexingMaps;
-    indexingMaps.push_back(AffineMap::get(/*dimCount=*/4, /*symbolCount=*/0,
-                                          {rewriter.getAffineDimExpr(3)},
-                                          rewriter.getContext()));
-    indexingMaps.push_back(rewriter.getMultiDimIdentityMap(resultTy.getRank()));
-
-    Value initTensor = rewriter.create<linalg::InitTensorOp>(
-        loc, resultTy.getShape(), resultTy.getElementType());
-    Value biasBroadcast =
-        rewriter
-            .create<linalg::GenericOp>(
-                loc, resultTy, bias, initTensor, indexingMaps,
-                getNParallelLoopsAttrs(resultTy.getRank()),
-                [&](OpBuilder &nestedBuilder, Location nestedLoc,
-                    ValueRange args) {
-                  nestedBuilder.create<linalg::YieldOp>(nestedLoc, args[0]);
-                })
-            .getResult(0);
-
-    // Transpose weights tensor to be in dim order: spatial dims,
-    // input channels, and output channels.
-    SmallVector<int64_t> permutation{1, 2, 3, 0};
-=======
->>>>>>> 3f9ee3c9
     auto permutationAttr = DenseIntElementsAttr::get(
         RankedTensorType::get({2}, rewriter.getI64Type()), permutation);
     Value permutationValue = rewriter.create<ConstantOp>(loc, permutationAttr);
@@ -2484,12 +2389,8 @@
       ReduceConverter<tosa::ReduceProdOp>,
       ArgMaxConverter,
       ConcatConverter,
-<<<<<<< HEAD
-      Conv2DConverter,
-=======
       ConvConverter<tosa::Conv2DOp>,
       ConvConverter<tosa::DepthwiseConv2DOp>,
->>>>>>> 3f9ee3c9
       GatherConverter,
       PadConverter,
       ReshapeConverter,
