--- conflicted
+++ resolved
@@ -437,15 +437,9 @@
   /// within `a`.
   bool isFacetContained(ArrayRef<int64_t> ineq, Simplex &simp);
 
-<<<<<<< HEAD
-  /// Adds `disjunct` to `disjuncts` and removes the disjuncts at position `i`
-  /// and `j`. Updates `simplices` to reflect the changes. `i` and `j` cannot
-  /// be equal.
-=======
   /// Removes redundant constraints from `disjunct`, adds it to `disjuncts` and
   /// removes the disjuncts at position `i` and `j`. Updates `simplices` to
   /// reflect the changes. `i` and `j` cannot be equal.
->>>>>>> 2b10b195
   void addCoalescedDisjunct(unsigned i, unsigned j,
                             const IntegerRelation &disjunct);
 
@@ -494,10 +488,7 @@
   simplices.reserve(s.getNumDisjuncts());
   // Note that disjuncts.size() changes during the loop.
   for (unsigned i = 0; i < disjuncts.size();) {
-<<<<<<< HEAD
-=======
     disjuncts[i].removeRedundantConstraints();
->>>>>>> 2b10b195
     Simplex simp(disjuncts[i]);
     if (simp.isEmpty()) {
       disjuncts[i] = disjuncts[disjuncts.size() - 1];
