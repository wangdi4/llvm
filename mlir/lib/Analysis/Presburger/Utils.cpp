--- conflicted
+++ resolved
@@ -120,11 +120,7 @@
 
   // Check if `c` satisfies the condition `0 <= c <= divisor - 1`. This also
   // implictly checks that `divisor` is positive.
-<<<<<<< HEAD
-  if (c < 0 || c > divisor - 1)
-=======
   if (!(0 <= c && c <= divisor - 1)) // NOLINT
->>>>>>> 27214f60
     return failure();
 
   // The inequality pair can be used to extract the division.
