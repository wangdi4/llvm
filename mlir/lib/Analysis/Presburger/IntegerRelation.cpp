--- conflicted
+++ resolved
@@ -1262,27 +1262,16 @@
   }
 }
 
-<<<<<<< HEAD
-void IntegerRelation::covertVarKind(VarKind srcKind, unsigned idStart,
-                                    unsigned idLimit, VarKind dstKind,
-                                    unsigned pos) {
-  assert(idLimit <= getNumVarKind(srcKind) && "Invalid id range");
-=======
 void IntegerRelation::convertVarKind(VarKind srcKind, unsigned varStart,
                                      unsigned varLimit, VarKind dstKind,
                                      unsigned pos) {
   assert(varLimit <= getNumVarKind(srcKind) && "Invalid id range");
->>>>>>> 27214f60
 
   if (varStart >= varLimit)
     return;
 
   // Append new local variables corresponding to the dimensions to be converted.
-<<<<<<< HEAD
-  unsigned convertCount = idLimit - idStart;
-=======
   unsigned convertCount = varLimit - varStart;
->>>>>>> 27214f60
   unsigned newVarsBegin = insertVar(dstKind, pos, convertCount);
 
   // Swap the new local variables with dimensions.
@@ -1294,17 +1283,10 @@
   // created ids we're swapping with were zero-initialized).
   unsigned offset = getVarKindOffset(srcKind);
   for (unsigned i = 0; i < convertCount; ++i)
-<<<<<<< HEAD
-    swapVar(offset + idStart + i, newVarsBegin + i);
-
-  // Complete the move by deleting the initially occupied columns.
-  removeVarRange(srcKind, idStart, idLimit);
-=======
     swapVar(offset + varStart + i, newVarsBegin + i);
 
   // Complete the move by deleting the initially occupied columns.
   removeVarRange(srcKind, varStart, varLimit);
->>>>>>> 27214f60
 }
 
 void IntegerRelation::addBound(BoundType type, unsigned pos, int64_t value) {
@@ -2243,11 +2225,7 @@
   appendVar(VarKind::Range, copyRel.getNumRangeVars());
 
   // Convert R2 to B X C.
-<<<<<<< HEAD
-  copyRel.covertVarKind(VarKind::Domain, 0, numBVars, VarKind::Range, 0);
-=======
   copyRel.convertVarKind(VarKind::Domain, 0, numBVars, VarKind::Range, 0);
->>>>>>> 27214f60
 
   // Intersect R2 to range of R1.
   intersectRange(IntegerPolyhedron(copyRel));
