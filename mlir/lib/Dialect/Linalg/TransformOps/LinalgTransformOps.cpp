//===- LinalgTransformOps.cpp - Implementation of Linalg transform ops ----===//
//
// Part of the LLVM Project, under the Apache License v2.0 with LLVM Exceptions.
// See https://llvm.org/LICENSE.txt for license information.
// SPDX-License-Identifier: Apache-2.0 WITH LLVM-exception
//
//===----------------------------------------------------------------------===//

#include "mlir/Dialect/Linalg/TransformOps/LinalgTransformOps.h"

#include "mlir/AsmParser/AsmParser.h"
#include "mlir/Dialect/Affine/IR/AffineOps.h"
#include "mlir/Dialect/Arith/IR/Arith.h"
#include "mlir/Dialect/GPU/IR/GPUDialect.h"
#include "mlir/Dialect/Linalg/IR/Linalg.h"
#include "mlir/Dialect/Linalg/Transforms/Hoisting.h"
#include "mlir/Dialect/Linalg/Transforms/Transforms.h"
#include "mlir/Dialect/Linalg/Utils/Utils.h"
#include "mlir/Dialect/PDL/IR/PDL.h"
#include "mlir/Dialect/PDL/IR/PDLTypes.h"
#include "mlir/Dialect/SCF/Transforms/TileUsingInterface.h"
#include "mlir/Dialect/Tensor/IR/Tensor.h"
#include "mlir/Dialect/Tensor/Utils/Utils.h"
#include "mlir/Dialect/Transform/IR/TransformDialect.h"
#include "mlir/Dialect/Transform/IR/TransformInterfaces.h"
#include "mlir/Dialect/Transform/IR/TransformTypes.h"
#include "mlir/Dialect/Transform/Utils/Utils.h"
#include "mlir/Dialect/Utils/IndexingUtils.h"
#include "mlir/IR/AffineMap.h"
#include "mlir/IR/BuiltinTypes.h"
#include "mlir/IR/Matchers.h"
#include "mlir/IR/OpDefinition.h"
#include "mlir/IR/PatternMatch.h"
#include "mlir/IR/TypeUtilities.h"
#include "mlir/Interfaces/TilingInterface.h"
#include "mlir/Support/LLVM.h"
#include "mlir/Transforms/GreedyPatternRewriteDriver.h"
#include "llvm/ADT/STLExtras.h"
#include "llvm/ADT/ScopeExit.h"
#include "llvm/ADT/SetOperations.h"
#include "llvm/ADT/SmallVector.h"
#include "llvm/ADT/StringSet.h"
#include "llvm/ADT/TypeSwitch.h"
#include "llvm/Support/Debug.h"

using namespace mlir;
using namespace mlir::linalg;
using namespace mlir::transform;

#define DEBUG_TYPE "linalg-transforms"
#define DBGS() (llvm::dbgs() << "[" DEBUG_TYPE "]: ")
#define DBGSNL() (llvm::dbgs() << "\n")

/// Attempts to apply the pattern specified as template argument to the given
/// operation. The pattern is expected to have a `returningMatchAndRewrite`
/// function that returns the "main" result or failure. Returns failure if the
/// pattern failed to apply. Extra arguments are forwarded to the pattern
/// constructor.
template <typename PatternTy, typename... Args>
static FailureOr<LinalgOp> tryApply(Operation *operation, Args &&...args) {
  // Check if the given operation has the type expected by the pattern.
  using OpTy = typename llvm::function_traits<
      decltype(&PatternTy::returningMatchAndRewrite)>::template arg_t<0>;
  auto op = dyn_cast<OpTy>(operation);
  if (!op)
    return failure();

  // Apply the pattern directly to the op.
  PatternTy pattern(operation->getContext(), std::forward<Args>(args)...);
  // We want to discourage direct use of PatternRewriter in APIs but In this
  // very specific case, an IRRewriter is not enough.
  struct TrivialPatternRewriter : public PatternRewriter {
  public:
    explicit TrivialPatternRewriter(MLIRContext *context)
        : PatternRewriter(context) {}
  };
  TrivialPatternRewriter rewriter(operation->getContext());
  rewriter.setInsertionPoint(operation);
  auto result = pattern.returningMatchAndRewrite(op, rewriter);
  if (failed(result))
    return failure();
  return cast<LinalgOp>(result->getOperation());
}

/// Assuming that `ofr` is an index attr or a transform dialect handle mapped
/// to exactly one op with one index result, return that value.
static DiagnosedSilenceableFailure unpackSingleIndexResultPDLOperations(
    transform::TransformState &state, TransformOpInterface transformOp,
    SmallVector<OpFoldResult> &result, ArrayRef<OpFoldResult> ofrs) {
  for (OpFoldResult ofr : ofrs) {
    if (ofr.is<Attribute>()) {
      if (!ofr.get<Attribute>().isa<IntegerAttr>())
        return transformOp.emitDefiniteFailure() << "expected IntegerAttr";
      result.push_back(ofr);
      continue;
    }
    ArrayRef<Operation *> payloadOps = state.getPayloadOps(ofr.get<Value>());
    if (payloadOps.size() != 1) {
      DiagnosedSilenceableFailure diag =
          transformOp.emitSilenceableError()
          << "handle must be mapped to exactly one payload op";
      diag.attachNote(ofr.get<Value>().getLoc())
          << "mapped to " << payloadOps.size() << " payload ops";
      return diag;
    }

    Operation *op = payloadOps[0];
    if (op->getNumResults() != 1 || !op->getResult(0).getType().isIndex()) {
      DiagnosedSilenceableFailure diag =
          transformOp.emitSilenceableError()
          << "payload op must have exactly 1 index result";
      diag.attachNote(op->getLoc())
          << "has " << op->getNumResults() << " results";
      return diag;
    }
    result.push_back(op->getResult(0));
  }

  return DiagnosedSilenceableFailure::success();
}

// Given a list of OpFoldResults that are either index attrs or op
// handles, return a list of OpFoldResults where all op handles are
// replaced with the first (and only) OpResult of that payload op. (There
// must be exactly one mapped payload op and it must have exactly one
// index result.)
static DiagnosedSilenceableFailure unpackSingleIndexResultPDLOperations(
    transform::TransformState &state, TransformOpInterface transformOp,
    SmallVector<OpFoldResult> &result, Value packedHandle) {
  ArrayRef<Operation *> payloadOps = state.getPayloadOps(packedHandle);
  for (Operation *op : payloadOps) {
    if (op->getNumResults() != 1 || !op->getResult(0).getType().isIndex()) {
      DiagnosedSilenceableFailure diag =
          transformOp.emitSilenceableError()
          << "payload op must have exactly 1 index result";
      diag.attachNote(op->getLoc())
          << "has " << op->getNumResults() << " results";
      return diag;
    }
    result.push_back(op->getResult(0));
  }

  return DiagnosedSilenceableFailure::success();
}

/// Return a permutation vector of size permSize that would result in moving
/// positions into desiredPositions.
///
/// For example, permSize == 5, positions = {2, 4}, desiredPositions = {1, 0}
/// would result in a {4, 2, 0, 1, 3} permutation vector.
static SmallVector<int64_t>
computePermutationVector(int64_t permSize, ArrayRef<int64_t> positions,
                         ArrayRef<int64_t> desiredPositions) {
  SmallVector<int64_t> res(permSize, -1);
  DenseSet<int64_t> seen;
  for (auto [pos, desiredPos] : llvm::zip_equal(positions, desiredPositions)) {
    res[desiredPos] = pos;
    seen.insert(pos);
  }
  int64_t nextPos = 0;
  for (int64_t &entry : res) {
    if (entry != -1)
      continue;
    while (seen.contains(nextPos))
      ++nextPos;
    entry = nextPos;
    ++nextPos;
  }
  return res;
}

struct PackingMetadata {
  SmallVector<int64_t> insertPositions;
  SmallVector<ReassociationIndices> reassociations;
};
/// Given a vector of `positions` indices representing desired packing insertion
/// points into a target vector (i.e. pack/unpack.inner_dim_pos), compute the
/// final positions in the target shape as well as the reshape reassociations.
// Note: This should not be called with a large positions array (or the
// implementation needs to be updated to use an N.log N sort instead of
// repeated N^2 counts).
static PackingMetadata computePackingMetadata(int64_t packedRank,
                                              ArrayRef<int64_t> innerDimPos) {
  PackingMetadata res;
  res.insertPositions.reserve(innerDimPos.size());
  // The pack insert position is the position + the number of previously
  // inserted positions + offset.
  // The offset controls whether the packing dimension is the first or last.
  //
  // Example
  // =======
  // Consider packing from a hypothetical ABCD layout to ABCDba whose
  // pack.inner_dims is [1, 0]. The first step consists in undoing the
  // permutation and producing AaBbCD. This is achieved purely by computing the
  // insert positions of `b` and `a` into `ABCD`, starting from [1, 0]. One
  // possibility, is to produce insert positions [2, 0], this would result in an
  // aAbBCD layout (i.e. offset 0). The other possibility, is to produce insert
  // positions [3, 1], this would result in an AaBbCD layout (i.e. offset 1).
  // The latter is what we expect from packing.
  int64_t offset = 1;
  for (int64_t pos : innerDimPos) {
    int64_t numInsertedBefore = llvm::count_if(
        innerDimPos, [&pos](int64_t pos2) { return pos > pos2; });
    res.insertPositions.push_back(pos + numInsertedBefore + offset);
  }

  DenseSet<int64_t> posSet(res.insertPositions.begin(),
                           res.insertPositions.end());
  res.reassociations.reserve(packedRank);
  for (int64_t i = 1; i <= packedRank; ++i) {
    if (!posSet.contains(i)) {
      res.reassociations.push_back(ReassociationIndices{i - 1});
      continue;
    }
    res.reassociations.push_back(ReassociationIndices{i - 1, i});
    ++i;
  }
  return res;
}

//===----------------------------------------------------------------------===//
// BufferizeToAllocationOp
//===----------------------------------------------------------------------===//
DiagnosedSilenceableFailure
transform::BufferizeToAllocationOp::apply(transform::TransformResults &results,
                                          transform::TransformState &state) {
  Attribute memorySpace =
      getMemorySpace().has_value() ? getMemorySpace().value() : Attribute();
  IRRewriter rewriter(getContext());
  auto transformed = llvm::to_vector(
      llvm::map_range(state.getPayloadValues(getTarget()), [&](Value v) {
        return linalg::bufferizeToAllocation(rewriter, v, memorySpace);
      }));
  results.setValues(getTransformed().cast<OpResult>(), transformed);
  return DiagnosedSilenceableFailure::success();
}

void transform::BufferizeToAllocationOp::getEffects(
    SmallVectorImpl<MemoryEffects::EffectInstance> &effects) {
  consumesHandle(getTarget(), effects);
  producesHandle(getTransformed(), effects);
  modifiesPayload(effects);
}

//===----------------------------------------------------------------------===//
// DecomposeOp
//===----------------------------------------------------------------------===//

DiagnosedSilenceableFailure
transform::DecomposeOp::applyToOne(LinalgOp target,
                                   transform::ApplyToEachResultList &results,
                                   transform::TransformState &state) {
#define DOWNSCALE(trans)                                                       \
  {                                                                            \
    FailureOr<LinalgOp> res = tryApply<trans>(target);                         \
    if (succeeded(res)) {                                                      \
      results.push_back(*res);                                                 \
      return DiagnosedSilenceableFailure::success();                           \
    }                                                                          \
  }

#define DOWNSCALE_CALL(a, b) DownscaleSizeOneWindowed2DConvolution<a, b>
#define DOWNSCALE_NORMAL(a, b) DOWNSCALE(DOWNSCALE_CALL(a, b))

  DOWNSCALE_NORMAL(Conv2DNhwcHwcfOp, Conv1DNwcWcfOp)
  DOWNSCALE_NORMAL(Conv2DNchwFchwOp, Conv1DNcwFcwOp)
  DOWNSCALE_NORMAL(PoolingNhwcSumOp, PoolingNwcSumOp)
  DOWNSCALE_NORMAL(PoolingNchwSumOp, PoolingNcwSumOp)
  DOWNSCALE_NORMAL(PoolingNhwcMaxOp, PoolingNwcMaxOp)
  DOWNSCALE_NORMAL(PoolingNhwcMaxUnsignedOp, PoolingNwcMaxUnsignedOp)
  DOWNSCALE_NORMAL(PoolingNhwcMinOp, PoolingNwcMinOp)
  DOWNSCALE_NORMAL(PoolingNhwcMinUnsignedOp, PoolingNwcMinUnsignedOp)
  DOWNSCALE_NORMAL(PoolingNchwMaxOp, PoolingNcwMaxOp)
  DOWNSCALE(DownscaleDepthwiseConv2DNhwcHwcOp)
  DOWNSCALE(DownscaleConv2DOp)
#undef DOWNSCALE_NORMAL
#undef DOWNSCALE_CALL
#undef DOWNSCALE
  return emitDefaultSilenceableFailure(target);
}
//===----------------------------------------------------------------------===//
// FuseOp
//===----------------------------------------------------------------------===//

/// Apply a tiling transformation to all payload ops and store both the
/// tiled operation as well as the created tile loops.
static LogicalResult applyTilingToAll(
    Operation *transformOp, ArrayRef<Operation *> payloadOps, unsigned numLoops,
    transform::TransformResults &transformResults,
    function_ref<FailureOr<scf::SCFTileAndFuseResult>(TilingInterface)>
        applyFn) {
  SmallVector<Operation *> tiledLinalgOps;
  SmallVector<SmallVector<Operation *>> loopOps(numLoops);
  for (unsigned int i = 0; i < numLoops; ++i)
    loopOps[i].reserve(payloadOps.size());

  for (Operation *target : payloadOps) {
    auto tilingInterfaceOp = dyn_cast<TilingInterface>(target);
    if (!tilingInterfaceOp)
      return transformOp->emitError("only TilingInterface ops are supported");

    IRRewriter rewriter(target->getContext());
    rewriter.setInsertionPoint(target);
    FailureOr<scf::SCFTileAndFuseResult> tiledResults =
        applyFn(tilingInterfaceOp);
    if (failed(tiledResults))
      return failure();

    // Perform the replacement of tiled and fused values.
    SmallVector<Operation *> opsToReplace{target};
    llvm::append_range(opsToReplace, tiledResults->fusedProducers);
    for (Operation *toReplace : opsToReplace) {
      SmallVector<Value> replacements;
      replacements.reserve(toReplace->getNumResults());
      for (OpResult res : toReplace->getResults()) {
        auto it = tiledResults->replacements.find(res);
        if (it == tiledResults->replacements.end())
          replacements.push_back(res);
        else
          replacements.push_back(it->getSecond());
      }
      rewriter.replaceOp(toReplace, replacements);
    }

    // Report back the relevant handles to the transform op.
    tiledLinalgOps.push_back(tiledResults->tiledAndFusedOps.front());
    assert(tiledResults->loops.size() == numLoops &&
           "Mismatched number of loops, tile and fuse transform should have "
           "failed");
    for (unsigned int i = 0; i < numLoops; ++i)
      loopOps[i].push_back(tiledResults->loops[i]);
  }

  transformResults.set(transformOp->getOpResult(0), tiledLinalgOps);
  for (unsigned int i = 0; i < numLoops; ++i)
    transformResults.set(transformOp->getOpResult(i + 1), loopOps[i]);

  return success();
}

/// Parse a tiling-like operation that returns the tiled op as well as the
/// created tile loops. The function counts the non-zero tile sizes to compute
/// the number of results.
static ParseResult parseTileLikeOp(OpAsmParser &parser, OperationState &result,
                                   StringRef sizesAttrName) {
  OpAsmParser::UnresolvedOperand targetOperand;
  SMLoc opLoc = parser.getCurrentLocation();
  if (parser.parseOperand(targetOperand) ||
      parser.parseOptionalAttrDict(result.attributes))
    return failure();
  Attribute sizesAttr = result.attributes.get(sizesAttrName);
  if (!sizesAttr)
    return parser.emitError(opLoc)
           << "expected '" << sizesAttrName << "' attribute";
  auto sizesArrayAttr = sizesAttr.dyn_cast<ArrayAttr>();
  if (!sizesArrayAttr)
    return parser.emitError(opLoc)
           << "'" << sizesAttrName << "' attribute must be an array";
  Type pdlOpType = parser.getBuilder().getType<pdl::OperationType>();
  size_t numExpectedLoops =
      sizesArrayAttr.size() -
      llvm::count(extractFromI64ArrayAttr(sizesArrayAttr), 0);
  result.addTypes(SmallVector<Type>(numExpectedLoops + 1, pdlOpType));
  if (parser.resolveOperand(targetOperand, pdlOpType, result.operands))
    return failure();
  return success();
}

DiagnosedSilenceableFailure
transform::FuseOp::apply(mlir::transform::TransformResults &transformResults,
                         mlir::transform::TransformState &state) {
  SmallVector<int64_t> tileSizes = extractFromI64ArrayAttr(getTileSizes());
  SmallVector<int64_t> tileInterchange =
      extractFromI64ArrayAttr(getTileInterchange());

  scf::SCFTilingOptions tilingOptions;
  tilingOptions.interchangeVector = tileInterchange;
  tilingOptions = tilingOptions.setTileSizes(tileSizes);
  scf::SCFTileAndFuseOptions tileAndFuseOptions;
  tileAndFuseOptions.tilingOptions = tilingOptions;
  LogicalResult result = applyTilingToAll(
      getOperation(), state.getPayloadOps(getTarget()),
      tileSizes.size() - llvm::count(tileSizes, 0), transformResults,
      [&](TilingInterface tilingInterfaceOp)
          -> FailureOr<scf::SCFTileAndFuseResult> {
        IRRewriter rewriter(getContext());
        return tileConsumerAndFuseProducerGreedilyUsingSCFForOp(
            rewriter, tilingInterfaceOp, tileAndFuseOptions);
      });
  return failed(result) ? DiagnosedSilenceableFailure::definiteFailure()
                        : DiagnosedSilenceableFailure::success();
}

ParseResult transform::FuseOp::parse(OpAsmParser &parser,
                                     OperationState &result) {
  return parseTileLikeOp(
      parser, result,
      transform::FuseOp::getTileSizesAttrName(result.name).getValue());
}

void transform::FuseOp::print(OpAsmPrinter &p) {
  p << ' ';
  p << getTarget();
  p.printOptionalAttrDict((*this)->getAttrs());
}

LogicalResult transform::FuseOp::verify() {
  SmallVector<int64_t> permutation =
      extractFromI64ArrayAttr(getTileInterchange());
  auto sequence = llvm::to_vector(llvm::seq<int64_t>(0, permutation.size()));
  if (!std::is_permutation(sequence.begin(), sequence.end(),
                           permutation.begin(), permutation.end())) {
    return emitOpError() << "expects interchange to be a permutation, found "
                         << getTileInterchange();
  }
  return success();
}

//===----------------------------------------------------------------------===//
// FuseIntoContainingOp
//===----------------------------------------------------------------------===//

void transform::FuseIntoContainingOp::build(OpBuilder &builder,
                                            OperationState &result,
                                            Value producerOp,
                                            Value containingOp) {
  result.addOperands({producerOp, containingOp});
  result.addTypes(pdl::OperationType::get(builder.getContext()));
}

/// Find the first "extract" user of `producerOp` and tile it right before its
/// use. The tiled op is fused under the `containingOp`.
/// Return this fused op on success or nullptr if anything fails.
static SmallVector<Operation *>
tileAndFuseFirstExtractUse(RewriterBase &rewriter, Diagnostic &diag,
                           Operation *producerOp, Operation *containingOp) {
  LLVM_DEBUG(DBGS() << "Try to fuse a direct extract use\n");
  auto tileableProducer = dyn_cast<TilingInterface>(producerOp);
  if (!tileableProducer) {
    diag.attachNote(producerOp->getLoc())
        << "producer is not a TileableInterface: " << *producerOp;
    return {};
  }

  // Search the producer slices accessed within the containing operation.
  // TODO: Generalize to more extract/insert/parallel_insert triples, maybe
  // evolve into an interface.
  auto it = llvm::find_if(tileableProducer->getUsers(), [&](Operation *user) {
    auto sliceOp = dyn_cast<tensor::ExtractSliceOp>(user);
    return sliceOp && containingOp->isProperAncestor(sliceOp);
  });

  // Find a fusion opportunity.
  if (it == tileableProducer->getUsers().end()) {
    diag.attachNote(tileableProducer->getLoc())
        << "could not find fusion opportunity for: " << *tileableProducer;
    return {};
  }
  auto sliceOpToTile = cast<tensor::ExtractSliceOp>(*it);

  // Try to fuse the producer in-place.
  OpBuilder::InsertionGuard guard(rewriter);
  rewriter.setInsertionPoint(sliceOpToTile);

  // Tile the producer.
  int64_t resultNumber =
      sliceOpToTile.getSource().cast<OpResult>().getResultNumber();
  LLVM_DEBUG(DBGS() << "resultNumber: " << resultNumber << "\n");

  FailureOr<TilingResult> tileAndFuseResult =
      tileableProducer.generateResultTileValue(rewriter, resultNumber,
                                               sliceOpToTile.getMixedOffsets(),
                                               sliceOpToTile.getMixedSizes());
  if (failed(tileAndFuseResult)) {
    diag.attachNote(tileableProducer->getLoc())
        << "failed to tile producer op: " << *tileableProducer;
    return {};
<<<<<<< HEAD
  }
  for (auto tiledOp : tileAndFuseResult->tiledOps) {
    LLVM_DEBUG(DBGS() << "tiledProducer: " << *tiledOp << "\n");
  }
=======
  }

#ifndef NDEBUG
  for (auto tiledOp : tileAndFuseResult->tiledOps) {
    LLVM_DEBUG(DBGS() << "tiledProducer: " << *tiledOp << "\n");
  }
#endif
>>>>>>> 27ef418a

  // Replace the extract op.
  auto maybeRankReduced = tensor::ExtractSliceOp::rankReduceIfNeeded(
      rewriter, sliceOpToTile->getLoc(), tileAndFuseResult->tiledValues[0],
      sliceOpToTile->getResult(0)
          .getType()
          .cast<RankedTensorType>()
          .getShape());
  assert(succeeded(maybeRankReduced) && "unexpected shape");
  rewriter.replaceOp(sliceOpToTile, *maybeRankReduced);
  return tileAndFuseResult->tiledOps;
}

/// First, find the first "scf::ForallOp" user of `producerOp` and ensure
/// it is exactly the `containingOp`, otherwise bail.
/// Then, find the first "extract" user of the tied block argument and tile it
/// right before its "extract" use. The tiled op is fused under the
/// `containingOp`.
/// Return this fused op on success or nullptr if anything fails.
static SmallVector<Operation *>
tileAndFuseFirstExtractUseThroughContainingOpBlockArgument(
    RewriterBase &rewriter, Diagnostic &diag, Operation *producerOp,
    Operation *containingOp) {
  LLVM_DEBUG(DBGS() << "Try to fuse an extract use through block argument\n");

  auto tileableProducer = dyn_cast<TilingInterface>(producerOp);
  if (!tileableProducer) {
    diag.attachNote(producerOp->getLoc())
        << "producer is not a TileableInterface: " << *producerOp;
    return {};
  }

  // Search the first use by a "scf::ForallOp" user.
  scf::ForallOp forallOp;
  auto itProducerUses =
      llvm::find_if(tileableProducer->getUses(), [&](OpOperand &use) {
        forallOp = dyn_cast<scf::ForallOp>(use.getOwner());
        return forallOp;
      });
  // If it's not from the containing op, return.
  if (!forallOp || forallOp != containingOp) {
    diag.attachNote(tileableProducer->getLoc())
        << "could not find a use by the containing op: " << *tileableProducer;
    return {};
  }

  // Search the producer slices accessed within the containing
  // operation.
  // TODO: Generalize to more extract/insert/parallel_insert triples.
  //   Maybe evolve into an interface.
  OpOperand *pUse = &(*itProducerUses);
  BlockArgument bbArg = forallOp.getTiedBlockArgument(pUse);

  // Search the producer slices accessed within the containing operation.
  // TODO: Generalize to more extract/insert/parallel_insert triples, maybe
  // evolve into an interface.
  auto itBBArgUsers = llvm::find_if(bbArg.getUsers(), [&](Operation *user) {
    auto sliceOp = dyn_cast<tensor::ExtractSliceOp>(user);
    return sliceOp && containingOp->isProperAncestor(sliceOp);
  });

  // Find a fusion opportunity.
  if (itBBArgUsers == bbArg.getUsers().end()) {
    diag.attachNote(containingOp->getLoc())
        << "could not find fusion opportunity for bbArg: " << bbArg;
    return {};
  }
  auto sliceOpToTile = cast<tensor::ExtractSliceOp>(*itBBArgUsers);

  // Try to fuse the producer in-place.
  OpBuilder::InsertionGuard guard(rewriter);
  rewriter.setInsertionPoint(sliceOpToTile);

  // Replace the use in the tileableProducer before tiling: clone, replace and
  // then tile.
  int64_t resultNumber = pUse->get().cast<OpResult>().getResultNumber();
  LLVM_DEBUG(DBGS() << "resultNumber: " << resultNumber << "\n");

  // Gather destination tensors.
  SmallVector<Value> destinationTensors;
  if (failed(tensor::getOrCreateDestinations(
          rewriter, tileableProducer->getLoc(), tileableProducer,
          destinationTensors))) {
    diag.attachNote(tileableProducer->getLoc())
        << "failed to get destination tensors for: " << *tileableProducer;
    return {};
  }

  IRMapping bvm;
  bvm.map(destinationTensors[resultNumber], bbArg);
  auto tileableProducerClone =
      cast<TilingInterface>(rewriter.clone(*tileableProducer, bvm));
  auto scopeGuard =
      llvm::make_scope_exit([&]() { rewriter.eraseOp(tileableProducerClone); });

  // Tile the producer.
  FailureOr<TilingResult> tileAndFuseResult =
      tileableProducerClone.generateResultTileValue(
          rewriter, resultNumber, sliceOpToTile.getMixedOffsets(),
          sliceOpToTile.getMixedSizes());
  if (failed(tileAndFuseResult)) {
    diag.attachNote(tileableProducer->getLoc())
        << "failed to tile producer op: " << *tileableProducer;
    return {};
  }

  // Replace the extract op.
  auto maybeRankReduced = tensor::ExtractSliceOp::rankReduceIfNeeded(
      rewriter, sliceOpToTile->getLoc(), tileAndFuseResult->tiledValues[0],
      sliceOpToTile->getResult(0)
          .getType()
          .cast<RankedTensorType>()
          .getShape());
  assert(succeeded(maybeRankReduced) && "unexpected shape");
  rewriter.replaceOp(sliceOpToTile, *maybeRankReduced);

  // Replace the use in containingOp.
  rewriter.updateRootInPlace(containingOp, [&]() {
    containingOp->setOperand(pUse->getOperandNumber(),
                             destinationTensors.front());
  });

  return tileAndFuseResult->tiledOps;
}

static Operation *cloneAndFuseFirstUse(RewriterBase &rewriter, Diagnostic &diag,
                                       Operation *producerOp,
                                       Operation *containingOp) {
  LLVM_DEBUG(DBGS() << "Try to fuse an use by cloning\n");

  // Gather all uses inside the containing op.
  SmallVector<OpOperand *> uses;
  for (OpResult result : producerOp->getOpResults()) {
    for (OpOperand &use : result.getUses()) {
      if (containingOp->isProperAncestor(use.getOwner())) {
        uses.push_back(&use);
        continue;
      }
      // Cannot clone and fuse if the use is by the containing op itself: fail
      // immediately.
      if (containingOp == use.getOwner()) {
        diag.attachNote(producerOp->getLoc())
            << "producer op use by containing op cannot be fused by cloning";
        return nullptr;
      }
    }
  }

  // Check for a non-empty list of fusion opportunities.
  if (uses.empty()) {
    diag.attachNote(producerOp->getLoc()) << "no fusion opportunity by cloning";
    return nullptr;
  }

  // Clone and fuse inside the containing op.
  Operation *fusedOp = nullptr;
  OpOperand *use = uses.front();
  // Parallel insert slice is not a valid clone destination.
  // TODO: Generalize to other type of ops.
  assert(!isa<tensor::ParallelInsertSliceOp>(use->getOwner()) &&
         "Parallel insert slice is not a valid clone destination");
  unsigned resultNumber = use->get().cast<OpResult>().getResultNumber();
  LLVM_DEBUG(DBGS() << "resultNumber: " << resultNumber << "\n");

  OpBuilder::InsertionGuard guard(rewriter);
  rewriter.setInsertionPoint(use->getOwner());
  fusedOp = rewriter.clone(*producerOp);
  rewriter.updateRootInPlace(
      use->getOwner(), [&] { use->set(fusedOp->getOpResult(resultNumber)); });

  return fusedOp;
}

DiagnosedSilenceableFailure
transform::FuseIntoContainingOp::apply(transform::TransformResults &results,
                                       transform::TransformState &state) {
  SmallVector<Operation *> fusedOps;
  ArrayRef<Operation *> producerOps = state.getPayloadOps(getProducerOp());
  // If nothing to fuse, propagate success.
  if (producerOps.empty()) {
    results.set(getFusedOp().cast<OpResult>(),
                SmallVector<mlir::Operation *>{});
    return DiagnosedSilenceableFailure::success();
  }
  ArrayRef<Operation *> containingOps = state.getPayloadOps(getContainingOp());
  if (containingOps.size() != 1) {
    return emitDefiniteFailure()
           << "requires exactly one containing_op handle (got "
           << containingOps.size() << ")";
  }
  Operation *containingOp = containingOps.front();

  // Helper function to find the next producer that should be fused. Take any
  // producer that has a use inside the containing op.
  SmallVector<Operation *> remainingProducers(producerOps.begin(),
                                              producerOps.end());
  auto getNextProducer = [&]() -> FailureOr<Operation *> {
    for (const auto &it : enumerate(remainingProducers)) {
      Operation *producerOp = it.value();
      // The containing op may be a user of producerOp: use isAncestor.
      int64_t numUsesInContainingOp =
          llvm::count_if(producerOp->getUsers(), [&](Operation *op) {
            return containingOp->isAncestor(op);
          });
      // TODO: When resolving the TODO below (no duplicate ops), take an op
      // that has no use among the remaining producers. This is a topological
      // sorting.
      if (numUsesInContainingOp > 0) {
        if (numUsesInContainingOp == 1)
          remainingProducers.erase(remainingProducers.begin() + it.index());
        return producerOp;
      }
    }
    return failure();
  };

  IRRewriter rewriter(getContext());
  while (!remainingProducers.empty()) {
    auto nextProducer = getNextProducer();
    if (failed(nextProducer)) {
      return mlir::emitSilenceableFailure(containingOp->getLoc())
             << "could not find next producer to fuse into container";
    }

    Operation *producerOp = *nextProducer;

    // Default diagnostic, to be complemented with more failure information.
    Diagnostic diag(producerOp->getLoc(), DiagnosticSeverity::Remark);
    diag << "could not fuse " << *producerOp << " into " << *containingOp;

    // TODO: If there are multiple uses of the producer in the containing op,
    // we currently tile/clone the op multiple times (once per use). In some
    // cases, we can tile/clone once and reuse the value for each use.
    // Futhermore, producers should then be traversed according to a
    // topological sorting.
    SmallVector<Operation *> tiledOps =
        tileAndFuseFirstExtractUse(rewriter, diag, producerOp, containingOp);
    if (!tiledOps.empty()) {
      LLVM_DEBUG(DBGS() << "\nFused a direct extract use\n" << *containingOp);
      fusedOps.append(tiledOps);
      continue;
    }

    SmallVector<Operation *> tiledContainingOpOperand =
        tileAndFuseFirstExtractUseThroughContainingOpBlockArgument(
            rewriter, diag, producerOp, containingOp);
    if (!tiledContainingOpOperand.empty()) {
      LLVM_DEBUG(DBGS() << "\nFused an extract use through block argument\n"
                        << *containingOp);
      fusedOps.append(tiledContainingOpOperand);
      continue;
    }

    Operation *cloned =
        cloneAndFuseFirstUse(rewriter, diag, producerOp, containingOp);
    if (cloned) {
      LLVM_DEBUG(DBGS() << "\nFused an use by cloning\n" << *containingOp);
      fusedOps.push_back(cloned);
      continue;
    }
    return DiagnosedSilenceableFailure::silenceableFailure(std::move(diag));
  }

  results.set(getFusedOp().cast<OpResult>(), fusedOps);
  return DiagnosedSilenceableFailure::success();
}

void transform::FuseIntoContainingOp::getEffects(
    SmallVectorImpl<MemoryEffects::EffectInstance> &effects) {
  consumesHandle(getProducerOp(), effects);
  onlyReadsHandle(getContainingOp(), effects);
  producesHandle(getFusedOp(), effects);
  modifiesPayload(effects);
}

//===----------------------------------------------------------------------===//
// GeneralizeOp
//===----------------------------------------------------------------------===//

DiagnosedSilenceableFailure
transform::GeneralizeOp::applyToOne(LinalgOp target,
                                    transform::ApplyToEachResultList &results,
                                    transform::TransformState &state) {
  // Exit early if no transformation is needed.
  if (isa<GenericOp>(target)) {
    results.push_back(target);
    return DiagnosedSilenceableFailure::success();
  }
  IRRewriter rewriter(getContext());
  rewriter.setInsertionPoint(target);
  FailureOr<LinalgOp> generic = generalizeNamedOp(rewriter, target);
  if (succeeded(generic)) {
    results.push_back(generic->getOperation());
    return DiagnosedSilenceableFailure::success();
  }
  return emitDefaultSilenceableFailure(target);
}

//===----------------------------------------------------------------------===//
// InterchangeOp
//===----------------------------------------------------------------------===//

DiagnosedSilenceableFailure
transform::InterchangeOp::applyToOne(GenericOp target,
                                     transform::ApplyToEachResultList &results,
                                     transform::TransformState &state) {
  ArrayRef<int64_t> interchangeVector = getIteratorInterchange();
  // Exit early if no transformation is needed.
  if (interchangeVector.empty()) {
    results.push_back(target);
    return DiagnosedSilenceableFailure::success();
  }
  IRRewriter rewriter(target->getContext());
  FailureOr<GenericOp> res =
      interchangeGenericOp(rewriter, target,
                           SmallVector<unsigned>(interchangeVector.begin(),
                                                 interchangeVector.end()));
  if (failed(res))
    return DiagnosedSilenceableFailure::definiteFailure();
  results.push_back(res->getOperation());
  return DiagnosedSilenceableFailure::success();
}

LogicalResult transform::InterchangeOp::verify() {
  ArrayRef<int64_t> permutation = getIteratorInterchange();
  auto sequence = llvm::to_vector(llvm::seq<int64_t>(0, permutation.size()));
  if (!std::is_permutation(sequence.begin(), sequence.end(),
                           permutation.begin(), permutation.end())) {
    return emitOpError()
           << "expects iterator_interchange to be a permutation, found "
           << getIteratorInterchange();
  }
  return success();
}

//===----------------------------------------------------------------------===//
// LowerPackOp
//===----------------------------------------------------------------------===//

struct LowerPackResult {
  tensor::PadOp padOp;
  tensor::ExpandShapeOp expandShapeOp;
  linalg::TransposeOp transposeOp;
};

/// Rewrite pack as pad + reshape + transpose.
static FailureOr<LowerPackResult> lowerPack(RewriterBase &rewriter,
                                            tensor::PackOp packOp) {
  // 1. Filter out NYI cases.
  if (!packOp.getOuterDimsPerm().empty())
    return rewriter.notifyMatchFailure(packOp, "outer dims perm NYI");

  auto packedTensorType =
      packOp->getResultTypes().front().cast<RankedTensorType>();
  if (!packedTensorType.hasStaticShape()) {
    return rewriter.notifyMatchFailure(
        packOp,
        "non-static shape NYI, needs a more powerful tensor.expand_shape op");
  }

  Location loc = packOp->getLoc();
  OpBuilder::InsertionGuard g(rewriter);
  rewriter.setInsertionPoint(packOp);

  // 2. Compute the permutation vector to move the last `numPackedDims` into the
  // `innerPosDims` of a shape of rank `packedRank`.
  int64_t numPackedDims = packOp.getInnerDimsPos().size();
  int64_t packedRank = packedTensorType.getRank();
  auto lastDims = llvm::to_vector(
      llvm::seq<int64_t>(packedRank - numPackedDims, packedRank));
  PackingMetadata packingMetadata = computePackingMetadata(
      packedTensorType.getRank(), packOp.getInnerDimsPos());
  SmallVector<int64_t> lastDimsToInsertPositionsPerm = computePermutationVector(
      packedRank, lastDims, packingMetadata.insertPositions);

  // 3. Compute the stripMinedShape: this is the packed shape before any outer
  // or inner permutations have been applied.
  SmallVector<int64_t> stripMinedShape(packedTensorType.getShape());
  applyPermutationToVector(stripMinedShape, lastDimsToInsertPositionsPerm);

  // 4. Pad the source of packOp to a shape we can expand into stripMinedShape.
  RankedTensorType collapsed = tensor::CollapseShapeOp::inferCollapsedType(
      RankedTensorType::Builder(packedTensorType).setShape(stripMinedShape),
      packingMetadata.reassociations);
  Value paddingValue = packOp.getPaddingValue();
  if (!paddingValue) {
    rewriter.create<arith::ConstantOp>(
        loc, rewriter.getZeroAttr(getElementTypeOrSelf(collapsed)));
  }
  auto padOp =
      tensor::createPadHighOp(collapsed, packOp.getSource(), paddingValue,
                              /*nofold=*/false, loc, rewriter);

  LLVM_DEBUG(
      DBGSNL(); DBGSNL(); llvm::interleaveComma(packingMetadata.insertPositions,
                                                DBGS() << "insertPositions: ");
      DBGSNL(); llvm::interleaveComma(packedTensorType.getShape(),
                                      DBGS() << "packedShape: ");
      DBGSNL();
      llvm::interleaveComma(lastDimsToInsertPositionsPerm,
                            DBGS() << "lastDimsToInsertPositionsPerm: ");
      DBGSNL(); llvm::interleaveComma(
          packingMetadata.reassociations, DBGS() << "reassociations: ",
          [&](ReassociationIndices ri) {
            llvm::interleaveComma(ri, llvm::dbgs() << "|");
          });
      DBGSNL();
      llvm::interleaveComma(stripMinedShape, DBGS() << "stripMinedShape: ");
      DBGSNL(); DBGS() << "collapsed type: " << collapsed; DBGSNL(););

  // 5. Expand from the padded result to the stripMinedShape.
  auto reshapeOp = rewriter.create<tensor::ExpandShapeOp>(
      loc,
      RankedTensorType::Builder(packedTensorType).setShape(stripMinedShape),
      padOp.getResult(), packingMetadata.reassociations);

  // 6. Transpose stripMinedShape to packedShape.
  SmallVector<int64_t> insertPositionsToLastDimsPerm = computePermutationVector(
      packedRank, packingMetadata.insertPositions, lastDims);
  auto transposeOp = rewriter.create<linalg::TransposeOp>(
      loc, reshapeOp.getResult(), packOp.getDest(),
      insertPositionsToLastDimsPerm);

  LLVM_DEBUG(DBGSNL(); DBGSNL(); DBGSNL();
             DBGS() << "reshape op: " << reshapeOp; DBGSNL();
             llvm::interleaveComma(insertPositionsToLastDimsPerm,
                                   DBGS() << "insertPositionsToLastDimsPerm: ");
             DBGSNL(); DBGS() << "transpose op: " << transposeOp; DBGSNL(););

  // 7. Replace packOp by transposeOp.
  rewriter.replaceOp(packOp, transposeOp->getResults());

  return LowerPackResult{padOp, reshapeOp, transposeOp};
}

DiagnosedSilenceableFailure transform::LowerPackOp::applyToOne(
    tensor::PackOp target, transform::ApplyToEachResultList &transformResults,
    transform::TransformState &state) {
  IRRewriter rewriter(target->getContext());
  rewriter.setInsertionPoint(target);
  FailureOr<LowerPackResult> res = lowerPack(rewriter, target);
  if (failed(res)) {
    return mlir::emitSilenceableFailure(target->getLoc())
           << "cannot lower to pad + expand + transpose";
  }
  transformResults.push_back(res->padOp);
  transformResults.push_back(res->expandShapeOp);
  transformResults.push_back(res->transposeOp);
  return DiagnosedSilenceableFailure::success();
}

//===----------------------------------------------------------------------===//
// LowerUnPackOp
//===----------------------------------------------------------------------===//

struct LowerUnPackOpResult {
  tensor::EmptyOp emptyOp;
  linalg::TransposeOp transposeOp;
  tensor::CollapseShapeOp collapseShapeOp;
  tensor::ExtractSliceOp extractSliceOp;
};

/// Rewrite pack as empty + transpose + reshape + extract_slice.
static FailureOr<LowerUnPackOpResult> lowerUnPack(RewriterBase &rewriter,
                                                  tensor::UnPackOp unPackOp) {
  // 1. Filter out NYI cases.
  if (!unPackOp.getOuterDimsPerm().empty())
    return rewriter.notifyMatchFailure(unPackOp, "outer dims perm NYI");

  RankedTensorType packedTensorType = unPackOp.getSourceType();
  if (!packedTensorType.hasStaticShape()) {
    return rewriter.notifyMatchFailure(
        unPackOp,
        "non-static shape NYI, needs a more powerful tensor.expand_shape op");
  }

  Location loc = unPackOp->getLoc();
  OpBuilder::InsertionGuard g(rewriter);
  rewriter.setInsertionPoint(unPackOp);

  // 2. Compute the permutation vector to move the last `numPackedDims` into the
  // `innerPosDims` of a shape of rank `packedRank`.
  int64_t numPackedDims = unPackOp.getInnerDimsPos().size();
  int64_t packedRank = packedTensorType.getRank();
  auto lastDims = llvm::to_vector(
      llvm::seq<int64_t>(packedRank - numPackedDims, packedRank));
  PackingMetadata packingMetadata =
      computePackingMetadata(packedRank, unPackOp.getInnerDimsPos());
  SmallVector<int64_t> lastDimsToInsertPositionsPerm = computePermutationVector(
      packedRank, lastDims, packingMetadata.insertPositions);

  // 3. Compute the stripMinedShape: this is the packed shape without outer and
  // inner permutations.
  SmallVector<int64_t> stripMinedShape(packedTensorType.getShape());
  applyPermutationToVector(stripMinedShape, lastDimsToInsertPositionsPerm);

  // 4. Transpose packedShape to stripMinedShape.
  RankedTensorType stripMinedTensorType =
      RankedTensorType::Builder(packedTensorType).setShape(stripMinedShape);
  RankedTensorType collapsedType = tensor::CollapseShapeOp::inferCollapsedType(
      stripMinedTensorType, packingMetadata.reassociations);
  auto emptyOp =
      rewriter.create<tensor::EmptyOp>(loc, stripMinedTensorType, ValueRange{});
  auto transposeOp = rewriter.create<linalg::TransposeOp>(
      loc, unPackOp.getSource(), emptyOp, lastDimsToInsertPositionsPerm);

  LLVM_DEBUG(
      DBGSNL(); DBGSNL(); llvm::interleaveComma(packingMetadata.insertPositions,
                                                DBGS() << "insertPositions: ");
      DBGSNL(); llvm::interleaveComma(packedTensorType.getShape(),
                                      DBGS() << "packedShape: ");
      DBGSNL();
      llvm::interleaveComma(lastDimsToInsertPositionsPerm,
                            DBGS() << "lastDimsToInsertPositionsPerm: ");
      DBGSNL(); llvm::interleaveComma(
          packingMetadata.reassociations, DBGS() << "reassociations: ",
          [&](ReassociationIndices ri) {
            llvm::interleaveComma(ri, llvm::dbgs() << "|");
          });
      DBGSNL();
      llvm::interleaveComma(stripMinedShape, DBGS() << "stripMinedShape: ");
      DBGSNL(); DBGS() << "collapsed type: " << collapsedType; DBGSNL(););

  // 5. Collapse from the stripMinedShape to the padded result.
  auto reshapeOp = rewriter.create<tensor::CollapseShapeOp>(
      loc, collapsedType, transposeOp->getResult(0),
      packingMetadata.reassociations);

  // 6. ExtractSlice
  auto destTensorType = unPackOp.getDest().getType().cast<RankedTensorType>();
  int64_t destRank = destTensorType.getRank();
  OpFoldResult zero = rewriter.getIndexAttr(0), one = rewriter.getIndexAttr(1);
  auto extractSliceOp = rewriter.create<tensor::ExtractSliceOp>(
      loc, destTensorType, reshapeOp->getResult(0),
      SmallVector<OpFoldResult>(destRank, zero),
      tensor::getMixedSizes(rewriter, loc, unPackOp->getResult(0)),
      SmallVector<OpFoldResult>(destRank, one));

  // 7. Replace unPackOp by transposeOp.
  rewriter.replaceOp(unPackOp, extractSliceOp->getResults());

  return LowerUnPackOpResult{emptyOp, transposeOp, reshapeOp, extractSliceOp};
}

DiagnosedSilenceableFailure transform::LowerUnPackOp::applyToOne(
    tensor::UnPackOp target, transform::ApplyToEachResultList &transformResults,
    transform::TransformState &state) {
  IRRewriter rewriter(target->getContext());
  rewriter.setInsertionPoint(target);
  FailureOr<LowerUnPackOpResult> res = lowerUnPack(rewriter, target);
  if (failed(res)) {
    return mlir::emitSilenceableFailure(target->getLoc())
           << "cannot rewrite to pad + expand + transpose";
  }
  transformResults.push_back(res->emptyOp);
  transformResults.push_back(res->transposeOp);
  transformResults.push_back(res->collapseShapeOp);
  transformResults.push_back(res->extractSliceOp);
  return DiagnosedSilenceableFailure::success();
}

//===---------------------------------------------------------------------===//
// MatchOp
//===---------------------------------------------------------------------===//

void transform::MatchOp::build(OpBuilder &builder, OperationState &result,
                               Value target, ArrayRef<StringRef> opNames) {
  result.addOperands(target);
  result.addAttribute(MatchOp::getOpsAttrName(result.name),
                      builder.getStrArrayAttr(opNames));
  result.addTypes(pdl::OperationType::get(builder.getContext()));
}

DiagnosedSilenceableFailure
transform::MatchOp::apply(transform::TransformResults &results,
                          transform::TransformState &state) {
  llvm::StringSet<> strs;
  if (getOps().has_value())
    strs.insert(getOps()->getAsValueRange<StringAttr>().begin(),
                getOps()->getAsValueRange<StringAttr>().end());

  ArrayRef<Operation *> payloadOps = state.getPayloadOps(getTarget());
  if (payloadOps.size() != 1) {
    return emitDefiniteFailure("requires exactly one target handle");
  }

  SmallVector<Operation *> res;
  auto matchFun = [&](Operation *op) {
    if (getOps().has_value() && !strs.contains(op->getName().getStringRef()))
      return;

    // Interfaces cannot be matched by name, just by ID.
    // So we specifically encode the interfaces we care about for this op.
    if (getInterface().has_value()) {
      auto iface = getInterface().value();
      if (iface == transform::MatchInterfaceEnum::LinalgOp &&
          !isa<LinalgOp>(op))
        return;
      if (iface == transform::MatchInterfaceEnum::TilingInterface &&
          isa<TilingInterface>(op))
        return;
    }

    // Check if all specified attributes match.
    if (getOpAttrs().has_value()) {
      DictionaryAttr opAttrs = getOpAttrs().value();
      for (NamedAttribute attr : opAttrs) {
        if (attr.getName() == getInterfaceAttrName() ||
            attr.getName() == getOpsAttrName())
          continue;
        if (!op->hasAttr(attr.getName()))
          return;
        if (op->getAttr(attr.getName()) != attr.getValue())
          return;
      }
    }

    if (getFilterResultType().has_value()) {
      Type t = getFilterResultType().value();
      if (op->getNumResults() != 1 || op->getResultTypes().front() != t)
        return;
    }

    // All constraints are satisfied.
    res.push_back(op);
    return;
  };

  payloadOps.front()->walk(matchFun);
  results.set(getResult().cast<OpResult>(), res);
  return DiagnosedSilenceableFailure::success();
}

//===---------------------------------------------------------------------===//
// MultiTileSizesOp
//===---------------------------------------------------------------------===//

static void printMultitileSizesTypes(OpAsmPrinter &printer, Operation *op,
                                     Type targetType, Type lowSizeType, Type,
                                     Type) {
  printer.printFunctionalType(TypeRange{targetType}, TypeRange{lowSizeType});
}

static ParseResult parseMultitileSizesTypes(OpAsmParser &parser,
                                            Type &targetType, Type &lowSizeType,
                                            Type &highSizeType,
                                            Type &splitPointType) {
  FunctionType funcType;
  llvm::SMLoc typeLoc = parser.getCurrentLocation();
  if (failed(parser.parseType<FunctionType>(funcType)))
    return failure();

  if (funcType.getNumInputs() != 1 || funcType.getNumResults() != 1) {
    parser.emitError(typeLoc) << "expects a trailing functional type with one "
                                 "argument and one result";
  }
  targetType = funcType.getInput(0);
  lowSizeType = highSizeType = splitPointType = funcType.getResult(0);

  return success();
}

DiagnosedSilenceableFailure transform::MultiTileSizesOp::applyToOne(
    LinalgOp target, transform::ApplyToEachResultList &results,
    TransformState &state) {
  if (getLowSize().getType().isa<TransformParamTypeInterface>()) {
    if (target.hasDynamicShape()) {
      auto diag = emitSilenceableError()
                  << "cannot compute parametric tile sizes for dynamically "
                     "shaped payload op";
      diag.attachNote(target->getLoc()) << "payload op";
      return diag;
    }

    FailureOr<StaticMultiSizeSpecification> spec = computeStaticMultiTileSizes(
        target, getDimension(), getTargetSize(), getDivisor());
    if (failed(spec)) {
      return emitSilenceableError()
             << "failed to compute multi-size tiling sizes";
    }

    Builder builder(target.getContext());
    results.assign(llvm::map_range(
        ArrayRef<int64_t>({spec->lowTileSize, spec->highTileSize,
                           spec->lowTileSize * spec->lowTripCount}),
        [&builder, this](int64_t value) {
          return builder.getIntegerAttr(
              getLowSize().getType().cast<ParamType>().getType(), value);
        }));
    return DiagnosedSilenceableFailure::success();
  }

  OpBuilder builder(target.getContext());
  builder.setInsertionPoint(target);
  OpFoldResult targetSize = builder.getIndexAttr(getTargetSize());
  OpFoldResult divisor = builder.getIndexAttr(getDivisor());
  FailureOr<MultiSizeSpecification> spec = computeMultiTileSizes(
      builder, target, getDimension(), targetSize, divisor);
  if (failed(spec)) {
    return emitSilenceableError() << "could not generate tile size computation";
  }

  AffineExpr s0 = builder.getAffineSymbolExpr(0);
  AffineExpr s1 = builder.getAffineSymbolExpr(1);
  Operation *splitPoint =
      makeComposedAffineApply(builder, target.getLoc(), s0 * s1,
                              {spec->lowTileSize, spec->lowTripCount});
  Operation *lowTileSize = spec->lowTileSize.getDefiningOp();
  Operation *highTileSize = spec->highTileSize.getDefiningOp();
  assert(lowTileSize && highTileSize && splitPoint &&
         "tile sizes are not produced by operations");
  results.reserve(results.size() + 3);
  results.push_back(lowTileSize);
  results.push_back(highTileSize);
  results.push_back(splitPoint);
  return DiagnosedSilenceableFailure::success();
}

void transform::MultiTileSizesOp::getEffects(
    SmallVectorImpl<MemoryEffects::EffectInstance> &effects) {
  onlyReadsHandle(getTarget(), effects);
  producesHandle(getResults(), effects);
  if (getLowSize().getType().isa<TransformParamTypeInterface>())
    onlyReadsPayload(effects);
  else
    modifiesPayload(effects);
}

LogicalResult transform::MultiTileSizesOp::verify() {
  if (getLowSize().getType() != getHighSize().getType() ||
      getLowSize().getType() != getSplitPoint().getType()) {
    return emitOpError() << "expects all results type to be the same";
  }
  return success();
}

//===---------------------------------------------------------------------===//
// PackOp
//===---------------------------------------------------------------------===//

void transform::PackOp::build(OpBuilder &builder, OperationState &result,
                              Value target,
                              ArrayRef<OpFoldResult> mixedPackedSizes) {
  SmallVector<int64_t> staticPackedSizes;
  SmallVector<Value> dynamicPackedSizes;
  dispatchIndexOpFoldResults(mixedPackedSizes, dynamicPackedSizes,
                             staticPackedSizes);
  // Call the default builder which sets up the proper operands segment sizes
  // attributes for multiple variadic operands. In the absence of this, horrible
  // bugs ensue.
  Type linalgOpHType = transform::OperationType::get(
      builder.getContext(), GenericOp::getOperationName());
  build(builder, result,
        /*resultType=*/linalgOpHType,
        /*target=*/target,
        /*dynamic_sizes=*/dynamicPackedSizes,
        /*static_sizes=*/builder.getDenseI64ArrayAttr(staticPackedSizes));
}

SmallVector<OpFoldResult> transform::PackOp::getMixedPackedSizes() {
  Builder b(getContext());
  return getMixedValues(getStaticPackedSizes(), getPackedSizes(), b);
}

DiagnosedSilenceableFailure
transform::PackOp::apply(transform::TransformResults &transformResults,
                         transform::TransformState &state) {
  ArrayRef<Operation *> targetOps = state.getPayloadOps(getTarget());
  // If nothing to pack, propagate success.
  if (targetOps.empty()) {
    transformResults.set(getPackedOp().cast<OpResult>(), {});
    return DiagnosedSilenceableFailure::success();
  }
  // Fail on multi-op handles.
  auto linalgOp = dyn_cast<LinalgOp>(targetOps.front());
  if (targetOps.size() != 1 || !linalgOp) {
    return emitSilenceableError()
           << "requires target to map to exactly 1 LinalgOp (got "
           << targetOps.size() << ")";
  }
  // Fail on mismatched number of pack sizes.
  if (getMixedPackedSizes().size() != linalgOp.getNumLoops()) {
    return emitSilenceableError()
           << "requires number of packed sizes match the number of loops ("
           << getMixedPackedSizes().size() << " vs " << linalgOp.getNumLoops()
           << ")";
  }

  // Unpack handles to constants or actual SSA index values.
  SmallVector<OpFoldResult> packedSizes;
  DiagnosedSilenceableFailure status = unpackSingleIndexResultPDLOperations(
      state, *this, packedSizes, getMixedPackedSizes());

  IRRewriter rewriter(linalgOp->getContext());
  rewriter.setInsertionPoint(linalgOp);
  FailureOr<PackResult> maybeResult = pack(rewriter, linalgOp, packedSizes);
  if (failed(maybeResult))
    return emitDefiniteFailure("data tiling failed");

  transformResults.set(getPackedOp().cast<OpResult>(),
                       maybeResult->packedLinalgOp.getOperation());
  return DiagnosedSilenceableFailure::success();
}

void transform::PackOp::getEffects(
    SmallVectorImpl<MemoryEffects::EffectInstance> &effects) {
  transform::consumesHandle(getTarget(), effects);
  transform::onlyReadsHandle(getPackedSizes(), effects);
  transform::producesHandle(getPackedOp(), effects);
  transform::modifiesPayload(effects);
}

//===---------------------------------------------------------------------===//
// PackGreedilyOp.
//===---------------------------------------------------------------------===//

LogicalResult transform::PackGreedilyOp::verify() {
  if (!isPermutationVector(getGemmInnerDimsOrder())) {
    return emitOpError() << getGemmInnerDimsOrderAttrName()
                         << " is not a valid permutation";
  }
  // TODO: relax to allow empty once we have another strategy than just gemm.
  if (getGemmInnerDimsOrder().size() != 3 ||
      getMixedGemmPackedSizes().size() != 3) {
    return emitOpError() << " needs 3 entries for gemm_packed_sizes and "
                         << getGemmInnerDimsOrderAttrName()
                         << " order for the gemm strategy";
  }
  return success();
}

namespace {
auto par = utils::IteratorType::parallel;
auto red = utils::IteratorType::reduction;
} // namespace

DenseSet<int64_t> transform::findPermutationsIndexingOperand(
    LinalgOp linalgOp, OpOperand *opOperand, utils::IteratorType iter) {
  DenseSet<int64_t> res;
  assert(linalgOp == opOperand->getOwner() && "expected linalgOp owner");
  AffineMap indexingMap = linalgOp.getMatchingIndexingMap(opOperand);
  for (AffineExpr e : indexingMap.getResults()) {
    if (auto d = e.dyn_cast<AffineDimExpr>()) {
      if (linalgOp.getIteratorTypesArray()[d.getPosition()] == iter &&
          llvm::count_if(indexingMap.getResults(), [d](AffineExpr e) {
            return e.isFunctionOfDim(d.getPosition());
          }) == 1)
        res.insert(d.getPosition());
    }
  }
  return res;
}

FailureOr<GemmDimsForPacking> transform::inferGemmDims(LinalgOp linalgOp) {
  if (linalgOp.getNumDpsInits() != 1 || linalgOp.getNumDpsInputs() != 2)
    return failure();

  DenseSet<int64_t> a = findPermutationsIndexingOperand(
      linalgOp, linalgOp.getDpsInputOperand(0), par);
  DenseSet<int64_t> b = findPermutationsIndexingOperand(
      linalgOp, linalgOp.getDpsInputOperand(1), par);
  DenseSet<int64_t> c = findPermutationsIndexingOperand(
      linalgOp, linalgOp.getDpsInitOperand(0), par);

  // A & C - B are the iterators involved in an outer-product along A (the LHS).
  DenseSet<int64_t> ac = a;
  llvm::set_intersect(ac, c);
  llvm::set_subtract(ac, b);
  // B & C - A are the iterators involved in an outer-product along B (the RHS).
  DenseSet<int64_t> bc = b;
  llvm::set_intersect(bc, c);
  llvm::set_subtract(bc, a);

  // Note: if we ever need them, A & B & C would be "batch" dimensions.

  // A & B red are the reduction dimensions.
  DenseSet<int64_t> ra = findPermutationsIndexingOperand(
      linalgOp, linalgOp.getDpsInputOperand(0), red);
  DenseSet<int64_t> rb = findPermutationsIndexingOperand(
      linalgOp, linalgOp.getDpsInputOperand(1), red);
  llvm::set_intersect(ra, rb);

  if (ac.empty() || bc.empty() || ra.empty())
    return failure();

  // Pick the first one in each set.
  // TODO: Better heuristic (e.g pick dims based on packing-based metric).
  return GemmDimsForPacking{ac, bc, ra};
}

bool transform::containsMostMinorGemm(LinalgOp linalgOp) {
  FailureOr<GemmDimsForPacking> res = inferGemmDims(linalgOp);
  if (failed(res))
    return false;
  int64_t numLoops = linalgOp.getNumLoops();
  for (const DenseSet<int64_t> &s : {res->mPos, res->nPos, res->kPos}) {
    if (s.contains(numLoops - 3) || s.contains(numLoops - 2) ||
        s.contains(numLoops - 1))
      continue;
    return false;
  }
  return true;
}

/// Pack a LinalgOp by greedily inferring gemm dimensions (m, n, k) where m
/// and n are proper parallel dimensions and k is a proper reduction
/// dimension. Packing occurs by rewriting the op as a linalg.generic and
/// calling linalg::pack by `mnkPackedSizes`. The order of the packed
/// dimensions is customizable: the `mnkOrder` is a permutation of {0, 1, 2}
/// to reorder {m, n, k} into one of the 8 possible forms. The outer
/// dimensions of the operands are not permuted at this time, this is left for
/// future work.
static FailureOr<PackResult>
packGemmGreedily(RewriterBase &rewriter, LinalgOp linalgOp,
                 ArrayRef<OpFoldResult> mnkPackedSizes,
                 ArrayRef<int64_t> mnkOrder) {
  assert(mnkPackedSizes.size() == 3 && "unexpected num of packing sizes");
  assert(mnkOrder.size() == 3 && "unexpected mnkOrder size");
  assert(isPermutationVector(mnkOrder) && "expected a permutation");

  int64_t numLoops = linalgOp.getNumLoops();
  if (numLoops <= 2) {
    return rewriter.notifyMatchFailure(linalgOp,
                                       "need 3+ loops to find a gemm to pack");
  }

  // Locally adjust the desired iterator position of mnk and packing sizes.
  int64_t numPackedDims = mnkPackedSizes.size();
  SmallVector<int64_t> mmnnkkPos(numPackedDims);
  for (int64_t i = 0, e = numPackedDims; i < e; ++i)
    mmnnkkPos[i] = numLoops - numPackedDims + mnkOrder[i];
  SmallVector<OpFoldResult> packedSizes(mnkPackedSizes.size());
  for (int64_t i = 0, e = numPackedDims; i < e; ++i)
    packedSizes[mnkOrder[i]] = mnkPackedSizes[i];

  // 1. Infer dims that are important for gemm.
  FailureOr<GemmDimsForPacking> res = inferGemmDims(linalgOp);
  if (failed(res)) {
    return rewriter.notifyMatchFailure(linalgOp,
                                       "couldn't infer gemm iterators");
  }

  // 2. Normalize linalgOp to an kmn-matmul-like with [red, par, par] most
  // minor iterators. If we wanted a different normalization order, this is
  // where it would have to plug a heuristic.
  int64_t mPos = *(res->mPos.begin()), nPos = *(res->nPos.begin()),
          kPos = *(res->kPos.begin());
  LLVM_DEBUG(DBGSNL(); DBGSNL(); DBGSNL();
             DBGS() << "Start packing generic op greedily with (m@" << mPos
                    << ", n@" << nPos << ", k@" << kPos << "): " << linalgOp
                    << "\n";);

  // 2.a. Rewrite as a generic.
  auto genericOp = dyn_cast<GenericOp>(linalgOp.getOperation());
  if (!genericOp) {
    FailureOr<GenericOp> generalizeResult =
        generalizeNamedOp(rewriter, linalgOp);
    assert(succeeded(generalizeResult) && "unexpected failure generalizing op");
    genericOp = *generalizeResult;
  }

  // 2.b. Interchange to move the dimensions (k, m, n) as most-minor
  // iterators. Note that this only normalized the iteration order and does
  // not change the indexings of any operand.
  SmallVector<int64_t> permutation =
      computePermutationVector(numLoops, {mPos, nPos, kPos}, mmnnkkPos);
  LLVM_DEBUG(llvm::interleaveComma(permutation, DBGS() << "perm: "); DBGSNL(););
  // Sign .. unsigned pollution.
  SmallVector<unsigned> unsignedPerm(permutation.begin(), permutation.end());
  FailureOr<GenericOp> interchangeResult =
      interchangeGenericOp(rewriter, genericOp, unsignedPerm);
  assert(succeeded(interchangeResult) && "unexpected failure interchanging op");
  genericOp = *interchangeResult;
  LLVM_DEBUG(DBGS() << "Generalized Op to pack: " << genericOp << "\n";);

  // At this point, the op iterators are normalized to {leading, k, m, n}.
  // The layouts induced by packing will always be:
  //   - LHS{leading_lhs, kk, mm}
  //   - RHS{leading_rhs, kk, nn}
  //   - RES{leading_res, mm, nn}
  // If we wanted to change the packed order, we would reorder (k, m, n) to
  // something else above.
  //
  // Additional permutations of the outer dims of the operands (i.e.
  // leading_lhs, leading_rhs and leading_res) could follow by computing the
  // desired outerPerm for each operand.
  // This is left for future work.

  // Add leading zeros to match numLoops.
  SmallVector<OpFoldResult> adjustedPackedSizes(numLoops - packedSizes.size(),
                                                rewriter.getIndexAttr(0));
  llvm::append_range(adjustedPackedSizes, packedSizes);

  // TODO: If we wanted to give the genericOp a name after packing, after
  // calling `pack` would be a good time.
  auto packingRes = linalg::pack(rewriter, genericOp, adjustedPackedSizes);
  assert(containsMostMinorGemm(packingRes->packedLinalgOp) &&
         "failed to pack to a most minor gemm");
  return packingRes;
}

DiagnosedSilenceableFailure
PackGreedilyOp::apply(transform::TransformResults &transformResults,
                      transform::TransformState &state) {
  ArrayRef<Operation *> targetOps = state.getPayloadOps(getTarget());

  SmallVector<Operation *> results;
  IRRewriter rewriter(getContext());
  for (Operation *op : targetOps) {
    auto linalgOp = dyn_cast<LinalgOp>(op);
    if (!linalgOp)
      continue;
    // linalgOp will be replaced and the insertion point may be invalidated if
    // we set it before -> set it after.
    rewriter.setInsertionPointAfter(linalgOp);
    // Failing to pack greedily is perfectly fine.
    // In the future we will want to order packings according to some metric.
    FailureOr<PackResult> packResult = packGemmGreedily(
        /*rewriter=*/rewriter,
        /*linalgOp=*/linalgOp,
        /*mnkPackedSizes=*/getMixedGemmPackedSizes(),
        /*mnkOrder=*/getGemmInnerDimsOrder());
    if (succeeded(packResult)) {
      results.push_back(packResult->packedLinalgOp);
      continue;
    }
    results.push_back(linalgOp);
  }
  transformResults.set(getPackedOp().cast<OpResult>(), results);
  return DiagnosedSilenceableFailure::success();
}

SmallVector<OpFoldResult> PackGreedilyOp::getMixedGemmPackedSizes() {
  Builder b(getContext());
  return getMixedValues(getStaticGemmPackedSizes(), getGemmPackedSizes(), b);
}

void transform::PackGreedilyOp::getEffects(
    SmallVectorImpl<MemoryEffects::EffectInstance> &effects) {
  transform::consumesHandle(getTarget(), effects);
  transform::onlyReadsHandle(getGemmPackedSizes(), effects);
  transform::producesHandle(getPackedOp(), effects);
  transform::modifiesPayload(effects);
}

//===---------------------------------------------------------------------===//
// PackTransposeOp
//===---------------------------------------------------------------------===//

LogicalResult transform::PackTransposeOp::verify() {
  if (!isPermutationVector(getInnerPerm())) {
    return emitOpError() << getInnerPermAttrName()
                         << " is not a valid permutation";
  }
  if (!isPermutationVector(getOuterPerm())) {
    return emitOpError() << getOuterPermAttrName()
                         << " is not a valid permutation";
  }
  if (getInnerPerm().empty() && getOuterPerm().empty()) {
    return emitOpError() << " at least one of " << getInnerPermAttrName()
                         << " or " << getOuterPermAttrName()
                         << " must be specified";
  }
  return success();
}

namespace {
enum class OuterOrInnerPerm { Outer = 0, Inner = 1 };
} // namespace

/// Return true if `permutation` is a valid permutation of the
/// `outer_dims_perm` (case OuterOrInnerPerm::Outer) or `inner_dims_pos`
/// (OuterOrInnerPerm::Inner) of the `tensor.pack` or `tensor.unpack` `op.
/// This is the case when the `permutation` rank matches the rank expected by
/// `op` and `permutation` is itself a permutation vector.
/// Return true if either `op` or `permutation` are empty to allow a simpler
/// polymorphic implementation.
template <typename RelayoutOpTy>
bool isValidPackingPermutation(
    RelayoutOpTy op, ArrayRef<int64_t> permutation,
    OuterOrInnerPerm outerOrInnerPerm = OuterOrInnerPerm::Outer) {
  static_assert(
      llvm::is_one_of<RelayoutOpTy, tensor::PackOp, tensor::UnPackOp>::value,
      "applies to only pack or unpack operations");
  if (!op || permutation.empty())
    return true;
  size_t innerRank = op.getInnerDimsPos().size();
  if (outerOrInnerPerm == OuterOrInnerPerm::Inner)
    return permutation.size() == innerRank && isPermutationVector(permutation);
  // op.getOuterDimsPerm() may be empty, in which case it is identity.
  // Don't rely on it.
  if (std::is_same<RelayoutOpTy, tensor::PackOp>::value) {
    return permutation.size() == op.getSourceRank() &&
           isPermutationVector(permutation);
  }
  return permutation.size() == op.getDestRank() &&
         isPermutationVector(permutation);
}

DiagnosedSilenceableFailure
transform::PackTransposeOp::apply(transform::TransformResults &transformResults,
                                  transform::TransformState &state) {
  ArrayRef<Operation *> packOrUnpackOps =
      state.getPayloadOps(getTargetPackOrUnPackOp());
  ArrayRef<Operation *> linalgOps = state.getPayloadOps(getTargetLinalgOp());
  // Step 1. If nothing to pack, propagate success.
  if (packOrUnpackOps.empty()) {
    transformResults.set(getPackedOp().cast<OpResult>(), {});
    transformResults.set(getPackOp().cast<OpResult>(), {});
    transformResults.set(getUnPackOp().cast<OpResult>(), {});
    return DiagnosedSilenceableFailure::success();
  }

  // Step 2. Bunch of runtime sanity check and error messages.
  // Step 2.1. Fail on multi-op handles.
  if (packOrUnpackOps.size() != 1 || linalgOps.size() != 1) {
    return emitSilenceableError() << "requires target to map to exactly 1 "
                                     "packing op and 1 packed op ("
                                  << "got " << packOrUnpackOps.size() << " and "
                                  << linalgOps.size() << ")";
  }

  // Step 2.2. Fail on wrong type.
  auto packOp = dyn_cast<tensor::PackOp>(packOrUnpackOps.front());
  auto unPackOp = dyn_cast<tensor::UnPackOp>(packOrUnpackOps.front());
  if ((!packOp && !unPackOp)) {
    return emitSilenceableError() << "requires target to map to a "
                                     "tensor.pack or tensor.unpack";
  }
  LinalgOp linalgOpTarget = dyn_cast<LinalgOp>(linalgOps.front());
  if (!linalgOpTarget)
    return emitSilenceableError() << "requires a LinalgOp target";

  // Step 2.3. Fail if we can't get the producer / consumer Linalg op.
  LinalgOp linalgOp;
  if (packOp && packOp.getResult().hasOneUse())
    linalgOp = dyn_cast<LinalgOp>(*(packOp.getResult().getUsers().begin()));
  else if (unPackOp)
    linalgOp = unPackOp.getSource().getDefiningOp<LinalgOp>();
  if (linalgOp != linalgOpTarget) {
    auto errorMsg =
        packOp ? StringLiteral{"not a single use by the LinalgOp target"}
               : StringLiteral{"not produced by the LinalgOp target"};
    return emitSilenceableError() << errorMsg;
  }

  // Step 2.4. If we have an UnPackOp, we need to fetch the symmetrical
  // PackOp.
  if (unPackOp) {
    assert(!packOp && "packOp must be null on entry when unPackOp is not null");
    OpOperand *packUse = linalgOp.getDpsInitOperand(
        unPackOp.getSource().cast<OpResult>().getResultNumber());
    packOp = dyn_cast_or_null<tensor::PackOp>(packUse->get().getDefiningOp());
    if (!packOp || !packOp.getResult().hasOneUse())
      return emitSilenceableError() << "could not find matching pack op";
  }

  // Step 2.5. Fail if any permutation does not validate.
  for (auto permType : {OuterOrInnerPerm::Outer, OuterOrInnerPerm::Inner}) {
    ArrayRef<int64_t> perm =
        (permType == OuterOrInnerPerm::Outer) ? getOuterPerm() : getInnerPerm();
    auto errorMsg = (permType == OuterOrInnerPerm::Outer)
                        ? StringLiteral{"invalid outer_perm"}
                        : StringLiteral{"invalid inner_perm"};
    if (!isValidPackingPermutation(packOp, perm, permType) ||
        !isValidPackingPermutation(unPackOp, perm, permType)) {
      Operation *packOrUnpackOp =
          unPackOp ? unPackOp.getOperation() : packOp.getOperation();
      return emitSilenceableError() << errorMsg << ": " << *packOrUnpackOp;
    }
  }

  // From here on, packOp and linalgOp are always present, unPackOp may or may
  // not be present.
  assert(packOp && linalgOp && "unexpected null op");

  // Step 3. Actually transpose the ops.
  IRRewriter rewriter(getContext());
  FailureOr<PackTransposeResult> res = packTranspose(
      rewriter, packOp, linalgOp, unPackOp, getOuterPerm(), getInnerPerm());
  // Preconditions have been checked, it is an error to fail here.
  assert(succeeded(res) && "unexpected packTranspose failure");

  // Step 4. Return results.
  transformResults.set(getPackOp().cast<OpResult>(), {res->transposedPackOp});
  transformResults.set(getPackedOp().cast<OpResult>(),
                       {res->transposedLinalgOp});
  if (unPackOp) {
    transformResults.set(getUnPackOp().cast<OpResult>(),
                         {res->transposedUnPackOp});
  } else {
    transformResults.set(getUnPackOp().cast<OpResult>(), {});
  }

  return DiagnosedSilenceableFailure::success();
}

//===---------------------------------------------------------------------===//
// PadOp
//===---------------------------------------------------------------------===//

DiagnosedSilenceableFailure
transform::PadOp::applyToOne(LinalgOp target,
                             transform::ApplyToEachResultList &results,
                             transform::TransformState &state) {
  // Convert the integer packing flags to booleans.
  SmallVector<bool> packPaddings;
  for (int64_t packPadding : extractFromI64ArrayAttr(getPackPaddings()))
    packPaddings.push_back(static_cast<bool>(packPadding));

  // Convert the padding values to attributes.
  SmallVector<Attribute> paddingValues;
  for (auto const &it :
       llvm::zip(getPaddingValues(), target->getOperandTypes())) {
    auto attr = std::get<0>(it).dyn_cast<TypedAttr>();
    if (!attr) {
      emitOpError("expects padding values to be typed attributes");
      return DiagnosedSilenceableFailure::definiteFailure();
    }
    Type elementType = getElementTypeOrSelf(std::get<1>(it));
    // Try to parse string attributes to obtain an attribute of element type.
    if (auto stringAttr = attr.dyn_cast<StringAttr>()) {
      auto parsedAttr = dyn_cast_if_present<TypedAttr>(
          parseAttribute(stringAttr, getContext(), elementType,
                         /*numRead=*/nullptr, /*isKnownNullTerminated=*/true));
      if (!parsedAttr || parsedAttr.getType() != elementType) {
        auto diag = this->emitOpError("expects a padding that parses to ")
                    << elementType << ", got " << std::get<0>(it);
        diag.attachNote(target.getLoc()) << "when applied to this op";
        return DiagnosedSilenceableFailure::definiteFailure();
      }
      paddingValues.push_back(parsedAttr);
      continue;
    }
    // Otherwise, add the attribute directly.
    if (attr.getType() != elementType) {
      auto diag = this->emitOpError("expects a padding value of type ")
                  << elementType << ", got " << attr;
      diag.attachNote(target.getLoc()) << "when applied to this op";
      return DiagnosedSilenceableFailure::definiteFailure();
    }
    paddingValues.push_back(attr);
  }

  // Extract the transpose vectors.
  SmallVector<SmallVector<int64_t>> transposePaddings;
  for (Attribute transposeVector : getTransposePaddings().cast<ArrayAttr>())
    transposePaddings.push_back(
        extractFromI64ArrayAttr(transposeVector.cast<ArrayAttr>()));

  IRRewriter rewriter(target->getContext());
  LinalgOp paddedOp;
  FailureOr<SmallVector<Value>> result = rewriteAsPaddedOp(
      rewriter, target, extractFromI64ArrayAttr(getPaddingDimensions()),
      paddingValues, packPaddings, paddedOp);
  if (succeeded(result)) {
    // We need to perform our own replacement here because this API is still
    // used in patterns that "pad and hoist", for which the replacement values
    // need to be different.
    // TODO: clean this up and stop "pad and hoist" behavior more globally now
    // that we have more composable abstractions.
    rewriter.replaceOp(target, *result);
    results.push_back(paddedOp);
    return DiagnosedSilenceableFailure::success();
  }

  return emitDefaultSilenceableFailure(target);
}

LogicalResult transform::PadOp::verify() {
  SmallVector<int64_t> packPaddings =
      extractFromI64ArrayAttr(getPackPaddings());
  if (any_of(packPaddings, [](int64_t packPadding) {
        return packPadding != 0 && packPadding != 1;
      })) {
    return emitOpError()
           << "expects pack_paddings to contain booleans (0/1), found "
           << getPackPaddings();
  }

  SmallVector<int64_t> paddingDimensions =
      extractFromI64ArrayAttr(getPaddingDimensions());
  if (any_of(paddingDimensions,
             [](int64_t paddingDimension) { return paddingDimension < 0; })) {
    return emitOpError() << "expects padding_dimensions to contain positive "
                            "integers, found "
                         << getPaddingDimensions();
  }

  ArrayAttr transposes = getTransposePaddings();
  for (Attribute attr : transposes) {
    SmallVector<int64_t> transpose = extractFromI64ArrayAttr(attr);
    auto sequence = llvm::to_vector(llvm::seq<int64_t>(0, transpose.size()));
    if (!std::is_permutation(sequence.begin(), sequence.end(),
                             transpose.begin(), transpose.end())) {
      return emitOpError()
             << "expects transpose_paddings to be a permutation, found "
             << attr;
    }
  }
  return success();
}

//===---------------------------------------------------------------------===//
// HoistPadOp
//===---------------------------------------------------------------------===//

DiagnosedSilenceableFailure
transform::HoistPadOp::applyToOne(tensor::PadOp target,
                                  transform::ApplyToEachResultList &results,
                                  transform::TransformState &state) {
  tensor::PadOp hoistedPadOp;
  SmallVector<GenericOp> transposeOps;
  IRRewriter rewriter(target->getContext());
  FailureOr<Value> result =
      hoistPaddingOnTensors(rewriter, target, getNumLoops(), getTranspose(),
                            hoistedPadOp, transposeOps);
  if (succeeded(result)) {
    // We need to perform our own replacement here because this API is still
    // used in patterns that "pad and hoist", for which the replacement values
    // need to be different.
    // TODO: clean this up and stop "pad and hoist" behavior more globally now
    // that we have more composable abstractions.
    rewriter.replaceOp(target, *result);
    results.push_back(hoistedPadOp);
    return DiagnosedSilenceableFailure::success();
  }
  return emitDefaultSilenceableFailure(target);
}

LogicalResult transform::HoistPadOp::verify() {
  ArrayRef<int64_t> transpose = getTranspose();
  auto sequence = llvm::to_vector(llvm::seq<int64_t>(0, transpose.size()));
  if (!std::is_permutation(sequence.begin(), sequence.end(), transpose.begin(),
                           transpose.end())) {
    return emitOpError() << "expects transpose to be a permutation, found "
                         << getTranspose();
  }
  return success();
}

//===----------------------------------------------------------------------===//
// PromoteOp
//===----------------------------------------------------------------------===//

DiagnosedSilenceableFailure
transform::PromoteOp::applyToOne(LinalgOp target,
                                 transform::ApplyToEachResultList &results,
                                 transform::TransformState &state) {
  LinalgPromotionOptions promotionOptions;
  if (!getOperandsToPromote().empty())
    promotionOptions = promotionOptions.setOperandsToPromote(
        extractFromI64ArrayAttr(getOperandsToPromote()));
  if (getUseFullTilesByDefault())
    promotionOptions = promotionOptions.setUseFullTileBuffersByDefault(
        getUseFullTilesByDefault());
  if (getUseAlloca())
    promotionOptions = promotionOptions.setUseAlloca(getUseAlloca());
  if (!getUseFullTileBuffers().empty())
    promotionOptions = promotionOptions.setUseFullTileBuffers(
        llvm::to_vector(getUseFullTileBuffers().getAsValueRange<BoolAttr>()));
  if (getAlignment().has_value())
    promotionOptions = promotionOptions.setAlignment(*getAlignment());

  if (getMapping().has_value()) {
    // The mapping should only contain an element
    auto mapping = *getMapping();
    if (mapping.size() > 1)
      return emitDefaultDefiniteFailure(target);

    auto addressSpace = mapping[0].cast<gpu::GPUMemorySpaceMappingAttr>();

    if (addressSpace.getAddressSpace() ==
        gpu::GPUDialect::getWorkgroupAddressSpace()) {
      promotionOptions =
          promotionOptions
              .setAllocationDeallocationFns(allocateWorkgroupMemory,
                                            deallocateWorkgroupMemory)
              .setCopyInOutFns(copyToWorkgroupMemory, copyToWorkgroupMemory)
              .setUseFullTileBuffers({false, false});
    } else if (addressSpace.getAddressSpace() ==
               gpu::GPUDialect::getPrivateAddressSpace()) {
      promotionOptions =
          promotionOptions
              .setAllocationDeallocationFns(allocateGPUPrivateMemory,
                                            deallocateGPUPrivateMemory)
              .setCopyInOutFns(copyToGPUPrivateMemory, copyToGPUPrivateMemory)
              .setUseFullTileBuffers({false, false});
    } else {
      return emitDefaultDefiniteFailure(target);
    }
  }

  if (failed(promoteSubviewsPrecondition(target, promotionOptions)))
    return emitDefaultDefiniteFailure(target);

  IRRewriter rewriter(target->getContext());
  rewriter.setInsertionPoint(target);
  FailureOr<LinalgOp> res = promoteSubViews(rewriter, target, promotionOptions);
  if (failed(res))
    return emitDefaultDefiniteFailure(target);
  results.push_back(target);
  return DiagnosedSilenceableFailure::success();
}

//===----------------------------------------------------------------------===//
// ReplaceOp
//===----------------------------------------------------------------------===//

DiagnosedSilenceableFailure
transform::ReplaceOp::apply(TransformResults &transformResults,
                            TransformState &state) {
  ArrayRef<Operation *> payload = state.getPayloadOps(getTarget());

  // Check for invalid targets.
  for (Operation *target : payload) {
    if (target->getNumOperands() > 0)
      return emitDefiniteFailure() << "expected target without operands";
    if (!target->hasTrait<OpTrait::IsIsolatedFromAbove>() &&
        target->getNumRegions() > 0)
      return emitDefiniteFailure()
             << "expected target that is isolated from above";
  }

  // Clone and replace.
  IRRewriter rewriter(getContext());
  Operation *pattern = &getBodyRegion().front().front();
  SmallVector<Operation *> replacements;
  for (Operation *target : payload) {
    if (getOperation()->isAncestor(target))
      continue;
    rewriter.setInsertionPoint(target);
    Operation *replacement = rewriter.clone(*pattern);
    rewriter.replaceOp(target, replacement->getResults());
    replacements.push_back(replacement);
  }
  transformResults.set(getReplacement().cast<OpResult>(), replacements);
  return DiagnosedSilenceableFailure::success();
}

void transform::ReplaceOp::getEffects(
    SmallVectorImpl<MemoryEffects::EffectInstance> &effects) {
  consumesHandle(getTarget(), effects);
  producesHandle(getReplacement(), effects);
  modifiesPayload(effects);
}

LogicalResult transform::ReplaceOp::verify() {
  if (!getBodyRegion().hasOneBlock())
    return emitOpError() << "expected one block";
  if (std::distance(getBodyRegion().front().begin(),
                    getBodyRegion().front().end()) != 1)
    return emitOpError() << "expected one operation in block";
  Operation *replacement = &getBodyRegion().front().front();
  if (replacement->getNumOperands() > 0)
    return replacement->emitOpError()
           << "expected replacement without operands";
  if (!replacement->hasTrait<OpTrait::IsIsolatedFromAbove>() &&
      replacement->getNumRegions() > 0)
    return replacement->emitOpError()
           << "expect op that is isolated from above";
  return success();
}

//===----------------------------------------------------------------------===//
// ScalarizeOp
//===----------------------------------------------------------------------===//

DiagnosedSilenceableFailure
transform::ScalarizeOp::applyToOne(LinalgOp target,
                                   transform::ApplyToEachResultList &results,
                                   transform::TransformState &state) {
  scf::SCFTilingOptions tilingOptions;
  tilingOptions.setTileSizeComputationFunction([&](OpBuilder &b, Operation *) {
    SmallVector<Value, 4> tileSizes;
    Location loc = target.getLoc();
    SmallVector<OpFoldResult> allShapeSizes =
        target.createFlatListOfOperandDims(b, loc);
    AffineMap map = target.getShapesToLoopsMap();
    if (!map)
      return tileSizes;
    IRRewriter rewriter(b);
    SmallVector<OpFoldResult> shapeSizes =
        makeComposedFoldedMultiResultAffineApply(rewriter, loc, map,
                                                 allShapeSizes);
    // If the shape size is dynamic, tile by 1.
    // Otherwise, do not tile (i.e. tile size 0).
    for (OpFoldResult shapeSize : shapeSizes) {
      tileSizes.push_back(getConstantIntValue(shapeSize)
                              ? b.create<arith::ConstantIndexOp>(loc, 0)
                              : b.create<arith::ConstantIndexOp>(loc, 1));
    }
    return tileSizes;
  });
  SmallVector<int64_t> emptyTileSizes;
  IRRewriter rewriter(getContext());
  rewriter.setInsertionPoint(target);
  FailureOr<scf::SCFTilingResult> maybeTilingResult = tileUsingSCFForOp(
      rewriter, cast<TilingInterface>(target.getOperation()), tilingOptions);
  if (failed(maybeTilingResult))
    return emitDefaultDefiniteFailure(target);

  if (target->getNumResults())
    rewriter.replaceOp(target, maybeTilingResult->replacements);
  else
    rewriter.eraseOp(target);

  results.reserve(maybeTilingResult->tiledOps.size());
  for (Operation *tiled : maybeTilingResult->tiledOps)
    results.push_back(tiled);
  return DiagnosedSilenceableFailure::success();
}

//===----------------------------------------------------------------------===//
// RewriteInDestinationPassingStyleOp
//===----------------------------------------------------------------------===//

DiagnosedSilenceableFailure
transform::RewriteInDestinationPassingStyleOp::apply(
    transform::TransformResults &results, transform::TransformState &state) {
  SmallVector<Operation *> res;
  ArrayRef<Operation *> targetOps = state.getPayloadOps(getTarget());
  for (Operation *target : targetOps) {
    IRRewriter rewriter(target->getContext());
    rewriter.setInsertionPoint(target);
    FailureOr<Operation *> maybeResult =
        TypeSwitch<Operation *, FailureOr<Operation *>>(target)
            .Case<tensor::FromElementsOp, tensor::GenerateOp, tensor::PadOp>(
                [&rewriter](auto op) {
                  return rewriteInDestinationPassingStyle(rewriter, op);
                });
    if (failed(maybeResult))
      return emitDefaultSilenceableFailure(target);
    res.push_back(*maybeResult);
  }
  results.set(getResult().cast<OpResult>(), res);
  return DiagnosedSilenceableFailure::success();
}

//===----------------------------------------------------------------------===//
// SplitOp
//===----------------------------------------------------------------------===//

DiagnosedSilenceableFailure SplitOp::apply(TransformResults &results,
                                           TransformState &state) {
  // Collect the dynamic split points if provided.
  ArrayRef<Operation *> payload = state.getPayloadOps(getTarget());
  IRRewriter rewriter(getContext());
  SmallVector<OpFoldResult> splitPoints;
  splitPoints.reserve(payload.size());
  if (getDynamicSplitPoint()) {
    auto diag = DiagnosedSilenceableFailure::success();
    if (getDynamicSplitPoint().getType().isa<TransformHandleTypeInterface>()) {
      splitPoints = llvm::to_vector(llvm::map_range(
          state.getPayloadOps(getDynamicSplitPoint()), [&](Operation *op) {
            if (op->getNumResults() != 1 ||
                !op->getResult(0).getType().isIndex()) {
              diag = emitSilenceableError()
                     << "expected dynamic split point handle to point to a "
                        "single-result index-typed op";
              diag.attachNote(op->getLoc()) << "dynamic split point";
            }
            return OpFoldResult(op->getResult(0));
          }));
    } else {
      splitPoints = llvm::to_vector(
          llvm::map_range(state.getParams(getDynamicSplitPoint()),
                          [](Attribute attr) { return OpFoldResult(attr); }));
    }
    if (diag.isSilenceableFailure())
      return diag;

    if (splitPoints.size() != payload.size()) {
      return emitDefiniteFailure()
             << "expected the dynamic split point handle to point to as "
                "many operations ("
             << splitPoints.size() << ") as the target handle ("
             << payload.size() << ")";
    }
  } else {
    splitPoints.resize(payload.size(),
                       rewriter.getIndexAttr(getStaticSplitPoint()));
  }

  // Split each target operation.
  SmallVector<Operation *> first, second;
  Operation *noSecondPart = nullptr;
  for (const auto &pair : llvm::zip(payload, splitPoints)) {
    Operation *target = std::get<0>(pair);
    auto linalgOp = dyn_cast<LinalgOp>(target);
    if (!linalgOp) {
      auto diag = emitSilenceableError() << "only applies to structured ops";
      diag.attachNote(target->getLoc()) << "target op";
      return diag;
    }

    if (getDimension() >= linalgOp.getNumLoops()) {
      auto diag = emitSilenceableError() << "dimension " << getDimension()
                                         << " does not exist in target op";
      diag.attachNote(target->getLoc()) << "target op";
      return diag;
    }

    rewriter.setInsertionPoint(linalgOp);
    std::tie(first.emplace_back(), second.emplace_back()) = linalg::splitOp(
        rewriter, cast<TilingInterface>(linalgOp.getOperation()),
        getDimension(), std::get<1>(pair));

    // Propagate errors.
    if (!first.back() && !second.back()) {
      auto diag = emitDefiniteFailure() << "internal failure in splitting";
      diag.attachNote(target->getLoc()) << "target op";
      return diag;
    }

    // Do not add null second parts.
    if (!second.back()) {
      noSecondPart = target;
      second.pop_back();
    }
  }

  if (second.size() != first.size() && !second.empty()) {
    auto diag = emitSilenceableError()
                << "splitting does not produce the second part for a subset "
                   "of targets";
    diag.attachNote() << "expected splitting to produce the second part of all "
                         "or none of the targets";
    diag.attachNote(noSecondPart->getLoc())
        << "first target with no second part";
    return diag;
  }

  results.set(getFirst().cast<OpResult>(), first);
  results.set(getSecond().cast<OpResult>(), second);
  return DiagnosedSilenceableFailure::success();
}

void SplitOp::getEffects(
    SmallVectorImpl<MemoryEffects::EffectInstance> &effects) {
  consumesHandle(getTarget(), effects);
  if (getDynamicSplitPoint())
    onlyReadsHandle(getDynamicSplitPoint(), effects);
  producesHandle(getResults(), effects);
  modifiesPayload(effects);
}

ParseResult SplitOp::parse(OpAsmParser &parser, OperationState &result) {
  OpAsmParser::UnresolvedOperand target, dynamicSplitPoint;
  IntegerAttr staticSplitPoint;
  if (parser.parseOperand(target) || parser.parseKeyword("after"))
    return failure();

  OptionalParseResult dynamicPointParseResult =
      parser.parseOptionalOperand(dynamicSplitPoint);
  if (!dynamicPointParseResult.has_value()) {
    int64_t staticSplitPointValue;
    if (failed(parser.parseInteger(staticSplitPointValue)))
      return failure();

    staticSplitPoint =
        parser.getBuilder().getI64IntegerAttr(staticSplitPointValue);
  }

  Type targetType;
  if (parser.parseOptionalAttrDict(result.attributes) ||
      parser.parseColonType(targetType) ||
      parser.resolveOperand(target, targetType, result.operands)) {
    return failure();
  }
  if (dynamicPointParseResult.has_value()) {
    Type splitPointType;
    if (failed(*dynamicPointParseResult) || parser.parseComma() ||
        parser.parseType(splitPointType) ||
        parser.resolveOperand(dynamicSplitPoint, splitPointType,
                              result.operands)) {
      return failure();
    }

    staticSplitPoint =
        parser.getBuilder().getI64IntegerAttr(ShapedType::kDynamic);
  }

  result.addAttribute(
      SplitOp::getStaticSplitPointAttrName(result.name).getValue(),
      staticSplitPoint);
  result.addTypes({targetType, targetType});
  return success();
}

void SplitOp::print(OpAsmPrinter &printer) {
  printer << " " << getTarget() << " after ";
  int64_t staticSplitSize = static_cast<int64_t>(getStaticSplitPoint());
  if (staticSplitSize != ShapedType::kDynamic)
    printer << staticSplitSize;
  else
    printer << getDynamicSplitPoint();
  printer << " ";
  printer.printOptionalAttrDict(getOperation()->getAttrs(),
                                {getStaticSplitPointAttrName()});
  printer << " : " << getTarget().getType();
  if (staticSplitSize == ShapedType::kDynamic)
    printer << ", " << getDynamicSplitPoint().getType();
}

LogicalResult SplitOp::verify() {
  if ((static_cast<int64_t>(getStaticSplitPoint()) != ShapedType::kDynamic) ^
      (getDynamicSplitPoint() == nullptr)) {
    return emitOpError() << "expects either a dynamic or a static split "
                            "point to be provided";
  }
  return success();
}

//===----------------------------------------------------------------------===//
// SplitReductionOp
//===----------------------------------------------------------------------===//

void transform::SplitReductionOp::build(
    OpBuilder &builder, OperationState &result, Value target,
    int64_t splitFactor, int64_t insertSplitDimension, bool innerParallel,
    bool useScalingAlgorithm, bool useAlloc) {
  MLIRContext *ctx = builder.getContext();
  result.addOperands(target);
  result.addAttribute(SplitReductionOp::getSplitFactorAttrName(result.name),
                      builder.getI64IntegerAttr(splitFactor));
  result.addAttribute(
      SplitReductionOp::getInsertSplitDimensionAttrName(result.name),
      builder.getI64IntegerAttr(insertSplitDimension));
  if (innerParallel) {
    result.addAttribute(SplitReductionOp::getInnerParallelAttrName(result.name),
                        builder.getUnitAttr());
  }
  if (useScalingAlgorithm) {
    result.addAttribute(
        SplitReductionOp::getUseScalingAlgorithmAttrName(result.name),
        builder.getUnitAttr());
  }
  if (useAlloc) {
    result.addAttribute(SplitReductionOp::getUseAllocAttrName(result.name),
                        builder.getUnitAttr());
  }
  auto resultType = pdl::OperationType::get(ctx);
  result.addTypes({resultType, resultType, resultType, resultType});
}

DiagnosedSilenceableFailure transform::SplitReductionOp::applyToOne(
    LinalgOp target, transform::ApplyToEachResultList &results,
    transform::TransformState &state) {
  ControlSplitReductionFn splitFn = [&](LinalgOp) {
    return linalg::SplitReductionOptions{int64_t(getSplitFactor()),
                                         unsigned(getInsertSplitDimension()),
                                         bool(getInnerParallel())};
  };
  IRRewriter rewriter(getContext());
  rewriter.setInsertionPoint(target);
  FailureOr<SplitReductionResult> splitResult =
      (getUseScalingAlgorithm())
          ? splitReductionByScaling(rewriter, target, splitFn, getUseAlloc())
          : splitReduction(rewriter, target, splitFn, getUseAlloc());
  if (failed(splitResult))
    return emitDefaultDefiniteFailure(target);

  results.push_back(splitResult->initOrAlloc);
  results.push_back(splitResult->fillOp);
  results.push_back(splitResult->splitLinalgOp);
  results.push_back(splitResult->resultCombiningLinalgOp);
  return DiagnosedSilenceableFailure::success();
}

//===----------------------------------------------------------------------===//
// TileReductionUsingScfOp
//===----------------------------------------------------------------------===//

void transform::TileReductionUsingScfOp::build(
    OpBuilder &builder, OperationState &result, Value target,
    ArrayRef<int64_t> staticTileSizes) {
  // Call the default builder.
  // This is future-proof re mixed static-dynamic and setting up the proper
  // operands segment sizes attributes for multiple variadic operands.
  // In the absence of this, horrible bugs ensue.
  // TODO: support mixed static-dynamic (see TileToForallOp).
  MLIRContext *ctx = builder.getContext();
  auto opTy = pdl::OperationType::get(ctx);
  auto staticTileSizesAttr = builder.getDenseI64ArrayAttr(staticTileSizes);
  build(builder, result,
        /*resultTypes=*/TypeRange{opTy, opTy, opTy, opTy},
        /*target=*/target,
        /*tile_sizes=*/staticTileSizesAttr);
}

DiagnosedSilenceableFailure transform::TileReductionUsingScfOp::applyToOne(
    LinalgOp target, transform::ApplyToEachResultList &results,
    transform::TransformState &state) {
  IRRewriter rewriter(getContext());
  rewriter.setInsertionPoint(target);
  FailureOr<scf::SCFReductionTilingResult> result = scf::tileReductionUsingScf(
      rewriter, cast<PartialReductionOpInterface>(target.getOperation()),
      getAsOpFoldResult(rewriter.getI64ArrayAttr(getTileSizes())));

  if (failed(result))
    return emitDefaultSilenceableFailure(target);
  results.push_back(result->loops.front());
  results.push_back(result->initialOp);
  results.push_back(result->parallelTiledOp);
  results.push_back(result->mergeOp);
  return DiagnosedSilenceableFailure::success();
}

//===----------------------------------------------------------------------===//
// TileReductionUsingForallOp
//===----------------------------------------------------------------------===//

void transform::TileReductionUsingForallOp::build(
    OpBuilder &builder, OperationState &result, Value target,
    ArrayRef<int64_t> staticNumThreads, ArrayRef<int64_t> staticTileSizes,
    ArrayAttr mapping) {
  // Call the default builder.
  // This is future-proof re mixed static-dynamic and setting up the proper
  // operands segment sizes attributes for multiple variadic operands.
  // In the absence of this, horrible bugs ensue.
  // TODO: support mixed static-dynamic (see TileToForallOp).
  MLIRContext *ctx = builder.getContext();
  auto opTy = pdl::OperationType::get(ctx);
  auto staticNumThreadsAttr = builder.getDenseI64ArrayAttr(staticNumThreads);
  auto staticTileSizesAttr = builder.getDenseI64ArrayAttr(staticTileSizes);
  build(builder, result,
        /*resultTypes=*/TypeRange{opTy, opTy, opTy, opTy},
        /*target=*/target,
        /*num_threads=*/staticNumThreadsAttr,
        /*tile_sizes=*/staticTileSizesAttr,
        /*mapping=*/mapping);
}

DiagnosedSilenceableFailure transform::TileReductionUsingForallOp::applyToOne(
    LinalgOp target, transform::ApplyToEachResultList &results,
    transform::TransformState &state) {
  IRRewriter rewriter(getContext());
  rewriter.setInsertionPoint(target);
  SmallVector<OpFoldResult> numThreads =
      getAsOpFoldResult(rewriter.getI64ArrayAttr(getNumThreads()));
  SmallVector<OpFoldResult> tileSizes =
      getAsOpFoldResult(rewriter.getI64ArrayAttr(getTileSizes()));
  FailureOr<linalg::ForallReductionTilingResult> result =
      linalg::tileReductionUsingForall(
          rewriter, cast<PartialReductionOpInterface>(target.getOperation()),
          numThreads, tileSizes, getMapping());

  if (failed(result)) {
    auto diag = emitSilenceableError() << "could not tile reduction";
    diag.attachNote(target.getLoc()) << "target operation";
    return diag;
  }
  results.push_back(result->loops);
  results.push_back(result->initialOp);
  results.push_back(result->parallelTiledOp);
  results.push_back(result->mergeOp);
  return DiagnosedSilenceableFailure::success();
}

//===----------------------------------------------------------------------===//
// TileOp
//===----------------------------------------------------------------------===//

void transform::TileOp::build(OpBuilder &builder, OperationState &result,
                              TypeRange loopTypes, Value target,
                              ArrayRef<int64_t> staticTileSizes,
                              ArrayRef<int64_t> interchange) {
  return build(builder, result, loopTypes,
               /*target=*/target,
               /*mixedTileSizes=*/
               getAsOpFoldResult(builder.getI64ArrayAttr(staticTileSizes)),
               interchange);
}

void transform::TileOp::build(OpBuilder &builder, OperationState &result,
                              Value target, ArrayRef<int64_t> staticTileSizes,
                              ArrayRef<int64_t> interchange) {
  build(builder, result, target,
        getAsOpFoldResult(builder.getI64ArrayAttr(staticTileSizes)),
        interchange);
}

void transform::TileOp::build(OpBuilder &builder, OperationState &result,
                              Value target,
                              ArrayRef<OpFoldResult> mixedTileSizes,
                              ArrayRef<int64_t> interchange) {
  // Loop types are automaticaly splat by the callee, setting up one is
  // enough.
  SmallVector<Type> loopTypes(1, builder.getType<transform::AnyOpType>());
  build(builder, result, loopTypes, target, mixedTileSizes, interchange);
}

void transform::TileOp::build(OpBuilder &builder, OperationState &result,
                              TypeRange loopTypes, Value target,
                              ArrayRef<OpFoldResult> mixedTileSizes,
                              ArrayRef<int64_t> interchange) {
  SmallVector<int64_t> staticTileSizes;
  SmallVector<Value> dynamicTileSizes;
  dispatchIndexOpFoldResults(mixedTileSizes, dynamicTileSizes, staticTileSizes);
  // Call the default builder which sets up the proper operands segment sizes
  // attributes for multiple variadic operands. In the absence of this,
  // horrible bugs ensue.
  auto staticTileSizesAttr = builder.getDenseI64ArrayAttr(staticTileSizes);
  unsigned numExpectedLoops =
      staticTileSizes.size() - llvm::count(staticTileSizes, 0);
  SmallVector<Type> resultTypes;
  resultTypes.reserve(numExpectedLoops);
  assert((loopTypes.size() == 1 || loopTypes.size() == numExpectedLoops) &&
         "expected one loop type or as many as loops");
  if (loopTypes.size() == 1)
    resultTypes.append(numExpectedLoops, loopTypes[0]);
  else
    llvm::append_range(resultTypes, loopTypes);
  build(builder, result, /*tiled_linalg_op=*/target.getType(),
        /*loops=*/resultTypes,
        /*target=*/target,
        /*dynamic_sizes=*/dynamicTileSizes,
        /*static_sizes=*/staticTileSizesAttr,
        /*interchange=*/builder.getDenseI64ArrayAttr(interchange));
}

DiagnosedSilenceableFailure
transform::TileOp::apply(TransformResults &transformResults,
                         TransformState &state) {
  ArrayRef<int64_t> tileSizes = getStaticSizes();

  ArrayRef<Operation *> targets = state.getPayloadOps(getTarget());
  SmallVector<ArrayRef<Operation *>> dynamicSizeProducers;
  SmallVector<SmallVector<int64_t>> paramSizes;
  dynamicSizeProducers.reserve(getDynamicSizes().size());
  paramSizes.reserve(getDynamicSizes().size());
  for (Value transformValue : getDynamicSizes()) {
    if (transformValue.getType().isa<ParamType>()) {
      dynamicSizeProducers.push_back({});
      ArrayRef<Attribute> params = state.getParams(transformValue);
      paramSizes.push_back(
          llvm::to_vector(llvm::map_range(params, [](Attribute attr) {
            return attr.cast<IntegerAttr>().getValue().getSExtValue();
          })));

      if (paramSizes.back().size() != targets.size()) {
        DiagnosedSilenceableFailure diag =
            emitSilenceableError()
            << "expected as many parameter values ("
            << dynamicSizeProducers.back().size() << ") as target ops ("
            << targets.size() << ")";
        diag.attachNote(transformValue.getLoc()) << "for this parameter";
        return diag;
      }

      continue;
    }
    paramSizes.push_back({});
    dynamicSizeProducers.push_back(state.getPayloadOps(transformValue));

    if (dynamicSizeProducers.back().size() != targets.size()) {
      DiagnosedSilenceableFailure diag =
          emitSilenceableError()
          << "expected as many dynamic size-producing operations ("
          << dynamicSizeProducers.back().size() << ") as target ops ("
          << targets.size() << ")";
      diag.attachNote(transformValue.getLoc()) << "for this handle";
      return diag;
    }

    for (Operation *op : dynamicSizeProducers.back()) {
      if (op->getNumResults() == 1 &&
          op->getResult(0).getType().isa<IndexType>())
        continue;

      DiagnosedSilenceableFailure diag =
          emitSilenceableError() << "expected sizes to be produced by ops "
                                    "with a single index-type result";
      diag.attachNote(op->getLoc()) << "size producer op";
      diag.attachNote(transformValue.getLoc()) << "for this handle";
      return diag;
    }
  }

  SmallVector<Operation *> tiled;
  SmallVector<SmallVector<Operation *, 4>, 4> loops;
  loops.resize(getLoops().size());
  for (auto [i, op] : llvm::enumerate(targets)) {
    auto tilingInterface = dyn_cast<TilingInterface>(op);
    auto dpsInterface = dyn_cast<DestinationStyleOpInterface>(op);
    if (!tilingInterface || !dpsInterface) {
      DiagnosedSilenceableFailure diag =
          emitSilenceableError() << "only ops implementing TilingInterface and "
                                    "DestinationStyleOpInterface are supported";
      diag.attachNote(op->getLoc()) << "target op";
      return diag;
    }

    scf::SCFTilingOptions tilingOptions;
    if (!tileSizes.empty()) {
      tilingOptions.setTileSizeComputationFunction([&, index = i](OpBuilder &b,
                                                                  Operation *) {
        SmallVector<Value, 4> sizes;
        sizes.reserve(tileSizes.size());
        unsigned dynamicIdx = 0;
        for (OpFoldResult ofr : getMixedSizes()) {
          if (auto attr = ofr.dyn_cast<Attribute>()) {
            sizes.push_back(b.create<arith::ConstantIndexOp>(
                getLoc(), attr.cast<IntegerAttr>().getInt()));
            continue;
          }
          ArrayRef<Operation *> dynamicSizes = dynamicSizeProducers[dynamicIdx];
          ArrayRef<int64_t> params = paramSizes[dynamicIdx];
          ++dynamicIdx;
          assert((dynamicSizes.empty() ^ params.empty()) &&
                 "expected either dynamic sizes or parameters");
          if (!params.empty()) {
            sizes.push_back(
                b.create<arith::ConstantIndexOp>(getLoc(), params[index]));
          } else {
            sizes.push_back(dynamicSizes[index]->getResult(0));
          }
        }
        return sizes;
      });
    }

    tilingOptions.setInterchange(getInterchange());
    IRRewriter rewriter(op->getContext());
    FailureOr<scf::SCFTilingResult> maybeTilingResult =
        tileUsingSCFForOp(rewriter, tilingInterface, tilingOptions);
    if (failed(maybeTilingResult))
      return DiagnosedSilenceableFailure::definiteFailure();

    if (dpsInterface.hasBufferSemantics())
      rewriter.eraseOp(op);
    else
      rewriter.replaceOp(op, maybeTilingResult->loops.front()->getResults());

    tiled.append(maybeTilingResult->tiledOps);
    for (const auto &en2 : llvm::enumerate(maybeTilingResult->loops))
      loops[en2.index()].push_back(en2.value());
  }

  transformResults.set(getTiledLinalgOp().cast<OpResult>(), tiled);
  for (const auto &en : llvm::enumerate(loops))
    transformResults.set(getLoops()[en.index()].cast<OpResult>(), en.value());

  return DiagnosedSilenceableFailure::success();
}

SmallVector<OpFoldResult> transform::TileOp::getMixedSizes() {
  ValueRange dynamic = getDynamicSizes();
  ArrayRef<int64_t> tileSizes = getStaticSizes();
  SmallVector<OpFoldResult> results;
  results.reserve(tileSizes.size());
  unsigned dynamicPos = 0;
  Builder builder(getContext());
  for (int64_t size : tileSizes) {
    if (size == ShapedType::kDynamic) {
      results.push_back(dynamic[dynamicPos++]);
    } else {
      results.push_back(builder.getIndexAttr(size));
    }
  }
  return results;
}

// We want to parse `DenseI64ArrayAttr` using the short form without the
// `array` prefix to be consistent in the IR with `parseDynamicIndexList`.
ParseResult parseOptionalInterchange(OpAsmParser &parser,
                                     OperationState &result) {
  if (succeeded(parser.parseOptionalLBrace())) {
    if (failed(parser.parseKeyword("interchange")))
      return parser.emitError(parser.getNameLoc()) << "expect `interchange`";
    if (failed(parser.parseEqual()))
      return parser.emitError(parser.getNameLoc()) << "expect `=`";
    result.addAttribute("interchange",
                        DenseI64ArrayAttr::parse(parser, Type{}));
    if (failed(parser.parseRBrace()))
      return parser.emitError(parser.getNameLoc()) << "expect `}`";
  }
  return success();
}

void printOptionalInterchange(OpAsmPrinter &p,
                              ArrayRef<int64_t> interchangeVals) {
  if (!interchangeVals.empty()) {
    p << " {interchange = [";
    llvm::interleaveComma(interchangeVals, p,
                          [&](int64_t integer) { p << integer; });
    p << "]}";
  }
}

ParseResult transform::TileOp::parse(OpAsmParser &parser,
                                     OperationState &result) {
  OpAsmParser::UnresolvedOperand target;
  SmallVector<OpAsmParser::UnresolvedOperand> dynamicSizes;
  DenseI64ArrayAttr staticSizes;
  FunctionType functionalType;
  llvm::SMLoc operandLoc;
  if (parser.parseOperand(target) || parser.getCurrentLocation(&operandLoc) ||
      parseDynamicIndexList(parser, dynamicSizes, staticSizes) ||
      parseOptionalInterchange(parser, result) ||
      parser.parseColonType(functionalType))
    return ParseResult::failure();

  size_t numExpectedLoops =
      staticSizes.size() - llvm::count(staticSizes.asArrayRef(), 0);
  if (functionalType.getNumResults() != numExpectedLoops + 1) {
    return parser.emitError(parser.getNameLoc())
           << "expected " << (numExpectedLoops + 1) << " result type(s)";
  }
  if (functionalType.getNumInputs() != dynamicSizes.size() + 1) {
    return parser.emitError(operandLoc)
           << "expected " << dynamicSizes.size() + 1 << " operand type(s)";
  }
  if (parser.resolveOperand(target, functionalType.getInputs().front(),
                            result.operands) ||
      parser.resolveOperands(dynamicSizes,
                             functionalType.getInputs().drop_front(),
                             operandLoc, result.operands)) {
    return failure();
  }

  result.addAttribute(getStaticSizesAttrName(result.name), staticSizes);
  result.addTypes(functionalType.getResults());
  return success();
}

void TileOp::print(OpAsmPrinter &p) {
  p << ' ' << getTarget();
  printDynamicIndexList(p, getOperation(), getDynamicSizes(), getStaticSizes());
  printOptionalInterchange(p, getInterchange());
  p << " : ";
  p.printFunctionalType(getOperands().getTypes(), getResults().getTypes());
}

void transform::TileOp::getEffects(
    SmallVectorImpl<MemoryEffects::EffectInstance> &effects) {
  consumesHandle(getTarget(), effects);
  onlyReadsHandle(getDynamicSizes(), effects);
  producesHandle(getTiledLinalgOp(), effects);
  producesHandle(getLoops(), effects);
  modifiesPayload(effects);
}

//===----------------------------------------------------------------------===//
// TileToForallOp
//===----------------------------------------------------------------------===//

void transform::TileToForallOp::build(OpBuilder &builder,
                                      OperationState &result, Value target,
                                      ArrayRef<int64_t> staticTileSizes,
                                      transform::TileSizesSpec,
                                      ArrayAttr mapping) {
  return build(builder, result,
               /*target=*/target,
               /*mixedTileSizes=*/
               getAsOpFoldResult(builder.getI64ArrayAttr(staticTileSizes)),
               /*_=*/TileSizesSpec(),
               /*mapping=*/mapping);
}

void transform::TileToForallOp::build(OpBuilder &builder,
                                      OperationState &result, Value target,
                                      ArrayRef<OpFoldResult> mixedTileSizes,
                                      transform::TileSizesSpec,
                                      ArrayAttr mapping) {
  SmallVector<int64_t> staticTileSizes;
  SmallVector<Value> dynamicTileSizes;
  dispatchIndexOpFoldResults(mixedTileSizes, dynamicTileSizes, staticTileSizes);
  // Call the default builder which sets up the proper operands segment sizes
  // attributes for multiple variadic operands. In the absence of this,
  // horrible bugs ensue.
  MLIRContext *ctx = builder.getContext();
  auto operationType = pdl::OperationType::get(ctx);
  auto staticTileSizesAttr = builder.getDenseI64ArrayAttr(staticTileSizes);
  build(builder, result,
        /*resultTypes=*/TypeRange{operationType, operationType},
        /*target=*/target,
        /*num_threads=*/ValueRange{},
        /*tile_sizes=*/dynamicTileSizes,
        /*packed_num_threads=*/Value(),
        /*packed_tile_sizes=*/Value(),
        /*static_num_threads=*/builder.getDenseI64ArrayAttr({}),
        /*static_tile_sizes=*/staticTileSizesAttr,
        /*mapping=*/mapping);
}

void transform::TileToForallOp::build(OpBuilder &builder,
                                      OperationState &result, Value target,
                                      ArrayRef<int64_t> staticNumThreads,
                                      transform::NumThreadsSpec,
                                      ArrayAttr mapping) {
  return build(builder, result, target,
               getAsOpFoldResult(builder.getI64ArrayAttr(staticNumThreads)),
               NumThreadsSpec(), mapping);
}

void transform::TileToForallOp::build(OpBuilder &builder,
                                      OperationState &result, Value target,
                                      ArrayRef<OpFoldResult> mixedNumThreads,
                                      transform::NumThreadsSpec,
                                      ArrayAttr mapping) {
  SmallVector<int64_t> staticNumThreads;
  SmallVector<Value> dynamicNumThreads;
  dispatchIndexOpFoldResults(mixedNumThreads, dynamicNumThreads,
                             staticNumThreads);
  // Call the default builder which sets up the proper operands segment sizes
  // attributes for multiple variadic operands. In the absence of this,
  // horrible bugs ensue.
  MLIRContext *ctx = builder.getContext();
  auto operationType = pdl::OperationType::get(ctx);
  auto staticNumThreadsAttr = builder.getDenseI64ArrayAttr(staticNumThreads);
  build(builder, result,
        /*resultTypes=*/TypeRange{operationType, operationType},
        /*target=*/target,
        /*num_threads=*/dynamicNumThreads,
        /*tile_sizes=*/ValueRange{},
        /*packed_num_threads=*/Value(),
        /*packed_tile_sizes=*/Value(),
        /*static_num_threads=*/staticNumThreadsAttr,
        /*static_tile_sizes=*/builder.getDenseI64ArrayAttr({}),
        /*mapping=*/mapping);
}

DiagnosedSilenceableFailure transform::tileToForallOpImpl(
    RewriterBase &rewriter, transform::TransformState &state,
    TransformOpInterface transformOp, ArrayRef<Operation *> targets,
    ArrayRef<OpFoldResult> mixedNumThreads,
    ArrayRef<OpFoldResult> mixedTileSizes, std::optional<ArrayAttr> mapping,
    SmallVector<Operation *> &tileOps, SmallVector<Operation *> &tiledOps) {
  if (targets.empty())
    return DiagnosedSilenceableFailure::success();

  // Transform all targets one by one.
  for (Operation *target : targets) {
    auto tileableOp = dyn_cast<TilingInterface>(target);
    if (!tileableOp) {
      DiagnosedSilenceableFailure diag =
          transformOp.emitSilenceableError()
          << "only TilingInterface ops are supported";
      diag.attachNote(target->getLoc()) << "target op";
      return diag;
    }
    rewriter.setInsertionPoint(tileableOp);
    FailureOr<linalg::ForallTilingResult> tilingResult = failure();
    if (!mixedNumThreads.empty()) {
      tilingResult = linalg::tileToForallOp(rewriter, tileableOp,
                                            mixedNumThreads, mapping);
    } else {
      tilingResult = linalg::tileToForallOpUsingTileSizes(
          rewriter, tileableOp, mixedTileSizes, mapping);
    }

    if (failed(tilingResult))
      return transformOp.emitDefaultSilenceableFailure(tileableOp);
    rewriter.replaceOp(tileableOp, tilingResult->tileOp->getResults());

    tileOps.push_back(tilingResult->tileOp);
    tiledOps.push_back(tilingResult->tiledOp);
  }
  return DiagnosedSilenceableFailure::success();
}

DiagnosedSilenceableFailure
transform::TileToForallOp::apply(transform::TransformResults &transformResults,
                                 transform::TransformState &state) {
  IRRewriter rewriter(getContext());
  auto transformOp = cast<TransformOpInterface>(getOperation());
  ArrayRef<Operation *> targets = state.getPayloadOps(getTarget());

  // Result payload ops.
  SmallVector<Operation *> tileOps;
  SmallVector<Operation *> tiledOps;

  // Unpack handles.
  SmallVector<OpFoldResult> mixedNumThreads;
  DiagnosedSilenceableFailure status =
      getPackedNumThreads()
          ? unpackSingleIndexResultPDLOperations(
                state, transformOp, mixedNumThreads, getPackedNumThreads())
          : unpackSingleIndexResultPDLOperations(
                state, transformOp, mixedNumThreads, getMixedNumThreads());
  if (!status.succeeded())
    return status;
  SmallVector<OpFoldResult> mixedTileSizes;
  status = getPackedTileSizes()
               ? unpackSingleIndexResultPDLOperations(
                     state, transformOp, mixedTileSizes, getPackedTileSizes())
               : unpackSingleIndexResultPDLOperations(
                     state, transformOp, mixedTileSizes, getMixedTileSizes());
  if (!status.succeeded())
    return status;

  DiagnosedSilenceableFailure diag =
      tileToForallOpImpl(rewriter, state, transformOp, targets, mixedNumThreads,
                         mixedTileSizes, getMapping(), tileOps, tiledOps);

  if (!diag.succeeded())
    return diag;

  transformResults.set(getForallOp().cast<OpResult>(), tileOps);
  transformResults.set(getTiledOp().cast<OpResult>(), tiledOps);

  return DiagnosedSilenceableFailure::success();
}

void transform::TileToForallOp::getEffects(
    SmallVectorImpl<MemoryEffects::EffectInstance> &effects) {
  consumesHandle(getTarget(), effects);
  onlyReadsHandle(getTileSizes(), effects);
  onlyReadsHandle(getNumThreads(), effects);
  onlyReadsHandle(getPackedNumThreads(), effects);
  onlyReadsHandle(getPackedTileSizes(), effects);
  producesHandle(getResults(), effects);
  modifiesPayload(effects);
}

SmallVector<OpFoldResult> TileToForallOp::getMixedNumThreads() {
  Builder b(getContext());
  return getMixedValues(getStaticNumThreads(), getNumThreads(), b);
}

SmallVector<OpFoldResult> TileToForallOp::getMixedTileSizes() {
  Builder b(getContext());
  return getMixedValues(getStaticTileSizes(), getTileSizes(), b);
}

LogicalResult TileToForallOp::verify() {
  int numThreadsSpec = static_cast<int>(!getMixedNumThreads().empty()) +
                       static_cast<int>(getPackedNumThreads() != Value());
  if (numThreadsSpec > 1)
    return emitOpError(
        "num_threads and packed_num_threads are mutually exclusive");
  int tileSizesSpec = static_cast<int>(!getMixedTileSizes().empty()) +
                      static_cast<int>(getPackedTileSizes() != Value());
  if (tileSizesSpec > 1)
    return emitOpError(
        "tile_sizes and packed_tile_sizes are mutually exclusive");
  if (numThreadsSpec == 0 && tileSizesSpec == 0)
    return emitOpError("either (packed_)num_threads or (packed_)tile_sizes "
                       "must be specified");
  return success();
}

//===----------------------------------------------------------------------===//
// TileToScfForOp
//===----------------------------------------------------------------------===//

DiagnosedSilenceableFailure
transform::TileToScfForOp::apply(TransformResults &transformResults,
                                 TransformState &state) {
  ArrayRef<int64_t> tileSizes = getStaticSizes();

  ArrayRef<Operation *> targets = state.getPayloadOps(getTarget());
  SmallVector<ArrayRef<Operation *>> dynamicSizeProducers;
  dynamicSizeProducers.reserve(getDynamicSizes().size());
  for (Value dynamicSizeProducerHandle : getDynamicSizes()) {
    dynamicSizeProducers.push_back(
        state.getPayloadOps(dynamicSizeProducerHandle));

    if (dynamicSizeProducers.back().size() != targets.size()) {
      DiagnosedSilenceableFailure diag =
          emitSilenceableError()
          << "expected as many dynamic size-producing operations ("
          << dynamicSizeProducers.back().size() << ") as target ops ("
          << targets.size() << ")";
      diag.attachNote(dynamicSizeProducerHandle.getLoc()) << "for this handle";
      return diag;
    }

    for (Operation *op : dynamicSizeProducers.back()) {
      if (op->getNumResults() == 1 &&
          op->getResult(0).getType().isa<IndexType>())
        continue;
      DiagnosedSilenceableFailure diag =
          emitSilenceableError() << "expected sizes to be produced by ops "
                                    "with a single index-type result";
      diag.attachNote(op->getLoc()) << "size producer op";
      diag.attachNote(dynamicSizeProducerHandle.getLoc()) << "for this handle";
      return diag;
    }
  }

  SmallVector<Operation *> tiled;
  SmallVector<SmallVector<Operation *, 4>, 4> loops;
  loops.resize(getLoops().size());
  for (auto en : llvm::enumerate(targets)) {
    auto tilingInterfaceOp = dyn_cast<TilingInterface>(en.value());
    if (!tilingInterfaceOp) {
      DiagnosedSilenceableFailure diag =
          emitSilenceableError() << "only TilingInterface ops are supported";
      diag.attachNote(en.value()->getLoc()) << "target op";
      return diag;
    }

    scf::SCFTilingOptions tilingOptions;
    unsigned index = en.index();
    if (!tileSizes.empty()) {
      tilingOptions.setTileSizeComputationFunction(
          [&, index](OpBuilder &b, Operation *) {
            SmallVector<Value, 4> sizes;
            sizes.reserve(tileSizes.size());
            unsigned dynamicIdx = 0;
            for (OpFoldResult ofr : getMixedSizes()) {
              if (auto attr = ofr.dyn_cast<Attribute>()) {
                sizes.push_back(b.create<arith::ConstantIndexOp>(
                    getLoc(), attr.cast<IntegerAttr>().getInt()));
              } else {
                sizes.push_back(
                    dynamicSizeProducers[dynamicIdx++][index]->getResult(0));
              }
            }
            return sizes;
          });
    }

    tilingOptions.setInterchange(getInterchange());
    IRRewriter rewriter(tilingInterfaceOp.getContext());
    FailureOr<scf::SCFTilingResult> tilingResult =
        tileUsingSCFForOp(rewriter, tilingInterfaceOp, tilingOptions);
    if (failed(tilingResult))
      return DiagnosedSilenceableFailure::definiteFailure();

    rewriter.replaceOp(tilingInterfaceOp, tilingResult->replacements);

    tiled.append(tilingResult->tiledOps);
    for (const auto &en2 : llvm::enumerate(tilingResult->loops))
      loops[en2.index()].push_back(en2.value());
  }

  transformResults.set(getTiledLinalgOp().cast<OpResult>(), tiled);
  for (const auto &en : llvm::enumerate(loops))
    transformResults.set(getLoops()[en.index()].cast<OpResult>(), en.value());

  return DiagnosedSilenceableFailure::success();
}

SmallVector<OpFoldResult> transform::TileToScfForOp::getMixedSizes() {
  ValueRange dynamic = getDynamicSizes();
  ArrayRef<int64_t> tileSizes = getStaticSizes();
  SmallVector<OpFoldResult> results;
  results.reserve(tileSizes.size());
  unsigned dynamicPos = 0;
  Builder builder(getContext());
  for (int64_t size : tileSizes) {
    if (size == ShapedType::kDynamic) {
      results.push_back(dynamic[dynamicPos++]);
    } else {
      results.push_back(builder.getIndexAttr(size));
    }
  }
  return results;
}

ParseResult transform::TileToScfForOp::parse(OpAsmParser &parser,
                                             OperationState &result) {
  OpAsmParser::UnresolvedOperand target;
  SmallVector<OpAsmParser::UnresolvedOperand> dynamicSizes;
  DenseI64ArrayAttr staticSizes;
  auto pdlOperationType = pdl::OperationType::get(parser.getContext());
  if (parser.parseOperand(target) ||
      parser.resolveOperand(target, pdlOperationType, result.operands) ||
      parseDynamicIndexList(parser, dynamicSizes, staticSizes) ||
      parser.resolveOperands(dynamicSizes, pdlOperationType, result.operands))
    return ParseResult::failure();

  // Parse optional interchange.
  if (failed(parseOptionalInterchange(parser, result)))
    return ParseResult::failure();
  result.addAttribute(getStaticSizesAttrName(result.name), staticSizes);
  size_t numExpectedLoops =
      staticSizes.size() - llvm::count(staticSizes.asArrayRef(), 0);
  result.addTypes(SmallVector<Type>(numExpectedLoops + 1, pdlOperationType));
  return success();
}

void TileToScfForOp::print(OpAsmPrinter &p) {
  p << ' ' << getTarget();
  printDynamicIndexList(p, getOperation(), getDynamicSizes(), getStaticSizes());
  printOptionalInterchange(p, getInterchange());
}

void transform::TileToScfForOp::getEffects(
    SmallVectorImpl<MemoryEffects::EffectInstance> &effects) {
  consumesHandle(getTarget(), effects);
  onlyReadsHandle(getDynamicSizes(), effects);
  producesHandle(getTiledLinalgOp(), effects);
  producesHandle(getLoops(), effects);
  modifiesPayload(effects);
}

//===----------------------------------------------------------------------===//
// VectorizeOp
//===----------------------------------------------------------------------===//

void transform::VectorizeOp::build(OpBuilder &builder, OperationState &result,
                                   Value target, bool vectorizePadding,
                                   bool vectorizeExtract) {
  result.addOperands(target);
  if (vectorizePadding) {
    result.addAttribute(VectorizeOp::getVectorizePaddingAttrName(result.name),
                        builder.getUnitAttr());
  }
  if (vectorizeExtract) {
    result.addAttribute(VectorizeOp::getVectorizeNdExtractAttrName(result.name),
                        builder.getUnitAttr());
  }
  result.addTypes(pdl::OperationType::get(builder.getContext()));
}

namespace {
/// This is an helper only to call vectorize via a pattern inside of
/// VectorizeOp::applyToOne.
struct VectorizationPattern : public RewritePattern {
  explicit VectorizationPattern(MLIRContext *context,
                                bool vectorizeExtract = false)
      : RewritePattern(MatchAnyOpTypeTag(), /*benefit=*/1, context),
        vectorizeNDExtract(vectorizeExtract) {}
  LogicalResult matchAndRewrite(Operation *op,
                                PatternRewriter &rewriter) const override {
    LinalgOp linalgOp = dyn_cast<LinalgOp>(op);
    if (!linalgOp)
      return rewriter.notifyMatchFailure(op, "expected Linalg Op");
    return vectorize(rewriter, linalgOp, /*inputVectorSizes=*/{},
                     vectorizeNDExtract);
  }

private:
  /// Controls whether to vectorize `tensor.extract` when the input tensor is
  /// rank >= 2.
  bool vectorizeNDExtract = false;
};
} // namespace

DiagnosedSilenceableFailure
transform::VectorizeOp::applyToOne(Operation *target,
                                   transform::ApplyToEachResultList &results,
                                   transform::TransformState &state) {
  if (!target->hasTrait<OpTrait::IsIsolatedFromAbove>()) {
    auto diag = this->emitOpError("requires isolated-from-above targets");
    diag.attachNote(target->getLoc()) << "non-isolated target";
    return DiagnosedSilenceableFailure::definiteFailure();
  }

  MLIRContext *ctx = getContext();
  RewritePatternSet patterns(ctx);
  patterns.add<VectorizationPattern>(ctx, getVectorizeNdExtract());

  if (!getDisableTransferPermutationMapLoweringPatterns())
    vector::populateVectorTransferPermutationMapLoweringPatterns(patterns);

  if (!getDisableMultiReductionToContractPatterns())
    vector::populateVectorReductionToContractPatterns(patterns);

  patterns.add<linalg::LinalgCopyVTRForwardingPattern,
               linalg::LinalgCopyVTWForwardingPattern>(ctx,
                                                       /*benefit=*/2);
  vector::TransferReadOp::getCanonicalizationPatterns(patterns, ctx);
  vector::TransferWriteOp::getCanonicalizationPatterns(patterns, ctx);

  patterns.add<CopyVectorizationPattern>(ctx);

  if (getVectorizePadding())
    linalg::populatePadOpVectorizationPatterns(patterns);

  if (failed(applyPatternsAndFoldGreedily(target, std::move(patterns))))
    return emitDefaultDefiniteFailure(target);

  results.push_back(target);
  return DiagnosedSilenceableFailure::success();
}

//===----------------------------------------------------------------------===//
// MaskedVectorizeOp
//===----------------------------------------------------------------------===//

DiagnosedSilenceableFailure transform::MaskedVectorizeOp::apply(
    mlir::transform::TransformResults &transformResults,
    mlir::transform::TransformState &state) {
  IRRewriter rewriter(getContext());
  ArrayRef<Operation *> targets = state.getPayloadOps(getTarget());
  if (targets.empty())
    return DiagnosedSilenceableFailure::success();

  SmallVector<int64_t> vectorSizes;
  for (OpFoldResult sz : getMixedVectorSizes()) {
    if (sz.is<Attribute>()) {
      auto attr = sz.get<Attribute>();
      vectorSizes.push_back(attr.cast<IntegerAttr>().getInt());
      continue;
    }

    ArrayRef<Operation *> szPayloads = state.getPayloadOps(sz.get<Value>());
    if (szPayloads.size() != 1) {
      auto diag = this->emitOpError(
          "requires vector size handle that is mapped to 1 payload op");
      diag.attachNote(sz.get<Value>().getLoc())
          << "mapped to " << szPayloads.size() << " payload ops";
      return DiagnosedSilenceableFailure::definiteFailure();
    }

    Operation *szPayloadOp = szPayloads[0];
    if (szPayloadOp->getNumResults() != 1 ||
        !szPayloadOp->getResult(0).getType().isIndex()) {
      auto diag = this->emitOpError(
          "requires vector size payload op with 1 index result");
      diag.attachNote(szPayloadOp->getLoc()) << "vector size payload op";
      return DiagnosedSilenceableFailure::definiteFailure();
    }

    IntegerAttr attr;
    if (!matchPattern(szPayloadOp->getResult(0), m_Constant(&attr))) {
      auto diag = this->emitOpError("requires constant vector size");
      diag.attachNote(szPayloadOp->getLoc()) << "vector size payload op";
      return DiagnosedSilenceableFailure::definiteFailure();
    }

    vectorSizes.push_back(attr.getInt());
  }

  // TODO: Check that the correct number of vectorSizes was provided.

  for (Operation *target : targets) {
    auto linalgOp = dyn_cast<LinalgOp>(target);
    if (!linalgOp) {
      return mlir::emitSilenceableFailure(target->getLoc())
             << "cannot vectorize non-Linalg op";
    }

    if (failed(linalg::vectorize(rewriter, linalgOp, vectorSizes,
                                 getVectorizeNdExtract()))) {
      return mlir::emitSilenceableFailure(target->getLoc())
             << "failed to vectorize op";
    }
  }

  return DiagnosedSilenceableFailure::success();
}

void transform::MaskedVectorizeOp::getEffects(
    SmallVectorImpl<MemoryEffects::EffectInstance> &effects) {
  consumesHandle(getTarget(), effects);
  onlyReadsHandle(getVectorSizes(), effects);
  modifiesPayload(effects);
}

SmallVector<OpFoldResult> MaskedVectorizeOp::getMixedVectorSizes() {
  OpBuilder b(getContext());
  return getMixedValues(getStaticVectorSizes(), getVectorSizes(), b);
}

//===----------------------------------------------------------------------===//
// HoistRedundantVectorTransfersOp
//===----------------------------------------------------------------------===//

DiagnosedSilenceableFailure
transform::HoistRedundantVectorTransfersOp::applyToOne(
    func::FuncOp target, transform::ApplyToEachResultList &results,
    transform::TransformState &state) {
  // WARNING: This hoisting does not model parallelism and is generally
  // incorrect when used on distributed loops with memref semantics!
  // TODO: obsolete and should be retired.
  linalg::hoistRedundantVectorTransfers(target);
  results.push_back(target);
  return DiagnosedSilenceableFailure::success();
}

//===----------------------------------------------------------------------===//
// ConvertConv2DToImg2ColOp.
//===----------------------------------------------------------------------===//

DiagnosedSilenceableFailure transform::ConvertConv2DToImg2ColOp::applyToOne(
    linalg::LinalgOp target, transform::ApplyToEachResultList &results,
    transform::TransformState &state) {
  IRRewriter rewriter(target->getContext());
  rewriter.setInsertionPoint(target);
  auto maybeTransformed =
      TypeSwitch<Operation *, FailureOr<std::pair<Operation *, Operation *>>>(
          target)
          .Case([&](linalg::Conv2DNhwcHwcfOp op) {
            return rewriteInIm2Col(rewriter, op);
          })
          .Case([&](linalg::DepthwiseConv2DNhwcHwcOp op) {
            return rewriteInIm2Col(rewriter, op);
          })
          .Case([&](linalg::Conv2DNchwFchwOp op) {
            return rewriteInIm2Col(rewriter, op);
          })
          .Default([&](Operation *op) {
            return rewriter.notifyMatchFailure(op, "not supported");
          });
  if (failed(maybeTransformed))
    return emitDefaultSilenceableFailure(target);
  // Handle to the operation producing the img2col tensor.
  results.push_back(maybeTransformed->first);
  // Handle to the operation that replaces the original convolution.
  results.push_back(maybeTransformed->second);
  return DiagnosedSilenceableFailure::success();
}

//===----------------------------------------------------------------------===//
// HoistRedundantTensorSubsetsOp
//===----------------------------------------------------------------------===//

DiagnosedSilenceableFailure
transform::HoistRedundantTensorSubsetsOp::applyToOne(
    Operation *target, transform::ApplyToEachResultList &results,
    transform::TransformState &state) {
  IRRewriter rewriter(target->getContext());
  auto forOp = dyn_cast<scf::ForOp>(target);
  if (forOp) {
    scf::ForOp newForOp =
        linalg::hoistRedundantSubsetExtractInsert(rewriter, forOp);
    results.push_back(newForOp);
    return DiagnosedSilenceableFailure::success();
  }

  // TODO: walking in some reverse / inside-out order would be more efficient
  // and would capture more cases.
  target->walk([&](scf::ForOp forOp) {
    hoistRedundantSubsetExtractInsert(rewriter, forOp);
  });
  results.push_back(target);
  return DiagnosedSilenceableFailure::success();
}

//===----------------------------------------------------------------------===//
// Transform op registration
//===----------------------------------------------------------------------===//

namespace {
/// Registers new ops and declares PDL as dependent dialect since the
/// additional ops are using PDL types for operands and results.
class LinalgTransformDialectExtension
    : public transform::TransformDialectExtension<
          LinalgTransformDialectExtension> {
public:
  using Base::Base;

  void init() {
    declareDependentDialect<pdl::PDLDialect>();
    declareDependentDialect<LinalgDialect>();
    declareGeneratedDialect<AffineDialect>();
    declareGeneratedDialect<arith::ArithDialect>();
    declareGeneratedDialect<scf::SCFDialect>();
    declareGeneratedDialect<vector::VectorDialect>();
    declareGeneratedDialect<gpu::GPUDialect>();

    registerTransformOps<
#define GET_OP_LIST
#include "mlir/Dialect/Linalg/TransformOps/LinalgTransformOps.cpp.inc"
        >();
  }
};
} // namespace

#include "mlir/Dialect/Linalg/TransformOps/LinalgTransformOpsEnums.cpp.inc"

#define GET_OP_CLASSES
#include "mlir/Dialect/Linalg/TransformOps/LinalgTransformOps.cpp.inc"

void mlir::linalg::registerTransformDialectExtension(
    DialectRegistry &registry) {
  registry.addExtensions<LinalgTransformDialectExtension>();
}<|MERGE_RESOLUTION|>--- conflicted
+++ resolved
@@ -475,12 +475,6 @@
     diag.attachNote(tileableProducer->getLoc())
         << "failed to tile producer op: " << *tileableProducer;
     return {};
-<<<<<<< HEAD
-  }
-  for (auto tiledOp : tileAndFuseResult->tiledOps) {
-    LLVM_DEBUG(DBGS() << "tiledProducer: " << *tiledOp << "\n");
-  }
-=======
   }
 
 #ifndef NDEBUG
@@ -488,7 +482,6 @@
     LLVM_DEBUG(DBGS() << "tiledProducer: " << *tiledOp << "\n");
   }
 #endif
->>>>>>> 27ef418a
 
   // Replace the extract op.
   auto maybeRankReduced = tensor::ExtractSliceOp::rankReduceIfNeeded(
