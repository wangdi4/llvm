--- conflicted
+++ resolved
@@ -33,11 +33,7 @@
 
   LINK_LIBS PUBLIC
   MLIRBufferizableOpInterface
-<<<<<<< HEAD
-  MLIRComprehensiveBufferize
-=======
   MLIRBufferizationTransforms
->>>>>>> 0a1e6d9c
   MLIRIR
   MLIRLinalg
   MLIRTensor
@@ -48,11 +44,7 @@
 
   LINK_LIBS PUBLIC
   MLIRBufferizableOpInterface
-<<<<<<< HEAD
-  MLIRComprehensiveBufferize
-=======
   MLIRBufferizationTransforms
->>>>>>> 0a1e6d9c
   MLIRIR
   MLIRSCF
 )
@@ -89,12 +81,7 @@
 
   LINK_LIBS PUBLIC
   MLIRBufferizableOpInterface
-<<<<<<< HEAD
-  MLIRControlFlowInterfaces
-  MLIRInferTypeOpInterface
-=======
   MLIRBufferizationTransforms
->>>>>>> 0a1e6d9c
   MLIRIR
   MLIRMemRef
   MLIRStandard
