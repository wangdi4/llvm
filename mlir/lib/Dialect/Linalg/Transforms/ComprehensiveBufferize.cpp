--- conflicted
+++ resolved
@@ -1034,21 +1034,7 @@
          "operand and result do not match");
 #endif // NDEBUG
 
-<<<<<<< HEAD
-  Operation *opToBufferize = result.getDefiningOp();
-  Value opResult = result;
-  Value opOperand = operand.get();
-
-  LDBG("----Start wouldCreateReadAfterWriteInterference\n");
-  LDBG("--------consider all aliases to root read: "
-       << printValueInfo(opOperand) << "\n");
-  LDBG("--------consider all aliases to root write: "
-       << printValueInfo(opResult) << "\n");
-
-  /// Helper function to iterate on aliases of `root` and capture the reads.
-=======
   // Helper function to iterate on aliases of `root` and capture the reads.
->>>>>>> 9f67174f
   auto getAliasingReads = [&](DenseSet<OpOperand *> &res, Value root) {
     for (Value alias : getAliases(root))
       for (auto &use : alias.getUses())
@@ -1062,60 +1048,12 @@
     for (Value alias : getAliases(root))
       for (auto &use : alias.getUses())
         // Inplace write to a value that aliases root.
-<<<<<<< HEAD
-        if (isInplaceMemoryWrite(use)) {
-          LDBG("------------bufferizesToMemoryWrite: "
-               << use.getOwner()->getName().getStringRef() << "\n");
-=======
         if (isInplaceMemoryWrite(use))
->>>>>>> 9f67174f
           res.insert(&use);
   };
 
   // Collect reads and writes of all aliases of OpOperand and OpResult.
   DenseSet<OpOperand *> usesRead, usesWrite;
-<<<<<<< HEAD
-  LDBG("--------\n");
-  LDBG("--------Test reads(opOperand) vs writes(opResult)\n");
-  getAliasingReads(usesRead, opOperand);
-  getAliasingInplaceWrites(usesWrite, opResult);
-  // Additionally, `result` is not yet bufferized and we need to check for
-  // interferences as if it were bufferized inplace: add `operand` if it is a
-  // write. This handles the case:
-  //
-  // ```
-  //  %0 = op_to_bufferize_maybe_inplace(%1)
-  //  %2 = some_alias(%1)
-  //  read(%2)
-  // ```
-  if (bufferizesToMemoryWrite(operand))
-    usesWrite.insert(&operand);
-  if (wouldCreateReadAfterWriteInterference(opToBufferize, usesRead, usesWrite,
-                                            domInfo))
-    return true;
-
-  // Check if we can find any interference between writes to
-  // aliases[`opOperand`] and reads to aliases[`opResult`]. This handles the
-  // case:
-  //
-  // ```
-  //  %0 = op_to_bufferize_maybe_inplace(%1)
-  //  %2 = some_alias(%1)
-  //  inplace_write(%2)
-  //  %3 = some_alias(%0)
-  //  read(%3)
-  // ```
-  LDBG("--------\n");
-  LDBG("--------Test reads(opResult) vs writes(opOperand)\n");
-  usesRead.clear();
-  usesWrite.clear();
-  getAliasingReads(usesRead, opResult);
-  getAliasingInplaceWrites(usesWrite, opOperand);
-  return wouldCreateReadAfterWriteInterference(opToBufferize, usesRead,
-                                               usesWrite, domInfo);
-}
-
-=======
   getAliasingReads(usesRead, operand.get());
   getAliasingReads(usesRead, result);
   getAliasingInplaceWrites(usesWrite, operand.get());
@@ -1126,7 +1064,6 @@
   return hasReadAfterWriteInterference(usesRead, usesWrite, domInfo);
 }
 
->>>>>>> 9f67174f
 /// Return true if bufferizing `opOperand` inplace with `opResult` would create
 /// a write to a non-writable buffer.
 bool BufferizationAliasInfo::wouldCreateWriteToNonWritableBuffer(
@@ -1262,123 +1199,6 @@
   return true;
 }
 
-<<<<<<< HEAD
-/// Return true if there is a `candidateOp` that would write to memory after
-/// bufferization and such that:
-///   1. The written buffer is equivalent to either `aliasingRead` or
-///      `aliasingWrite` under the inPlace bufferization decisions taken
-///      so far.
-///   2. `aliasingWrite` properly dominates `candidateOp`.
-///   3. `candidateOp` properly dominates `aliasingReadOp`.
-// TODO: richer clobbering analysis with container-containee relationship
-// instead of equivalence.
-bool BufferizationAliasInfo::existsInterleavedValueClobber(
-    OpOperand &aliasingRead, OpOperand &aliasingWrite,
-    const DominanceInfo &domInfo) const {
-  Operation *aliasingReadOp = aliasingRead.getOwner();
-  Operation *aliasingWriteOp = aliasingWrite.getOwner();
-  assert(!domInfo.properlyDominates(aliasingReadOp, aliasingWriteOp) &&
-         "Unexpected aliasingReadOp properly dominates aliasingWriteOp");
-
-  for (Value valueToClobber : {aliasingRead.get(), aliasingWrite.get()}) {
-    auto leaderIt = equivalentInfo.findLeader(valueToClobber);
-    for (auto mit = leaderIt, meit = equivalentInfo.member_end(); mit != meit;
-         ++mit) {
-      Operation *candidateOp = mit->v.getDefiningOp();
-      if (!candidateOp)
-        continue;
-      SmallVector<OpOperand *> operands =
-          getAliasingOpOperand(mit->v.cast<OpResult>());
-      assert(operands.size() <= 1 && "more than 1 OpOperand not supported yet");
-      // TODO: Should we check for isInplaceMemoryWrite instead?
-      if (operands.empty() || !bufferizesToMemoryWrite(*operands.front()))
-        continue;
-      LDBG("---->clobbering candidate: " << printOperationInfo(candidateOp)
-                                         << '\n');
-      if (domInfo.properlyDominates(aliasingWriteOp, candidateOp) &&
-          domInfo.properlyDominates(candidateOp, aliasingReadOp))
-        return true;
-    }
-  }
-  return false;
-}
-
-/// Return true if there is a write that:
-///   1. Properly dominates aliasingReadOp.
-///   2. Is properly dominated by aliasingWriteOp.
-///   3. Clobbers the write that would be interfering with the read.
-///
-bool BufferizationAliasInfo::isClobberedWriteBeforeRead(
-    Operation *opToBufferize, OpOperand &aliasingRead, OpOperand &aliasingWrite,
-    const DominanceInfo &domInfo) const {
-  Operation *aliasingReadOp = aliasingRead.getOwner();
-  Operation *aliasingWriteOp = aliasingWrite.getOwner();
-  assert(!domInfo.properlyDominates(aliasingReadOp, aliasingWriteOp) &&
-         "Unexpected aliasingReadOp properly dominates aliasingWriteOp");
-
-  // Bail if the write does not dominate the read: it may clobber but only on
-  // a strict subset of paths, which is not enough for safety.
-  if (!domInfo.dominates(aliasingWriteOp, aliasingReadOp)) {
-    LDBG("---->no clobbering: write does not dominate read\n");
-    return false;
-  }
-
-  // The case `opToBufferize` isa ExtractSliceOp is important enough that we
-  // look for it specifically. The key information to discover is whether the
-  // aliasing read or write come from a matching InsertSliceOp.
-  // Such a pattern is introduced by tiling and is the key inplace condition
-  // not to miss.
-  if (auto extractSliceOp = dyn_cast<ExtractSliceOp>(opToBufferize)) {
-    if (auto insertSliceOp = dyn_cast<InsertSliceOp>(aliasingReadOp)) {
-      // %1 = extract_slice %0[%offset_sizes_and_strides_1]
-      //
-      // ... // 0 or more of inplace compute that reduces to: %X is an
-      //     // aliasingWrite equivalent to %1.
-      // %W = inplace_write(%1)
-      //
-      // // aliasingRead %Y in insert_slice
-      // ... = insert_slice %W into %R[%offset_sizes_and_strides_1]
-      if (aliasingRead.get() == insertSliceOp.dest() &&
-          // TODO: This is currently too restrictive and misses clobberings.
-          // When available, use container-containee analysis: the condition
-          // should be that the `aliasingWrite` is contained within
-          // `insertSliceOp.source()`.
-          equivalentInfo.isEquivalent(aliasingWrite.get(),
-                                      insertSliceOp.source()) &&
-          areEquivalentExtractSliceOps(extractSliceOp, insertSliceOp)) {
-        LDBG("---->clobbering matching extract_slice/insert_slice\n");
-        return true;
-      }
-      // %1 = extract_slice %0[%offset_sizes_and_strides_1]
-      //
-      // ... // bunch of inplace ops that reduce to %X, equivalent to %1.
-      // %X = inplace_write(%1)
-      //
-      // // aliasingRead %X in insert_slice
-      // // aliasingWrite %Y in insert_slice
-      // ... = insert_slice %X into %Y[%offset_sizes_and_strides_1]
-      if (aliasingReadOp == aliasingWriteOp) {
-        assert(aliasingRead.get() == insertSliceOp.source() &&
-               "expected read to source of insert_slice");
-        assert(aliasingWrite.get() == insertSliceOp.dest() &&
-               "expected write to dest of insert_slice");
-        if (areEquivalentExtractSliceOps(extractSliceOp, insertSliceOp)) {
-          LDBG("---->clobbering matching extract_slice/insert_slice\n");
-          return true;
-        }
-      }
-    }
-  }
-
-  // General case: look for a properly interleaved clobber of either exactly
-  // `aliasingRead` or `aliasingWrite`.
-  // TODO: Relax this to inclusion instead of double inclusion (a.k.a
-  // equivalence). We will need to compute container-containee relationship.
-  return existsInterleavedValueClobber(aliasingRead, aliasingWrite, domInfo);
-}
-
-=======
->>>>>>> 9f67174f
 //===----------------------------------------------------------------------===//
 // Forward declarations.
 //===----------------------------------------------------------------------===//
@@ -2185,10 +2005,7 @@
   //   - The result is not inplace. This is the case where the whole tensor is
   //     cloned and the clone needs to be updated.
   auto inPlace = getInPlace(insertSliceOp->getResult(0));
-<<<<<<< HEAD
-=======
   // TODO: Is this necessary?
->>>>>>> 9f67174f
   if (!aliasInfo.isSourceEquivalentToAMatchingInplaceExtractSliceOp(
           insertSliceOp) ||
       inPlace != InPlaceSpec::True) {
