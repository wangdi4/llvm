//===- Fusion.cpp - Implementation of linalg Fusion -----------------------===//
//
// Part of the LLVM Project, under the Apache License v2.0 with LLVM Exceptions.
// See https://llvm.org/LICENSE.txt for license information.
// SPDX-License-Identifier: Apache-2.0 WITH LLVM-exception
//
//===----------------------------------------------------------------------===//
//
// This file implements the linalg dialect Fusion pass.
//
//===----------------------------------------------------------------------===//

#include "PassDetail.h"
#include "mlir/Dialect/Affine/IR/AffineOps.h"
#include "mlir/Dialect/Linalg/Analysis/DependenceAnalysis.h"
#include "mlir/Dialect/Linalg/IR/LinalgOps.h"
#include "mlir/Dialect/Linalg/IR/LinalgTypes.h"
#include "mlir/Dialect/Linalg/Passes.h"
#include "mlir/Dialect/Linalg/Transforms/Transforms.h"
#include "mlir/Dialect/Linalg/Utils/Utils.h"
#include "mlir/Dialect/MemRef/IR/MemRef.h"
#include "mlir/Dialect/Tensor/IR/Tensor.h"
#include "mlir/IR/AffineExpr.h"
#include "mlir/IR/AffineMap.h"
#include "mlir/IR/Dominance.h"
#include "mlir/Support/LLVM.h"
#include "mlir/Transforms/GreedyPatternRewriteDriver.h"
#include "mlir/Transforms/RegionUtils.h"
#include "llvm/ADT/MapVector.h"
#include "llvm/ADT/ScopeExit.h"
#include "llvm/Support/CommandLine.h"
#include "llvm/Support/Debug.h"

#include <set>

#define DEBUG_TYPE "linalg-fusion"

using namespace mlir;
using namespace mlir::linalg;

using llvm::dbgs;

/// Implements a simple high-level fusion pass on linalg structured operations.
///
/// In each block, linalg ops are processed in reverse textual order.
/// Given a linalg op `O`, fusion occurs by:
///   1. inspecting the linalg ops that write into the views read by `O`. There
///      are 2 cases:
///      a) buffer case: use the SSA value of the views and a simple alias
///         analysis on subview ops to determine producer-consumer dependences;
///      b) tensor case: use SSA use-def chains on subtensor ops;
///   2. greedily fuse the linalg ops that produce the subview/subtensor.
///   3. inspect the fused ops and determine whether they have other remaining
///      LinalgOp uses. If not, then erase the original producing linalg op.
///
/// More advanced use cases, analyses as well as profitability heuristics are
/// left for future work.

struct ShapeDimension {
  Value shape;
  unsigned dimension;
};

// Given an `op`, returns the first (`shape`, `dimension`) pair that identifies
// the loop range at `loopDepth`. The semantics of the loopToOperandRangesMaps
// guarantees at least one such dimension is found. If multiple candidates exist
// they must agree by construction (i.e. have the same size) and we just return
// the first one.
static ShapeDimension
getShapeDefiningLoopRange(LinalgOp op, unsigned loopDepth,
                          bool fromSubViewOpOnly = false) {
  auto maps = op.indexing_maps();
  // Iterate over the inputs and outputs in order.
  // Extract the subranges from the linearized ranges.
  for (auto en : llvm::enumerate(op.getShapedOperands())) {
    // The method `getRangeFromOperandShape` requires using SubViewOp or
    // SubTensorOps. If the value isnt defined from there continue.
    // todo: The method should be adapted to get the values from
    // `ViewInterface`. The interface needs a `getOrCreateRanges` method which
    // currently returns a `linalg.range`. The fix here is to move this op to
    // `std` dialect and add the method to `ViewInterface`.
    if (fromSubViewOpOnly && !isa_and_nonnull<memref::SubViewOp, SubTensorOp>(
                                 en.value().getDefiningOp()))
      continue;

    unsigned idx = en.index();
    auto map = maps[idx].cast<AffineMapAttr>().getValue();
    LLVM_DEBUG(llvm::dbgs()
               << "getShapeDefiningLoopRange I/O idx: " << idx << "\n");
    LLVM_DEBUG(llvm::dbgs()
               << "getShapeDefiningLoopRange map: " << map << "\n");
    Value shape = en.value();
    SmallVector<Value, 8> shapeRanges(map.getNumResults(), nullptr);
    for (auto en2 : llvm::enumerate(map.getResults())) {
      auto dimExpr = en2.value().dyn_cast<AffineDimExpr>();
      if (!dimExpr)
        continue;
      if (loopDepth == en2.value().cast<AffineDimExpr>().getPosition()) {
        LLVM_DEBUG(llvm::dbgs() << "getShapeDefiningLoopRange loopDepth: "
                                << loopDepth << "\n");
        LLVM_DEBUG(llvm::dbgs()
                   << "getShapeDefiningLoopRange shape: " << shape << "\n");
        return ShapeDimension{shape, static_cast<unsigned>(en2.index())};
      }
    }
  }
  llvm_unreachable("Expect to be able to extract a shape defining loop range");
}

// Return tiled operands for the fused producer op. When fusing into
// `linalg.tiled_loop` one has to update `input` and `output` arguments of the
// loop correspondingly.
// Each input tensor of the producer op has to be added to `inputs` of the
// `tiled_loop` if it is not present there already. Each output tensor has to
// be added either to `inputs` or to `outputs` of `linalg.tiled_loop` depending
// on whether the correponding result is an input or an output to the loop.
//
// NOTE: This way of updating the arguments of the `tiled_loop` assumes that the
// intermediate result is not used by any other operation but the consumer. A
// more generic way is to append all missing output tensors of the producer to
// the tiled loop outputs and hence modify the number of the results, since we
// would need to add the intermediate results to `linalg.yield`. After that a
// canonicalization pass would move the unused output args of the `tiled_loop`
// to the `input` section.
static SmallVector<Value, 4> getTiledOperands(OpBuilder &b, LinalgOp producer) {
  auto tiledLoop = dyn_cast<TiledLoopOp>(b.getBlock()->getParentOp());
  if (!tiledLoop)
    return llvm::to_vector<4>(producer.getShapedOperands());

  SmallVector<Value, 4> tiledOperands;
  assert(producer.hasTensorSemantics() &&
         "only fusion on tensors is currently supported for TiledLinalgOp");

  for (auto producerInput : producer.getInputTensors()) {
    OpOperand *addedInput = tiledLoop.findInputOperand(producerInput);
    if (addedInput == nullptr)
      addedInput = &tiledLoop.appendInputOperand(b, producerInput);
    BlockArgument addedBlockArg = tiledLoop.getTiedBlockArgument(*addedInput);
    tiledOperands.push_back(addedBlockArg);
  }
  for (auto &en : llvm::enumerate(producer.getOutputTensors())) {
    Value producerOutput = en.value();

    Value result = producer->getResult(en.index());
    OpOperand *resultInputOperand = tiledLoop.findInputOperand(result);
    OpOperand *resultOutputOperand = tiledLoop.findOutputOperand(result);
    assert((resultInputOperand != nullptr) ^ (resultOutputOperand != nullptr) &&
           "The result should be present in `input` or `output` args of "
           "`tiled_loop");

    bool isInput = resultInputOperand;
    int opNumber = isInput ? resultInputOperand->getOperandNumber()
                           : resultOutputOperand->getOperandNumber();

    OpOperand *addedOutput = tiledLoop.findOutputOperand(producerOutput);
    if (addedOutput == nullptr)
      addedOutput = isInput ? &tiledLoop.appendInputOperand(b, producerOutput)
                            : &tiledLoop.appendOutputOperand(b, producerOutput);

    OpOperand &resultOperand = tiledLoop->getOpOperand(opNumber);
    auto addedBlockArg = tiledLoop.getTiedBlockArgument(*addedOutput);
    auto resultOperandBlockArg = tiledLoop.getTiedBlockArgument(resultOperand);
    resultOperandBlockArg.replaceAllUsesWith(addedBlockArg);
    tiledLoop.eraseOperand(b, resultOperand);
    tiledOperands.push_back(addedBlockArg);
  }
  return tiledOperands;
}

/// Fuses the producer by cloning the `producer`. The `fusedLoopsAndRanges`
/// provides the loop range information for the fused loops. The rest are
/// obtained from the producer itself, since they are not tiled + fused.
static LinalgOp fuse(OpBuilder &b, LinalgOp producer,
                     const DenseMap<unsigned, Range> &fusedLoopsAndRanges) {
  SmallVector<Value, 8> ivs, tileSizes, sizeBounds;
  SmallVector<Range, 8> loopRanges;
  Location loc = producer.getLoc();
  auto zero = b.create<ConstantIndexOp>(loc, 0);
  auto one = b.create<ConstantIndexOp>(loc, 1);

  for (unsigned i = 0, e = producer.getNumLoops(); i < e; ++i) {
    auto it = fusedLoopsAndRanges.find(i);
    if (it != fusedLoopsAndRanges.end()) {
      ivs.push_back(it->second.offset);
      tileSizes.push_back(it->second.size);
      sizeBounds.push_back(nullptr);
      loopRanges.push_back(it->second);
      LLVM_DEBUG(llvm::dbgs() << "tiled loop#" << i << " with LoopRange "
                              << loopRanges.back() << "\n");
    } else {
      auto shapeDim = getShapeDefiningLoopRange(producer, i);
      Value dim = b.createOrFold<memref::DimOp>(loc, shapeDim.shape,
                                                shapeDim.dimension);
      tileSizes.push_back(zero);
      sizeBounds.push_back(dim);
      loopRanges.push_back(Range{zero, dim, one});
      LLVM_DEBUG(llvm::dbgs() << "full loop#" << i << " with LoopRange "
                              << loopRanges.back() << "\n");
    }
  }

  SmallVector<Value, 8> clonedShapes;
  clonedShapes.reserve(producer.getNumShapedOperands());

  // Compute subranges for all tensor input/output operands.
  clonedShapes.append(makeTiledShapes(b, loc, producer,
                                      getTiledOperands(b, producer), ivs,
                                      tileSizes, sizeBounds));

  // Append the other operands.
  auto operands = producer.getAssumedNonShapedOperands();
  clonedShapes.append(operands.begin(), operands.end());

  // Iterate over the results in order.
  // Extract the subtensor type from the linearized range.
  // Since we do not enforce any canonicalizations on the fly, this is always
  // fully dynamic at construction time.
  SmallVector<Type, 4> resultTypes;
  resultTypes.reserve(producer->getNumResults());
  for (RankedTensorType t : producer.getOutputTensorTypes()) {
    unsigned rank = t.getRank();
    SmallVector<int64_t, 4> staticOffsetsVector(
        rank, ShapedType::kDynamicStrideOrOffset);
    SmallVector<int64_t, 4> staticSizesVector(rank, ShapedType::kDynamicSize);
    SmallVector<int64_t, 4> staticStridesVector(
        rank, ShapedType::kDynamicStrideOrOffset);
    resultTypes.push_back(SubTensorOp::inferResultType(
        t.cast<RankedTensorType>(), staticOffsetsVector, staticSizesVector,
        staticStridesVector));
  }

<<<<<<< HEAD
  Operation *clonedOp = producer.clone(builder, loc, resultTypes, clonedShapes);
=======
  Operation *clonedOp = producer.clone(b, loc, resultTypes, clonedShapes);
>>>>>>> 21f3f750
  // When the producer has index semantics, we have to transform the indices of
  // the producer according to the tiling of the consumer, i.e. offset them by
  // the values computed in `loopRanges`.
  assert(!isa<IndexedGenericOp>(producer) && "unexpected op");
  if (producer.hasIndexSemantics()) {
    assert(clonedOp->getNumRegions() == 1 &&
           clonedOp->getRegion(0).getBlocks().size() == 1 &&
           "expected producer to have one block.");
    // Shift all indices by the tile offset.
    Block &block = clonedOp->getRegion(0).front();
    for (IndexOp indexOp : block.getOps<IndexOp>()) {
      OpBuilder::InsertionGuard g(b);
      b.setInsertionPointAfter(indexOp);
      AffineExpr index, offset;
      bindDims(b.getContext(), index, offset);
      AffineApplyOp applyOp = b.create<AffineApplyOp>(
          indexOp.getLoc(), index + offset,
          ValueRange{indexOp.getResult(), loopRanges[indexOp.dim()].offset});
      indexOp.getResult().replaceAllUsesExcept(applyOp, applyOp);
    }
  }

  return clonedOp;
}

/// Get the loop range for a dimension `dim` based on the `shapedOperand`. It is
/// expected to be defined by a subview op or a subtensor op.
static Range getRangeFromOperandShape(OpBuilder &b, Location loc,
                                      Value shapedOperand, unsigned dim) {
  Operation *shapeProducingOp = shapedOperand.getDefiningOp();
  if (auto subViewOp = dyn_cast<memref::SubViewOp>(shapeProducingOp))
    return subViewOp.getOrCreateRanges(b, loc)[dim];
  if (auto subTensorOp = dyn_cast<SubTensorOp>(shapeProducingOp))
    return subTensorOp.getOrCreateRanges(b, loc)[dim];
  llvm_unreachable("SubviewOp or SubTensorOp expected");
}

/// Fuses the producer of `producerIdx` into the loop immediately enclosing
/// `consumer`. This is achieved by "recomputing" the `producer` at the time it
/// is needed just before the `consumer.
///
/// Depending on the type of `consumer.getShapedOperand(consumerIdx)`, there are
/// 2 cases:
///   1. Buffer case: `producerIdx` is the index of the buffer in
///      `producer.getOutputBuffers()`.
///   2. Tensor case: `producerIdx` is the index of the tensor in
///      `producer.getResults()`.
static LinalgOp fuse(OpBuilder &b, LinalgOp producerOp, AffineMap producerMap,
                     OpOperand &consumerOpOperand) {
  LLVM_DEBUG(llvm::dbgs() << "Producer map: " << producerMap << "\n");
  DenseMap<unsigned, Range> fusedLoopsAndRanges;
  Value shapedOperand = consumerOpOperand.get();
  for (auto en : llvm::enumerate(producerMap.getResults())) {
    unsigned posInProducerLoop = en.value().cast<AffineDimExpr>().getPosition();
    fusedLoopsAndRanges[posInProducerLoop] = getRangeFromOperandShape(
        b, consumerOpOperand.getOwner()->getLoc(), shapedOperand, en.index());
  }
  return fuse(b, producerOp, fusedLoopsAndRanges);
}

// Encode structural fusion safety preconditions.
// Some of these will be lifted in the future with better analysis.
static bool isStructurallyFusableProducer(LinalgOp producer, Value consumedView,
                                          LinalgOp consumer) {
  assert(producer.hasBufferSemantics() &&
         "expected linalg op with buffer semantics");
  assert(consumer.hasBufferSemantics() &&
         "expected linalg op with buffer semantics");
  if (producer.getNumOutputs() != 1) {
    LLVM_DEBUG(llvm::dbgs() << "\nNot structurally fusable (multi-output)");
    return false;
  }
  // Only fuse when the producer block dominates.
  DominanceInfo dom(producer.getOperation());
  if (!dom.dominates(producer->getBlock(), consumer->getBlock())) {
    LLVM_DEBUG(
        llvm::dbgs()
        << "\nNot structurally fusable (producer block does not dominate)");
    return false;
  }
  return true;
}

bool mlir::linalg::isProducerLastWriteOfView(const LinalgDependenceGraph &graph,
                                             LinalgOp consumer,
                                             Value consumedView,
                                             LinalgOp producer) {
  assert(producer.hasBufferSemantics() &&
         "expected linalg op with buffer semantics");
  assert(consumer.hasBufferSemantics() &&
         "expected linalg op with buffer semantics");
  // Make some simple structural checks that alleviate the need for more
  // complex analyses.
  if (!isStructurallyFusableProducer(producer, consumedView, consumer)) {
    LLVM_DEBUG(llvm::dbgs() << "\n***Not static last write due to structure:\t"
                            << *producer.getOperation());
    return false;
  }
  // Check for any interleaved write to consumedView.
  if (!graph.findCoveringWrites(producer, consumer, consumedView).empty()) {
    LLVM_DEBUG(llvm::dbgs() << "\n***Not fusable due to interleaved write:\t"
                            << *producer.getOperation());
    return false;
  }
  return true;
}

bool mlir::linalg::isFusableInto(const LinalgDependenceGraph &graph,
                                 LinalgOp consumer, Value consumedView,
                                 LinalgOp producer) {
  assert(producer.hasBufferSemantics() &&
         "expected linalg op with buffer semantics");
  assert(consumer.hasBufferSemantics() &&
         "expected linalg op with buffer semantics");
  if (!isProducerLastWriteOfView(graph, consumer, consumedView, producer))
    return false;
  // Check for any fusion-preventing dependence to any shape read/written that
  // would violate dependences.
  if (!graph.findCoveringDependences(producer, consumer).empty()) {
    LLVM_DEBUG(llvm::dbgs()
               << "\n***Not fusable due to an interleaved dependence:\t"
               << *producer.getOperation());
    return false;
  }
  if (auto convOp = dyn_cast<linalg::ConvOp>(producer.getOperation())) {
    // TODO: add a level of indirection to linalg.generic.
    if (convOp.padding())
      return false;
  }
  if (auto convOp = dyn_cast<linalg::ConvOp>(consumer.getOperation())) {
    // TODO: add a level of indirection to linalg.generic.
    if (convOp.padding())
      return false;
  }
  return true;
}

/// For `consumer` with buffer semantics, find the Linalg operation on buffers
/// that is the last writer of `consumerOpOperand`. For now the fusable
/// dependence is returned as an instance of the `dependenceGraph`.
static Optional<LinalgDependenceGraph::LinalgDependenceGraphElem>
findFusableProducer(OpOperand &consumerOpOperand,
                    const LinalgDependenceGraph &dependenceGraph) {
  LLVM_DEBUG(llvm::dbgs() << "findFusableProducer for: "
                          << consumerOpOperand.get() << " @"
                          << consumerOpOperand.getOperandNumber() << " in "
                          << *consumerOpOperand.getOwner() << "\n");
  LinalgOp consumerOp = dyn_cast<LinalgOp>(consumerOpOperand.getOwner());
  if (!consumerOp)
    return {};

  // Only consider RAW and WAW atm.
  for (auto depType : {
           LinalgDependenceGraph::DependenceType::RAW,
           LinalgDependenceGraph::DependenceType::WAW,
       }) {
    LLVM_DEBUG(llvm::dbgs()
               << "Dependencies into: " << *consumerOp.getOperation() << "\n");
    for (auto dependence : llvm::make_filter_range(
             dependenceGraph.getDependencesInto(consumerOp, depType),
             [&](LinalgDependenceGraph::LinalgDependenceGraphElem elem) {
               LLVM_DEBUG(llvm::dbgs() << "Inspect dependence btw: "
                                       << elem.getIndexingValue() << " and "
                                       << elem.getDependentValue() << "\n");
               Value v = elem.getIndexingValue();
               Optional<unsigned> operandNum =
                   elem.getIndexingOpViewOperandNum();
               return isa<LinalgOp>(elem.getDependentOp()) &&
                      v == consumerOpOperand.get() && operandNum &&
                      operandNum.getValue() ==
                          consumerOpOperand.getOperandNumber();
             })) {
      // Consumer consumes this view, `isStructurallyFusableProducer` also
      // checks whether it is a strict subview of the producer view.
      auto producer = cast<LinalgOp>(dependence.getDependentOp());
      LLVM_DEBUG(llvm::dbgs()
                 << "\n"
                 << LinalgDependenceGraph::getDependenceTypeStr(depType)
                 << "producer: " << *dependence.getDependentOp()
                 << " view: " << dependence.getDependentValue() << "\n");

      // If the producer and consumer have tensor semantics, the only dependence
      // between them is through a RAW dependence and they are fusable by
      // construction. For buffer semantics need additional checks.
      if (producer.hasBufferSemantics() && consumerOp.hasBufferSemantics() &&
          isFusableInto(dependenceGraph, consumerOp, consumerOpOperand.get(),
                        producer))
        return dependence;
      if (producer.hasTensorSemantics() && consumerOp.hasTensorSemantics()) {
        assert(dependence.dependenceType ==
               LinalgDependenceGraph::DependenceType::RAW);
        return dependence;
      }
    }
  }
  return {};
}

Optional<FusionInfo>
mlir::linalg::fuseProducerOfBuffer(OpBuilder &b, OpOperand &consumerOpOperand,
                                   const LinalgDependenceGraph &graph) {
  Optional<LinalgDependenceGraph::LinalgDependenceGraphElem> fusableDependence =
      findFusableProducer(consumerOpOperand, graph);
  if (!fusableDependence)
    return llvm::None;

  // Canonicalize indexed generic ops before fusion.
  if (isa<IndexedGenericOp>(fusableDependence->getDependentOp()))
    return llvm::None;

  LinalgOp producerOp = dyn_cast<LinalgOp>(fusableDependence->getDependentOp());
  if (!producerOp)
    return llvm::None;

  // If producer is already in the same block as consumer, we are done.
  if (consumerOpOperand.get().getParentBlock() ==
      fusableDependence->getDependentValue().getParentBlock())
    return llvm::None;

  Optional<AffineMap> producerMap =
      fusableDependence->getDependentOpViewIndexingMap();
  if (!producerMap)
    return llvm::None;

  // Must be a subview or a slice to guarantee there are loops we can fuse
  // into.
  auto subView = consumerOpOperand.get().getDefiningOp<memref::SubViewOp>();
  if (!subView) {
    LLVM_DEBUG(llvm::dbgs() << "\nNot fusable (not a subview)");
    return llvm::None;
  }

  // Fuse `producer` just before `consumer`.
  OpBuilder::InsertionGuard g(b);
  b.setInsertionPoint(consumerOpOperand.getOwner());
  LLVM_DEBUG(llvm::dbgs() << "Fuse into consumer: "
                          << *consumerOpOperand.getOwner() << "\n");

  auto fusedProducer = fuse(b, producerOp, *producerMap, consumerOpOperand);
  return FusionInfo{producerOp, fusedProducer};
}

/// Walk back use-def chain through scf::For yields.
/// Sets `producer` and `outputIndex` if it finds a producer LinalgOp

// TODO(ravishankarm, ntv): This can be moved into the dependence graphs
// dependence tracking since the dependence tracking is similar to what is done
// w.r.t to buffers.
static void getProducerOfTensor(Value tensor, OpResult &opResult) {
  if (!tensor.getType().isa<RankedTensorType>())
    return;

  while (true) {
    LLVM_DEBUG(llvm::dbgs() << "\ngetProducerOfTensor: " << tensor);
    if (auto linalgOp = tensor.getDefiningOp<LinalgOp>()) {
      opResult = tensor.cast<OpResult>();
      return;
    }
    if (auto subTensorOp = tensor.getDefiningOp<SubTensorOp>()) {
      tensor = subTensorOp.source();
      continue;
    }
    if (auto blockArg = tensor.dyn_cast<BlockArgument>()) {
      if (auto forOp = blockArg.getDefiningOp<scf::ForOp>()) {
        tensor = *(forOp.getIterOperands().begin() + blockArg.getArgNumber());
        continue;
      }
    }
    return;
  }
}

Optional<FusionInfo>
mlir::linalg::fuseProducerOfTensor(OpBuilder &b, OpOperand &consumerOpOperand) {
  Value inputTensor = consumerOpOperand.get();
  OpResult producerOpResult;
  getProducerOfTensor(inputTensor, producerOpResult);
  if (!producerOpResult) {
    LLVM_DEBUG(llvm::dbgs() << "\nUnable to find producer");
    return {};
  }
  return fuseProducerOfTensor(b, producerOpResult, consumerOpOperand);
}

Optional<FusionInfo>
mlir::linalg::fuseProducerOfTensor(OpBuilder &b, OpResult producerOpResult,
                                   OpOperand &consumerOpOperand) {
  // Canonicalize indexed generic ops before fusion.
  if (isa<IndexedGenericOp>(producerOpResult.getOwner()))
    return llvm::None;

  auto producerOp = dyn_cast<LinalgOp>(producerOpResult.getOwner());
  if (!producerOp)
    return llvm::None;

  LinalgOp consumerOp = dyn_cast<LinalgOp>(consumerOpOperand.getOwner());
  if (!consumerOp)
    return llvm::None;

  Value inputTensor = consumerOpOperand.get();

  // Must be a subtensor to guarantee there are loops we can fuse into.
  auto subTensor = inputTensor.getDefiningOp<SubTensorOp>();
  if (!subTensor) {
    LLVM_DEBUG(llvm::dbgs()
               << "\nNot fusable, not a subtensor: " << inputTensor);
    return {};
  }

  // If producer is already in the same block as consumer, we are done.
  if (consumerOpOperand.get().getParentBlock() ==
      producerOpResult.getParentBlock())
    return {};

  // Insert fused `producer` just before `consumer`.
  OpBuilder::InsertionGuard g(b);
  b.setInsertionPoint(consumerOp);
  LLVM_DEBUG(llvm::dbgs() << "Fuse into consumer: " << *consumerOp << "\n");
  LinalgOp fusedProducer =
      fuse(b, producerOp,
           producerOp.getOutputIndexingMap(producerOpResult.getResultNumber()),
           consumerOpOperand);

  // Replace use.
  // Canonicalizations are not guaranteed to have happened before constructing
  // `fusedProducer`. In the tensor case this can result in temporary type
  // mismatches. Insert a `tensor.cast` op to propagate the transformation
  // invariant that types are compatible.
  Value def = fusedProducer->getResult(producerOpResult.getResultNumber());
  Type consumerType = consumerOpOperand.get().getType();
  if (consumerType != def.getType())
    def = b.create<tensor::CastOp>(fusedProducer.getLoc(), consumerType, def);
  consumerOpOperand.set(def);
  return FusionInfo{cast<LinalgOp>(producerOpResult.getOwner()), fusedProducer};
}

/// Prune all dimensions that are of reduction iterator type from `map`.
static AffineMap pruneReductionDimsFromMap(ArrayRef<Attribute> iteratorTypes,
                                           AffineMap map) {
  llvm::SmallDenseSet<unsigned> projectedDims;
  for (auto attr : llvm::enumerate(iteratorTypes)) {
    if (!isParallelIterator(attr.value()))
      projectedDims.insert(attr.index());
  }
  return getProjectedMap(map, projectedDims);
}

/// Returns the mapping from iterations in the consumer that write to the same
/// location as the iterations in the producer. To do so use
/// - indexing map of the fused view in the consumer : consumerIndexMap
/// - indexing map of the fused view in the producer : producerIndexMap
///     consumerLoopToProducerLoop =
///       inverse(producerIndexMap).compose(consumerIndexMap)
static Optional<AffineMap> getConsumerLoopToProducerLoopMap(
    LinalgDependenceGraph::LinalgDependenceGraphElem dependence) {
  auto producer = dyn_cast<LinalgOp>(dependence.getDependentOp());
  if (!producer)
    return None;

  Optional<AffineMap> producerIndexingMap =
      dependence.getDependentOpViewIndexingMap();
  Optional<AffineMap> consumerIndexingMap =
      dependence.getIndexingOpViewIndexingMap();
  if (!producerIndexingMap || !consumerIndexingMap)
    return None;

  AffineMap prunedProducerIndexingMap = pruneReductionDimsFromMap(
      producer.iterator_types().getValue(), *producerIndexingMap);
  if (!prunedProducerIndexingMap.isPermutation())
    return None;

  if (consumerIndexingMap->getNumResults() !=
      prunedProducerIndexingMap.getNumResults())
    return None;

  LLVM_DEBUG({
    llvm::dbgs() << "\t producerMap : ";
    producerIndexingMap->print(llvm::dbgs());
    llvm::dbgs() << "  pruned : ";
    prunedProducerIndexingMap.print(llvm::dbgs());
    llvm::dbgs() << "\n";
    llvm::dbgs() << "\t consumerMap : ";
    consumerIndexingMap->print(llvm::dbgs());
    llvm::dbgs() << "\n";
  });

  AffineMap invProducerIndexMap = inversePermutation(prunedProducerIndexingMap);
  if (!invProducerIndexMap)
    return None;

  return invProducerIndexMap.compose(*consumerIndexingMap);
}

/// Given a projected permutation `map`, returns true if the map changes the
/// order in which the fused loop dimension appear.
static bool doesTransposeAccess(AffineMap map,
                                const std::set<unsigned> &fusableLoops) {
  Optional<unsigned> lastFusableLoop;
  for (unsigned pos : llvm::map_range(map.getResults(), [](AffineExpr expr) {
         return expr.cast<AffineDimExpr>().getPosition();
       })) {
    if (!fusableLoops.count(pos))
      continue;
    if (!lastFusableLoop) {
      lastFusableLoop = pos;
      continue;
    }
    if (pos <= lastFusableLoop.getValue())
      return true;
    lastFusableLoop = pos;
  }
  return false;
}

/// Returns the positions of the loop in `op` that can be tiled based on the
/// operations that are to be fused with it. For example, in a
///
///   linalg.matmul ins(%a, %b : ...) outs(%c : ...)
///
/// if the producer of %a needs to be fused with this op, only the `i` loop of
/// the matmul can be tiled while fusing. If producer of %a, and %b are to be
/// fused, then no loops can be tiled while fusing. The conditions used are:
/// 1. Only parallel loops can be used for tile + fuse. Find the number of
///    common outer parallel loops between the op and its producers being fused.
/// 2. Of the parallel loops only some can be fused. Only those loops can be
///    fused such where the fusable loops iteration space only touches one tile
///    of the fused operation. This is because the producer (which is writing
///    the fused subview) has update semantics.
///
/// Since an inverse computation is needed, we need to consider the projection
/// of the producerIndexMap w.r.t the parallel loops.  The actual fusable loops
/// are the dimensions of the consumerLoopToProducerLoop map that correspond to
/// parallel loops and appear in the result of the map
///
/// Example 1:
///   linalg.fill(%c, %cst)
///   linalg.matmul ins(%a, %b) outs(%c)
///     Number of parallel loops : 2
///     producerIndexMap = affine_map<(i, j) ->(i , j)>
///     consumerIndexMap = affine_map<(i, j, k) -> (i, j)>
///     consumerLoopToProducerLoop = affine_map<(i, j, k) -> (i, j)>
///     Fused dimensions : i, j
///
/// Example 2:
///   linalg.matmul ins(%a, %b) outs(%c)
///   linalg.generic {indexing_maps = [affine_map<(i, j) -> (j, i)>, ...
///                   iterator_types = ["parallel", "parallel"]}
///     ins(%c) ...
///
///     Number of parallel loops = 2:
///     producerIndexMap (projected to parallel loops) =
///       affine_map<(i, j) -> (i, j)>
///     consumerLoopToProducerLoop2 = affine_map<(i, j) -> (j, i)>
///     Fused dimensions : i, j
///
/// Example 3:
///   linalg.copy(%s, %b)
///   linalg.matmul ins(%a, %b) outs(%c)
///
///   Number of parallel loops = 2
///   produceIndexMap : affine_map<(i, j) -> (i, j)>
///   consumerLoopToProduceLoops = affine_map<(i, j, k) -> (k, j)>
///     submap with only parallel loops = affine_map<(i, j) -> (j)>
///   Fused dimensions : j
static std::set<unsigned>
collectFusableLoops(ArrayRef<LinalgOp> ops,
                    const FusableOpDependencesTy &fusableDependences) {
  assert(!ops.empty());
  auto getNumOuterParallelLoops = [](LinalgOp linalgOp) {
    return linalgOp.iterator_types()
        .getValue()
        .take_while([](Attribute attr) -> bool {
          return attr.cast<StringAttr>().getValue() ==
                 getParallelIteratorTypeName();
        })
        .size();
  };

  size_t numOuterParallelLoops = getNumOuterParallelLoops(ops.back());
  for (auto op : ops.drop_back()) {
    numOuterParallelLoops =
        std::min(numOuterParallelLoops, getNumOuterParallelLoops(op));
  }

  std::set<unsigned> fusableLoops;
  auto range = llvm::seq<unsigned>(0, numOuterParallelLoops);
  fusableLoops.insert(range.begin(), range.end());

  for (auto op : reverse(ops)) {
    for (auto dependence : fusableDependences.lookup(op)) {
      LLVM_DEBUG({
        llvm::dbgs() << "\t fusable :";
        for (unsigned i : fusableLoops)
          llvm::dbgs() << " " << i;
        llvm::dbgs() << "\n";
      });

      Optional<AffineMap> consumerLoopToProducerLoop =
          getConsumerLoopToProducerLoopMap(dependence);
      if (!consumerLoopToProducerLoop) {
        op.emitRemark("failed to get map from consumer loop to producer loop");
        return {};
      }
      // todo: This condition is only an implementation limitation. When fusing
      // the operation, if the accesses in the producer/consumer are transposes
      // of each other, the loop bounds for the tiled producer can be
      // manipulated accordingly. This requires some additional bookkeeping in
      // the implementation of tile+fuse that is deferred to later.
      if (doesTransposeAccess(*consumerLoopToProducerLoop, fusableLoops)) {
        op.emitRemark("unhandled fusion when fusion requires permutation");
        return {};
      }

      std::set<unsigned> candidates;
      for (AffineExpr expr : consumerLoopToProducerLoop->getResults()) {
        unsigned position = expr.cast<AffineDimExpr>().getPosition();
        if (fusableLoops.count(position))
          candidates.insert(position);
      }
      LLVM_DEBUG({
        llvm::dbgs() << "\t candidates :";
        for (unsigned i : candidates)
          llvm::dbgs() << " " << i;
        llvm::dbgs() << "\n";
      });
      if (candidates.empty())
        return {};
      std::swap(candidates, fusableLoops);
    }
  }

  return fusableLoops;
}

/// Find all dependences that are fusable.
FusableOpDependencesTy mlir::linalg::findAllFusableDependences(
    ArrayRef<LinalgOp> ops, const LinalgDependenceGraph &dependenceGraph) {
  FusableOpDependencesTy fusableDependences;
  DenseMap<Operation *, SmallVector<AffineMap, 1>> fusedProducerIndexingMap;
  for (LinalgOp op : reverse(ops)) {
    for (OpOperand &opOperand : op.getShapedOpOperands()) {
      Optional<LinalgDependenceGraph::LinalgDependenceGraphElem>
          fusableDependence = findFusableProducer(opOperand, dependenceGraph);
      if (!fusableDependence)
        continue;
      // Canonicalize indexed generic ops before fusion.
      if (isa<IndexedGenericOp>(fusableDependence->getDependentOp()))
        continue;
      LinalgOp producerOp =
          dyn_cast<LinalgOp>(fusableDependence->getDependentOp());
      if (!producerOp)
        continue;
      // Do not fuse dependences that are to operations not in the same basic
      // block. This avoid moving fused operations across loops that might
      // themselves carry dependency making the fusion illegal.
      if (producerOp->getBlock() != op->getBlock())
        continue;

      // Make sure that the indexing map of the view used for fusion in the
      // producer is a projected permutation.
      Optional<AffineMap> producerMap =
          fusableDependence->getDependentOpViewIndexingMap();
      Optional<AffineMap> consumerMap =
          fusableDependence->getIndexingOpViewIndexingMap();
      assert(
          consumerMap &&
          "unable to find indexing map of operand/result of indexing OpView");
      fusedProducerIndexingMap[producerOp.getOperation()].push_back(
          *consumerMap);
      if (!producerMap || !producerMap->isProjectedPermutation() ||
          !consumerMap->isProjectedPermutation())
        continue;

      fusableDependences[producerOp.getOperation()].push_back(
          *fusableDependence);
    }
  }
  // TODO: Currently fusion would not be legal if the fusable dependence is to
  // the same producer but different indexing map in the consumer. Fix this, but
  // in the meanwhile disallow such a fusion.
  for (auto useIndexingMapsList : fusedProducerIndexingMap) {
    AffineMap map1 = useIndexingMapsList.second.front();
    for (AffineMap map2 :
         ArrayRef<AffineMap>(useIndexingMapsList.second).drop_front()) {
      if (map1 != map2) {
        fusableDependences.erase(useIndexingMapsList.first);
        break;
      }
    }
  }
  return fusableDependences;
}

/// Tile the fused loops in the root operation, by setting the tile sizes for
/// all other loops to zero (those will be tiled later).
static Optional<TiledLinalgOp>
tileRootOperation(OpBuilder &b, LinalgOp op, ArrayRef<Value> tileSizeVector,
                  const LinalgTilingOptions &options,
                  const std::set<unsigned> &fusedLoops) {
  SmallVector<Value, 4> tileSizes(tileSizeVector.begin(), tileSizeVector.end());
  auto zero = b.create<ConstantIndexOp>(op.getLoc(), 0);
  for (unsigned i = 0, e = tileSizes.size(); i != e; ++i)
    if (!fusedLoops.count(i))
      tileSizes[i] = zero;
  LinalgTilingOptions tileFusedLoopsOptions = options;
  tileFusedLoopsOptions.setTileSizes(tileSizes);
  return tileLinalgOp(b, op, tileFusedLoopsOptions);
}

/// Fuse the operations in `fusionCandidates` with `tiledOp`. Latter is expected
/// to be a tiled operation such that it is valid to fuse all operations in
/// `fusionCandidates`, i.e. move the operation within the inter-tile loops of
/// `tiledOp`.
static SmallVector<LinalgOp, 1>
fuseOperations(OpBuilder &b, LinalgOp rootOp, TiledLinalgOp tiledLinalgOp,
               ArrayRef<LinalgOp> fusionCandidates,
               const FusableOpDependencesTy &fusableDependences,
               const std::set<unsigned> &fusedLoops) {
  LinalgOp tiledOp = tiledLinalgOp.op;
  OpBuilder::InsertionGuard guard(b);
  b.setInsertionPoint(tiledOp);

  DenseMap<unsigned, Range> fusedLoopsAndRanges;
  for (unsigned loop : fusedLoops) {
    ShapeDimension shapeDim = getShapeDefiningLoopRange(tiledOp, loop, true);
    fusedLoopsAndRanges[loop] = getRangeFromOperandShape(
        b, tiledOp.getLoc(), shapeDim.shape, shapeDim.dimension);
  }

  SmallVector<LinalgOp, 1> fusedOps(fusionCandidates.size());
  DenseMap<Operation *, LinalgOp> origOpToFusedOp;
  origOpToFusedOp[rootOp.getOperation()] = tiledOp;
  for (auto candidate : enumerate(llvm::reverse(fusionCandidates))) {
    LinalgOp origOp = candidate.value();
    LinalgOp fusedOp = fuse(b, origOp, fusedLoopsAndRanges);
    origOpToFusedOp[origOp.getOperation()] = fusedOp;
    fusedOps[fusionCandidates.size() - candidate.index() - 1] = fusedOp;

    // Prepare the builder for the next insertion point.
    auto guard = llvm::make_scope_exit([&]() { b.setInsertionPoint(fusedOp); });
    if (!origOp.hasTensorSemantics())
      continue;

    // If the producer consumer operations are linalg operations on tensors, the
    // dependence is due to value produced (as a return tensor) by the producer
    // and used in the consumer. The returned value of the fused op needs to be
    // made the operand of the tiled/fused consumer operation. By construction
    // the value returned by the producer is the value used by the consumer.
    for (auto &dependence : fusableDependences.lookup(origOp.getOperation())) {
      if (dependence.dependenceType !=
          LinalgDependenceGraph::DependenceType::RAW)
        continue;

      unsigned resultIndex =
          dependence.getDependentOpViewResultNum().getValue();
      LinalgOp consumer = origOpToFusedOp.lookup(dependence.getIndexingOp());
      if (!consumer)
        continue;

      Value replacementValue = fusedOp.getOperation()->getResult(resultIndex);
      consumer.getOperation()->setOperand(
          dependence.getIndexingOpViewOperandNum().getValue(),
          replacementValue);
    }

    // At this point, all Linalg uses of the tensors produced by `origOp` have
    // been replaced. However, there may still be "output tensor"-like uses
    // coming from WAW dependencies.
    // All these uses are iter_args of the outermost loop (TODO: add a check).
    // Such iter_args uses serve 2 purposes:
    //  1. give a shape to the output
    //  2. encode destructive updates that may be inplaceable by bufferization.
    // To keep the second type of information while letting the unfused op die
    // unused, we need to forward the producer output operand.
    if (auto forOp = dyn_cast<scf::ForOp>(tiledLinalgOp.loops.front())) {
      for (auto &operand : forOp.getIterOpOperands())
        if (auto opResult = operand.get().dyn_cast<OpResult>())
          if (opResult.getOwner() == origOp)
            operand.set(origOp.getOutputTensors()[opResult.getResultNumber()]);
    }
  }
  return fusedOps;
}

static Optional<TiledAndFusedLinalgOps>
tileAndFuseLinalgOpsImpl(OpBuilder &b, ArrayRef<LinalgOp> ops,
                         const LinalgDependenceGraph &dependenceGraph,
                         const LinalgTilingOptions &tilingOptions) {
  if (ops.size() < 2)
    return llvm::None;
  LinalgOp rootOp = ops.back();
  if (!llvm::all_of(
          ops,
          [](LinalgOp linalgOp) { return linalgOp.hasBufferSemantics(); }) &&
      !llvm::all_of(ops, [](LinalgOp linalgOp) {
        return linalgOp.hasTensorSemantics();
      })) {
    rootOp.emitError(
        "unable to fuse operations that have tensor semantics with operations "
        "that have buffer semantics and viceversa.");
    return llvm::None;
  }
  // TODO: Support interchange with tile + fuse. This might actually help do
  // better fusion.
  if (!tilingOptions.interchangeVector.empty()) {
    rootOp.emitRemark("unable to handle tile and fuse with interchange");
    return llvm::None;
  }

  OpBuilder::InsertionGuard guard(b);
  b.setInsertionPoint(rootOp);

  // Find all the producers.
  LLVM_DEBUG(llvm::dbgs() << "findAllFusableDependences\n");
  FusableOpDependencesTy fusableDependences =
      findAllFusableDependences(ops, dependenceGraph);
  if (fusableDependences.empty()) {
    LLVM_DEBUG(llvm::dbgs() << "no fusable dependencies found\n");
    return llvm::None;
  }

  TiledAndFusedLinalgOps ret;
  // Find the loops that can be tiled and fused.
  LLVM_DEBUG(llvm::dbgs() << "collectFusableLoops\n");
  ret.fusedLoopDims = collectFusableLoops(ops, fusableDependences);

  // If there are no fusable dependences or there are no tile+fusable loops,
  // just return.
  if (ret.fusedLoopDims.empty()) {
    LLVM_DEBUG(llvm::dbgs() << "no fusable loops found\n");
    return llvm::None;
  }

  // Tile the fused loops in the last operation in the list.
  SmallVector<Value, 4> tileSizeVector =
      tilingOptions.tileSizeComputationFunction(b, rootOp);
  Optional<TiledLinalgOp> tiledRootOp = tileRootOperation(
      b, rootOp, tileSizeVector, tilingOptions, ret.fusedLoopDims);
  if (!tiledRootOp) {
    rootOp.emitRemark("failed to tile the fused loops");
    return llvm::None;
  }
  ret.op = tiledRootOp->op;
  ret.fusedLoops.assign(tiledRootOp->loops.begin(), tiledRootOp->loops.end());

  // Fuse the other operations into the fused inter-tile loops produced above.
  ret.fusedProducers = fuseOperations(b, rootOp, *tiledRootOp, ops.drop_back(),
                                      fusableDependences, ret.fusedLoopDims);

  return ret;
}

Optional<TiledAndFusedLinalgOps>
mlir::linalg::tileAndFuseLinalgOps(OpBuilder &b, ArrayRef<LinalgOp> ops,
                                   const LinalgDependenceGraph &dependenceGraph,
                                   const LinalgTilingOptions &tilingOptions) {
  switch (tilingOptions.loopType) {
  case LinalgTilingLoopType::Loops:
  case LinalgTilingLoopType::ParallelLoops:
  case LinalgTilingLoopType::TiledLoops:
    return tileAndFuseLinalgOpsImpl(b, ops, dependenceGraph, tilingOptions);
  default:;
  }
  return llvm::None;
}<|MERGE_RESOLUTION|>--- conflicted
+++ resolved
@@ -229,11 +229,7 @@
         staticStridesVector));
   }
 
-<<<<<<< HEAD
-  Operation *clonedOp = producer.clone(builder, loc, resultTypes, clonedShapes);
-=======
   Operation *clonedOp = producer.clone(b, loc, resultTypes, clonedShapes);
->>>>>>> 21f3f750
   // When the producer has index semantics, we have to transform the indices of
   // the producer according to the tiling of the consumer, i.e. offset them by
   // the values computed in `loopRanges`.
