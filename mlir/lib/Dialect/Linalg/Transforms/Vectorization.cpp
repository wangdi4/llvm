//===- Vectorization.cpp - Implementation of linalg Vectorization ---------===//
//
// Part of the LLVM Project, under the Apache License v2.0 with LLVM Exceptions.
// See https://llvm.org/LICENSE.txt for license information.
// SPDX-License-Identifier: Apache-2.0 WITH LLVM-exception
//
//===----------------------------------------------------------------------===//
//
// This file implements the linalg dialect Vectorization transformations.
//
//===----------------------------------------------------------------------===//

#include "mlir/Dialect/Linalg/Analysis/DependenceAnalysis.h"
#include "mlir/Dialect/Linalg/IR/LinalgOps.h"
#include "mlir/Dialect/Linalg/Transforms/Transforms.h"
#include "mlir/Dialect/Linalg/Utils/Utils.h"
#include "mlir/Dialect/StandardOps/EDSC/Intrinsics.h"
#include "mlir/Dialect/Utils/StructuredOpsUtils.h"
#include "mlir/Dialect/Vector/EDSC/Intrinsics.h"
#include "mlir/Dialect/Vector/VectorOps.h"
#include "mlir/IR/AffineExpr.h"
#include "mlir/IR/Matchers.h"
#include "mlir/IR/PatternMatch.h"
#include "mlir/Pass/Pass.h"
#include "mlir/Support/LLVM.h"
#include "mlir/Transforms/RegionUtils.h"
#include "llvm/ADT/ScopeExit.h"
#include "llvm/Support/Debug.h"
#include "llvm/Support/raw_ostream.h"
#include <type_traits>

using namespace mlir;
using namespace mlir::edsc;
using namespace mlir::edsc::intrinsics;
using namespace mlir::linalg;

using llvm::dbgs;

#define DEBUG_TYPE "linalg-vectorization"

<<<<<<< HEAD
/// Return true if the use-def chain from `v` to `from` consists of 0 or more
/// unary single-operand operations.
// TODO: relax to multi-operands with constants, which are technically unary ops
// as needed (e.g. add5).
static bool isChainOfUnaryOpsFrom(Value v, Value from) {
  while (v != from) {
    Operation *op = v.getDefiningOp();
    if (!op || op->getNumOperands() != 1)
      return false;
    v = op->getOperand(0);
  };
  return true;
}

=======
>>>>>>> 74f131e7
/// Return the unique instance of OpType in `block` if it is indeed unique.
/// Return null if none or more than 1 instances exist.
template <typename OpType>
static OpType getSingleOpOfType(Block &block) {
  OpType res;
  block.walk([&](OpType op) {
    if (res) {
      res = nullptr;
      return WalkResult::interrupt();
    }
    res = op;
    return WalkResult::advance();
  });
  return res;
}

<<<<<<< HEAD
/// Detect whether res is any permutation of `u5(u1(c) + u2(u3(a) * u4(b)))`
/// on the field (AddOpType, MulOpType), where u1, u2, u3, u4 and u5 represent
/// unary operations that may change the type.
template <typename AddOpType, typename MulOpType>
static bool isAddMul(Block &block) {
  if (block.getNumArguments() != 3)
    return false;
  Operation *yieldOp = block.getTerminator();
  if (yieldOp->getNumOperands() != 1)
    return false;

  LLVM_DEBUG(dbgs() << "\n[" DEBUG_TYPE "]: isAddMul: "; block.dump());
  AddOpType addOp = getSingleOpOfType<AddOpType>(block);
  MulOpType mulOp = getSingleOpOfType<MulOpType>(block);
  if (!addOp || !mulOp)
    return false;

  Value argA = block.getArgument(0), argB = block.getArgument(1);
  Value a = mulOp->getOperand(0), b = mulOp->getOperand(1);
  Value mul = mulOp->getResult(0);
  Value argC = block.getArgument(2);
  Value c1 = addOp->getOperand(0), c2 = addOp->getOperand(1);
  Value add = addOp->getResult(0);
  Value res = yieldOp->getOperand(0);
  // Result traces back to add.
  auto un = isChainOfUnaryOpsFrom;
  bool success = un(res, add);
  // One of the operands of add traces back to argC, the other to the mul.
  success |= (un(c1, argC) && un(c2, mul)) || ((un(c1, mul)) && un(c2, argC));
  // One of the operands of mul traces back to argA, the other to argB.
  success |= (un(a, argA) && un(b, argB)) || ((un(a, argB)) && un(b, argA));
  return success;
}

=======
>>>>>>> 74f131e7
/// Helper data structure to represent the result of vectorization.
/// In certain specific cases, like terminators, we do not want to propagate/
enum VectorizationStatus {
  /// Op failed to vectorize.
  Failure = 0,
  /// Op vectorized and custom function took care of replacement logic
  NoReplace,
  /// Op vectorized into a new Op whose results will replace original Op's
  /// results.
  NewOp
  // TODO: support values if Op vectorized to Many-Ops whose results we need to
  // aggregate for replacement.
};
struct VectorizationResult {
  /// Return status from vectorizing the current op.
  enum VectorizationStatus status = VectorizationStatus::Failure;
  /// New vectorized operation to replace the current op.
  /// Replacement behavior is specified by `status`.
  Operation *newOp;
};

/// Return a vector type of the same shape and element type as the (assumed)
/// ShapedType of `v`.
static VectorType extractVectorTypeFromShapedValue(Value v) {
  auto st = v.getType().cast<ShapedType>();
  if (st.isa<MemRefType>() && st.getShape().empty())
    return VectorType();
  return VectorType::get(st.getShape(), st.getElementType());
}

/// Build a vector.transfer_read from `source` at indices set to all `0`.
/// If source has rank zero, build an std.load.
/// Return the produced value.
static Value buildVectorRead(OpBuilder &builder, Value source) {
  edsc::ScopedContext scope(builder);
  auto shapedType = source.getType().cast<ShapedType>();
  if (VectorType vectorType = extractVectorTypeFromShapedValue(source)) {
    SmallVector<Value> indices(shapedType.getRank(), std_constant_index(0));
    return vector_transfer_read(vectorType, source, indices);
  }
  return std_load(source);
}

/// Build a vector.transfer_write of `value` into `dest` at indices set to all
/// `0`. If `dest` has null rank, build an std.store.
/// Return the produced value or null if no value is produced.
static Value buildVectorWrite(OpBuilder &builder, Value value, Value dest) {
  edsc::ScopedContext scope(builder);
  Operation *write;
  auto shapedType = dest.getType().cast<ShapedType>();
  if (VectorType vectorType = extractVectorTypeFromShapedValue(dest)) {
    SmallVector<Value> indices(shapedType.getRank(), std_constant_index(0));
    if (vectorType != value.getType())
      value = vector_broadcast(vectorType, value);
    write = vector_transfer_write(value, dest, indices);
  } else {
    write = std_store(value, dest);
  }
  LLVM_DEBUG(dbgs() << "\n[" DEBUG_TYPE "]: vectorized op: " << *write);
  if (!write->getResults().empty())
    return write->getResult(0);
  return Value();
}

/// If value of assumed VectorType has a shape different than `shape`, buil and
/// return a new vector.broadcast to `shape`.
/// Otherwise, just return value.
static Value broadcastIfNeeded(OpBuilder &builder, Value value,
                               ArrayRef<int64_t> shape) {
  auto vecType = value.getType().dyn_cast<VectorType>();
  if (shape.empty() || (vecType != nullptr && vecType.getShape() == shape))
    return value;
  auto newVecType = VectorType::get(shape, vecType ? vecType.getElementType()
                                                   : value.getType());
  return builder.create<vector::BroadcastOp>(
      builder.getInsertionPoint()->getLoc(), newVecType, value);
}

// Custom vectorization function type. Produce a vector form of Operation*
// assuming all its vectorized operands are already in the BlockAndValueMapping.
// Return nullptr if the Operation cannot be vectorized.
using CustomVectorizationHook = std::function<VectorizationResult(
    Operation *, const BlockAndValueMapping &)>;

/// Helper function to vectorize the terminator of a `linalgOp`. New result
/// vector values are appended to `results`.
/// Return VectorizationStatus::NoReplace to signal the vectorization algorithm
/// that it should not try to map produced operations: this is the purpose of
/// the `results` argument to capture such values and make them available for
/// RAUW to the vectorization algorithm.
/// This function is meant to be used as a CustomVectorizationHook.
static VectorizationResult
vectorizeLinalgYield(OpBuilder &builder, Operation *op,
                     const BlockAndValueMapping &bvm, LinalgOp linalgOp,
                     SmallVectorImpl<Value> &results) {
  auto yieldOp = dyn_cast<linalg::YieldOp>(op);
  if (!yieldOp)
    return VectorizationResult{VectorizationStatus::Failure, nullptr};
  for (auto outputs : llvm::enumerate(yieldOp.values())) {
    // TODO: Scan for an opportunity for reuse.
    // TODO: use a map.
    Value vectorValue = bvm.lookup(outputs.value());
    Value result = buildVectorWrite(builder, vectorValue,
                                    linalgOp.getOutput(outputs.index()));
    if (result)
      results.push_back(result);
  }
  return VectorizationResult{VectorizationStatus::NoReplace, nullptr};
}

/// Generic vectorization for a single operation `op`, given already vectorized
/// operands carried by `bvm`. Vectorization occurs as follows:
///   1. Try to apply any of the `customVectorizationHooks` and return its
///   result on success.
///   2. Clone any constant in the current scope without vectorization: each
///   consumer of the constant will later determine the shape to which the
///   constant needs to be broadcast to.
///   3. Fail on any remaining non `ElementwiseMappable` op. It is the purpose
///   of the `customVectorizationHooks` to cover such cases.
///   4. Clone `op` in vector form to a vector of shape prescribed by the first
///   operand of maximal rank. Other operands have smaller rank and are
///   broadcast accordingly. It is assumed this broadcast is always legal,
///   otherwise, it means one of the `customVectorizationHooks` is incorrect.
///
/// This function assumes all operands of `op` have been vectorized and are in
/// the `bvm` mapping. As a consequence, this function is meant to be called on
/// a topologically-sorted list of ops.
/// This function does not update `bvm` but returns a VectorizationStatus that
/// instructs the caller what `bvm` update needs to occur.
static VectorizationResult
vectorizeOneOp(OpBuilder &builder, Operation *op,
               const BlockAndValueMapping &bvm,
               ArrayRef<CustomVectorizationHook> customVectorizationHooks) {
  LLVM_DEBUG(dbgs() << "\n[" DEBUG_TYPE "]: vectorize op " << *op);

  // 1. Try to apply any CustomVectorizationHook.
  if (!customVectorizationHooks.empty()) {
    for (auto &customFunc : customVectorizationHooks) {
      VectorizationResult result = customFunc(op, bvm);
      if (result.status == VectorizationStatus::Failure)
        continue;
      return result;
    }
  }

  // 2. Constant ops don't get vectorized but rather broadcasted at their users.
  // Clone so that the constant is not confined to the linalgOp block .
  if (isa<ConstantOp>(op))
    return VectorizationResult{VectorizationStatus::NewOp, builder.clone(*op)};

  // 3. Only ElementwiseMappable are allowed in the generic vectorization.
  if (!op->hasTrait<OpTrait::ElementwiseMappable>())
    return VectorizationResult{VectorizationStatus::Failure, nullptr};

  // 4. Generic vectorization path for ElementwiseMappable ops.
  //   a. first get the first max ranked shape.
  SmallVector<int64_t, 4> firstMaxRankedShape;
  for (Value operand : op->getOperands()) {
    auto vt = bvm.lookup(operand).getType().dyn_cast<VectorType>();
    if (vt && firstMaxRankedShape.size() < vt.getShape().size())
      firstMaxRankedShape.assign(vt.getShape().begin(), vt.getShape().end());
  }
  //   b. broadcast each op if needed.
  auto vectorizedOperands = llvm::map_range(op->getOperands(), [&](Value v) {
    return firstMaxRankedShape.empty()
               ? bvm.lookup(v)
               : broadcastIfNeeded(builder, bvm.lookup(v), firstMaxRankedShape);
  });
  //   c. for elementwise, the result is the vector with the firstMaxRankedShape
  auto returnTypes = llvm::map_range(op->getResultTypes(), [&](Type t) {
    return firstMaxRankedShape.empty()
               ? t
               : VectorType::get(firstMaxRankedShape, t);
  });

  // Build and return the new op.
  OperationState state(op->getLoc(), op->getName());
  state.addAttributes(op->getAttrs());
  state.addOperands(llvm::to_vector<4>(vectorizedOperands));
  state.addTypes(llvm::to_vector<4>(returnTypes));
  return VectorizationResult{VectorizationStatus::NewOp,
                             builder.createOperation(state)};
}

/// Generic vectorization function that rewrites the body of a `linalgOp` into
/// vector form. Generic vectorization proceeds as follows:
///   1. The region for the linalg op is created if necessary.
///   2. Values defined above the region are mapped to themselves and will be
///   broadcasted on a per-need basis by their consumers.
///   3. Each region argument is vectorized into a vector.transfer_read (or 0-d
///   load).
///   TODO: Reuse opportunities for RAR dependencies.
///   4. Register CustomVectorizationHook for YieldOp to capture the results.
///   5. Iteratively call vectorizeOneOp on the region operations.
///   6. RAUW the linalg op by the results captured vectorizing the YieldOp.
static LogicalResult vectorizeAsLinalgGeneric(
    OpBuilder &builder, LinalgOp linalgOp,
    ArrayRef<CustomVectorizationHook> customVectorizationHooks = {}) {
  // 1. Certain Linalg ops do not have a region but only a region builder.
  // If so, build the region so we can vectorize.
  std::unique_ptr<Region> owningRegion;
  Region *region;
  if (linalgOp->getNumRegions() > 0) {
    region = &linalgOp->getRegion(0);
  } else {
    // RAII avoid remaining in block.
    OpBuilder::InsertionGuard g(builder);
    owningRegion = std::make_unique<Region>();
    region = owningRegion.get();
    Block *block = builder.createBlock(region);
    auto elementTypes = llvm::to_vector<4>(
        llvm::map_range(linalgOp.getShapedOperandTypes(),
                        [](ShapedType t) { return t.getElementType(); }));
    block->addArguments(elementTypes);
    linalgOp.getRegionBuilder()(*block);
  }
  Block *block = &region->front();

  BlockAndValueMapping bvm;
  // 2. Values defined above the region can only be broadcast for now. Make them
  // map to themselves.
  llvm::SetVector<Value> valuesSet;
  mlir::getUsedValuesDefinedAbove(*region, valuesSet);
  bvm.map(valuesSet.getArrayRef(), valuesSet.getArrayRef());

  // 3. Turn all BBArgs into vector.transfer_read / load.
  SmallVector<AffineMap> indexings;
  for (auto bbarg : block->getArguments()) {
    Value vectorArg = linalgOp.getShapedOperand(bbarg.getArgNumber());
    Value vectorRead = buildVectorRead(builder, vectorArg);
    LLVM_DEBUG(dbgs() << "\n[" DEBUG_TYPE "]: new vectorized bbarg("
                      << bbarg.getArgNumber() << "): " << vectorRead);
    bvm.map(bbarg, vectorRead);
    bvm.map(vectorArg, vectorRead);
  }

  // 4. Register CustomVectorizationHook for yieldOp.
  SmallVector<Value> results;
  CustomVectorizationHook vectorizeYield =
      [&](Operation *op,
          const BlockAndValueMapping &bvm) -> VectorizationResult {
    return vectorizeLinalgYield(builder, op, bvm, linalgOp, results);
  };
  // Append the vectorizeYield hook.
  auto hooks = llvm::to_vector<4>(customVectorizationHooks);
  hooks.push_back(vectorizeYield);

  // 5. Iteratively call `vectorizeOneOp` to each op in the slice.
  for (Operation &op : block->getOperations()) {
    VectorizationResult result = vectorizeOneOp(builder, &op, bvm, hooks);
    if (result.status == VectorizationStatus::Failure) {
      LLVM_DEBUG(dbgs() << "\n[" DEBUG_TYPE "]: failed to vectorize: " << op);
      return failure();
    }
    if (result.status == VectorizationStatus::NewOp) {
      LLVM_DEBUG(dbgs() << "\n[" DEBUG_TYPE "]: new vector op: "
                        << *result.newOp;);
      bvm.map(op.getResults(), result.newOp->getResults());
    }
  }

  // 6. RAUW the linalg op by the results captured vectorizing the YieldOp.
  if (!results.empty())
    linalgOp->replaceAllUsesWith(results);
  return success();
}

<<<<<<< HEAD
/// Detect whether the LinalgOp `op` is a contraction.
/// A Linalg contraction is defined in general terms:
///   1. Has 2 input and 1 output shapes.
///   2. Has at least one reduction dimension.
///   3. Has only projected permutation indexing maps.
///   4. its body computes `u5(u1(c) + u2(u3(a) * u4(b)))` on some field
///   (AddOpType, MulOpType), where u1, u2, u3, u4 and u5 represent scalar unary
///   operations that may change the type (e.g. for mixed-precision).
/// As a consequence, when vectorization of such an op occurs, the only special
/// behavior is that the (unique) MulOpType is vectorized into a
/// `vector.contract`. All other ops are handled in a generic fashion.
/// In the future, we may wish to allow more input arguments and elementwise and
/// constant operations that do not involve the reduction dimension(s).
static LogicalResult isContraction(Operation *op) {
  LLVM_DEBUG(dbgs() << "\n[" DEBUG_TYPE "]: isContraction: "; op->dump());
  auto linalgOp = dyn_cast<linalg::LinalgOp>(op);
  if (!linalgOp)
    return failure();

  auto mapRange = linalgOp.indexing_maps().getAsValueRange<AffineMapAttr>();
  return success(
      linalgOp.getNumInputs() == 2 && linalgOp.getNumOutputs() == 1 &&
      linalgOp.getNumReductionLoops() > 0 &&
      llvm::all_of(mapRange,
                   [](AffineMap m) { return m.isProjectedPermutation(); }) &&
      // TODO: more fields than add/mul.
      (isAddMul<AddFOp, MulFOp>(linalgOp->getRegion(0).front()) ||
       isAddMul<AddIOp, MulIOp>(linalgOp->getRegion(0).front())));
}

=======
>>>>>>> 74f131e7
/// Detect whether `r` has only ConstantOp, ElementwiseMappable and YieldOp.
static bool hasOnlyScalarElementwiseOp(Region &r) {
  if (!llvm::hasSingleElement(r))
    return false;
  for (Operation &op : r.front()) {
    if (!(isa<ConstantOp, linalg::YieldOp>(op) ||
          op.hasTrait<OpTrait::ElementwiseMappable>()) ||
        llvm::any_of(op.getResultTypes(),
                     [](Type type) { return !type.isIntOrIndexOrFloat(); }))
      return false;
  }
  return true;
}

// Return true if the op is an element-wise linalg op.
static bool isElementwise(Operation *op) {
  auto genericOp = dyn_cast<linalg::GenericOp>(op);
  if (!genericOp)
    return false;
  if (genericOp.getNumLoops() != genericOp.getNumParallelLoops())
    return false;
  // TODO: relax the restrictions on indexing map.
  for (unsigned i = 0, e = genericOp.getNumOutputs(); i < e; i++) {
    if (!genericOp.getOutputIndexingMap(i).isIdentity())
      return false;
  }
  // Currently bound the input indexing map to minor identity as other
  // permutations might require adding transpose ops to convert the vector read
  // to the right shape.
  for (unsigned i = 0, e = genericOp.getNumInputs(); i < e; i++) {
    if (!genericOp.getInputIndexingMap(i).isMinorIdentity())
      return false;
  }
  return hasOnlyScalarElementwiseOp(genericOp.getRegion());
}

static void vectorizeContraction(OpBuilder &builder, LinalgOp linalgOp) {
  assert(isaContractionOpInterface(linalgOp) &&
         "expected vectorizeContraction preconditions to be met");
  Location loc = linalgOp.getLoc();
  // Vectorize other ops as vector contraction.
  // TODO: interface.
  LLVM_DEBUG(dbgs() << "\n[" DEBUG_TYPE "]: "
                    << "Rewrite linalg op as vector.contract: ";
             linalgOp.dump());
  // Special function that describes how to vectorize the multiplication op in a
  // linalg contraction.
  CustomVectorizationHook vectorizeContraction =
      [&](Operation *op,
          const BlockAndValueMapping &bvm) -> VectorizationResult {
    if (!isa<MulIOp, MulFOp>(op))
      return VectorizationResult{VectorizationStatus::Failure, nullptr};
    auto outShape = linalgOp.getOutputShapedType(0).getShape();
    auto vType = outShape.empty()
                     ? op->getResult(0).getType()
                     : VectorType::get(outShape, op->getResult(0).getType());
    auto zero =
        builder.create<ConstantOp>(loc, vType, builder.getZeroAttr(vType));
    Operation *contract = builder.create<vector::ContractionOp>(
        loc, bvm.lookup(op->getOperand(0)), bvm.lookup(op->getOperand(1)), zero,
        linalgOp.indexing_maps(), linalgOp.iterator_types());
    return VectorizationResult{VectorizationStatus::NewOp, contract};
  };
  auto status =
      vectorizeAsLinalgGeneric(builder, linalgOp, {vectorizeContraction});
  (void)status;
  assert(succeeded(status) &&
         "Unexpected vectorization failed despite preconditions");
}

LogicalResult mlir::linalg::vectorizeLinalgOpPrecondition(Operation *op) {
  auto linalgOp = cast<linalg::LinalgOp>(op);
  // All types must be static shape to go to vector.
  for (Value operand : linalgOp.getShapedOperands())
    if (!operand.getType().cast<ShapedType>().hasStaticShape())
      return failure();
  for (Type outputTensorType : linalgOp.getOutputTensorTypes())
    if (!outputTensorType.cast<ShapedType>().hasStaticShape())
      return failure();

  if (isa<linalg::FillOp, linalg::CopyOp>(op))
    return success();
  if (isElementwise(op))
    return success();
  return success(isaContractionOpInterface(linalgOp));
}

void mlir::linalg::vectorizeLinalgOp(OpBuilder &builder, Operation *op) {
  assert(succeeded(vectorizeLinalgOpPrecondition(op)));

  edsc::ScopedContext scope(builder, op->getLoc());
  // In the case of 0-D memrefs, return null and special case to scalar load or
  // store later.
  if (auto fillOp = dyn_cast<linalg::FillOp>(op)) {
    // Vectorize fill as a vector.broadcast.
    LLVM_DEBUG(dbgs() << "\n[" DEBUG_TYPE "]: "
                      << "Rewrite linalg.fill as vector.broadcast: " << *op);
    buildVectorWrite(builder, fillOp.value(), fillOp.output());
    return;
  }
  if (auto copyOp = dyn_cast<linalg::CopyOp>(op)) {
    // Vectorize copy as a vector.transfer_read+vector.transfer_write.
    LLVM_DEBUG(dbgs() << "\n[" DEBUG_TYPE "]: "
                      << "Rewrite linalg.copy as vector.transfer_read + "
                         "vector.transfer_write: "
                      << *op);
    Value vector = buildVectorRead(builder, copyOp.input());
    buildVectorWrite(builder, vector, copyOp.output());
    return;
  }

  if (isElementwise(op)) {
    LLVM_DEBUG(dbgs() << "\n[" DEBUG_TYPE "]: "
                      << "Rewrite linalg op as vector.transfer_read + " << *op);
    auto status = vectorizeAsLinalgGeneric(builder, cast<LinalgOp>(op));
    (void)status;
    assert(succeeded(status) &&
           "Unexpected vectorization failed despite preconditions");
    return;
  }

  vectorizeContraction(builder, cast<LinalgOp>(op));
}

//----------------------------------------------------------------------------//
// Misc. conv vectorization patterns.
//----------------------------------------------------------------------------//
// TODO: cleanup all this.
template <class ConvOp, int N>
LogicalResult ConvOpVectorization<ConvOp, N>::matchAndRewrite(
    ConvOp op, PatternRewriter &rewriter) const {
  Location loc = op.getLoc();
  MLIRContext *context = op.getContext();
  edsc::ScopedContext scope(rewriter, loc);

  ShapedType inShapeType = op.getInputShapedType(0);
  ShapedType kShapeType = op.getInputShapedType(1);

  ArrayRef<int64_t> inShape = inShapeType.getShape();
  ArrayRef<int64_t> kShape = kShapeType.getShape();

  if (!inShapeType.hasStaticShape() || !kShapeType.hasStaticShape())
    return failure();

  SmallVector<AffineExpr, 4> mapping;
  SmallVector<int64_t, 4> vectorDims;
  // Fail to apply when the size of not vectorized dimension is not 1.
  for (unsigned i = 0; i < N; i++) {
    if (!mask[i] && (inShape[i] != 1 || kShape[i] != 1))
      return failure();

    if (mask[i] && inShape[i] != kShape[i])
      return failure();

    if (mask[i]) {
      mapping.push_back(getAffineDimExpr(i, context));
      vectorDims.push_back(inShape[i]);
    }
  }

  Value input = op.getInput(0);
  Value kernel = op.getInput(1);
  Value output = op.getOutputBuffer(0);

  unsigned rank = inShapeType.getRank();
  unsigned numDims = mapping.size();
  Type elemType = inShapeType.getElementType();

  auto map = AffineMap::get(rank, 0, mapping, context);
  SmallVector<Value, 4> zeros(rank, std_constant_index(0));
  auto vecType = VectorType::get(vectorDims, elemType);

  auto inputVec = vector_transfer_read(vecType, input, zeros, map);
  auto kernelVec = vector_transfer_read(vecType, kernel, zeros, map);

  auto acc = std_constant(elemType, rewriter.getZeroAttr(elemType));

  std::array<AffineMap, 3> indexingMaps{
      AffineMap::getMultiDimIdentityMap(numDims, context),
      AffineMap::getMultiDimIdentityMap(numDims, context),
      AffineMap::get(numDims, 0, {}, context)};

  std::vector<StringRef> iteratorTypes(numDims, "reduction");

  auto result = rewriter.create<vector::ContractionOp>(
      loc, inputVec, kernelVec, acc,
      rewriter.getAffineMapArrayAttr(indexingMaps),
      rewriter.getStrArrayAttr(iteratorTypes));

  rewriter.create<StoreOp>(loc, result, output, ValueRange(zeros));
  rewriter.eraseOp(op);
  return success();
}

using ConvOpConst = ConvOpVectorization<ConvWOp, 1>;

/// Inserts tiling, promotion and vectorization pattern for ConvOp
/// conversion into corresponding pattern lists.
template <typename ConvOp, unsigned N>
static void
populateVectorizationPatterns(OwningRewritePatternList &tilingPatterns,
                              OwningRewritePatternList &promotionPatterns,
                              OwningRewritePatternList &vectorizationPatterns,
                              ArrayRef<int64_t> tileSizes,
                              MLIRContext *context) {
  if (tileSizes.size() < N)
    return;

  constexpr static StringRef kTiledMarker = "TILED";
  constexpr static StringRef kPromotedMarker = "PROMOTED";
  tilingPatterns.insert<LinalgTilingPattern<ConvOp>>(
      context, LinalgTilingOptions().setTileSizes(tileSizes),
      LinalgTransformationFilter(ArrayRef<Identifier>{},
                                 Identifier::get(kTiledMarker, context)));

  promotionPatterns.insert<LinalgPromotionPattern<ConvOp>>(
      context, LinalgPromotionOptions().setUseFullTileBuffersByDefault(true),
      LinalgTransformationFilter(Identifier::get(kTiledMarker, context),
                                 Identifier::get(kPromotedMarker, context)));

  SmallVector<bool, 4> mask(N);
  int offset = tileSizes.size() - N;
  std::transform(tileSizes.begin() + offset, tileSizes.end(), mask.begin(),
                 [](int64_t i) -> bool { return i > 1; });

  vectorizationPatterns.insert<ConvOpVectorization<ConvOp, N>>(context, mask);
}

void mlir::linalg::populateConvVectorizationPatterns(
    MLIRContext *context, SmallVectorImpl<OwningRewritePatternList> &patterns,
    ArrayRef<int64_t> tileSizes) {
  OwningRewritePatternList tiling, promotion, vectorization;
  populateVectorizationPatterns<ConvWOp, 1>(tiling, promotion, vectorization,
                                            tileSizes, context);

  populateVectorizationPatterns<ConvNWCOp, 3>(tiling, promotion, vectorization,
                                              tileSizes, context);

  populateVectorizationPatterns<ConvNCWOp, 3>(tiling, promotion, vectorization,
                                              tileSizes, context);

  populateVectorizationPatterns<ConvHWOp, 2>(tiling, promotion, vectorization,
                                             tileSizes, context);

  populateVectorizationPatterns<ConvNHWCOp, 4>(tiling, promotion, vectorization,
                                               tileSizes, context);

  populateVectorizationPatterns<ConvNCHWOp, 4>(tiling, promotion, vectorization,
                                               tileSizes, context);

  populateVectorizationPatterns<ConvDHWOp, 3>(tiling, promotion, vectorization,
                                              tileSizes, context);

  populateVectorizationPatterns<ConvNDHWCOp, 5>(
      tiling, promotion, vectorization, tileSizes, context);

  populateVectorizationPatterns<ConvNCDHWOp, 5>(
      tiling, promotion, vectorization, tileSizes, context);

  patterns.push_back(std::move(tiling));
  patterns.push_back(std::move(promotion));
  patterns.push_back(std::move(vectorization));
}

//----------------------------------------------------------------------------//
<<<<<<< HEAD
// Misc. conv vectorization patterns.
//----------------------------------------------------------------------------//
// TODO: cleanup all this.
template <class ConvOp, int N>
LogicalResult ConvOpVectorization<ConvOp, N>::matchAndRewrite(
    ConvOp op, PatternRewriter &rewriter) const {
  Location loc = op.getLoc();
  MLIRContext *context = op.getContext();
  edsc::ScopedContext scope(rewriter, loc);

  ShapedType inShapeType = op.getInputShapedType(0);
  ShapedType kShapeType = op.getInputShapedType(1);

  ArrayRef<int64_t> inShape = inShapeType.getShape();
  ArrayRef<int64_t> kShape = kShapeType.getShape();

  if (!inShapeType.hasStaticShape() || !kShapeType.hasStaticShape())
    return failure();

  SmallVector<AffineExpr, 4> mapping;
  SmallVector<int64_t, 4> vectorDims;
  // Fail to apply when the size of not vectorized dimension is not 1.
  for (unsigned i = 0; i < N; i++) {
    if (!mask[i] && (inShape[i] != 1 || kShape[i] != 1))
      return failure();

    if (mask[i] && inShape[i] != kShape[i])
      return failure();

    if (mask[i]) {
      mapping.push_back(getAffineDimExpr(i, context));
      vectorDims.push_back(inShape[i]);
    }
  }

  Value input = op.getInput(0);
  Value kernel = op.getInput(1);
  Value output = op.getOutputBuffer(0);

  unsigned rank = inShapeType.getRank();
  unsigned numDims = mapping.size();
  Type elemType = inShapeType.getElementType();

  auto map = AffineMap::get(rank, 0, mapping, context);
  SmallVector<Value, 4> zeros(rank, std_constant_index(0));
  auto vecType = VectorType::get(vectorDims, elemType);

  auto inputVec = vector_transfer_read(vecType, input, zeros, map);
  auto kernelVec = vector_transfer_read(vecType, kernel, zeros, map);

  auto acc = std_constant(elemType, rewriter.getZeroAttr(elemType));

  std::array<AffineMap, 3> indexingMaps{
      AffineMap::getMultiDimIdentityMap(numDims, context),
      AffineMap::getMultiDimIdentityMap(numDims, context),
      AffineMap::get(numDims, 0, {}, context)};

  std::vector<StringRef> iteratorTypes(numDims, "reduction");

  auto result = rewriter.create<vector::ContractionOp>(
      loc, inputVec, kernelVec, acc,
      rewriter.getAffineMapArrayAttr(indexingMaps),
      rewriter.getStrArrayAttr(iteratorTypes));

  rewriter.create<StoreOp>(loc, result, output, ValueRange(zeros));
  rewriter.eraseOp(op);
  return success();
}

using ConvOpConst = ConvOpVectorization<ConvWOp, 1>;

/// Inserts tiling, promotion and vectorization pattern for ConvOp
/// conversion into corresponding pattern lists.
template <typename ConvOp, unsigned N>
static void
populateVectorizationPatterns(OwningRewritePatternList &tilingPatterns,
                              OwningRewritePatternList &promotionPatterns,
                              OwningRewritePatternList &vectorizationPatterns,
                              ArrayRef<int64_t> tileSizes,
                              MLIRContext *context) {
  if (tileSizes.size() < N)
    return;

  constexpr static StringRef kTiledMarker = "TILED";
  constexpr static StringRef kPromotedMarker = "PROMOTED";
  tilingPatterns.insert<LinalgTilingPattern<ConvOp>>(
      context, LinalgTilingOptions().setTileSizes(tileSizes),
      LinalgTransformationFilter(ArrayRef<Identifier>{},
                                 Identifier::get(kTiledMarker, context)));

  promotionPatterns.insert<LinalgPromotionPattern<ConvOp>>(
      context, LinalgPromotionOptions().setUseFullTileBuffersByDefault(true),
      LinalgTransformationFilter(Identifier::get(kTiledMarker, context),
                                 Identifier::get(kPromotedMarker, context)));

  SmallVector<bool, 4> mask(N);
  int offset = tileSizes.size() - N;
  std::transform(tileSizes.begin() + offset, tileSizes.end(), mask.begin(),
                 [](int64_t i) -> bool { return i > 1; });

  vectorizationPatterns.insert<ConvOpVectorization<ConvOp, N>>(context, mask);
}

void mlir::linalg::populateConvVectorizationPatterns(
    MLIRContext *context, SmallVectorImpl<OwningRewritePatternList> &patterns,
    ArrayRef<int64_t> tileSizes) {
  OwningRewritePatternList tiling, promotion, vectorization;
  populateVectorizationPatterns<ConvWOp, 1>(tiling, promotion, vectorization,
                                            tileSizes, context);

  populateVectorizationPatterns<ConvNWCOp, 3>(tiling, promotion, vectorization,
                                              tileSizes, context);

  populateVectorizationPatterns<ConvNCWOp, 3>(tiling, promotion, vectorization,
                                              tileSizes, context);

  populateVectorizationPatterns<ConvHWOp, 2>(tiling, promotion, vectorization,
                                             tileSizes, context);

  populateVectorizationPatterns<ConvNHWCOp, 4>(tiling, promotion, vectorization,
                                               tileSizes, context);

  populateVectorizationPatterns<ConvNCHWOp, 4>(tiling, promotion, vectorization,
                                               tileSizes, context);

  populateVectorizationPatterns<ConvDHWOp, 3>(tiling, promotion, vectorization,
                                              tileSizes, context);

  populateVectorizationPatterns<ConvNDHWCOp, 5>(
      tiling, promotion, vectorization, tileSizes, context);

  populateVectorizationPatterns<ConvNCDHWOp, 5>(
      tiling, promotion, vectorization, tileSizes, context);

  patterns.push_back(std::move(tiling));
  patterns.push_back(std::move(promotion));
  patterns.push_back(std::move(vectorization));
}

//----------------------------------------------------------------------------//
=======
>>>>>>> 74f131e7
// Forwarding patterns
//----------------------------------------------------------------------------//

/// Check whether there is any interleaved use of any `values` between `firstOp`
/// and `secondOp`. Conservatively return `true` if any op or value is in a
/// different block.
static bool mayExistInterleavedUses(Operation *firstOp, Operation *secondOp,
                                    ValueRange values) {
  if (firstOp->getBlock() != secondOp->getBlock() ||
      !firstOp->isBeforeInBlock(secondOp)) {
    LLVM_DEBUG(llvm::dbgs() << "\n[" DEBUG_TYPE "]: "
                            << "interleavedUses precondition failed, firstOp: "
                            << *firstOp << ", second op: " << *secondOp);
    return true;
  }
  for (auto v : values) {
    for (auto &u : v.getUses()) {
      Operation *owner = u.getOwner();
      if (owner == firstOp || owner == secondOp)
        continue;
      // TODO: this is too conservative, use dominance info in the future.
      if (owner->getBlock() == firstOp->getBlock() &&
          (owner->isBeforeInBlock(firstOp) || secondOp->isBeforeInBlock(owner)))
        continue;
      LLVM_DEBUG(llvm::dbgs()
                 << "\n[" DEBUG_TYPE "]: "
                 << " found interleaved op " << *owner
                 << ", firstOp: " << *firstOp << ", second op: " << *secondOp);
      return true;
    }
  }
  return false;
}

/// Return the unique subview use of `v` if it is indeed unique, null otherwise.
static SubViewOp getSubViewUseIfUnique(Value v) {
  SubViewOp subViewOp;
  for (auto &u : v.getUses()) {
    if (auto newSubViewOp = dyn_cast<SubViewOp>(u.getOwner())) {
      if (subViewOp)
        return SubViewOp();
      subViewOp = newSubViewOp;
    }
  }
  return subViewOp;
}

/// TODO: use interfaces, side-effects and aliasing analysis as appropriate,
/// when available.
LogicalResult LinalgCopyVTRForwardingPattern::matchAndRewrite(
    vector::TransferReadOp xferOp, PatternRewriter &rewriter) const {

  // Transfer into `view`.
  Value viewOrAlloc = xferOp.source();
  if (!viewOrAlloc.getDefiningOp<ViewOp>() &&
      !viewOrAlloc.getDefiningOp<AllocOp>())
    return failure();

  LLVM_DEBUG(llvm::dbgs() << "\n[" DEBUG_TYPE "]: " << viewOrAlloc);

  // Ensure there is exactly one subview of `viewOrAlloc` defining `subView`.
  SubViewOp subViewOp = getSubViewUseIfUnique(viewOrAlloc);
  if (!subViewOp)
    return failure();
  Value subView = subViewOp.getResult();
  LLVM_DEBUG(llvm::dbgs() << "\n[" DEBUG_TYPE "]: "
                          << "with subView " << subView);

  // Find the copy into `subView` without interleaved uses.
  CopyOp copyOp;
  for (auto &u : subView.getUses()) {
    if (auto newCopyOp = dyn_cast<CopyOp>(u.getOwner())) {
      if (newCopyOp.getOutputBuffer(0) != subView)
        continue;
      LLVM_DEBUG(llvm::dbgs() << "\n[" DEBUG_TYPE "]: "
                              << "copy candidate " << *newCopyOp);
      if (mayExistInterleavedUses(newCopyOp, xferOp, {viewOrAlloc, subView}))
        continue;
      copyOp = newCopyOp;
      break;
    }
  }
  if (!copyOp)
    return failure();
  LLVM_DEBUG(llvm::dbgs() << "\n[" DEBUG_TYPE "]: "
                          << "with copy " << *copyOp);

  // Find the fill into `viewOrAlloc` without interleaved uses before the copy.
  FillOp maybeFillOp;
  for (auto &u : viewOrAlloc.getUses()) {
    if (auto newFillOp = dyn_cast<FillOp>(u.getOwner())) {
      if (newFillOp.getOutputBuffer(0) != viewOrAlloc)
        continue;
      LLVM_DEBUG(llvm::dbgs() << "\n[" DEBUG_TYPE "]: "
                              << "fill candidate " << *newFillOp);
      if (mayExistInterleavedUses(newFillOp, copyOp, {viewOrAlloc, subView}))
        continue;
      maybeFillOp = newFillOp;
      break;
    }
  }
  // Ensure padding matches.
  if (maybeFillOp && xferOp.padding() != maybeFillOp.value())
    return failure();
  if (maybeFillOp)
    LLVM_DEBUG(llvm::dbgs() << "\n[" DEBUG_TYPE "]: "
                            << "with maybeFillOp " << *maybeFillOp);

  // `in` is the subview that linalg.copy reads. Replace it.
  Value in = copyOp.getInput(0);

  // linalg.copy + linalg.fill can be used to create a padded local buffer.
  // The `masked` attribute is only valid on this padded buffer.
  // When forwarding to vector.transfer_read, the attribute must be reset
  // conservatively.
  Value res = rewriter.create<vector::TransferReadOp>(
      xferOp.getLoc(), xferOp.getVectorType(), in, xferOp.indices(),
      xferOp.permutation_map(), xferOp.padding(), ArrayAttr());

  if (maybeFillOp)
    rewriter.eraseOp(maybeFillOp);
  rewriter.eraseOp(copyOp);
  rewriter.replaceOp(xferOp, res);

  return success();
}

/// TODO: use interfaces, side-effects and aliasing analysis as appropriate,
/// when available.
LogicalResult LinalgCopyVTWForwardingPattern::matchAndRewrite(
    vector::TransferWriteOp xferOp, PatternRewriter &rewriter) const {
  // Transfer into `viewOrAlloc`.
  Value viewOrAlloc = xferOp.source();
  if (!viewOrAlloc.getDefiningOp<ViewOp>() &&
      !viewOrAlloc.getDefiningOp<AllocOp>())
    return failure();

  // Ensure there is exactly one subview of `viewOrAlloc` defining `subView`.
  SubViewOp subViewOp = getSubViewUseIfUnique(viewOrAlloc);
  if (!subViewOp)
    return failure();
  Value subView = subViewOp.getResult();

  // Find the copy from `subView` without interleaved uses.
  CopyOp copyOp;
  for (auto &u : subViewOp.getResult().getUses()) {
    if (auto newCopyOp = dyn_cast<CopyOp>(u.getOwner())) {
      if (newCopyOp.getInput(0) != subView)
        continue;
      if (mayExistInterleavedUses(xferOp, newCopyOp, {viewOrAlloc, subView}))
        continue;
      copyOp = newCopyOp;
      break;
    }
  }
  if (!copyOp)
    return failure();

  // `out` is the subview copied into that we replace.
  Value out = copyOp.getOutputBuffer(0);

  // Forward vector.transfer into copy.
  // linalg.copy + linalg.fill can be used to create a padded local buffer.
  // The `masked` attribute is only valid on this padded buffer.
  // When forwarding to vector.transfer_write, the attribute must be reset
  // conservatively.
  rewriter.create<vector::TransferWriteOp>(
      xferOp.getLoc(), xferOp.vector(), out, xferOp.indices(),
      xferOp.permutation_map(), ArrayAttr());

  rewriter.eraseOp(copyOp);
  rewriter.eraseOp(xferOp);

  return success();
}<|MERGE_RESOLUTION|>--- conflicted
+++ resolved
@@ -38,23 +38,6 @@
 
 #define DEBUG_TYPE "linalg-vectorization"
 
-<<<<<<< HEAD
-/// Return true if the use-def chain from `v` to `from` consists of 0 or more
-/// unary single-operand operations.
-// TODO: relax to multi-operands with constants, which are technically unary ops
-// as needed (e.g. add5).
-static bool isChainOfUnaryOpsFrom(Value v, Value from) {
-  while (v != from) {
-    Operation *op = v.getDefiningOp();
-    if (!op || op->getNumOperands() != 1)
-      return false;
-    v = op->getOperand(0);
-  };
-  return true;
-}
-
-=======
->>>>>>> 74f131e7
 /// Return the unique instance of OpType in `block` if it is indeed unique.
 /// Return null if none or more than 1 instances exist.
 template <typename OpType>
@@ -71,43 +54,6 @@
   return res;
 }
 
-<<<<<<< HEAD
-/// Detect whether res is any permutation of `u5(u1(c) + u2(u3(a) * u4(b)))`
-/// on the field (AddOpType, MulOpType), where u1, u2, u3, u4 and u5 represent
-/// unary operations that may change the type.
-template <typename AddOpType, typename MulOpType>
-static bool isAddMul(Block &block) {
-  if (block.getNumArguments() != 3)
-    return false;
-  Operation *yieldOp = block.getTerminator();
-  if (yieldOp->getNumOperands() != 1)
-    return false;
-
-  LLVM_DEBUG(dbgs() << "\n[" DEBUG_TYPE "]: isAddMul: "; block.dump());
-  AddOpType addOp = getSingleOpOfType<AddOpType>(block);
-  MulOpType mulOp = getSingleOpOfType<MulOpType>(block);
-  if (!addOp || !mulOp)
-    return false;
-
-  Value argA = block.getArgument(0), argB = block.getArgument(1);
-  Value a = mulOp->getOperand(0), b = mulOp->getOperand(1);
-  Value mul = mulOp->getResult(0);
-  Value argC = block.getArgument(2);
-  Value c1 = addOp->getOperand(0), c2 = addOp->getOperand(1);
-  Value add = addOp->getResult(0);
-  Value res = yieldOp->getOperand(0);
-  // Result traces back to add.
-  auto un = isChainOfUnaryOpsFrom;
-  bool success = un(res, add);
-  // One of the operands of add traces back to argC, the other to the mul.
-  success |= (un(c1, argC) && un(c2, mul)) || ((un(c1, mul)) && un(c2, argC));
-  // One of the operands of mul traces back to argA, the other to argB.
-  success |= (un(a, argA) && un(b, argB)) || ((un(a, argB)) && un(b, argA));
-  return success;
-}
-
-=======
->>>>>>> 74f131e7
 /// Helper data structure to represent the result of vectorization.
 /// In certain specific cases, like terminators, we do not want to propagate/
 enum VectorizationStatus {
@@ -375,39 +321,6 @@
   return success();
 }
 
-<<<<<<< HEAD
-/// Detect whether the LinalgOp `op` is a contraction.
-/// A Linalg contraction is defined in general terms:
-///   1. Has 2 input and 1 output shapes.
-///   2. Has at least one reduction dimension.
-///   3. Has only projected permutation indexing maps.
-///   4. its body computes `u5(u1(c) + u2(u3(a) * u4(b)))` on some field
-///   (AddOpType, MulOpType), where u1, u2, u3, u4 and u5 represent scalar unary
-///   operations that may change the type (e.g. for mixed-precision).
-/// As a consequence, when vectorization of such an op occurs, the only special
-/// behavior is that the (unique) MulOpType is vectorized into a
-/// `vector.contract`. All other ops are handled in a generic fashion.
-/// In the future, we may wish to allow more input arguments and elementwise and
-/// constant operations that do not involve the reduction dimension(s).
-static LogicalResult isContraction(Operation *op) {
-  LLVM_DEBUG(dbgs() << "\n[" DEBUG_TYPE "]: isContraction: "; op->dump());
-  auto linalgOp = dyn_cast<linalg::LinalgOp>(op);
-  if (!linalgOp)
-    return failure();
-
-  auto mapRange = linalgOp.indexing_maps().getAsValueRange<AffineMapAttr>();
-  return success(
-      linalgOp.getNumInputs() == 2 && linalgOp.getNumOutputs() == 1 &&
-      linalgOp.getNumReductionLoops() > 0 &&
-      llvm::all_of(mapRange,
-                   [](AffineMap m) { return m.isProjectedPermutation(); }) &&
-      // TODO: more fields than add/mul.
-      (isAddMul<AddFOp, MulFOp>(linalgOp->getRegion(0).front()) ||
-       isAddMul<AddIOp, MulIOp>(linalgOp->getRegion(0).front())));
-}
-
-=======
->>>>>>> 74f131e7
 /// Detect whether `r` has only ConstantOp, ElementwiseMappable and YieldOp.
 static bool hasOnlyScalarElementwiseOp(Region &r) {
   if (!llvm::hasSingleElement(r))
@@ -673,149 +586,6 @@
 }
 
 //----------------------------------------------------------------------------//
-<<<<<<< HEAD
-// Misc. conv vectorization patterns.
-//----------------------------------------------------------------------------//
-// TODO: cleanup all this.
-template <class ConvOp, int N>
-LogicalResult ConvOpVectorization<ConvOp, N>::matchAndRewrite(
-    ConvOp op, PatternRewriter &rewriter) const {
-  Location loc = op.getLoc();
-  MLIRContext *context = op.getContext();
-  edsc::ScopedContext scope(rewriter, loc);
-
-  ShapedType inShapeType = op.getInputShapedType(0);
-  ShapedType kShapeType = op.getInputShapedType(1);
-
-  ArrayRef<int64_t> inShape = inShapeType.getShape();
-  ArrayRef<int64_t> kShape = kShapeType.getShape();
-
-  if (!inShapeType.hasStaticShape() || !kShapeType.hasStaticShape())
-    return failure();
-
-  SmallVector<AffineExpr, 4> mapping;
-  SmallVector<int64_t, 4> vectorDims;
-  // Fail to apply when the size of not vectorized dimension is not 1.
-  for (unsigned i = 0; i < N; i++) {
-    if (!mask[i] && (inShape[i] != 1 || kShape[i] != 1))
-      return failure();
-
-    if (mask[i] && inShape[i] != kShape[i])
-      return failure();
-
-    if (mask[i]) {
-      mapping.push_back(getAffineDimExpr(i, context));
-      vectorDims.push_back(inShape[i]);
-    }
-  }
-
-  Value input = op.getInput(0);
-  Value kernel = op.getInput(1);
-  Value output = op.getOutputBuffer(0);
-
-  unsigned rank = inShapeType.getRank();
-  unsigned numDims = mapping.size();
-  Type elemType = inShapeType.getElementType();
-
-  auto map = AffineMap::get(rank, 0, mapping, context);
-  SmallVector<Value, 4> zeros(rank, std_constant_index(0));
-  auto vecType = VectorType::get(vectorDims, elemType);
-
-  auto inputVec = vector_transfer_read(vecType, input, zeros, map);
-  auto kernelVec = vector_transfer_read(vecType, kernel, zeros, map);
-
-  auto acc = std_constant(elemType, rewriter.getZeroAttr(elemType));
-
-  std::array<AffineMap, 3> indexingMaps{
-      AffineMap::getMultiDimIdentityMap(numDims, context),
-      AffineMap::getMultiDimIdentityMap(numDims, context),
-      AffineMap::get(numDims, 0, {}, context)};
-
-  std::vector<StringRef> iteratorTypes(numDims, "reduction");
-
-  auto result = rewriter.create<vector::ContractionOp>(
-      loc, inputVec, kernelVec, acc,
-      rewriter.getAffineMapArrayAttr(indexingMaps),
-      rewriter.getStrArrayAttr(iteratorTypes));
-
-  rewriter.create<StoreOp>(loc, result, output, ValueRange(zeros));
-  rewriter.eraseOp(op);
-  return success();
-}
-
-using ConvOpConst = ConvOpVectorization<ConvWOp, 1>;
-
-/// Inserts tiling, promotion and vectorization pattern for ConvOp
-/// conversion into corresponding pattern lists.
-template <typename ConvOp, unsigned N>
-static void
-populateVectorizationPatterns(OwningRewritePatternList &tilingPatterns,
-                              OwningRewritePatternList &promotionPatterns,
-                              OwningRewritePatternList &vectorizationPatterns,
-                              ArrayRef<int64_t> tileSizes,
-                              MLIRContext *context) {
-  if (tileSizes.size() < N)
-    return;
-
-  constexpr static StringRef kTiledMarker = "TILED";
-  constexpr static StringRef kPromotedMarker = "PROMOTED";
-  tilingPatterns.insert<LinalgTilingPattern<ConvOp>>(
-      context, LinalgTilingOptions().setTileSizes(tileSizes),
-      LinalgTransformationFilter(ArrayRef<Identifier>{},
-                                 Identifier::get(kTiledMarker, context)));
-
-  promotionPatterns.insert<LinalgPromotionPattern<ConvOp>>(
-      context, LinalgPromotionOptions().setUseFullTileBuffersByDefault(true),
-      LinalgTransformationFilter(Identifier::get(kTiledMarker, context),
-                                 Identifier::get(kPromotedMarker, context)));
-
-  SmallVector<bool, 4> mask(N);
-  int offset = tileSizes.size() - N;
-  std::transform(tileSizes.begin() + offset, tileSizes.end(), mask.begin(),
-                 [](int64_t i) -> bool { return i > 1; });
-
-  vectorizationPatterns.insert<ConvOpVectorization<ConvOp, N>>(context, mask);
-}
-
-void mlir::linalg::populateConvVectorizationPatterns(
-    MLIRContext *context, SmallVectorImpl<OwningRewritePatternList> &patterns,
-    ArrayRef<int64_t> tileSizes) {
-  OwningRewritePatternList tiling, promotion, vectorization;
-  populateVectorizationPatterns<ConvWOp, 1>(tiling, promotion, vectorization,
-                                            tileSizes, context);
-
-  populateVectorizationPatterns<ConvNWCOp, 3>(tiling, promotion, vectorization,
-                                              tileSizes, context);
-
-  populateVectorizationPatterns<ConvNCWOp, 3>(tiling, promotion, vectorization,
-                                              tileSizes, context);
-
-  populateVectorizationPatterns<ConvHWOp, 2>(tiling, promotion, vectorization,
-                                             tileSizes, context);
-
-  populateVectorizationPatterns<ConvNHWCOp, 4>(tiling, promotion, vectorization,
-                                               tileSizes, context);
-
-  populateVectorizationPatterns<ConvNCHWOp, 4>(tiling, promotion, vectorization,
-                                               tileSizes, context);
-
-  populateVectorizationPatterns<ConvDHWOp, 3>(tiling, promotion, vectorization,
-                                              tileSizes, context);
-
-  populateVectorizationPatterns<ConvNDHWCOp, 5>(
-      tiling, promotion, vectorization, tileSizes, context);
-
-  populateVectorizationPatterns<ConvNCDHWOp, 5>(
-      tiling, promotion, vectorization, tileSizes, context);
-
-  patterns.push_back(std::move(tiling));
-  patterns.push_back(std::move(promotion));
-  patterns.push_back(std::move(vectorization));
-}
-
-//----------------------------------------------------------------------------//
-=======
->>>>>>> 74f131e7
 // Forwarding patterns
 //----------------------------------------------------------------------------//
 
