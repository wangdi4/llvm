--- conflicted
+++ resolved
@@ -98,21 +98,12 @@
          "expected an yield op in the end of the region");
   for (unsigned i = 0, e = terminator.getNumOperands(); i < e; ++i) {
     std_store(map.lookupOrDefault(terminator.getOperand(i)), outputBuffers[i],
-<<<<<<< HEAD
-              indexing[i]);
-=======
               ArrayRef<Value>{indexing[i].begin(), indexing[i].end()});
->>>>>>> a34309b7
   }
 }
 
 // Returns a pair that contains input indices and output indices of a
 // SingleInputPoolingOp `op`.
-<<<<<<< HEAD
-template <typename SingleInputPoolingOp>
-static std::pair<SmallVector<ValueHandle, 8>, SmallVector<ValueHandle, 8>>
-getInputAndOutputIndices(ArrayRef<Value> allIvs, SingleInputPoolingOp op) {
-=======
 struct InputAndOutputIndices {
   SmallVector<Value, 8> inputs;
   SmallVector<Value, 8> outputs;
@@ -120,23 +111,14 @@
 template <typename SingleInputPoolingOp>
 static InputAndOutputIndices getInputAndOutputIndices(ArrayRef<Value> allIvs,
                                                       SingleInputPoolingOp op) {
->>>>>>> a34309b7
   auto &b = ScopedContext::getBuilder();
   auto loc = ScopedContext::getLocation();
   auto mapsRange = op.indexing_maps().template getAsRange<AffineMapAttr>();
   auto maps = llvm::to_vector<8>(
       llvm::map_range(mapsRange, [](AffineMapAttr a) { return a.getValue(); }));
-<<<<<<< HEAD
-  SmallVector<ValueHandle, 8> iIdx(
-      makeCanonicalAffineApplies(b, loc, maps[0], allIvs));
-  SmallVector<ValueHandle, 8> oIdx(
-      makeCanonicalAffineApplies(b, loc, maps[2], allIvs));
-  return {iIdx, oIdx};
-=======
   return InputAndOutputIndices{
       makeCanonicalAffineApplies(b, loc, maps[0], allIvs),
       makeCanonicalAffineApplies(b, loc, maps[2], allIvs)};
->>>>>>> a34309b7
 }
 
 namespace {
@@ -249,13 +231,8 @@
 public:
   /// Returns the input value of convOp. If the indices in `imIdx` is out of
   /// boundary, returns 0 instead.
-<<<<<<< HEAD
-  static ValueHandle getConvOpInput(ConvOp convOp, IndexedValueType im,
-                                    ArrayRef<ValueHandle> imIdx) {
-=======
   static Value getConvOpInput(ConvOp convOp, IndexedValueType im,
                               MutableArrayRef<Value> imIdx) {
->>>>>>> a34309b7
     // TODO(ntv): add a level of indirection to linalg.generic.
     if (!convOp.padding())
       return im(imIdx);
@@ -310,11 +287,7 @@
     auto mapsRange = convOp.indexing_maps().getAsRange<AffineMapAttr>();
     auto maps = llvm::to_vector<8>(llvm::map_range(
         mapsRange, [](AffineMapAttr a) { return a.getValue(); }));
-<<<<<<< HEAD
-    SmallVector<ValueHandle, 8> fIdx(
-=======
     SmallVector<Value, 8> fIdx(
->>>>>>> a34309b7
         makeCanonicalAffineApplies(b, loc, maps[0], allIvs));
     SmallVector<Value, 8> imIdx(
         makeCanonicalAffineApplies(b, loc, maps[1], allIvs));
@@ -334,24 +307,12 @@
   static void emitScalarImplementation(ArrayRef<Value> allIvs,
                                        PoolingMaxOp op) {
     auto indices = getInputAndOutputIndices(allIvs, op);
-<<<<<<< HEAD
-    ValueHandleArray iIdx(indices.first);
-    ValueHandleArray oIdx(indices.second);
-
-    // Emit scalar form.
-    ValueHandle lhs = std_load(op.output(), oIdx);
-    ValueHandle rhs = std_load(op.input(), iIdx);
-    using edsc::op::operator>;
-    ValueHandle maxValue = std_select(lhs > rhs, lhs, rhs);
-    std_store(maxValue, op.output(), oIdx);
-=======
     // Emit scalar form.
     Value lhs = std_load(op.output(), indices.outputs);
     Value rhs = std_load(op.input(), indices.inputs);
     using edsc::op::operator>;
     Value maxValue = std_select(lhs > rhs, lhs, rhs);
     std_store(maxValue, op.output(), indices.outputs);
->>>>>>> a34309b7
   }
 };
 
@@ -361,24 +322,12 @@
   static void emitScalarImplementation(ArrayRef<Value> allIvs,
                                        PoolingMinOp op) {
     auto indices = getInputAndOutputIndices(allIvs, op);
-<<<<<<< HEAD
-    ValueHandleArray iIdx(indices.first);
-    ValueHandleArray oIdx(indices.second);
-
-    // Emit scalar form.
-    ValueHandle lhs = std_load(op.output(), oIdx);
-    ValueHandle rhs = std_load(op.input(), iIdx);
-    using edsc::op::operator<;
-    ValueHandle minValue = std_select(lhs < rhs, lhs, rhs);
-    std_store(minValue, op.output(), oIdx);
-=======
     // Emit scalar form.
     Value lhs = std_load(op.output(), indices.outputs);
     Value rhs = std_load(op.input(), indices.inputs);
     using edsc::op::operator<;
     Value minValue = std_select(lhs < rhs, lhs, rhs);
     std_store(minValue, op.output(), indices.outputs);
->>>>>>> a34309b7
   }
 };
 
@@ -388,19 +337,10 @@
   static void emitScalarImplementation(ArrayRef<Value> allIvs,
                                        PoolingSumOp op) {
     auto indices = getInputAndOutputIndices(allIvs, op);
-<<<<<<< HEAD
-    SmallVector<ValueHandle, 8> iIdx = indices.first;
-    SmallVector<ValueHandle, 8> oIdx = indices.second;
-    IndexedValueType input(op.input()), output(op.output());
-
-    // Emit scalar form.
-    output(oIdx) += input(iIdx);
-=======
     IndexedValueType input(op.input()), output(op.output());
 
     // Emit scalar form.
     output(indices.outputs) += input(indices.inputs);
->>>>>>> a34309b7
   }
 };
 
@@ -582,16 +522,8 @@
       typename std::conditional<std::is_same<LoopTy, AffineForOp>::value,
                                 AffineIndexedValue, StdIndexedValue>::type;
   static void doit(ConcreteOpTy linalgOp, ArrayRef<Value> loopRanges,
-<<<<<<< HEAD
-                   MutableArrayRef<ValueHandle> allIvs) {
-    SmallVector<ValueHandle *, 4> allPIvs =
-        makeHandlePointers(MutableArrayRef<ValueHandle>(allIvs));
-
-    GenericLoopNestRangeBuilder<LoopTy>(allPIvs, loopRanges)([&] {
-=======
                    MutableArrayRef<Value> allIvs) {
     GenericLoopNestRangeBuilder<LoopTy>(allIvs, loopRanges)([&] {
->>>>>>> a34309b7
       SmallVector<Value, 4> allIvValues(allIvs.begin(), allIvs.end());
       LinalgScopedEmitter<IndexedValueTy,
                           ConcreteOpTy>::emitScalarImplementation(allIvValues,
@@ -599,76 +531,6 @@
     });
   }
 };
-<<<<<<< HEAD
-
-/// Generates loops nest using loop.parallel. loop.parallel is only used for the
-/// outer parallel loops. All other loops are generated using loop.for
-/// operation.
-template <typename ConcreteOpTy>
-class GenerateLoopNest<loop::ParallelOp, ConcreteOpTy> {
-public:
-  using IndexedValueTy = StdIndexedValue;
-
-  static void doit(ConcreteOpTy linalgOp, ArrayRef<Value> loopRanges,
-                   MutableArrayRef<ValueHandle> allIvs) {
-    // Only generate loop.parallel for outer consecutive "parallel"
-    // iterator_types.
-    // TODO(ravishankarm): Generate loop.parallel for all "parallel" iterator
-    // types, not just the outer most ones. Also handle "reduction" iterator
-    // types.
-    auto nPar = linalgOp.getNumParallelLoops();
-    auto nRed = linalgOp.getNumReductionLoops();
-    auto nWin = linalgOp.getNumWindowLoops();
-    auto nLoops = nPar + nRed + nWin;
-    auto nOuterPar = linalgOp.iterator_types()
-                         .getValue()
-                         .take_while([](Attribute attr) {
-                           return attr.cast<StringAttr>().getValue() ==
-                                  getParallelIteratorTypeName();
-                         })
-                         .size();
-    // If there are no outer parallel loops, then number of loop ops is same as
-    // the number of loops, and they are all loop.for ops.
-    auto nLoopOps = (nOuterPar ? nLoops - nOuterPar + 1 : nLoops);
-    SmallVector<ValueHandle *, 4> allPIvs =
-        makeHandlePointers(MutableArrayRef<ValueHandle>(allIvs));
-
-    SmallVector<OperationHandle, 4> allLoops(nLoopOps, OperationHandle());
-    SmallVector<OperationHandle *, 4> allPLoops;
-    allPLoops.reserve(allLoops.size());
-    for (OperationHandle &loop : allLoops)
-      allPLoops.push_back(&loop);
-
-    ArrayRef<ValueHandle *> allPIvsRef(allPIvs);
-    ArrayRef<OperationHandle *> allPLoopsRef(allPLoops);
-
-    if (nOuterPar) {
-      GenericLoopNestRangeBuilder<loop::ParallelOp>(
-          allPIvsRef.take_front(nOuterPar),
-          loopRanges.take_front(nOuterPar))([&] {
-        GenericLoopNestRangeBuilder<loop::ForOp>(
-            allPIvsRef.drop_front(nOuterPar),
-            loopRanges.drop_front(nOuterPar))([&] {
-          SmallVector<Value, 4> allIvValues(allIvs.begin(), allIvs.end());
-          LinalgScopedEmitter<StdIndexedValue, ConcreteOpTy>::
-              emitScalarImplementation(allIvValues, linalgOp);
-        });
-      });
-    } else {
-      // If there are no parallel loops then fallback to generating all loop.for
-      // operations.
-      GenericLoopNestRangeBuilder<loop::ForOp>(allPIvsRef, loopRanges)([&] {
-        SmallVector<Value, 4> allIvValues(allIvs.begin(), allIvs.end());
-        LinalgScopedEmitter<StdIndexedValue,
-                            ConcreteOpTy>::emitScalarImplementation(allIvValues,
-                                                                    linalgOp);
-      });
-    }
-  }
-};
-} // namespace
-
-=======
 
 /// Generates loops nest using loop.parallel. loop.parallel is only used for the
 /// outer parallel loops. All other loops are generated using loop.for
@@ -731,7 +593,6 @@
 };
 } // namespace
 
->>>>>>> a34309b7
 template <typename LoopTy, typename ConcreteOpTy>
 Optional<LinalgLoops>
 LinalgOpToLoopsImpl<LoopTy, ConcreteOpTy>::doit(Operation *op,
@@ -764,12 +625,7 @@
     return LinalgLoops();
   }
 
-<<<<<<< HEAD
-  SmallVector<ValueHandle, 4> allIvs(nLoops,
-                                     ValueHandle(rewriter.getIndexType()));
-=======
   SmallVector<Value, 4> allIvs(nLoops);
->>>>>>> a34309b7
   auto loopRanges =
       emitLoopRanges(scope.getBuilder(), scope.getLocation(), invertedMap,
                      getViewSizes(rewriter, linalgOp));
@@ -778,21 +634,12 @@
   // Number of loop ops might be different from the number of ivs since some
   // loops like affine.parallel and loop.parallel have multiple ivs.
   llvm::SetVector<Operation *> loopSet;
-<<<<<<< HEAD
-  for (ValueHandle &iv : allIvs) {
-    if (!iv.hasValue())
-      return {};
-    // The induction variable is a block argument of the entry block of the
-    // loop operation.
-    BlockArgument ivVal = iv.getValue().dyn_cast<BlockArgument>();
-=======
   for (Value iv : allIvs) {
     if (!iv)
       return {};
     // The induction variable is a block argument of the entry block of the
     // loop operation.
     BlockArgument ivVal = iv.dyn_cast<BlockArgument>();
->>>>>>> a34309b7
     if (!ivVal)
       return {};
     loopSet.insert(ivVal.getOwner()->getParentOp());
