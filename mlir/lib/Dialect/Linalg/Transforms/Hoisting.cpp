//===- Hoisting.cpp - Linalg hoisting transformations ---------------------===//
//
// Part of the LLVM Project, under the Apache License v2.0 with LLVM Exceptions.
// See https://llvm.org/LICENSE.txt for license information.
// SPDX-License-Identifier: Apache-2.0 WITH LLVM-exception
//
//===----------------------------------------------------------------------===//
//
// This file implements functions concerned with hoisting invariant operations
// in the context of Linalg transformations.
//
//===----------------------------------------------------------------------===//

#include "mlir/Dialect/Linalg/Transforms/Hoisting.h"
#include "mlir/Analysis/SliceAnalysis.h"
#include "mlir/Dialect/Affine/Utils.h"
#include "mlir/Dialect/Linalg/IR/LinalgOps.h"
#include "mlir/Dialect/Linalg/Transforms/Transforms.h"
#include "mlir/Dialect/SCF/SCF.h"
#include "mlir/Dialect/SCF/Utils.h"
#include "mlir/Dialect/StandardOps/IR/Ops.h"
#include "mlir/Dialect/Vector/VectorOps.h"
#include "mlir/Dialect/Vector/VectorUtils.h"
#include "mlir/IR/BuiltinOps.h"
#include "mlir/IR/Dominance.h"
#include "mlir/Transforms/GreedyPatternRewriteDriver.h"
#include "mlir/Transforms/LoopUtils.h"
#include "llvm/ADT/StringRef.h"
#include "llvm/Support/Debug.h"

using llvm::dbgs;

#define DEBUG_TYPE "linalg-hoisting"

#define DBGS() (dbgs() << '[' << DEBUG_TYPE << "] ")

using namespace mlir;
using namespace mlir::linalg;

namespace {
/// Represents a unit of hoistable TransferWriteOp. This may comprise other
/// instructions that need to be hoisted too.
struct HoistableWrite {
  vector::TransferWriteOp transferWriteOp;
  SubTensorInsertOp subTensorInsertOp;
};
/// Represents a unit of hoistable TransferReadOp. This may comprise other
/// instructions that need to be hoisted too.
struct HoistableRead {
  vector::TransferReadOp transferReadOp;
  SubTensorOp subTensorOp;
};
} // namespace

/// Return true if op1 and op2 are the same constant or the same SSA value.
static bool isEqualOffsetSizeOrStride(OpFoldResult op1, OpFoldResult op2) {
  auto getConstantIntValue = [](OpFoldResult ofr) -> llvm::Optional<int64_t> {
    Attribute attr = ofr.dyn_cast<Attribute>();
    // Note: isa+cast-like pattern allows writing the condition below as 1 line.
    if (!attr && ofr.get<Value>().getDefiningOp<ConstantOp>())
      attr = ofr.get<Value>().getDefiningOp<ConstantOp>().getValue();
    if (auto intAttr = attr.dyn_cast_or_null<IntegerAttr>())
      return intAttr.getValue().getSExtValue();
    return llvm::None;
  };
  auto cst1 = getConstantIntValue(op1), cst2 = getConstantIntValue(op2);
  if (cst1 && cst2 && *cst1 == *cst2)
    return true;
  auto v1 = op1.dyn_cast<Value>(), v2 = op2.dyn_cast<Value>();
  return v1 && v2 && v1 == v2;
}

/// Return true is all offsets, sizes and strides are equal.
static bool sameOffsetsSizesAndStrides(SubTensorOp s, SubTensorInsertOp si) {
  if (s.static_offsets().size() != si.static_offsets().size())
    return false;
  if (s.static_sizes().size() != si.static_sizes().size())
    return false;
  if (s.static_strides().size() != si.static_strides().size())
    return false;
  for (auto it : llvm::zip(s.getMixedOffsets(), si.getMixedOffsets()))
    if (!isEqualOffsetSizeOrStride(std::get<0>(it), std::get<1>(it)))
      return false;
  for (auto it : llvm::zip(s.getMixedSizes(), si.getMixedSizes()))
    if (!isEqualOffsetSizeOrStride(std::get<0>(it), std::get<1>(it)))
      return false;
  for (auto it : llvm::zip(s.getMixedStrides(), si.getMixedStrides()))
    if (!isEqualOffsetSizeOrStride(std::get<0>(it), std::get<1>(it)))
      return false;
  return true;
}

/// Look for a HoistableRead, in the given tensor uses, accessing the same
/// offset as the HoistableWrite.
static HoistableRead findMatchingTransferRead(HoistableWrite write,
                                              Value srcTensor) {
  assert(write.transferWriteOp &&
         "expected hoistable write to have a .transfer_write");

  LLVM_DEBUG(DBGS() << "findMatchingTransferRead for: "
                    << *write.transferWriteOp.getOperation() << "\n");
  if (write.subTensorInsertOp)
    LLVM_DEBUG(DBGS() << "findMatchingTransferRead subTensorInsertOp: "
                      << *write.subTensorInsertOp.getOperation() << "\n");

  for (Operation *user : srcTensor.getUsers()) {
    LLVM_DEBUG(DBGS() << "findMatchingTransferRead inspect user: " << *user
                      << "\n");

    // If HoistableWrite involves a SubTensorInsertOp, we need to find a
    // matching SubTensorOp.
    SubTensorOp subTensorOp;
    Operation *maybeTransferReadUser = user;
    if (write.subTensorInsertOp) {
      subTensorOp = dyn_cast<SubTensorOp>(user);
      if (!subTensorOp || subTensorOp.getResult().getType() !=
                              write.subTensorInsertOp.source().getType())
        continue;

      LLVM_DEBUG(DBGS() << "check whether sameOffsetsSizesAndStrides: "
                        << *subTensorOp << " vs " << *write.subTensorInsertOp
                        << "\n");
      if (!sameOffsetsSizesAndStrides(subTensorOp, write.subTensorInsertOp))
        continue;

      LLVM_DEBUG(DBGS() << "sameOffsetsSizesAndStrides: SUCCESS\n");
      // If we got here, subTensorOp is hoistable iff it has exactly 2 uses:
      //   1. the transfer_write we want to hoist.
      //   2. a matching transfer_read.
      // Anything else, we skip.
      bool skip = false;
      Operation *otherUser = nullptr;
      for (Operation *u : subTensorOp->getUsers()) {
        if (u == write.transferWriteOp)
          continue;
        if (otherUser) {
          skip = true;
          break;
        }
        otherUser = u;
      }
      if (skip || !otherUser)
        continue;
      maybeTransferReadUser = otherUser;
    }

    LLVM_DEBUG(DBGS() << "maybeTransferReadUser: " << *maybeTransferReadUser
                      << "\n");
    auto read = dyn_cast<vector::TransferReadOp>(maybeTransferReadUser);
    if (read && read.indices() == write.transferWriteOp.indices() &&
        read.getVectorType() == write.transferWriteOp.getVectorType())
      return HoistableRead{read, subTensorOp};
  }
  return HoistableRead();
}

/// Check if the chunk of data inserted by the HoistableWrite are read by any
/// other op than the HoistableRead candidate.
static bool tensorChunkAccessedByUnknownOp(HoistableWrite write,
                                           HoistableRead candidateRead,
                                           BlockArgument tensorArg) {
  // Make sure none of the other uses read the part of the tensor modified
  // by the transfer_write.
  llvm::SmallVector<Value::use_range, 1> uses;
  uses.push_back(tensorArg.getUses());
  while (!uses.empty()) {
    for (OpOperand &use : uses.pop_back_val()) {
      Operation *user = use.getOwner();
      // Skip the candidate use, only inspect the "other" uses.
      if (user == candidateRead.transferReadOp ||
          user == candidateRead.subTensorOp || user == write.transferWriteOp ||
          user == write.subTensorInsertOp)
        continue;
      // Consider all transitive uses through a subtensor / subtensor_insert.
      // TODO: atm we just bail because a stronger analysis is needed for these
      // cases.
      if (isa<SubTensorOp, SubTensorInsertOp>(user))
        return true;
      // Consider all transitive uses through a vector.transfer_write.
      if (auto writeUser = dyn_cast<vector::TransferWriteOp>(user)) {
        uses.push_back(writeUser->getResult(0).getUses());
        continue;
      }
      // Consider all nested uses through an scf::ForOp. We may have
      // pass-through tensor arguments left from previous level of
      // hoisting.
      if (auto forUser = dyn_cast<scf::ForOp>(user)) {
        Value arg = forUser.getLoopBody().getArgument(
            use.getOperandNumber() - forUser.getNumControlOperands() +
            /*iv value*/ 1);
        uses.push_back(arg.getUses());
        continue;
      }
      // Follow the use yield as long as it doesn't escape the original
      // region.
      scf::YieldOp yieldUser = dyn_cast<scf::YieldOp>(user);
      if (yieldUser && write.transferWriteOp->getParentOp()->isAncestor(
                           yieldUser->getParentOp())) {
        Value ret = yieldUser->getParentOp()->getResult(use.getOperandNumber());
        uses.push_back(ret.getUses());
        continue;
      }
      auto read = dyn_cast<vector::TransferReadOp>(user);
      if (!read || !isDisjointTransferIndices(
                       cast<VectorTransferOpInterface>(read.getOperation()),
                       cast<VectorTransferOpInterface>(
                           write.transferWriteOp.getOperation()))) {
        return true;
      }
    }
  }
  return false;
}

/// Return the `forOp`-invariant HoistableWrite that produces `yieldOperand`.
/// Return the null HoistableWrite() if it is not comprised of a
/// vector.transfer_write + optional subtensor_insert or if any of the indexings
/// is `forOp`-dependent.
static HoistableWrite
getLoopInvariantTransferWriteOpDefining(scf::ForOp forOp,
                                        OpOperand &yieldOperand) {
  Value v = yieldOperand.get();
  if (auto write = v.getDefiningOp<vector::TransferWriteOp>()) {
    // Indexing must not depend on `forOp`.
    for (Value operand : write.indices())
      if (!forOp.isDefinedOutsideOfLoop(operand))
        return HoistableWrite();

    return HoistableWrite{write, nullptr};
  }

  if (auto subTensorInsertOp = v.getDefiningOp<SubTensorInsertOp>()) {
    // Inserted subTensor must come from vector.transfer_write.
    auto write =
        subTensorInsertOp.source().getDefiningOp<vector::TransferWriteOp>();
    if (!write)
      return HoistableWrite();

    // Tensor inserted into must be a BBArg at position matching yieldOperand's.
    auto bbArg = subTensorInsertOp.dest().dyn_cast<BlockArgument>();
    if (!bbArg || bbArg.getOwner()->getParentOp() != forOp ||
        bbArg.getArgNumber() != /*num iv=*/1 + yieldOperand.getOperandNumber())
      return HoistableWrite();

    // Indexing inserted into must not depend on `forOp`.
    for (Value operand : subTensorInsertOp->getOperands().drop_front(
             SubTensorInsertOp::getOffsetSizeAndStrideStartOperandIndex()))
      if (!forOp.isDefinedOutsideOfLoop(operand))
        return HoistableWrite();

    return HoistableWrite{write, subTensorInsertOp};
  }

  return HoistableWrite();
}

/// Mechanical hoisting of a matching HoistableRead / HoistableWrite pair.
static void hoistReadWrite(HoistableRead read, HoistableWrite write,
                           BlockArgument tensorBBArg) {
  scf::ForOp forOp = cast<scf::ForOp>(tensorBBArg.getOwner()->getParentOp());
  assert(read.transferReadOp && write.transferWriteOp &&
         "expected transfer_read and transfer_write ops to be set");
  assert(((read.subTensorOp && write.subTensorInsertOp) ||
          (!read.subTensorOp && !write.subTensorInsertOp)) &&
         "expected matching subtensor / subtensor_insert");
  LLVM_DEBUG(DBGS() << "In forOp:\n"
                    << *forOp.getOperation()
                    << "\nHoist: " << *read.transferReadOp.getOperation()
                    << "\nHoist: " << *write.transferWriteOp.getOperation()
                    << "\nInvolving: " << tensorBBArg << "\n");

  // If a read subtensor is present, hoist it.
  if (read.subTensorOp && failed(forOp.moveOutOfLoop({read.subTensorOp})))
    llvm_unreachable("Unexpected failure moving subtensor out of loop");

  // Hoist the transfer_read op.
  if (failed(forOp.moveOutOfLoop({read.transferReadOp})))
    llvm_unreachable("Unexpected failure moving transfer read out of loop");

  // TODO: don't hardcode /*numIvs=*/1.
  assert(tensorBBArg.getArgNumber() >= /*numIvs=*/1);
  unsigned initArgNumber = tensorBBArg.getArgNumber() - /*numIvs=*/1;

  // Update the source tensor.
  if (read.subTensorOp)
    read.subTensorOp.sourceMutable().assign(forOp.initArgs()[initArgNumber]);
  else
    read.transferReadOp.sourceMutable().assign(forOp.initArgs()[initArgNumber]);

  // Hoist write after.
  if (write.subTensorInsertOp)
    write.subTensorInsertOp->moveAfter(forOp);
  write.transferWriteOp->moveAfter(forOp);

  // Update the yield.
  auto yieldOp = cast<scf::YieldOp>(forOp.region().front().getTerminator());
  if (write.subTensorInsertOp)
    yieldOp->setOperand(initArgNumber, write.subTensorInsertOp.dest());
  else
    yieldOp->setOperand(initArgNumber, write.transferWriteOp.source());

  // Rewrite `loop` with additional new yields.
  OpBuilder b(read.transferReadOp);
  auto newForOp = cloneWithNewYields(b, forOp, read.transferReadOp.vector(),
                                     write.transferWriteOp.vector());
  // Transfer write has been hoisted, need to update the vector and tensor
  // source. Replace the result of the loop to use the new tensor created
  // outside the loop.
  // Depending on whether a subtensor_insert is present or not, it carries the
  // update on the tensor operands.
  if (write.subTensorInsertOp) {
    newForOp.getResult(initArgNumber)
        .replaceAllUsesWith(write.subTensorInsertOp.getResult());
    write.transferWriteOp.sourceMutable().assign(read.subTensorOp.result());
    write.subTensorInsertOp.destMutable().assign(read.subTensorOp.source());
  } else {
    newForOp.getResult(initArgNumber)
        .replaceAllUsesWith(write.transferWriteOp.getResult(0));
    write.transferWriteOp.sourceMutable().assign(
        newForOp.getResult(initArgNumber));
  }

  // Always update with the newly yield tensor and vector.
  write.transferWriteOp.vectorMutable().assign(newForOp.getResults().back());
}

// To hoist transfer op on tensor the logic can be significantly simplified
// compared to the case on buffer. The transformation follows this logic:
// 1. Look for transfer_write with a single use from ForOp yield
// 2. Check the uses of the matching block argument and look for a transfer_read
// with the same indices.
// 3. Check that all the other uses of the tensor argument are either disjoint
// tensor_read or transfer_write. For transfer_write uses recurse to make sure
// the new tensor has the same restrictions on its uses.
// 4. Hoist the tensor_read/tensor_write and update the tensor SSA links.
// After this transformation the scf.forOp may have unused arguments that can be
// remove by the canonicalization pass.
void mlir::linalg::hoistRedundantVectorTransfersOnTensor(FuncOp func) {
  bool changed = true;
  while (changed) {
    changed = false;
    func.walk([&](scf::ForOp forOp) {
      Operation *yield = forOp.getBody()->getTerminator();
      for (auto it : llvm::enumerate(forOp.getRegionIterArgs())) {
        OpOperand &ret = yield->getOpOperand(it.index());
        HoistableWrite write =
            getLoopInvariantTransferWriteOpDefining(forOp, ret);
        if (!write.transferWriteOp || !write.transferWriteOp->hasOneUse())
          continue;
        LLVM_DEBUG(dbgs() << "\n";
                   DBGS() << "Candidate write for hoisting: "
                          << *write.transferWriteOp.getOperation() << "\n");
        if (write.subTensorInsertOp)
          LLVM_DEBUG(DBGS() << "Candidate subtensor_insert for hoisting: "
                            << *write.subTensorInsertOp.getOperation() << "\n");
        if (llvm::any_of(write.transferWriteOp.indices(),
                         [&forOp](Value index) {
                           return !forOp.isDefinedOutsideOfLoop(index);
                         }))
          continue;
        // Find a read with the same type and indices.
        HoistableRead matchingRead =
            findMatchingTransferRead(write, it.value());
        // Make sure none of the other uses read the part of the tensor modified
        // by the transfer_write.
        if (!matchingRead.transferReadOp ||
            tensorChunkAccessedByUnknownOp(write, matchingRead, it.value()))
          continue;

        LLVM_DEBUG(DBGS() << "Start hoisting\n");
        hoistReadWrite(matchingRead, write, it.value());
        changed = true;
        forOp.erase();

        // Need to interrupt and restart: erasing the loop messes up the walk.
        return WalkResult::interrupt();
      }
      return WalkResult::advance();
    });
    // Apply canonicalization so the newForOp + yield folds immediately, thus
    // cleaning up the IR and potentially enabling more hoisting.
    if (changed) {
      RewritePatternSet patterns(func->getContext());
      scf::ForOp::getCanonicalizationPatterns(patterns, func->getContext());
      (void)applyPatternsAndFoldGreedily(func, std::move(patterns));
    }
  }
}

void mlir::linalg::hoistRedundantVectorTransfers(FuncOp func) {
  bool changed = true;
  while (changed) {
    changed = false;

    func.walk([&](vector::TransferReadOp transferRead) {
      if (!transferRead.getShapedType().isa<MemRefType>())
        return WalkResult::advance();

      LLVM_DEBUG(DBGS() << "Candidate for hoisting: "
                        << *transferRead.getOperation() << "\n");
      auto loop = dyn_cast<scf::ForOp>(transferRead->getParentOp());
      LLVM_DEBUG(DBGS() << "Parent op: " << *transferRead->getParentOp()
                        << "\n");
      if (!loop)
        return WalkResult::advance();

      if (failed(moveLoopInvariantCode(
              cast<LoopLikeOpInterface>(loop.getOperation()))))
        llvm_unreachable(
            "Unexpected failure to move invariant code out of loop");

      LLVM_DEBUG(DBGS() << "Candidate read: " << *transferRead.getOperation()
                        << "\n");

      llvm::SetVector<Operation *> forwardSlice;
      getForwardSlice(transferRead.getOperation(), &forwardSlice);

      // Look for the last TransferWriteOp in the forwardSlice of
      // `transferRead` that operates on the same memref.
      vector::TransferWriteOp transferWrite;
      for (auto *sliceOp : llvm::reverse(forwardSlice)) {
        auto candidateWrite = dyn_cast<vector::TransferWriteOp>(sliceOp);
        if (!candidateWrite || candidateWrite.source() != transferRead.source())
          continue;
        transferWrite = candidateWrite;
      }

      // All operands of the TransferRead must be defined outside of the loop.
      for (auto operand : transferRead.getOperands())
        if (!loop.isDefinedOutsideOfLoop(operand))
          return WalkResult::advance();

      // Only hoist transfer_read / transfer_write pairs for now.
      if (!transferWrite)
        return WalkResult::advance();

      LLVM_DEBUG(DBGS() << "Candidate: " << *transferWrite.getOperation()
                        << "\n");

      // Approximate aliasing by checking that:
      //   1. indices are the same,
      //   2. no other operations in the loop access the same memref except
      //      for transfer_read/transfer_write accessing statically disjoint
      //      slices.
      if (transferRead.indices() != transferWrite.indices() &&
          transferRead.getVectorType() == transferWrite.getVectorType())
        return WalkResult::advance();

      // TODO: may want to memoize this information for performance but it
      // likely gets invalidated often.
      DominanceInfo dom(loop);
      if (!dom.properlyDominates(transferRead.getOperation(), transferWrite))
        return WalkResult::advance();
      for (auto &use : transferRead.source().getUses()) {
        if (!dom.properlyDominates(loop, use.getOwner()))
          continue;
        if (use.getOwner() == transferRead.getOperation() ||
            use.getOwner() == transferWrite.getOperation())
          continue;
        if (auto transferWriteUse =
                dyn_cast<vector::TransferWriteOp>(use.getOwner())) {
          if (!isDisjointTransferSet(
                  cast<VectorTransferOpInterface>(transferWrite.getOperation()),
                  cast<VectorTransferOpInterface>(
                      transferWriteUse.getOperation())))
            return WalkResult::advance();
        } else if (auto transferReadUse =
                       dyn_cast<vector::TransferReadOp>(use.getOwner())) {
          if (!isDisjointTransferSet(
                  cast<VectorTransferOpInterface>(transferWrite.getOperation()),
                  cast<VectorTransferOpInterface>(
                      transferReadUse.getOperation())))
            return WalkResult::advance();
        } else {
          // Unknown use, we cannot prove that it doesn't alias with the
          // transferRead/transferWrite operations.
          return WalkResult::advance();
        }
      }

      // Hoist read before.
      if (failed(loop.moveOutOfLoop({transferRead})))
        llvm_unreachable(
            "Unexpected failure to move transfer read out of loop");

      // Hoist write after.
      transferWrite->moveAfter(loop);

      // Rewrite `loop` with new yields by cloning and erase the original loop.
      OpBuilder b(transferRead);
      auto newForOp = cloneWithNewYields(b, loop, transferRead.vector(),
                                         transferWrite.vector());

      // Transfer write has been hoisted, need to update the written value to
      // the value yielded by the newForOp.
      transferWrite.vector().replaceAllUsesWith(
          newForOp.getResults().take_back()[0]);

      changed = true;
      loop.erase();
      // Need to interrupt and restart because erasing the loop messes up the
      // walk.
      return WalkResult::interrupt();
    });
  }
}

/// Return success if `v` is a value that is only transitively defined by ops of
/// type in `OpTypeList`.
template <typename... OpTypeList>
static bool backwardsSliceOnlyHasOpsOfType(scf::ForOp outerLimit, Value v) {
  // Compute a backward slice up to, but not including, `outerLimit`.
  llvm::SetVector<Operation *> backwardSlice;
  getBackwardSlice(v, &backwardSlice, [&](Operation *op) {
    return outerLimit->isProperAncestor(op);
  });
  // Traverse the backward slice and ensure we can perform the computation to
  // hoist.
  for (Operation *op : backwardSlice) {
    if (isa<OpTypeList...>(op))
      continue;
    LLVM_DEBUG(DBGS() << "Abort: unadmissible op in slice " << *op << "\n");
    return false;
  }
  return true;
}

bool isDefinedOutsideOrConstant(scf::ForOp outer, Value v) {
  return outer.isDefinedOutsideOfLoop(v) || v.getDefiningOp<ConstantOp>();
}

/// Compute the tightest lower bound with quantities that are all defined
/// outside of `outer`.
/// Return null if such a bound cannot be computed.
Value computeLoopIndependentLowerBound(OpBuilder &b, scf::ForOp outer,
                                       Value v) {
  if (isDefinedOutsideOrConstant(outer, v))
    return v;
  return Value();
}

/// Compute the tightest upper bound with quantities that are all defined
/// outside of `outer`.
/// Expects all ops in the backward slice of `v` up to `outer` to be either
/// scf.for, affine.min or affine.apply.
static Value computeLoopIndependentUpperBound(OpBuilder &b, scf::ForOp outer,
                                              Value v) {
  if (isDefinedOutsideOrConstant(outer, v))
    return v;

  LLVM_DEBUG(DBGS() << "Begin loopIndependentUpperBound for: " << v << "\n");

  bool ok =
      backwardsSliceOnlyHasOpsOfType<scf::ForOp, AffineMinOp, AffineApplyOp>(
          outer, v);
  assert(ok && "expected to only be defined by scf::ForOp and AffineMinOp");
  (void)ok;

  // Compute a backward slice up to, but not including, `outer`.
  llvm::SetVector<Operation *> backwardSlice;
  getBackwardSlice(v, &backwardSlice,
                   [&](Operation *op) { return outer->isProperAncestor(op); });
  backwardSlice.insert(v.getDefiningOp());

  OpBuilder::InsertionGuard g(b);
  b.setInsertionPoint(outer);
  Value res = v;
  BlockAndValueMapping bvm;
  for (Operation *op : backwardSlice) {
    if (isa<scf::ForOp>(op))
      continue;
    if (isa<AffineApplyOp>(op)) {
      b.clone(*op, bvm);
      continue;
    }
    auto sliceMinOp = cast<AffineMinOp>(op);
    // Perform the substitution of the operands of AffineMinOp.
    auto mapAndOperands = substituteMin(
        sliceMinOp, [&](Operation *op) { return outer->isAncestor(op); });
    SmallVector<Value> resultOperands = mapAndOperands.dims;
    llvm::append_range(resultOperands, mapAndOperands.symbols);
    AffineMap map = mapAndOperands.map;
    canonicalizeMapAndOperands(&map, &resultOperands);
    map = simplifyAffineMap(map);
    res = b.create<AffineMinOp>(
        outer->getLoc(), map,
        llvm::to_vector<4>(llvm::map_range(resultOperands, [&](Value operand) {
          return bvm.lookupOrDefault(operand);
        })));
    bvm.map(sliceMinOp, res);
  }
  LLVM_DEBUG(DBGS() << "End loopIndependentUpperBound with: " << res << "\n");
  return res;
}

/// Return the number of iterations in the loop (ub - lb).ceilDiv(step).
/// The returned Value is guaranteed not to depend on any loop comprised in
/// [`outer`, `forOp`].
/// Return null if such a loop-independent quantity cannot be computed.
static Value buildLoopTripCount(OpBuilder &b, scf::ForOp outer,
                                scf::ForOp forOp) {
  MLIRContext *ctx = forOp->getContext();
  AffineExpr lb, ub, step;
  bindDims(ctx, lb, ub);
  bindSymbols(ctx, step);
  Value lbVal = computeLoopIndependentLowerBound(b, outer, forOp.lowerBound()),
        ubVal = computeLoopIndependentUpperBound(b, outer, forOp.upperBound()),
        stepVal = forOp.step();
  if (!lbVal || !ubVal || !stepVal)
    return Value();
  auto loc = forOp->getLoc();
  Value res = b.create<AffineApplyOp>(loc, (ub - lb).ceilDiv(step),
                                      ValueRange{lbVal, ubVal, stepVal});
  return res;
}

/// Return the current iteration number in the loop (iv - lb).ceilDiv(step).
/// The returned Value is guaranteed not to depend on any loop comprised in
/// [`outer`, `forOp`].
/// Return null if such a loop-independent quantity cannot be computed.
static Value buildLoopIterationCount(OpBuilder &b, scf::ForOp outer,
                                     scf::ForOp forOp) {
  MLIRContext *ctx = forOp->getContext();
  AffineExpr iv, lb, step;
  bindDims(ctx, iv, lb);
  bindSymbols(ctx, step);
  Value ivVal = forOp.getInductionVar(),
        lbVal = computeLoopIndependentLowerBound(b, outer, forOp.lowerBound()),
        stepVal = forOp.step();
  if (!ivVal || !lbVal || !stepVal)
    return Value();
  auto loc = forOp->getLoc();
  return b.create<AffineApplyOp>(loc, (iv - lb).ceilDiv(step),
                                 ValueRange{ivVal, lbVal, stepVal});
}

/// Ensure prerequisites that guarantee pad op hoisting can occur.
/// Return failure in the cases when we cannot perform hoisting; i.e. if either:
///   1. There exists a use of `padTensorOp` that is not a linalg input operand.
///   2. There isn't an enclosing `outermostEnclosingForOp` loop.
///   3. There exists an op with a region that is dominated by
///   `outermostEnclosingForOp` and that isn't a LoopLikeInterface or a
///    LinalgOp.
///   4. There exists an op with side effects that is dominated by
///   `outermostEnclosingForOp` and that isn't a LoopLikeInterface.
///   5. The lower bound, upper bound and step of all the loops involved in the
///   hoisting can be
///
/// While ensuring prerequisites:
///   1. Fill the `backwardSlice` to contain the topologically sorted ops
///   dominated by `outermostEnclosingForOp`.
///   2. Fill the `packingLoops` to contain only the enclosing loops of
///   `backwardSlice` whose IV is actually used in computing padding. Loops that
///   remain in `backwardSlice` but that are not in `packingLoops` are
///   dimensions of reuse.
static LogicalResult
hoistPaddingOnTensorsPrerequisites(linalg::PadTensorOp padTensorOp, int nLevels,
                                   llvm::SetVector<Operation *> &backwardSlice,
                                   llvm::SetVector<Operation *> &packingLoops,
                                   SmallVector<Value> &dynamicTensorSizes) {
  // Bail on any use that isn't an input of a Linalg op.
  // Hoisting of inplace updates happens after vectorization.
  for (OpOperand &use : padTensorOp.result().getUses()) {
    auto linalgUser = dyn_cast<linalg::LinalgOp>(use.getOwner());
    if (!linalgUser || !linalgUser.isInputTensor(&use))
      return failure();
  }

  // Get at most nLevels of enclosing loops.
  SmallVector<LoopLikeOpInterface> reverseEnclosingLoops;
  Operation *outermostEnclosingForOp = nullptr,
            *nextEnclosingForOp =
                padTensorOp->getParentOfType<LoopLikeOpInterface>();
  while (nLevels-- > 0 && nextEnclosingForOp) {
    outermostEnclosingForOp = nextEnclosingForOp;
    reverseEnclosingLoops.push_back(outermostEnclosingForOp);
    nextEnclosingForOp =
        nextEnclosingForOp->getParentOfType<LoopLikeOpInterface>();
  }
  if (!outermostEnclosingForOp)
    return failure();

  // Get the backwards slice from `padTensorOp` that is dominated by the
  // outermost enclosing loop.
  DominanceInfo domInfo(outermostEnclosingForOp);
  getBackwardSlice(padTensorOp.getOperation(), &backwardSlice,
                   [&](Operation *op) {
                     return domInfo.dominates(outermostEnclosingForOp, op);
                   });

  // Bail on any op with a region that is not a LoopLikeInterface or a LinalgOp.
  if (llvm::any_of(backwardSlice, [](Operation *op) {
        return op->getNumRegions() > 0 && !isa<LoopLikeOpInterface>(op) &&
               !isa<LinalgOp>(op);
      }))
    return failure();

  // Filter out the loops whose induction variable is not used to compute the
  // padded result. As a first approximation, just look for IVs that have no use
  // in the backwardSlice.
  // These are the dimensions of reuse that we can exploit to reduce the amount
  // of work / memory.
  // TODO: would this optimization compose better as a canonicalization?
  for (LoopLikeOpInterface loop : llvm::reverse(reverseEnclosingLoops)) {
    auto forOp = dyn_cast<scf::ForOp>(loop.getOperation());
    if (!forOp)
      continue;
    for (Operation *user : forOp.getInductionVar().getUsers()) {
      if (backwardSlice.contains(user)) {
        packingLoops.insert(forOp);
        break;
      }
    }
  }

  // Backward slice is a topologically sorted list of ops starting at
  // `outermostEnclosingForOp`.
  assert(outermostEnclosingForOp == backwardSlice.front());

  scf::ForOp outer = cast<scf::ForOp>(outermostEnclosingForOp);
  if (llvm::any_of(packingLoops, [&](Operation *op) {
        scf::ForOp forOp = cast<scf::ForOp>(op);
        Value lb = forOp.lowerBound(), ub = forOp.upperBound(),
              step = forOp.step();
        return !isDefinedOutsideOrConstant(outer, lb) ||
               !(isDefinedOutsideOrConstant(outer, ub) ||
                 backwardsSliceOnlyHasOpsOfType<scf::ForOp, AffineMinOp,
                                                AffineApplyOp>(outer, ub)) ||
               !isDefinedOutsideOrConstant(outer, step);
      }))
    return failure();

  // IP just before the outermost loop considered that we hoist above.
  OpBuilder b(outermostEnclosingForOp);
  dynamicTensorSizes =
      llvm::to_vector<4>(llvm::map_range(packingLoops, [&](Operation *op) {
        return buildLoopTripCount(b, cast<scf::ForOp>(outermostEnclosingForOp),
                                  cast<scf::ForOp>(op));
      }));
  // Assert all loop trip counts can be computed.
  if (!llvm::all_of(dynamicTensorSizes, [](Value v) { return v; }))
    llvm_unreachable("loop independence prerequisite not met");
  return success();
}

LogicalResult mlir::linalg::hoistPaddingOnTensors(PadTensorOp &padTensorOp,
                                                  unsigned nLoops) {
  SmallVector<Value> dynamicTensorSizes;
  llvm::SetVector<Operation *> backwardSlice, packingLoops;
  if (failed(hoistPaddingOnTensorsPrerequisites(padTensorOp, nLoops,
                                                backwardSlice, packingLoops,
                                                dynamicTensorSizes)))
    return failure();

  // Update actual number of loops, which may be smaller.
  nLoops = packingLoops.size();

  Location loc = padTensorOp->getLoc();
  RankedTensorType paddedTensorType = padTensorOp.getResultType();
  unsigned paddedRank = paddedTensorType.getRank();

  // Backward slice is a topologically sorted list of ops starting at
  // `outermostEnclosingForOp`.
  Operation *outermostEnclosingForOp = backwardSlice.front();
  // IP just before the outermost loop considered that we hoist above.
  OpBuilder b(outermostEnclosingForOp);

  // Create the packed tensor<?x?x..?xpadded_shape> into which we amortize
  // padding.
  SmallVector<int64_t> packedShape(nLoops, ShapedType::kDynamicSize);
  // TODO: go grab dims when necessary, for now PadTensorOp returns a static
  // tensor.
  llvm::append_range(packedShape, paddedTensorType.getShape());
  auto packedTensorType =
      RankedTensorType::get(packedShape, paddedTensorType.getElementType());
  Value packedTensor = b.create<linalg::InitTensorOp>(
      loc, dynamicTensorSizes, packedTensorType.getShape(),
      packedTensorType.getElementType());

  // Clone the operations involved in the backward slice, iteratively stepping
  // into the loops that we encounter.
  // The implementation proceeds in a stack-like fashion:
  //   1. Iteratively clone and step into the loops, pushing the `packedTensor`
  //      deeper in the stack.
  //   2. Create a SubTensorInsert at the top of the stack.
  //   3. Iteratively pop and yield the result of the SubTensorInsertOp across
  //     the cloned loops.
  SmallVector<Value> clonedLoopIvs, leadingPackedTensorIndexings;
  clonedLoopIvs.reserve(nLoops);
  leadingPackedTensorIndexings.reserve(nLoops);
  BlockAndValueMapping bvm;
  // Insert `padTensorOp` into the backwardSlice so we clone it too.
  backwardSlice.insert(padTensorOp);
  // Stack step 1. iteratively clone loops and push `packedTensor`.
  for (Operation *op : backwardSlice) {
    // Specifically sit out in the subtenso(packedTensor) case: this is the
    // piece we seek to replace.
    if (auto subTensor = dyn_cast<SubTensorOp>(op))
      if (bvm.lookupOrDefault(subTensor.source()) == packedTensor)
        continue;
    auto effects = dyn_cast<MemoryEffectOpInterface>(op);
    bool hasNoEffects = !effects || effects.hasNoEffect();
    if (hasNoEffects &&
        (op->getNumRegions() == 0 || isa<linalg::PadTensorOp>(op))) {
      b.clone(*op, bvm);
      continue;
    }
    // TODO: support more cases as they appear.
    auto forOp = dyn_cast<scf::ForOp>(op);
    assert(forOp && "Expected scf::ForOp when hoisting pad ops");
    // Unused loop, just skip it.
    if (!packingLoops.contains(forOp))
      continue;

    auto clonedForOp =
        b.create<scf::ForOp>(loc, bvm.lookupOrDefault(forOp.lowerBound()),
                             bvm.lookupOrDefault(forOp.upperBound()),
                             bvm.lookupOrDefault(forOp.step()), packedTensor);
<<<<<<< HEAD

    bvm.map(forOp.getInductionVar(), clonedForOp.getInductionVar());
=======
    // Map the induction var, region args and results to the `clonedForOp`.
    bvm.map(forOp.getInductionVar(), clonedForOp.getInductionVar());
    bvm.map(forOp.getRegionIterArgs(), clonedForOp.getRegionIterArgs());
    bvm.map(forOp.getResults(), clonedForOp.getResults());
>>>>>>> 36d8ed02
    assert(clonedForOp->getNumRegions() == 1);
    clonedLoopIvs.push_back(clonedForOp.getInductionVar());

    b.setInsertionPointToStart(&clonedForOp->getRegion(0).front());
    Value loopIndependentIterationCount = buildLoopIterationCount(
        b, cast<scf::ForOp>(outermostEnclosingForOp), clonedForOp);
    // Assert the loop-independent iteration count can be computed.
    if (!loopIndependentIterationCount)
      llvm_unreachable("loop independence prerequisite not met");
    leadingPackedTensorIndexings.push_back(loopIndependentIterationCount);
    packedTensor = clonedForOp.getRegionIterArgs().front();
  }

  // Stack step 2. create SubTensorInsertOp at the top of the stack.
  // offsets = [clonedLoopIvs, 0 .. 0].
  SmallVector<OpFoldResult> offsets(leadingPackedTensorIndexings.begin(),
                                    leadingPackedTensorIndexings.end());
  offsets.append(paddedRank, b.getIndexAttr(0));
  // sizes = [1 .. 1, paddedShape].
  SmallVector<OpFoldResult> sizes(nLoops, b.getIndexAttr(1));
  for (int64_t sz : paddedTensorType.getShape()) {
    // TODO: go grab dims when necessary, for now PadTensorOp returns a static
    // tensor.
    assert(!ShapedType::isDynamic(sz) && "padded tensor needs static sizes");
    sizes.push_back(b.getIndexAttr(sz));
  }
  // strides = [1 .. 1].
  SmallVector<OpFoldResult> strides(nLoops + paddedRank, b.getIndexAttr(1));

  Value inserted =
      b.create<SubTensorInsertOp>(loc, bvm.lookup(padTensorOp.result()),
                                  packedTensor, offsets, sizes, strides);

  // Stack step 3. iteratively pop the stack and propagate the yield.
  Value valueToYield = inserted;
  for (Value iv : llvm::reverse(clonedLoopIvs)) {
    auto forOp = scf::getForInductionVarOwner(iv);
    b.setInsertionPointToEnd(&forOp.getRegion().front());
    b.create<scf::YieldOp>(loc, valueToYield);
    valueToYield = forOp.getResult(0);
  }

  // Now the packed tensor is ready, replace the original padding op by a
  // 1x..x1 SubTensor [originalLoopIvs, 0 .. 0][1 .. 1, paddedShape][1 .. 1].
  b.setInsertionPoint(padTensorOp);
  SmallVector<Value> loopIterationCounts =
      llvm::to_vector<4>(llvm::map_range(packingLoops, [&](Operation *loop) {
        return buildLoopIterationCount(
            b, cast<scf::ForOp>(outermostEnclosingForOp),
            cast<scf::ForOp>(loop));
      }));
  // Assert all loop iteration counts can be computed.
  if (llvm::any_of(loopIterationCounts, [](Value v) { return !v; }))
    llvm_unreachable("loop independence prerequisite not met");
  // offsets = [originalLoopIvs, 0 .. 0].
  offsets.assign(loopIterationCounts.begin(), loopIterationCounts.end());
  offsets.append(paddedRank, b.getIndexAttr(0));
  // sizes = [1 .. 1, paddedShape] (definedabove).
  // strides = [1 .. 1] (defined above)
  packedTensor =
      scf::getForInductionVarOwner(clonedLoopIvs.front())->getResult(0);
  padTensorOp.replaceAllUsesWith(
      b.create<SubTensorOp>(loc, padTensorOp.getResultType(), packedTensor,
                            offsets, sizes, strides)
          ->getResult(0));

  Operation *toErase = padTensorOp;

  // Make the newly cloned `padTensorOp` available to the caller.
  padTensorOp =
      cast<PadTensorOp>(bvm.lookup(padTensorOp.result()).getDefiningOp());

  toErase->erase();

  return success();
}<|MERGE_RESOLUTION|>--- conflicted
+++ resolved
@@ -816,15 +816,10 @@
         b.create<scf::ForOp>(loc, bvm.lookupOrDefault(forOp.lowerBound()),
                              bvm.lookupOrDefault(forOp.upperBound()),
                              bvm.lookupOrDefault(forOp.step()), packedTensor);
-<<<<<<< HEAD
-
-    bvm.map(forOp.getInductionVar(), clonedForOp.getInductionVar());
-=======
     // Map the induction var, region args and results to the `clonedForOp`.
     bvm.map(forOp.getInductionVar(), clonedForOp.getInductionVar());
     bvm.map(forOp.getRegionIterArgs(), clonedForOp.getRegionIterArgs());
     bvm.map(forOp.getResults(), clonedForOp.getResults());
->>>>>>> 36d8ed02
     assert(clonedForOp->getNumRegions() == 1);
     clonedLoopIvs.push_back(clonedForOp.getInductionVar());
 
