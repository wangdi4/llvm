//===- SparseTensorConversion.cpp - Sparse tensor primitives conversion ---===//
//
// Part of the LLVM Project, under the Apache License v2.0 with LLVM Exceptions.
// See https://llvm.org/LICENSE.txt for license information.
// SPDX-License-Identifier: Apache-2.0 WITH LLVM-exception
//
//===----------------------------------------------------------------------===//
//
// A pass that converts sparse tensor primitives into calls into a runtime
// support library. Sparse tensor types are converted into opaque pointers
// to the underlying sparse storage schemes. The use of opaque pointers
// together with runtime support library keeps the conversion relatively
// simple, but at the expense of IR opacity, which obscures opportunities
// for subsequent optimization of the IR. An alternative is provided by
// the SparseTensorCodegen pass.
//
//===----------------------------------------------------------------------===//

#include "CodegenUtils.h"

#include "mlir/Dialect/Bufferization/IR/BufferizableOpInterface.h"
#include "mlir/Dialect/Bufferization/IR/Bufferization.h"
#include "mlir/Dialect/Func/IR/FuncOps.h"
#include "mlir/Dialect/LLVMIR/LLVMDialect.h"
#include "mlir/Dialect/Linalg/Utils/Utils.h"
#include "mlir/Dialect/MemRef/IR/MemRef.h"
#include "mlir/Dialect/SCF/IR/SCF.h"
#include "mlir/Dialect/SparseTensor/IR/SparseTensor.h"
#include "mlir/Dialect/SparseTensor/Transforms/Passes.h"
#include "mlir/Dialect/Tensor/IR/Tensor.h"
#include "mlir/ExecutionEngine/SparseTensorUtils.h"
#include "mlir/Transforms/DialectConversion.h"

using namespace mlir;
using namespace mlir::sparse_tensor;

namespace {

/// Shorthand aliases for the `emitCInterface` argument to `getFunc()`,
/// `createFuncCall()`, and `replaceOpWithFuncCall()`.
enum class EmitCInterface : bool { Off = false, On = true };

//===----------------------------------------------------------------------===//
// Helper methods.
//===----------------------------------------------------------------------===//

/// Returns the equivalent of `void*` for opaque arguments to the
/// execution engine.
static Type getOpaquePointerType(OpBuilder &builder) {
  return LLVM::LLVMPointerType::get(builder.getI8Type());
}

/// Maps each sparse tensor type to an opaque pointer.
static Optional<Type> convertSparseTensorTypes(Type type) {
  if (getSparseTensorEncoding(type) != nullptr)
    return LLVM::LLVMPointerType::get(IntegerType::get(type.getContext(), 8));
  return llvm::None;
}

/// Returns a function reference (first hit also inserts into module). Sets
/// the "_emit_c_interface" on the function declaration when requested,
/// so that LLVM lowering generates a wrapper function that takes care
/// of ABI complications with passing in and returning MemRefs to C functions.
static FlatSymbolRefAttr getFunc(ModuleOp module, StringRef name,
                                 TypeRange resultType, ValueRange operands,
                                 EmitCInterface emitCInterface) {
  MLIRContext *context = module.getContext();
  auto result = SymbolRefAttr::get(context, name);
  auto func = module.lookupSymbol<func::FuncOp>(result.getAttr());
  if (!func) {
    OpBuilder moduleBuilder(module.getBodyRegion());
    func = moduleBuilder.create<func::FuncOp>(
        module.getLoc(), name,
        FunctionType::get(context, operands.getTypes(), resultType));
    func.setPrivate();
    if (static_cast<bool>(emitCInterface))
      func->setAttr(LLVM::LLVMDialect::getEmitCWrapperAttrName(),
                    UnitAttr::get(context));
  }
  return result;
}

/// Creates a `CallOp` to the function reference returned by `getFunc()` in
/// the builder's module.
static func::CallOp createFuncCall(OpBuilder &builder, Location loc,
                                   StringRef name, TypeRange resultType,
                                   ValueRange operands,
                                   EmitCInterface emitCInterface) {
  auto module = builder.getBlock()->getParentOp()->getParentOfType<ModuleOp>();
  auto fn = getFunc(module, name, resultType, operands, emitCInterface);
  return builder.create<func::CallOp>(loc, resultType, fn, operands);
}

/// Replaces the `op` with  a `CallOp` to the function reference returned
/// by `getFunc()`.
static func::CallOp replaceOpWithFuncCall(RewriterBase &rewriter, Operation *op,
                                          StringRef name, TypeRange resultType,
                                          ValueRange operands,
                                          EmitCInterface emitCInterface) {
  auto fn = getFunc(op->getParentOfType<ModuleOp>(), name, resultType, operands,
                    emitCInterface);
  return rewriter.replaceOpWithNewOp<func::CallOp>(op, resultType, fn,
                                                   operands);
}

/// Generates dimension size call.
static Value genDimSizeCall(OpBuilder &builder, Location loc,
                            SparseTensorEncodingAttr &enc, Value src,
                            int64_t idx) {
  // Permute the index according to an optional dimension ordering.
  if (AffineMap p = enc.getDimOrdering())
    idx = p.getPermutedPosition(idx);
  // Generate the call.
  StringRef name = "sparseDimSize";
  SmallVector<Value, 2> params{src, constantIndex(builder, loc, idx)};
  Type iTp = builder.getIndexType();
  return createFuncCall(builder, loc, name, iTp, params, EmitCInterface::Off)
      .getResult(0);
}

/// Generates a call into the "swiss army knife" method of the sparse runtime
/// support library for materializing sparse tensors into the computation.
static Value genNewCall(OpBuilder &builder, Location loc,
                        ArrayRef<Value> params) {
  StringRef name = "newSparseTensor";
  Type pTp = getOpaquePointerType(builder);
  return createFuncCall(builder, loc, name, pTp, params, EmitCInterface::On)
      .getResult(0);
}

/// Compute the size from type (for static sizes) or from an already-converted
/// opaque pointer source (for dynamic sizes) at the given dimension.
static Value sizeFromPtrAtDim(OpBuilder &builder, Location loc,
                              SparseTensorEncodingAttr &enc, ShapedType stp,
                              Value src, unsigned dim) {
  auto shape = stp.getShape();
  if (shape[dim] == ShapedType::kDynamicSize)
    return genDimSizeCall(builder, loc, enc, src, dim);
  return constantIndex(builder, loc, shape[dim]);
}

/// Populates given sizes array from type (for static sizes) and from
/// an already-converted opaque pointer source (for dynamic sizes).
static void sizesFromPtr(OpBuilder &builder, SmallVector<Value, 4> &sizes,
                         Location loc, SparseTensorEncodingAttr &enc,
                         ShapedType stp, Value src) {
  for (unsigned i = 0, rank = stp.getRank(); i < rank; i++)
    sizes.push_back(sizeFromPtrAtDim(builder, loc, enc, stp, src, i));
}

/// Populates given sizes array from type.
static void sizesFromType(OpBuilder &builder, SmallVector<Value, 4> &sizes,
                          Location loc, ShapedType stp) {
  auto shape = stp.getShape();
  for (unsigned i = 0, rank = stp.getRank(); i < rank; i++) {
    uint64_t s = shape[i] == ShapedType::kDynamicSize ? 0 : shape[i];
    sizes.push_back(constantIndex(builder, loc, s));
  }
}

/// Populates given sizes array from source.
static void sizesFromSrc(OpBuilder &builder, SmallVector<Value, 4> &sizes,
                         Location loc, Value src) {
  unsigned rank = src.getType().cast<ShapedType>().getRank();
  for (unsigned i = 0; i < rank; i++)
    sizes.push_back(linalg::createOrFoldDimOp(builder, loc, src, i));
}

/// Populates the given sizes array for concatenation from type (for static
/// sizes) and from an already-converted opaque pointer source (for dynamic
/// sizes).
static void concatSizesFromInputs(OpBuilder &builder,
                                  SmallVector<Value, 4> &sizes, Location loc,
                                  ShapedType dstTp, ValueRange srcs,
                                  unsigned dim) {
  auto dstShape = dstTp.getShape();

  auto srcTp = srcs[0].getType().cast<ShapedType>();
  auto srcEnc = getSparseTensorEncoding(srcTp);
  // We first fills the sizes from an input tensor, and then
  // compute the size of the concatenation dimension if necessary.
  if (srcEnc)
    // Reuses sizes from an arbitrary input tensor is fine.
    sizesFromPtr(builder, sizes, loc, srcEnc, srcTp, srcs[0]);
  else
    sizesFromSrc(builder, sizes, loc, srcs[0]);

  // Sum up on the `dim` if the dimension is dynamic.
  if (dstShape[dim] != ShapedType::kDynamicSize) {
    // Faithfully take the static size.
    sizes[dim] = constantIndex(builder, loc, dstShape[dim]);
  } else {
    // Else, compute the shape dynamically.
    for (size_t i = 1, sz = srcs.size(); i < sz; i++) {
      auto srcTp = srcs[i].getType().cast<ShapedType>();
      auto encSrc = getSparseTensorEncoding(srcTp);
      Value srcSz =
          encSrc ? sizeFromPtrAtDim(builder, loc, encSrc, srcTp, srcs[i], dim)
                 : linalg::createOrFoldDimOp(builder, loc, srcs[i], dim);
      // Sum up all the sizes.
      sizes[dim] = builder.create<arith::AddIOp>(loc, sizes[dim], srcSz);
    }
  }
}

/// Generates an uninitialized temporary buffer of the given size and
/// type, but returns it as type `memref<? x $tp>` (rather than as type
/// `memref<$sz x $tp>`).
static Value genAlloca(OpBuilder &builder, Location loc, Value sz, Type tp) {
  auto memTp = MemRefType::get({ShapedType::kDynamicSize}, tp);
  return builder.create<memref::AllocaOp>(loc, memTp, ValueRange{sz});
}

/// Generates an uninitialized buffer of the given size and type,
/// but returns it as type `memref<? x $tp>` (rather than as type
/// `memref<$sz x $tp>`). Unlike temporary buffers on the stack,
/// this buffer must be explicitly deallocated by client.
static Value genAlloc(RewriterBase &rewriter, Location loc, Value sz, Type tp) {
  auto memTp = MemRefType::get({ShapedType::kDynamicSize}, tp);
  return rewriter.create<memref::AllocOp>(loc, memTp, ValueRange{sz});
}

/// Generates an uninitialized temporary buffer of the given size and
/// type, but returns it as type `memref<? x $tp>` (rather than as type
/// `memref<$sz x $tp>`).
static Value genAlloca(OpBuilder &builder, Location loc, unsigned sz, Type tp) {
  return genAlloca(builder, loc, constantIndex(builder, loc, sz), tp);
}

/// Generates an uninitialized temporary buffer with room for one value
/// of the given type, and returns the `memref<$tp>`.
static Value genAllocaScalar(OpBuilder &builder, Location loc, Type tp) {
  return builder.create<memref::AllocaOp>(loc, MemRefType::get({}, tp));
}

/// Generates a temporary buffer of the given type and given contents.
static Value genBuffer(OpBuilder &builder, Location loc, ValueRange values) {
  unsigned sz = values.size();
  assert(sz >= 1);
  Value buffer = genAlloca(builder, loc, sz, values[0].getType());
  for (unsigned i = 0; i < sz; i++) {
    Value idx = constantIndex(builder, loc, i);
    builder.create<memref::StoreOp>(loc, values[i], buffer, idx);
  }
  return buffer;
}

/// Populates parameters required to call the "swiss army knife" method of the
/// sparse runtime support library for materializing sparse tensors into the
/// computation.
static void newParams(OpBuilder &builder, SmallVector<Value, 8> &params,
                      Location loc, ShapedType stp,
                      SparseTensorEncodingAttr &enc, Action action,
                      ValueRange szs, Value ptr = Value()) {
  ArrayRef<SparseTensorEncodingAttr::DimLevelType> dlt = enc.getDimLevelType();
  unsigned sz = dlt.size();
  // Sparsity annotations.
  SmallVector<Value, 4> attrs;
  for (unsigned i = 0; i < sz; i++)
    attrs.push_back(constantDimLevelTypeEncoding(builder, loc, dlt[i]));
  params.push_back(genBuffer(builder, loc, attrs));
  // Dimension sizes array of the enveloping tensor. Useful for either
  // verification of external data, or for construction of internal data.
  params.push_back(genBuffer(builder, loc, szs));
  // Dimension order permutation array. This is the "identity" permutation by
  // default, or otherwise the "reverse" permutation of a given ordering, so
  // that indices can be mapped quickly to the right position.
  SmallVector<Value, 4> rev(sz);
  if (AffineMap p = enc.getDimOrdering()) {
    for (unsigned i = 0; i < sz; i++)
      rev[p.getDimPosition(i)] = constantIndex(builder, loc, i);
  } else {
    for (unsigned i = 0; i < sz; i++)
      rev[i] = constantIndex(builder, loc, i);
  }
  params.push_back(genBuffer(builder, loc, rev));
  // Secondary and primary types encoding.
  Type elemTp = stp.getElementType();
  params.push_back(constantPointerTypeEncoding(builder, loc, enc));
  params.push_back(constantIndexTypeEncoding(builder, loc, enc));
  params.push_back(constantPrimaryTypeEncoding(builder, loc, elemTp));
  // User action.
  params.push_back(constantAction(builder, loc, action));
  // Payload pointer.
  if (!ptr)
    ptr = builder.create<LLVM::NullOp>(loc, getOpaquePointerType(builder));
  params.push_back(ptr);
}

/// Generates the code to read the value from tensor[ivs].The generated code
/// looks like the following and the insertion point after this routine is
/// inside the if-then branch behind the assignment to ind.
///    if (tensor[ivs] != 0)
///      insert_point
static Value genValueForDense(OpBuilder &builder, Location loc, Value tensor,
                              ValueRange ivs) {
  Value val = builder.create<tensor::ExtractOp>(loc, tensor, ivs);
  Value cond = genIsNonzero(builder, loc, val);
  scf::IfOp ifOp = builder.create<scf::IfOp>(loc, cond, /*else*/ false);
  builder.setInsertionPointToStart(&ifOp.getThenRegion().front());
  return val;
}

/// Generates the code to read the value from tensor[ivs], and conditionally
/// stores the indices ivs to the memory in ind. The generated code looks like
/// the following and the insertion point after this routine is inside the
/// if-then branch behind the assignment to ind. This is to ensure that the
/// addEltX call generated after is inside the if-then branch.
///    if (tensor[ivs] != 0)
///      ind = ivs
static Value genIndexAndValueForDense(OpBuilder &builder, Location loc,
                                      Value tensor, Value ind, ValueRange ivs) {
  Value val = genValueForDense(builder, loc, tensor, ivs);
  unsigned i = 0;
  for (auto iv : ivs) {
    Value idx = constantIndex(builder, loc, i++);
    builder.create<memref::StoreOp>(loc, iv, ind, idx);
  }
  return val;
}

/// Generates a call to release/delete a `SparseTensorCOO`.
static void genDelCOOCall(OpBuilder &builder, Location loc, Type elemTp,
                          Value coo) {
  SmallString<21> name{"delSparseTensorCOO", primaryTypeFunctionSuffix(elemTp)};
  createFuncCall(builder, loc, name, {}, coo, EmitCInterface::Off);
}

/// Generates a call that adds one element to a coordinate scheme.
/// In particular, this generates code like the following:
///   val = a[i1,..,ik];
///   if val != 0
///     t->add(&val, [i1,..,ik], [p1,..,pk]);
static void genAddEltCall(OpBuilder &builder, Location loc, Type eltType,
                          Value ptr, Value valPtr, Value ind, Value perm) {
  SmallString<9> name{"addElt", primaryTypeFunctionSuffix(eltType)};
  SmallVector<Value, 4> params{ptr, valPtr, ind, perm};
  Type pTp = getOpaquePointerType(builder);
  createFuncCall(builder, loc, name, pTp, params, EmitCInterface::On);
}

/// Generates a call to `iter->getNext()`.  If there is a next element,
/// then it is copied into the out-parameters `ind` and `elemPtr`,
/// and the return value is true.  If there isn't a next element, then
/// the memory for `iter` is freed and the return value is false.
static Value genGetNextCall(OpBuilder &builder, Location loc, Value iter,
                            Value ind, Value elemPtr) {
  Type elemTp = elemPtr.getType().cast<ShapedType>().getElementType();
  SmallString<10> name{"getNext", primaryTypeFunctionSuffix(elemTp)};
  SmallVector<Value, 3> params{iter, ind, elemPtr};
  Type i1 = builder.getI1Type();
  return createFuncCall(builder, loc, name, i1, params, EmitCInterface::On)
      .getResult(0);
}

/// If the tensor is a sparse constant, generates and returns the pair of
/// the constants for the indices and the values.
static Optional<std::pair<Value, Value>>
genSplitSparseConstant(OpBuilder &builder, Location loc, Value tensor) {
  if (auto constOp = tensor.getDefiningOp<arith::ConstantOp>()) {
    if (auto attr = constOp.getValue().dyn_cast<SparseElementsAttr>()) {
      DenseElementsAttr indicesAttr = attr.getIndices();
      Value indices = builder.create<arith::ConstantOp>(loc, indicesAttr);
      DenseElementsAttr valuesAttr = attr.getValues();
      Value values = builder.create<arith::ConstantOp>(loc, valuesAttr);
      return std::make_pair(indices, values);
    }
  }
  return {};
}

/// Generates the code to copy the index at indices[ivs] to ind, and return
/// the value at value[ivs].
static Value genIndexAndValueForSparse(OpBuilder &builder, Location loc,
                                       Value indices, Value values, Value ind,
                                       ValueRange ivs, unsigned rank) {
  for (unsigned i = 0; i < rank; i++) {
    Value idx = constantIndex(builder, loc, i);
    Value val = builder.create<tensor::ExtractOp>(loc, indices,
                                                  ValueRange{ivs[0], idx});
    val = builder.create<arith::IndexCastOp>(loc, builder.getIndexType(), val);
    builder.create<memref::StoreOp>(loc, val, ind, idx);
  }
  return builder.create<tensor::ExtractOp>(loc, values, ivs[0]);
}

/// Generates code to allocate a buffer of the given type, and zero
/// initialize it.  If the buffer type has any dynamic sizes, then the
/// `sizes` parameter should be as filled by sizesFromPtr(); that way
/// we can reuse the genDimSizeCall() results generated by sizesFromPtr().
static Value allocDenseTensor(OpBuilder &builder, Location loc,
                              RankedTensorType tensorTp, ValueRange sizes) {
  Type elemTp = tensorTp.getElementType();
  auto shape = tensorTp.getShape();
  auto memTp = MemRefType::get(shape, elemTp);
  SmallVector<Value> dynamicSizes;
  for (unsigned i = 0, rank = tensorTp.getRank(); i < rank; i++) {
    if (shape[i] == ShapedType::kDynamicSize)
      dynamicSizes.push_back(sizes[i]);
  }
  Value mem = builder.create<memref::AllocOp>(loc, memTp, dynamicSizes);
  Value zero = constantZero(builder, loc, elemTp);
  builder.create<linalg::FillOp>(loc, ValueRange{zero}, ValueRange{mem});
  return mem;
}

/// Generates code to deallocate a dense buffer.
static void deallocDenseTensor(OpBuilder &builder, Location loc, Value buffer) {
  builder.create<memref::DeallocOp>(loc, buffer);
}

/// Converts a pointer to COO (from calls to iter->next()) into a vector of
/// indices, apply (optional) `offset` on `offsetDim`.
static SmallVector<Value, 4> loadIndices(OpBuilder &builder, Location loc,
                                         unsigned rank, Value ind,
                                         unsigned offsetDim = 0,
                                         Value offset = Value()) {
  SmallVector<Value, 4> ivs;
  ivs.reserve(rank);
  for (unsigned i = 0; i < rank; i++) {
    Value idx = constantIndex(builder, loc, i);
    idx = builder.create<memref::LoadOp>(loc, ind, idx);
    if (offsetDim == i && offset)
      idx = builder.create<arith::AddIOp>(loc, idx, offset);
    ivs.push_back(idx);
  }
  return ivs;
}

/// Converts the vector indices and store it into the memory pointed by
/// `ind`, apply (optional) `offset` on `offsetDim`.
static void storeIndices(OpBuilder &builder, Location loc, unsigned rank,
                         Value ind, ValueRange ivs, unsigned offsetDim = 0,
                         Value offset = Value()) {
  for (unsigned i = 0; i < rank; i++) {
    Value idx = ivs[i];
    if (offsetDim == i && offset)
      idx = builder.create<arith::AddIOp>(loc, idx, offset);
    builder.create<memref::StoreOp>(loc, idx, ind,
                                    constantIndex(builder, loc, i));
  }
}

/// Inserts a value stored in `elemPtr` into a dense tensor created by
/// allocDenseTensor().
static void insertScalarIntoDenseTensor(OpBuilder &builder, Location loc,
                                        Value elemPtr, Value tensor,
                                        ValueRange ivs) {
  Value elemV = builder.create<memref::LoadOp>(loc, elemPtr);
  builder.create<memref::StoreOp>(loc, elemV, tensor, ivs);
}

/// Determine if the runtime library supports direct conversion to the
/// given target `dimTypes`.
static bool canUseDirectConversion(
    ArrayRef<SparseTensorEncodingAttr::DimLevelType> dimTypes) {
  bool alreadyCompressed = false;
  for (uint64_t rank = dimTypes.size(), r = 0; r < rank; r++) {
    switch (dimTypes[r]) {
    case SparseTensorEncodingAttr::DimLevelType::Compressed:
      if (alreadyCompressed)
        return false; // Multiple compressed dimensions not yet supported.
      alreadyCompressed = true;
      break;
    case SparseTensorEncodingAttr::DimLevelType::Dense:
      if (alreadyCompressed)
        return false; // Dense after Compressed not yet supported.
      break;
    default: // TODO: investigate
      return false;
    }
  }
  return true;
}

/// Helper method to translate indices during a reshaping operation.
/// TODO: provide as general utility to MLIR at large?
static void translateIndices(Location loc, ConversionPatternRewriter &rewriter,
                             ArrayRef<ReassociationIndices> reassociation,
                             TensorType dstTp, TensorType srcTp, Value dstIdx,
                             Value srcIdx) {
  unsigned dstRank = dstTp.getRank();
  unsigned srcRank = srcTp.getRank();
  unsigned start = 0;
  unsigned i = 0;
  bool isExpand = srcRank > dstRank;
  ArrayRef<int64_t> shape = isExpand ? srcTp.getShape() : dstTp.getShape();
  // Iterate over reassociation map.
  for (const auto &map : llvm::enumerate(reassociation)) {
    // Prepare strides information in dimension slice.
    uint64_t linear = 1;
    for (unsigned j = start, end = start + map.value().size(); j < end; j++) {
      assert(!ShapedType::isDynamic(shape[j]));
      linear *= shape[j];
    }
    // Start collapse.
    Value idx = constantIndex(rewriter, loc, i++);
    Value val;
    if (!isExpand)
      val = rewriter.create<memref::LoadOp>(loc, srcIdx, idx);
    // Iterate over dimension slice.
    for (unsigned j = start, end = start + map.value().size(); j < end; j++) {
      linear /= shape[j];
      Value stride = constantIndex(rewriter, loc, linear);
      Value jdx = constantIndex(rewriter, loc, j);
      if (isExpand) {
        Value old = rewriter.create<memref::LoadOp>(loc, srcIdx, jdx);
        Value mul = linear == 1
                        ? old
                        : rewriter.create<arith::MulIOp>(loc, old, stride);
        val = val ? rewriter.create<arith::AddIOp>(loc, val, mul) : mul;
      } else {
        Value old = val;
        if (linear != 1)
          val = rewriter.create<arith::DivUIOp>(loc, val, stride);
        rewriter.create<memref::StoreOp>(loc, val, dstIdx, jdx);
        if (linear != 1)
          val = rewriter.create<arith::RemUIOp>(loc, old, stride);
      }
    }
    // Finalize expansion.
    if (isExpand)
      rewriter.create<memref::StoreOp>(loc, val, dstIdx, idx);
    start += map.value().size();
  }
  // Sanity.
  assert((isExpand && i == dstRank) || (!isExpand && i == srcRank));
}

/// Generate code for a general sparse to sparse reshaping operation.
/// Note that unlike dense reshaping (which can be done with a "cheap"
/// change of view), sparse reshaping is currently done with actual
/// data shuffling.
///
/// TODO: proportional to nnz, but still a lot of data movement
///       https://github.com/llvm/llvm-project/issues/56477
///
///   iter = src->toCOO();
///   coo = newSparseCOO()
///   while (elem = iter->getNext()) {
///     coo->add(reshape(elem.indices), elem.value)
///   }
///   s = newSparseTensor(coo)
template <typename ReshapeOp>
static LogicalResult
genSparse2SparseReshape(ReshapeOp op, typename ReshapeOp::Adaptor adaptor,
                        ConversionPatternRewriter &rewriter) {
  Location loc = op.getLoc();
  auto srcTp = op.getSrc().getType().template cast<RankedTensorType>();
  auto dstTp = op.getResult().getType().template cast<RankedTensorType>();
  auto encSrc = getSparseTensorEncoding(srcTp);
  auto encDst = getSparseTensorEncoding(dstTp);
  if (!encDst || !encSrc)
    return failure();

  unsigned srcRank = srcTp.getRank();
  unsigned dstRank = dstTp.getRank();
  Type elemTp = srcTp.getElementType();
  assert(elemTp == dstTp.getElementType() &&
         "reshape should not change element type");
  // Start an iterator over the source tensor (in original index order).
  auto noPerm = SparseTensorEncodingAttr::get(
      op->getContext(), encSrc.getDimLevelType(), AffineMap(),
      encSrc.getPointerBitWidth(), encSrc.getIndexBitWidth());
  SmallVector<Value, 4> sizes;
  SmallVector<Value, 8> params;
  sizesFromSrc(rewriter, sizes, loc, op.getSrc());
  newParams(rewriter, params, loc, srcTp, noPerm, Action::kToIterator, sizes,
            adaptor.getSrc());
  Value iter = genNewCall(rewriter, loc, params);
  // Start a new COO for the destination tensor.
  sizes.clear();
  params.clear();
  // Fills sizes array using the sizes from destination type.
  assert(dstTp.hasStaticShape());
  sizesFromType(rewriter, sizes, loc, dstTp);
  newParams(rewriter, params, loc, dstTp, encDst, Action::kEmptyCOO, sizes);
  Value coo = genNewCall(rewriter, loc, params);
  Value dstPerm = params[2];
  // Construct a while loop over the iterator.
  Value srcIdx = genAlloca(rewriter, loc, srcRank, rewriter.getIndexType());
  Value dstIdx = genAlloca(rewriter, loc, dstRank, rewriter.getIndexType());
  Value elemPtr = genAllocaScalar(rewriter, loc, elemTp);
  SmallVector<Value> noArgs;
  SmallVector<Type> noTypes;
  auto whileOp = rewriter.create<scf::WhileOp>(loc, noTypes, noArgs);
  Block *before = rewriter.createBlock(&whileOp.getBefore(), {}, noTypes);
  rewriter.setInsertionPointToEnd(before);
  Value cond = genGetNextCall(rewriter, loc, iter, srcIdx, elemPtr);
  rewriter.create<scf::ConditionOp>(loc, cond, before->getArguments());
  // Translate indices from source to target and insert. Note that we do
  // not need to store the value in elemPtr, as the value is still there.
  Block *after = rewriter.createBlock(&whileOp.getAfter(), {}, noTypes);
  rewriter.setInsertionPointToStart(after);
  translateIndices(loc, rewriter, op.getReassociationIndices(), dstTp, srcTp,
                   dstIdx, srcIdx);
  genAddEltCall(rewriter, loc, elemTp, coo, elemPtr, dstIdx, dstPerm);
  rewriter.create<scf::YieldOp>(loc);
  // Final call to construct sparse tensor storage and free temporary resources.
  rewriter.setInsertionPointAfter(whileOp);
  params[6] = constantAction(rewriter, loc, Action::kFromCOO);
  params[7] = coo;
  Value dst = genNewCall(rewriter, loc, params);
  genDelCOOCall(rewriter, loc, elemTp, coo);
  genDelCOOCall(rewriter, loc, elemTp, iter);
  rewriter.replaceOp(op, dst);
  return success();
}

// Generates a while loop that iterates over the COO list extracted
// from `t`, using `bodyBuilder` to build the loop body.
//   while (elem = coo->getNext()) {
//     bodyBuilder
//   }
// TODO: It can be used by other operators (ReshapeOp, ConvertOP) conversion to
// reduce code repetition!
static void genSparseCOOIterationLoop(
    ConversionPatternRewriter &rewriter, Location loc, Value t,
    RankedTensorType tensorTp,
    function_ref<void(OpBuilder &, Location, Value, Value)> bodyBuilder) {
  auto enc = getSparseTensorEncoding(tensorTp);
  assert(enc && "Generating Sparse Tensor COO Loop on a Dense Tensor!");

  unsigned rank = tensorTp.getRank();
  Type elemTp = tensorTp.getElementType();

  // Start an iterator over the tensor (in original index order).
  auto noPerm = SparseTensorEncodingAttr::get(
      rewriter.getContext(), enc.getDimLevelType(), AffineMap(),
      enc.getPointerBitWidth(), enc.getIndexBitWidth());
  SmallVector<Value, 4> sizes;
  SmallVector<Value, 8> params;
  sizesFromPtr(rewriter, sizes, loc, noPerm, tensorTp, t);
  newParams(rewriter, params, loc, tensorTp, noPerm, Action::kToIterator, sizes,
            t);
  Value iter = genNewCall(rewriter, loc, params);

  // Construct a while loop over the iterator.
  Value srcIdx = genAlloca(rewriter, loc, rank, rewriter.getIndexType());
  Value elemPtr = genAllocaScalar(rewriter, loc, elemTp);
  SmallVector<Value> noArgs;
  SmallVector<Type> noTypes;
  auto whileOp = rewriter.create<scf::WhileOp>(loc, noTypes, noArgs);
  Block *before = rewriter.createBlock(&whileOp.getBefore(), {}, noTypes);
  rewriter.setInsertionPointToEnd(before);
  Value cond = genGetNextCall(rewriter, loc, iter, srcIdx, elemPtr);
  rewriter.create<scf::ConditionOp>(loc, cond, before->getArguments());
  Block *after = rewriter.createBlock(&whileOp.getAfter(), {}, noTypes);
  rewriter.setInsertionPointToStart(after);
  // Callback here to build loop body.
  bodyBuilder(rewriter, loc, srcIdx, elemPtr);
  rewriter.create<scf::YieldOp>(loc);
  // Finish generating loop.
  rewriter.setInsertionPointAfter(whileOp);

  // Free memory for iterator.
  genDelCOOCall(rewriter, loc, elemTp, iter);
}

// Generate loop that iterates over a dense tensor.
//   for i1 in dim1
//    ..
//     for ik in dimk
//       val = a[i1,..,ik]
//       if val != 0
//         bodyBuilder(v, [i1, ..., ik])
// TODO: It can be used by other operators (ReshapeOp, ConvertOP) conversion to
// reduce code repetition!
static void genDenseTensorIterationLoop(
    ConversionPatternRewriter &rewriter, Location loc, Value t,
    RankedTensorType tensorTp,
    function_ref<void(OpBuilder &, Location, ValueRange)> bodyBuilder) {
  assert(!getSparseTensorEncoding(tensorTp) &&
         "Generating Dense Tensor Loop on a Sparse Tensor!");

  unsigned rank = tensorTp.getRank();
  Value zero = constantIndex(rewriter, loc, 0);
  Value one = constantIndex(rewriter, loc, 1);

  SmallVector<Value> lo;
  SmallVector<Value> hi;
  SmallVector<Value> st;

  // Fill out loop iteration information.
  for (unsigned i = 0; i < rank; i++) {
    lo.push_back(zero);
    hi.push_back(linalg::createOrFoldDimOp(rewriter, loc, t, i));
    st.push_back(one);
  }

  scf::buildLoopNest(rewriter, loc, lo, hi, st, {},
                     [&](OpBuilder &builder, Location loc, ValueRange ivs,
                         ValueRange args) -> scf::ValueVector {
                       // Invoke callback to build the body of the loop.
                       bodyBuilder(builder, loc, ivs);
                       return {};
                     });
}

//===----------------------------------------------------------------------===//
// Conversion rules.
//===----------------------------------------------------------------------===//

/// Sparse conversion rule for returns.
class SparseReturnConverter : public OpConversionPattern<func::ReturnOp> {
public:
  using OpConversionPattern::OpConversionPattern;
  LogicalResult
  matchAndRewrite(func::ReturnOp op, OpAdaptor adaptor,
                  ConversionPatternRewriter &rewriter) const override {
    rewriter.replaceOpWithNewOp<func::ReturnOp>(op, adaptor.getOperands());
    return success();
  }
};

/// Sparse conversion rule for dimension accesses.
class SparseTensorToDimSizeConverter
    : public OpConversionPattern<tensor::DimOp> {
public:
  using OpConversionPattern::OpConversionPattern;
  LogicalResult
  matchAndRewrite(tensor::DimOp op, OpAdaptor adaptor,
                  ConversionPatternRewriter &rewriter) const override {
    // Only rewrite annotated DimOp with constant index.
    auto enc = getSparseTensorEncoding(op.getSource().getType());
    if (!enc)
      return failure();
    Optional<int64_t> index = op.getConstantIndex();
    if (!index)
      return failure();
    // Generate the call.
    Value src = adaptor.getOperands()[0];
    int64_t idx = *index;
    rewriter.replaceOp(op,
                       genDimSizeCall(rewriter, op->getLoc(), enc, src, idx));
    return success();
  }
};

/// Sparse conversion rule for trivial tensor casts.
class SparseCastConverter : public OpConversionPattern<tensor::CastOp> {
public:
  using OpConversionPattern::OpConversionPattern;
  LogicalResult
  matchAndRewrite(tensor::CastOp op, OpAdaptor adaptor,
                  ConversionPatternRewriter &rewriter) const override {
    // Only rewrite identically annotated source/dest.
    auto encDst = getSparseTensorEncoding(op.getType());
    auto encSrc = getSparseTensorEncoding(op.getSource().getType());
    if (!encDst || encDst != encSrc)
      return failure();
    rewriter.replaceOp(op, adaptor.getOperands());
    return success();
  }
};

/// Sparse conversion rule for a reshape operator.
template <typename ReshapeOp>
class SparseReshapeConverter : public OpConversionPattern<ReshapeOp> {
public:
  using OpAdaptor = typename OpConversionPattern<ReshapeOp>::OpAdaptor;
  using OpConversionPattern<ReshapeOp>::OpConversionPattern;
  LogicalResult
  matchAndRewrite(ReshapeOp op, OpAdaptor adaptor,
                  ConversionPatternRewriter &rewriter) const override {
    return genSparse2SparseReshape(op, adaptor, rewriter);
  }
};

/// Sparse conversion rule for the new operator.
class SparseTensorNewConverter : public OpConversionPattern<NewOp> {
public:
  using OpConversionPattern::OpConversionPattern;
  LogicalResult
  matchAndRewrite(NewOp op, OpAdaptor adaptor,
                  ConversionPatternRewriter &rewriter) const override {
    Location loc = op.getLoc();
    Type resType = op.getType();
    auto enc = getSparseTensorEncoding(resType);
    if (!enc)
      return failure();
    // Generate the call to construct tensor from ptr. The sizes are
    // inferred from the result type of the new operator.
    SmallVector<Value, 4> sizes;
    SmallVector<Value, 8> params;
    ShapedType stp = resType.cast<ShapedType>();
    sizesFromType(rewriter, sizes, loc, stp);
    Value ptr = adaptor.getOperands()[0];
    newParams(rewriter, params, loc, stp, enc, Action::kFromFile, sizes, ptr);
    rewriter.replaceOp(op, genNewCall(rewriter, loc, params));
    return success();
  }
};

/// Sparse conversion rule for the alloc operator.
class SparseTensorAllocConverter
    : public OpConversionPattern<bufferization::AllocTensorOp> {
public:
  using OpConversionPattern::OpConversionPattern;
  LogicalResult
  matchAndRewrite(bufferization::AllocTensorOp op, OpAdaptor adaptor,
                  ConversionPatternRewriter &rewriter) const override {
    if (op.getCopy())
      return rewriter.notifyMatchFailure(op,
                                         "sparse tensor copy not implemented");
    Location loc = op.getLoc();
    RankedTensorType resType = op.getType();
    auto enc = getSparseTensorEncoding(resType);
    if (!enc)
      return failure();
    // Gather all dimension sizes as SSA values.
    SmallVector<Value> sizes;
    unsigned int operandCtr = 0;
    for (int64_t i = 0; i < resType.getRank(); ++i) {
      if (resType.isDynamicDim(i)) {
        sizes.push_back(adaptor.getOperands()[operandCtr++]);
      } else {
        sizes.push_back(
            rewriter.create<arith::ConstantIndexOp>(loc, op.getStaticSize(i)));
      }
    }
    // Generate the call to construct empty tensor. The sizes are
    // explicitly defined by the arguments to the alloc operator.
    SmallVector<Value, 8> params;
    ShapedType stp = resType.cast<ShapedType>();
    newParams(rewriter, params, loc, stp, enc, Action::kEmpty, sizes);
    rewriter.replaceOp(op, genNewCall(rewriter, loc, params));
    return success();
  }
};

/// Sparse conversion rule for the convert operator.
class SparseTensorConvertConverter : public OpConversionPattern<ConvertOp> {
public:
  using OpConversionPattern::OpConversionPattern;
  SparseTensorConvertConverter(MLIRContext *context,
                               SparseTensorConversionOptions o)
      : OpConversionPattern<ConvertOp>(context), options(o) {}
  SparseTensorConvertConverter(TypeConverter &typeConv, MLIRContext *context,
                               SparseTensorConversionOptions o)
      : OpConversionPattern<ConvertOp>(typeConv, context), options(o) {}

  LogicalResult
  matchAndRewrite(ConvertOp op, OpAdaptor adaptor,
                  ConversionPatternRewriter &rewriter) const override {
    Location loc = op->getLoc();
    Type resType = op.getType();
    Type srcType = op.getSource().getType();
    auto encDst = getSparseTensorEncoding(resType);
    auto encSrc = getSparseTensorEncoding(srcType);
    Value src = adaptor.getOperands()[0];
    if (encDst && encSrc) {
      // This is a sparse => sparse conversion, which is handled as follows:
      //   t = src->toCOO();         ; src to COO in dst order
      //   dst = newSparseTensor(t)
      // Using the coordinate scheme as an intermediate does not always
      // yield the fastest conversion but avoids the need for a full
      // O(N^2) conversion matrix.
      if (encDst == encSrc) {
        rewriter.replaceOp(op, adaptor.getOperands()); // hidden nop cast
        return success();
      }
      SmallVector<Value, 4> sizes;
      SmallVector<Value, 8> params;
      ShapedType stp = srcType.cast<ShapedType>();
      sizesFromPtr(rewriter, sizes, loc, encSrc, stp, src);
      bool useDirectConversion;
      switch (options.sparseToSparseStrategy) {
      case SparseToSparseConversionStrategy::kViaCOO:
        useDirectConversion = false;
        break;
      case SparseToSparseConversionStrategy::kDirect:
        useDirectConversion = true;
        assert(canUseDirectConversion(encDst.getDimLevelType()) &&
               "Unsupported target for direct sparse-to-sparse conversion");
        break;
      case SparseToSparseConversionStrategy::kAuto:
        useDirectConversion = canUseDirectConversion(encDst.getDimLevelType());
        break;
      }
      if (useDirectConversion) {
        newParams(rewriter, params, loc, stp, encDst, Action::kSparseToSparse,
                  sizes, src);
        rewriter.replaceOp(op, genNewCall(rewriter, loc, params));
      } else { // use via-COO conversion.
        // Set up encoding with right mix of src and dst so that the two
        // method calls can share most parameters, while still providing
        // the correct sparsity information to either of them.
        auto enc = SparseTensorEncodingAttr::get(
            op->getContext(), encDst.getDimLevelType(), encDst.getDimOrdering(),
            encSrc.getPointerBitWidth(), encSrc.getIndexBitWidth());
        newParams(rewriter, params, loc, stp, enc, Action::kToCOO, sizes, src);
        Value coo = genNewCall(rewriter, loc, params);
        params[3] = constantPointerTypeEncoding(rewriter, loc, encDst);
        params[4] = constantIndexTypeEncoding(rewriter, loc, encDst);
        params[6] = constantAction(rewriter, loc, Action::kFromCOO);
        params[7] = coo;
        Value dst = genNewCall(rewriter, loc, params);
        genDelCOOCall(rewriter, loc, stp.getElementType(), coo);
        rewriter.replaceOp(op, dst);
      }
      return success();
    }
    if (!encDst && encSrc) {
      // This is sparse => dense conversion, which is handled as follows:
      //   dst = new Tensor(0);
      //   iter = src->toCOO();
      //   iter->startIterator();
      //   while (elem = iter->getNext()) {
      //     dst[elem.indices] = elem.value;
      //   }
      RankedTensorType dstTensorTp = resType.cast<RankedTensorType>();
      RankedTensorType srcTensorTp = srcType.cast<RankedTensorType>();
      unsigned rank = dstTensorTp.getRank();
      Type elemTp = dstTensorTp.getElementType();
      // Fabricate a no-permutation encoding for newParams().
      // The pointer/index types must be those of `src`.
      // The dimLevelTypes aren't actually used by Action::kToIterator.
      encDst = SparseTensorEncodingAttr::get(
          op->getContext(),
          SmallVector<SparseTensorEncodingAttr::DimLevelType>(
              rank, SparseTensorEncodingAttr::DimLevelType::Dense),
          AffineMap(), encSrc.getPointerBitWidth(), encSrc.getIndexBitWidth());
      SmallVector<Value, 4> sizes;
      SmallVector<Value, 8> params;
      sizesFromPtr(rewriter, sizes, loc, encSrc, srcTensorTp, src);
      newParams(rewriter, params, loc, dstTensorTp, encDst, Action::kToIterator,
                sizes, src);
      Value iter = genNewCall(rewriter, loc, params);
      Value ind = genAlloca(rewriter, loc, rank, rewriter.getIndexType());
      Value elemPtr = genAllocaScalar(rewriter, loc, elemTp);
      Block *insertionBlock = rewriter.getInsertionBlock();
      // TODO: Dense buffers should be allocated/deallocated via the callback
      // in BufferizationOptions.
      Value dst = allocDenseTensor(rewriter, loc, dstTensorTp, sizes);
      SmallVector<Value> noArgs;
      SmallVector<Type> noTypes;
      auto whileOp = rewriter.create<scf::WhileOp>(loc, noTypes, noArgs);
      Block *before = rewriter.createBlock(&whileOp.getBefore(), {}, noTypes);
      rewriter.setInsertionPointToEnd(before);
      Value cond = genGetNextCall(rewriter, loc, iter, ind, elemPtr);
      rewriter.create<scf::ConditionOp>(loc, cond, before->getArguments());
      Block *after = rewriter.createBlock(&whileOp.getAfter(), {}, noTypes);
      rewriter.setInsertionPointToStart(after);
      SmallVector<Value, 4> ivs = loadIndices(rewriter, loc, rank, ind);
      insertScalarIntoDenseTensor(rewriter, loc, elemPtr, dst, ivs);
      rewriter.create<scf::YieldOp>(loc);
      rewriter.setInsertionPointAfter(whileOp);
      genDelCOOCall(rewriter, loc, elemTp, iter);
      rewriter.replaceOpWithNewOp<bufferization::ToTensorOp>(op, resType, dst);
      // Deallocate the buffer.
      if (bufferization::allocationDoesNotEscape(op->getOpResult(0))) {
        rewriter.setInsertionPoint(insertionBlock->getTerminator());
        deallocDenseTensor(rewriter, loc, dst);
      }
      return success();
    }
    if (!encDst && !encSrc) {
      // dense => dense
      return failure();
    }
    // This is a dense => sparse conversion or a sparse constant in COO =>
    // sparse conversion, which is handled as follows:
    //   t = newSparseCOO()
    //   ...code to fill the COO tensor t...
    //   s = newSparseTensor(t)
    //
    // To fill the COO tensor from a dense tensor:
    //   for i1 in dim1
    //    ..
    //     for ik in dimk
    //       val = a[i1,..,ik]
    //       if val != 0
    //         t->add(val, [i1,..,ik], [p1,..,pk])
    //
    // To fill the COO tensor from a sparse constant in COO format:
    //   for i in range(NNZ)
    //     val = values[i]
    //     [i1,..,ik] = indices[i]
    //     t->add(val, [i1,..,ik], [p1,..,pk])
    //
    // Note that the dense tensor traversal code is actually implemented
    // using MLIR IR to avoid having to expose too much low-level
    // memref traversal details to the runtime support library.
    // Also note that the code below only generates the "new" ops and
    // the loop-nest per se; whereas the entire body of the innermost
    // loop is generated by genAddElt().
    ShapedType stp = resType.cast<ShapedType>();
    unsigned rank = stp.getRank();
    SmallVector<Value, 4> sizes;
    SmallVector<Value, 8> params;
    sizesFromSrc(rewriter, sizes, loc, src);
    newParams(rewriter, params, loc, stp, encDst, Action::kEmptyCOO, sizes);
    Value coo = genNewCall(rewriter, loc, params);
    Value ind = genAlloca(rewriter, loc, rank, rewriter.getIndexType());
    Value perm = params[2];
    SmallVector<Value> lo;
    SmallVector<Value> hi;
    SmallVector<Value> st;
    Value zero = constantIndex(rewriter, loc, 0);
    Value one = constantIndex(rewriter, loc, 1);
    auto indicesValues = genSplitSparseConstant(rewriter, loc, src);
    bool isCOOConstant = indicesValues.has_value();
    Value indices;
    Value values;
    if (isCOOConstant) {
      indices = indicesValues->first;
      values = indicesValues->second;
      lo.push_back(zero);
      hi.push_back(linalg::createOrFoldDimOp(rewriter, loc, values, 0));
      st.push_back(one);
    } else {
      for (unsigned i = 0; i < rank; i++) {
        lo.push_back(zero);
        hi.push_back(linalg::createOrFoldDimOp(rewriter, loc, src, i));
        st.push_back(one);
      }
    }
    Type eltType = stp.getElementType();
    Value elemPtr = genAllocaScalar(rewriter, loc, eltType);
    scf::buildLoopNest(
        rewriter, op.getLoc(), lo, hi, st, {},
        [&](OpBuilder &builder, Location loc, ValueRange ivs,
            ValueRange args) -> scf::ValueVector {
          Value val;
          if (isCOOConstant)
            val = genIndexAndValueForSparse(rewriter, loc, indices, values, ind,
                                            ivs, rank);
          else
            val = genIndexAndValueForDense(rewriter, loc, src, ind, ivs);
          builder.create<memref::StoreOp>(loc, val, elemPtr);
          genAddEltCall(rewriter, loc, eltType, coo, elemPtr, ind, perm);
          return {};
        });
    // Final call to construct sparse tensor storage.
    params[6] = constantAction(rewriter, loc, Action::kFromCOO);
    params[7] = coo;
    Value dst = genNewCall(rewriter, loc, params);
    genDelCOOCall(rewriter, loc, eltType, coo);
    rewriter.replaceOp(op, dst);
    return success();
  }

private:
  /// Options to control sparse code generation.
  SparseTensorConversionOptions options;
};

/// Sparse conversion rule for the dealloc operator.
class SparseTensorDeallocConverter
    : public OpConversionPattern<bufferization::DeallocTensorOp> {
public:
  using OpConversionPattern::OpConversionPattern;
  LogicalResult
  matchAndRewrite(bufferization::DeallocTensorOp op, OpAdaptor adaptor,
                  ConversionPatternRewriter &rewriter) const override {
    auto enc = getSparseTensorEncoding(op.getTensor().getType());
    if (!enc)
      return failure();
    StringRef name = "delSparseTensor";
    createFuncCall(rewriter, op->getLoc(), name, {}, adaptor.getOperands(),
                   EmitCInterface::Off);
    rewriter.eraseOp(op);
    return success();
  }
};

/// Sparse conversion rule for pointer accesses.
class SparseTensorToPointersConverter
    : public OpConversionPattern<ToPointersOp> {
public:
  using OpConversionPattern::OpConversionPattern;
  LogicalResult
  matchAndRewrite(ToPointersOp op, OpAdaptor adaptor,
                  ConversionPatternRewriter &rewriter) const override {
    Type resType = op.getType();
    Type ptrType = resType.cast<ShapedType>().getElementType();
    SmallString<16> name{"sparsePointers", overheadTypeFunctionSuffix(ptrType)};
    Value dim =
        constantIndex(rewriter, op->getLoc(), op.getDimension().getZExtValue());
    replaceOpWithFuncCall(rewriter, op, name, resType,
                          {adaptor.getTensor(), dim}, EmitCInterface::On);
    return success();
  }
};

/// Sparse conversion rule for index accesses.
class SparseTensorToIndicesConverter : public OpConversionPattern<ToIndicesOp> {
public:
  using OpConversionPattern::OpConversionPattern;
  LogicalResult
  matchAndRewrite(ToIndicesOp op, OpAdaptor adaptor,
                  ConversionPatternRewriter &rewriter) const override {
    Type resType = op.getType();
    Type indType = resType.cast<ShapedType>().getElementType();
    SmallString<15> name{"sparseIndices", overheadTypeFunctionSuffix(indType)};
    Value dim =
        constantIndex(rewriter, op->getLoc(), op.getDimension().getZExtValue());
    replaceOpWithFuncCall(rewriter, op, name, resType,
                          {adaptor.getTensor(), dim}, EmitCInterface::On);
    return success();
  }
};

/// Sparse conversion rule for value accesses.
class SparseTensorToValuesConverter : public OpConversionPattern<ToValuesOp> {
public:
  using OpConversionPattern::OpConversionPattern;
  LogicalResult
  matchAndRewrite(ToValuesOp op, OpAdaptor adaptor,
                  ConversionPatternRewriter &rewriter) const override {
    Type resType = op.getType();
    Type eltType = resType.cast<ShapedType>().getElementType();
    SmallString<15> name{"sparseValues", primaryTypeFunctionSuffix(eltType)};
    replaceOpWithFuncCall(rewriter, op, name, resType, adaptor.getOperands(),
                          EmitCInterface::On);
    return success();
  }
};

/// Sparse conversion rule for tensor rematerialization.
class SparseTensorLoadConverter : public OpConversionPattern<LoadOp> {
public:
  using OpConversionPattern::OpConversionPattern;
  LogicalResult
  matchAndRewrite(LoadOp op, OpAdaptor adaptor,
                  ConversionPatternRewriter &rewriter) const override {
    if (op.getHasInserts()) {
      // Finalize any pending insertions.
      StringRef name = "endInsert";
      createFuncCall(rewriter, op->getLoc(), name, {}, adaptor.getOperands(),
                     EmitCInterface::Off);
    }
    rewriter.replaceOp(op, adaptor.getOperands());
    return success();
  }
};

/// Sparse conversion rule for the insertion operator.
class SparseTensorInsertConverter : public OpConversionPattern<InsertOp> {
public:
  using OpConversionPattern::OpConversionPattern;
  LogicalResult
  matchAndRewrite(InsertOp op, OpAdaptor adaptor,
                  ConversionPatternRewriter &rewriter) const override {
    // Note that the current regime only allows for strict lexicographic
    // index order.
    Type elemTp = op.getTensor().getType().cast<ShapedType>().getElementType();
    SmallString<12> name{"lexInsert", primaryTypeFunctionSuffix(elemTp)};
    replaceOpWithFuncCall(rewriter, op, name, {}, adaptor.getOperands(),
                          EmitCInterface::On);
    return success();
  }
};

/// Sparse conversion rule for the expand operator.
class SparseTensorExpandConverter : public OpConversionPattern<ExpandOp> {
public:
  using OpConversionPattern::OpConversionPattern;
  LogicalResult
  matchAndRewrite(ExpandOp op, OpAdaptor adaptor,
                  ConversionPatternRewriter &rewriter) const override {
    Location loc = op->getLoc();
    ShapedType srcType = op.getTensor().getType().cast<ShapedType>();
    Type eltType = srcType.getElementType();
    Type boolType = rewriter.getIntegerType(1);
    Type idxType = rewriter.getIndexType();
    // All initialization should be done on entry of the loop nest.
    rewriter.setInsertionPointAfter(op.getTensor().getDefiningOp());
    // Determine the size for access expansion (always the innermost stored
<<<<<<< HEAD
    // dimension size, but we need to translate it back to the original
    // dimension since the dim size utility applies dimension ordering).
    auto enc = getSparseTensorEncoding(srcType);
    Value src = adaptor.getOperands()[0];
    unsigned innerDim = srcType.getRank() - 1;
    if (AffineMap p = enc.getDimOrdering())
      innerDim = p.getDimPosition(innerDim);
    Value sz = genDimSizeCall(rewriter, loc, enc, src, innerDim);
=======
    // dimension size, translated back to original dimension). Note that we
    // recursively rewrite the new DimOp on the **original** tensor.
    auto enc = getSparseTensorEncoding(srcType);
    unsigned innerDim = srcType.getRank() - 1;
    if (AffineMap p = enc.getDimOrdering())
      innerDim = p.getDimPosition(innerDim);
    Value sz = rewriter.create<tensor::DimOp>(loc, op.getTensor(), innerDim);
>>>>>>> ed1dfb38
    // Allocate temporary buffers for values, filled-switch, and indices.
    // We do not use stack buffers for this, since the expanded size may
    // be rather large (as it envelops a single expanded dense dimension).
    Value values = genAlloc(rewriter, loc, sz, eltType);
    Value filled = genAlloc(rewriter, loc, sz, boolType);
    Value indices = genAlloc(rewriter, loc, sz, idxType);
    Value zero = constantZero(rewriter, loc, idxType);
    // Reset the values/filled-switch to all-zero/false. Note that this
    // introduces an O(N) operation into the computation, but this reset
    // operation is amortized over the innermost loops for the access
    // pattern expansion. As noted in the operation doc, we would like
    // to amortize this setup cost even between kernels.
    rewriter.create<linalg::FillOp>(
        loc, ValueRange{constantZero(rewriter, loc, eltType)},
        ValueRange{values});
    rewriter.create<linalg::FillOp>(
        loc, ValueRange{constantZero(rewriter, loc, boolType)},
        ValueRange{filled});
    // Replace expansion op with these buffers and initial index.
    assert(op.getNumResults() == 4);
    rewriter.replaceOp(op, {values, filled, indices, zero});
    return success();
  }
};

/// Sparse conversion rule for the compress operator.
class SparseTensorCompressConverter : public OpConversionPattern<CompressOp> {
public:
  using OpConversionPattern::OpConversionPattern;
  LogicalResult
  matchAndRewrite(CompressOp op, OpAdaptor adaptor,
                  ConversionPatternRewriter &rewriter) const override {
    Location loc = op->getLoc();
    // Note that this method call resets the values/filled-switch back to
    // all-zero/false by only iterating over the set elements, so the
    // complexity remains proportional to the sparsity of the expanded
    // access pattern.
    Type elemTp = op.getTensor().getType().cast<ShapedType>().getElementType();
    SmallString<12> name{"expInsert", primaryTypeFunctionSuffix(elemTp)};
    replaceOpWithFuncCall(rewriter, op, name, {}, adaptor.getOperands(),
                          EmitCInterface::On);
    // Deallocate the buffers on exit of the loop nest.
    Operation *parent = op;
    for (; isa<scf::ForOp>(parent->getParentOp()) ||
           isa<scf::WhileOp>(parent->getParentOp()) ||
           isa<scf::ParallelOp>(parent->getParentOp()) ||
           isa<scf::IfOp>(parent->getParentOp());
         parent = parent->getParentOp())
      ;
    rewriter.setInsertionPointAfter(parent);
    rewriter.create<memref::DeallocOp>(loc, adaptor.getOperands()[2]);
    rewriter.create<memref::DeallocOp>(loc, adaptor.getOperands()[3]);
    rewriter.create<memref::DeallocOp>(loc, adaptor.getOperands()[4]);
    return success();
  }
};

/// Sparse conversion rule for the concatenate operator.
class SparseTensorConcatConverter : public OpConversionPattern<ConcatenateOp> {
public:
  using OpConversionPattern::OpConversionPattern;
  LogicalResult
  matchAndRewrite(ConcatenateOp op, OpAdaptor adaptor,
                  ConversionPatternRewriter &rewriter) const override {
    // The conversion works as follow:
    // (1). When output is sparse, and mix of inputs:
    //    a_sparse = concat (b_dense, c_sparse, ....)
    // =>
    //    coo_for_a = newSparseCOO(shapeOf(a))
    //    for i, j, k // dense input
    //      coo->add(adjustForOffset(i,j,k), b[i,j,k])
    //
    //    for elem in sparse_input
    //      coo->add(adjustForOffset(elem.indices), elem.value)
    //    ...
    //    a = newSparseTensor(coo_for_a)
    //    return a
    //
    // (2). When output is dense, and mix of inputs:
    //    a_dense = concat (b_dense, c_sparse, ....)
    // =>
    //    a = malloc(shapeOf(a))
    //    for i, j, k // dense input
    //      a[ adjustForOffset(i,j,k) ] = b[i,j,k]
    //
    //    for elem in sparse_input
    //      a[ adjustForOffset(elem.indices) ] = elem.value
    //    return a
    Location loc = op.getLoc();
    auto dstTp = op.getType().cast<RankedTensorType>();
    auto encDst = getSparseTensorEncoding(dstTp);
    Type elemTp = dstTp.getElementType();
    uint64_t concatDim = op.getDimension().getZExtValue();
    unsigned rank = dstTp.getRank();

    Value dst;     // destination tensor
    Value dstPerm; // destination tensor permutation (if sparse out)
    // A pointer to the value being inserted (if dense => sparse)
    Value elemPtr;
    // Memory that holds the COO for destination tensor (if sparse out)
    Value dstIdx;
    // The offset applied to the dimenstion to be concated (starting from 0)
    Value offset = constantIndex(rewriter, loc, 0);

    SmallVector<Value, 4> sizes;
    SmallVector<Value, 8> params;
    concatSizesFromInputs(rewriter, sizes, loc, dstTp, op.getInputs(),
                          concatDim);

    if (encDst) {
      // Start a new COO for the destination tensor.
      newParams(rewriter, params, loc, dstTp, encDst, Action::kEmptyCOO, sizes);
      dst = genNewCall(rewriter, loc, params);
      dstPerm = params[2];
      elemPtr = genAllocaScalar(rewriter, loc, elemTp);
      dstIdx = genAlloca(rewriter, loc, rank, rewriter.getIndexType());
    } else {
      // TODO: Dense buffers should be allocated/deallocated via the callback
      // in BufferizationOptions.
      dst = allocDenseTensor(rewriter, loc, dstTp, sizes);
    }
    for (auto it : llvm::zip(op.getInputs(), adaptor.getInputs())) {
      Value orignalOp = std::get<0>(it); // Input (with encoding) from Op
      Value adaptedOp = std::get<1>(it); // Input (type converted) from adaptor
      RankedTensorType srcTp = orignalOp.getType().cast<RankedTensorType>();
      auto encSrc = getSparseTensorEncoding(srcTp);
      if (encSrc) {
        genSparseCOOIterationLoop(
            rewriter, loc, adaptedOp, srcTp,
            [&](OpBuilder &builder, Location loc, Value idx,
                Value elemPtr) -> void {
              auto indVec =
                  loadIndices(builder, loc, rank, idx, concatDim, offset);
              if (encDst) {
                // Case: sparse => sparse
                storeIndices(builder, loc, rank, dstIdx, indVec);
                genAddEltCall(builder, loc, elemTp, dst, elemPtr, dstIdx,
                              dstPerm);
              } else {
                // Case: sparse => dense
                insertScalarIntoDenseTensor(builder, loc, elemPtr, dst, indVec);
              }
            });
      } else {
        genDenseTensorIterationLoop(
            rewriter, loc, adaptedOp, srcTp,
            [&](OpBuilder &builder, Location loc, ValueRange idx) -> void {
              if (encDst) {
                // Case: dense => sparse
                storeIndices(builder, loc, rank, dstIdx, idx, concatDim,
                             offset);
                Value val = genValueForDense(builder, loc, adaptedOp, idx);
                builder.create<memref::StoreOp>(loc, val, elemPtr);
                genAddEltCall(builder, loc, elemTp, dst, elemPtr, dstIdx,
                              dstPerm);
              } else {
                // Case: dense => dense
                Value val = genValueForDense(builder, loc, adaptedOp, idx);
                SmallVector<Value, 4> indVec(idx);
                // Apply offset.
                indVec[concatDim] = builder.create<arith::AddIOp>(
                    loc, indVec[concatDim], offset);
                builder.create<memref::StoreOp>(loc, val, dst, indVec);
              }
            });
      }
      // Accumulate offset.
      // TODO: avoid calling sparseDimSize multiple times by caching the result!
      Value curDim = encSrc ? sizeFromPtrAtDim(rewriter, loc, encSrc, srcTp,
                                               adaptedOp, concatDim)
                            : linalg::createOrFoldDimOp(rewriter, loc,
                                                        adaptedOp, concatDim);

      offset = rewriter.create<arith::AddIOp>(loc, offset, curDim);
    }
    if (encDst) {
      params[6] = constantAction(rewriter, loc, Action::kFromCOO);
      // In sparse output case, the destination holds the COO.
      Value coo = dst;
      params[7] = coo;
      dst = genNewCall(rewriter, loc, params);
      // Release resources.
      genDelCOOCall(rewriter, loc, elemTp, coo);
      rewriter.replaceOp(op, dst);
    } else {
      rewriter.replaceOpWithNewOp<bufferization::ToTensorOp>(op, dstTp, dst);
    }
    return success();
  }
};

/// Sparse conversion rule for the output operator.
class SparseTensorOutConverter : public OpConversionPattern<OutOp> {
public:
  using OpConversionPattern::OpConversionPattern;
  LogicalResult
  matchAndRewrite(OutOp op, OpAdaptor adaptor,
                  ConversionPatternRewriter &rewriter) const override {
    Location loc = op->getLoc();
    ShapedType srcType = op.getTensor().getType().cast<ShapedType>();
    // Convert to default permuted COO.
    Value src = adaptor.getOperands()[0];
    auto encSrc = getSparseTensorEncoding(srcType);
    SmallVector<Value, 4> sizes;
    SmallVector<Value, 8> params;
    sizesFromPtr(rewriter, sizes, loc, encSrc, srcType, src);
    auto enc = SparseTensorEncodingAttr::get(
        op->getContext(), encSrc.getDimLevelType(), AffineMap(),
        encSrc.getPointerBitWidth(), encSrc.getIndexBitWidth());
    newParams(rewriter, params, loc, srcType, enc, Action::kToCOO, sizes, src);
    Value coo = genNewCall(rewriter, loc, params);
    // Then output the tensor to external file with indices in the externally
    // visible lexicographic index order. A sort is required if the source was
    // not in that order yet (note that the sort can be dropped altogether if
    // external format does not care about the order at all, but here we assume
    // it does).
    bool sort =
        encSrc.getDimOrdering() && !encSrc.getDimOrdering().isIdentity();
    params.clear();
    params.push_back(coo);
    params.push_back(adaptor.getOperands()[1]);
    params.push_back(constantI1(rewriter, loc, sort));
    Type eltType = srcType.getElementType();
    SmallString<18> name{"outSparseTensor", primaryTypeFunctionSuffix(eltType)};
    createFuncCall(rewriter, loc, name, {}, params, EmitCInterface::Off);
    genDelCOOCall(rewriter, loc, eltType, coo);
    rewriter.eraseOp(op);
    return success();
  }
};

} // namespace

//===----------------------------------------------------------------------===//
// Sparse tensor type conversion into opaque pointer.
//===----------------------------------------------------------------------===//

mlir::SparseTensorTypeToPtrConverter::SparseTensorTypeToPtrConverter() {
  addConversion([](Type type) { return type; });
  addConversion(convertSparseTensorTypes);
}

//===----------------------------------------------------------------------===//
// Public method for populating conversion rules.
//===----------------------------------------------------------------------===//

/// Populates the given patterns list with conversion rules required for
/// the sparsification of linear algebra operations.
void mlir::populateSparseTensorConversionPatterns(
    TypeConverter &typeConverter, RewritePatternSet &patterns,
    const SparseTensorConversionOptions &options) {
  patterns.add<SparseReturnConverter, SparseTensorToDimSizeConverter,
               SparseCastConverter, SparseTensorNewConverter,
               SparseReshapeConverter<tensor::ExpandShapeOp>,
               SparseReshapeConverter<tensor::CollapseShapeOp>,
               SparseTensorConcatConverter, SparseTensorAllocConverter,
               SparseTensorDeallocConverter, SparseTensorToPointersConverter,
               SparseTensorToIndicesConverter, SparseTensorToValuesConverter,
               SparseTensorLoadConverter, SparseTensorInsertConverter,
               SparseTensorExpandConverter, SparseTensorCompressConverter,
               SparseTensorOutConverter>(typeConverter, patterns.getContext());

  patterns.add<SparseTensorConvertConverter>(typeConverter,
                                             patterns.getContext(), options);
}<|MERGE_RESOLUTION|>--- conflicted
+++ resolved
@@ -1168,16 +1168,6 @@
     // All initialization should be done on entry of the loop nest.
     rewriter.setInsertionPointAfter(op.getTensor().getDefiningOp());
     // Determine the size for access expansion (always the innermost stored
-<<<<<<< HEAD
-    // dimension size, but we need to translate it back to the original
-    // dimension since the dim size utility applies dimension ordering).
-    auto enc = getSparseTensorEncoding(srcType);
-    Value src = adaptor.getOperands()[0];
-    unsigned innerDim = srcType.getRank() - 1;
-    if (AffineMap p = enc.getDimOrdering())
-      innerDim = p.getDimPosition(innerDim);
-    Value sz = genDimSizeCall(rewriter, loc, enc, src, innerDim);
-=======
     // dimension size, translated back to original dimension). Note that we
     // recursively rewrite the new DimOp on the **original** tensor.
     auto enc = getSparseTensorEncoding(srcType);
@@ -1185,7 +1175,6 @@
     if (AffineMap p = enc.getDimOrdering())
       innerDim = p.getDimPosition(innerDim);
     Value sz = rewriter.create<tensor::DimOp>(loc, op.getTensor(), innerDim);
->>>>>>> ed1dfb38
     // Allocate temporary buffers for values, filled-switch, and indices.
     // We do not use stack buffers for this, since the expanded size may
     // be rather large (as it envelops a single expanded dense dimension).
