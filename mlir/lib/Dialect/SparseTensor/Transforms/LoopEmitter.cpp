//===- LoopEmitter.cpp ----------------------------------------------------===//
//
// Part of the LLVM Project, under the Apache License v2.0 with LLVM Exceptions.
// See https://llvm.org/LICENSE.txt for license information.
// SPDX-License-Identifier: Apache-2.0 WITH LLVM-exception
//
//===----------------------------------------------------------------------===//

#include "LoopEmitter.h"
#include "CodegenUtils.h"

#include "mlir/Dialect/Arith/IR/Arith.h"
#include "mlir/Dialect/Bufferization/IR/Bufferization.h"
#include "mlir/Dialect/Linalg/IR/Linalg.h"
#include "mlir/Dialect/Linalg/Utils/Utils.h"
#include "mlir/Dialect/MemRef/IR/MemRef.h"
#include "mlir/Dialect/SCF/IR/SCF.h"
#include "mlir/Dialect/SparseTensor/IR/SparseTensorType.h"
#include "mlir/Dialect/Tensor/IR/Tensor.h"

using namespace mlir;
using namespace mlir::sparse_tensor;

//===----------------------------------------------------------------------===//
// File local shorthand macros
//===----------------------------------------------------------------------===//

#define CMPI(p, l, r)                                                          \
  (builder.create<arith::CmpIOp>(loc, arith::CmpIPredicate::p, (l), (r))       \
       .getResult())

#define C_IDX(v) (constantIndex(builder, loc, (v)))
#define YIELD(vs) (builder.create<scf::YieldOp>(loc, (vs)))
#define ADDI(lhs, rhs) (builder.create<arith::AddIOp>(loc, (lhs), (rhs)))
#define ANDI(lhs, rhs) (builder.create<arith::AndIOp>(loc, (lhs), (rhs)))
#define SUBI(lhs, rhs) (builder.create<arith::SubIOp>(loc, (lhs), (rhs)))
#define MULI(lhs, rhs) (builder.create<arith::MulIOp>(loc, (lhs), (rhs)))
#define SELECT(c, l, r) (builder.create<arith::SelectOp>(loc, (c), (l), (r)))

//===----------------------------------------------------------------------===//
// File local helper functions.
//===----------------------------------------------------------------------===//

static Value genSliceOffset(OpBuilder &builder, Location loc, Value tensor,
                            Level lvl) {
  auto enc = getSparseTensorEncoding(tensor.getType());
  // FIXME: `toOrigDim` is deprecated
  return createOrFoldSliceOffsetOp(builder, loc, tensor, toOrigDim(enc, lvl));
}

static Value genSliceStride(OpBuilder &builder, Location loc, Value tensor,
                            Level lvl) {
  auto enc = getSparseTensorEncoding(tensor.getType());
  // FIXME: `toOrigDim` is deprecated
  return createOrFoldSliceStrideOp(builder, loc, tensor, toOrigDim(enc, lvl));
}

/// Converts a coordinate relative to the slice to the coordinate relative
/// to the underlying tensor.
// FIXME: that description says "sliceCrd -> tensorCrd"; but the function
// name suggests it should be "tensorCrd -> sliceCrd".
static Value toSliceCrd(OpBuilder &builder, Location loc, Value crd,
                        Value offset, Value stride, Value tensor, Level lvl) {
  // tensorCrd = sliceCrd * stride + offset
  return ADDI(MULI(crd, stride), offset);
}

/// Generates code to compute the *absolute* offset of the slice based on the
/// provide minimum coordinates in the slice.
/// E.g., when reducing d0 + d1 + d2, we need two slices to fully reduced the
/// expression, i,e, s1 = slice(T, d0), s2 = slice(s1, d1). The *absolute*
/// offset is the offset computed relative to the initial tensors T.
///
/// When isNonEmpty == true, the computed offset is meaningless and should not
/// be used during runtime, the method generates code to return 0 currently in
/// that case.
///
/// offset = isNonEmpty && minCrd >= size ? minCrd - size + 1 : 0;
static Value offsetFromMinCoord(OpBuilder &builder, Location loc, Value minCrd,
                                Value size, Value isNonEmpty) {
  Value geSize = CMPI(uge, minCrd, size);
  Value pred = ANDI(isNonEmpty, geSize);
  // Computes minCrd - size + 1
  Value mms = SUBI(ADDI(minCrd, C_IDX(1)), size);
  // This is the absolute offset related to the underly tensor.
  return SELECT(pred, mms, C_IDX(0));
}

/// Converts a coordinate relative to the underlying tensor to the coordinate
/// relative to the slice, returns a extra reminder value
// FIXME: that description says "tensorCrd -> sliceCrd"; but the function
// name suggests it should be "sliceCrd -> tensorCrd".
static std::pair<Value, Value> fromSliceCrd(OpBuilder &builder, Location loc,
                                            Value crd, Value offset,
                                            Value stride, Value tensor,
                                            Level lvl) {
  // sliceCrd = (tensorCrd - offset) / stride
  crd = SUBI(crd, offset);
  Value rem = builder.create<arith::RemUIOp>(loc, crd, stride);
  crd = builder.create<arith::DivUIOp>(loc, crd, stride);
  return std::make_pair(crd, rem);
}

std::pair<Value, Value>
LoopEmitter::genSliceLegitPredicate(OpBuilder &builder, Location loc, Value crd,
                                    TensorId tid, Level lvl) {
  assert(isSparseSlices[tid]);
  Value slice = tensors[tid];
  Value offset = sliceOffsets[tid][lvl];
  Value stride = sliceStrides[tid][lvl];
  auto enc = getSparseTensorEncoding(slice.getType());

  const auto [newCrd, crdRem] =
      fromSliceCrd(builder, loc, crd, offset, stride, slice, lvl);

  SmallVector<Value, 3> conds; // at most 3 conditions

  // First, coord >= offset (skip the check if offset is known to be 0).
  if (auto staticOffset = enc.getStaticLvlSliceOffset(lvl);
      !(staticOffset.has_value() && *staticOffset == 0)) {
    auto geOffset = CMPI(uge, crd, offset);
    conds.push_back(geOffset);
  }

  // Second, coord_in_slice < length
  auto ltLength = CMPI(ult, newCrd, lvlSizes[tid][lvl]);
  conds.push_back(ltLength);

  // Third, rem == 0 (skip the check if stride is known to be 1).
  if (auto staticStride = enc.getStaticLvlSliceStride(lvl);
      !(staticStride.has_value() && *staticStride == 1)) {
    auto fitStride = CMPI(eq, crdRem, C_IDX(0));
    conds.push_back(fitStride);
  }

  // Must meet all condition to be a valid coordinate in slice.
  auto pred = conds.front();
  for (auto cond : ValueRange(conds).drop_front())
    pred = ANDI(pred, cond);

  return {newCrd, pred};
}

//===----------------------------------------------------------------------===//
// Sparse tensor loop emitter class implementations
//===----------------------------------------------------------------------===//

Value LoopEmitter::genAddress(OpBuilder &builder, Location loc, TensorId tid,
                              Level lvl, Value crd) {
  Value pos = lvl == 0 ? C_IDX(0) : posits[tid][lvl - 1];
  Value mul = MULI(highs[tid][lvl], pos);
  if (isSparseSlices[tid])
    crd = toSliceCrd(builder, loc, crd, sliceOffsets[tid][lvl],
                     sliceStrides[tid][lvl], tensors[tid], lvl);
  Value add = ADDI(mul, crd);
  return add;
}

Value LoopEmitter::genSegmentHigh(OpBuilder &builder, Location loc,
                                  TensorId tid, Level lvl, Value pLo,
                                  Value pHi) {
  const auto coordinates = coordinatesBuffers[tid][lvl];
  const auto sameCrd = genIndexLoad(builder, loc, coordinates, pLo);
  auto whileOp = builder.create<scf::WhileOp>(
      loc, builder.getIndexType(), pLo,
      /*beforeBuilder=*/
      [pHi, coordinates, sameCrd](OpBuilder &builder, Location loc,
                                  ValueRange ivs) {
        const auto pos = ivs[0];
        Value inBound = builder.create<arith::CmpIOp>(
            loc, arith::CmpIPredicate::ult, pos, pHi);
        auto ifInBound =
            builder.create<scf::IfOp>(loc, builder.getI1Type(), inBound, true);
        {
          OpBuilder::InsertionGuard guard(builder);
          // Load the next coordinates only when inbound (to avoid OOB
          // acccesses).
          builder.setInsertionPointToStart(ifInBound.thenBlock());
          Value crd = genIndexLoad(builder, loc, coordinates, pos);
          Value isSameCrd = builder.create<arith::CmpIOp>(
              loc, arith::CmpIPredicate::eq, crd, sameCrd);
          YIELD(isSameCrd);
          // Else, the position is out of bound, yield false to terminate the
          // loop.
          builder.setInsertionPointToStart(ifInBound.elseBlock());
          YIELD(constantI1(builder, loc, false));
        }
        builder.create<scf::ConditionOp>(loc, ifInBound.getResults()[0], ivs);
      },
      /*afterBuilder=*/
      [](OpBuilder &builder, Location loc, ValueRange ivs) {
        // pos ++
        Value nextPos = ADDI(ivs[0], C_IDX(1));
        YIELD(nextPos);
      });
  // Return the segment high.
  return whileOp.getResult(0);
}

Value LoopEmitter::genSparseCrd(OpBuilder &builder, Location loc, TensorId tid,
                                Level dstLvl) {
  Value crd = C_IDX(0);
  const auto reassoc = getCollapseReassociation(tid, dstLvl);
  const unsigned reassocSize = reassoc.size();
  for (unsigned i = 0; i < reassocSize; i++) {
    const Level srcLvl = reassoc[i];
    // A load on the coordinates array yields the coordinate.
    const Value mem = coordinatesBuffers[tid][srcLvl];
    /// FIXME: See the [CLARIFY_POSITS_LVL] note in the header.
    const Value pos = posits[tid][dstLvl];
    const Value off = genIndexLoad(builder, loc, mem, pos);
    // Linearized the coordinates within the same collapse reassociation.
    crd = ADDI(crd, off);
    if (i != reassocSize - 1) {
      crd = MULI(crd, this->lvlSizes[tid][reassoc[i + 1]]);
    }
  }
  return crd;
}

LoopEmitter::LoopEmitter(ValueRange tensors, StringAttr loopTag, bool hasOutput,
                         bool isSparseOut, ArrayRef<LoopId> topSort,
                         DependentLvlGetter dimGetter) {
  initialize(tensors, loopTag, hasOutput, isSparseOut, topSort, dimGetter);
}

void LoopEmitter::initialize(ValueRange ts, StringAttr loopTag, bool hasOutput,
                             bool isSparseOut, ArrayRef<LoopId> topSort,
                             DependentLvlGetter dimGetter) {
  // First initialize the top-level type of the fields.
  this->loopTag = loopTag;
  this->hasOutput = hasOutput;
  this->isSparseOut = isSparseOut;

  const unsigned numManifestTensors = ts.size();
  const unsigned synTensorId = numManifestTensors;
  const unsigned numTensors = numManifestTensors + 1;
<<<<<<< HEAD

=======
  // tensors array (len == numManifestTensor).
>>>>>>> 977407c7
  this->tensors.assign(ts.begin(), ts.end());
  // Arrays with len == numTensor.
  this->lvlTypes.assign(numTensors, std::vector<DimLevelType>());
  this->lvlSizes.assign(numTensors, std::vector<Value>());
  this->highs.assign(numTensors, std::vector<Value>());
  this->segHi.assign(numTensors, std::vector<Value>());
  this->posits.assign(numTensors, std::vector<Value>());
  this->coords.assign(numTensors, std::vector<Value>());
  this->positionsBuffers.assign(numTensors, std::vector<Value>());
  this->coordinatesBuffers.assign(numTensors, std::vector<Value>());
  this->valBuffer.assign(numTensors, nullptr);
  this->collapseReassoc.assign(numTensors, nullptr);
  this->isSparseSlices.assign(numTensors, false);
  this->sliceOffsets.assign(numTensors, std::vector<Value>());
  this->sliceStrides.assign(numTensors, std::vector<Value>());

  const LoopOrd numLoops = topSort.size();
  // These zeros will be overwritten below, but we need to initialize
  // them to something since we'll need random-access assignment.
  this->loopIdToOrd.assign(numLoops, 0);
  this->loopStack.reserve(numLoops);
  this->loopSeqStack.reserve(numLoops);

  // Index-reduction related fields.
  this->dependentLvlMap.assign(
      numTensors, std::vector<std::vector<std::pair<TensorId, Level>>>());
  this->slicePosBuffer.assign(numTensors, std::vector<std::vector<Value>>());
  this->sliceSizes.assign(numTensors, std::vector<std::vector<Value>>());
  this->sliceStack.assign(numTensors, std::vector<SliceInfo>());
  this->levelReducedDep.assign(numTensors, std::vector<unsigned>());

  // Initialize nested types of `TensorId`-indexed fields.
  for (TensorId tid = 0; tid < numTensors; tid++) {
    Level lvlRank;
    if (tid == synTensorId) {
      // Synthetic tensor (conceptually) is an all-dense tensor with rank equal
      // to the total number of loops (each level can potentially be mapped to
      // one of the loop being generated).
      lvlRank = numLoops;
      lvlTypes[tid].assign(lvlRank, DimLevelType::Dense);
    } else {
      const Value t = tensors[tid];
      // a scalar or 0-dimension tensors
      if (isZeroRankedTensorOrScalar(t.getType()))
        continue;

      auto rtp = getRankedTensorType(t);
      if (auto reshape = t.getDefiningOp<tensor::CollapseShapeOp>();
          isUniqueCOOType(rtp) && reshape) {
        // TODO: Supports more kinds of sparse tensors.
        // FIXME: We should instead lower reshape operations on sparse tensors
        // to view change.
        collapseReassoc[tid] = reshape.getReassociation();
        rtp = reshape.getSrcType();
        // Overwrites the tensor to the source tensor of reshape operations.
        tensors[tid] = reshape.getSrc();
      }
      const SparseTensorType stt(rtp);
      lvlRank = stt.getLvlRank();

      // We always treat sparse output tensor as dense so that we always iterate
      // it based on lvl size.
      if (stt.hasEncoding() && !(isOutputTensor(tid) && isSparseOut)) {
        const auto enc = stt.getEncoding();
        isSparseSlices[tid] = enc.isSlice();
        for (auto lvlTp : enc.getLvlTypes())
          lvlTypes[tid].push_back(lvlTp);
      } else {
        lvlTypes[tid].assign(lvlRank, DimLevelType::Dense);
      }
    }

    // Initialize using empty value.
    lvlSizes[tid].assign(lvlRank, Value());
    highs[tid].assign(lvlRank, Value());
    segHi[tid].assign(lvlRank, Value());
    posits[tid].assign(lvlRank, Value());
    coords[tid].assign(lvlRank, Value());
    positionsBuffers[tid].assign(lvlRank, Value());
    coordinatesBuffers[tid].assign(lvlRank, Value());
    sliceOffsets[tid].assign(lvlRank, Value());
    sliceStrides[tid].assign(lvlRank, Value());

    // Slice-driven loops related initialization.
    levelReducedDep[tid].assign(lvlRank, 0);
    dependentLvlMap[tid].assign(lvlRank,
                                std::vector<std::pair<TensorId, Level>>());
    slicePosBuffer[tid].assign(lvlRank, std::vector<Value>());
    sliceSizes[tid].assign(lvlRank, std::vector<Value>());
    sliceStack[tid].emplace_back(/*minCrd=*/Value(),
                                 /*offset=*/Value(), /*isNonEmpty*/ Value(),
                                 std::nullopt, 0);
    if (dimGetter && !isSynTensor(tid)) {
      auto reassoc = collapseReassoc[tid];
      Level dstRank = reassoc ? reassoc.size() : lvlRank;
      for (Level l = 0; l < dstRank; l++) {
        dependentLvlMap[tid][l] = dimGetter(tid, l);
        unsigned depends = dependentLvlMap[tid][l].size();
        if (depends == 0)
          continue;
        // TODO: View-base collapse and dependent index reduction are not
        // compatible right now.
        assert(!reassoc);
        // We need `depends - 1` slices to fully  the affine expression.
        sliceSizes[tid][l].assign(depends - 1, nullptr);
        slicePosBuffer[tid][l].assign(depends - 1, nullptr);
      }
    }
  }

  // Construct the inverse of the `topSort` from the sparsifier.
  // This is needed to map `AffineDimExpr`s back to the `LoopOrd`
  // used in loop emitter.
  // FIXME: This map should be maintained outside loop emitter.
  for (LoopOrd n = 0; n < numLoops; n++)
    loopIdToOrd[topSort[n]] = n;
}

void LoopEmitter::initializeLoopEmit(OpBuilder &builder, Location loc,
                                     LoopEmitter::OutputUpdater updater) {
  // For every manifest tensor:
  // * get the values buffer.
  // * For every level:
  //   * get the positions and coordinates buffers
  //   * get/compute the level-size, which is also used as the upper-bound
  //     on positions.
  for (TensorId t = 0, numTensors = getNumManifestTensors(); t < numTensors;
       t++) {
    const Value tensor = tensors[t];
    const auto rtp = dyn_cast<RankedTensorType>(tensor.getType());
    if (!rtp)
      // Skips only scalar, zero ranked tensor still need to be bufferized and
      // (probably) filled with zeros by users.
      continue;
    // FIXME: the definition of `lvlRank` looks more like a dim-rank;
    // but the variable is used as a level everywhere below, which
    // suggests there may be some dim/lvl confusion going on here.
    const Level lvlRank = rtp.getRank();
    const auto shape = rtp.getShape();
    const auto enc = getSparseTensorEncoding(rtp);
    const Level cooStart = enc ? getCOOStart(enc) : lvlRank;
    // Scan all levels of current tensor.
    for (Level l = 0; l < lvlRank; l++) {
      // This should be called only once at beginning.
      assert(!positionsBuffers[t][l] && !coordinatesBuffers[t][l] &&
             !highs[t][l]);
      const auto lvlTp = lvlTypes[t][l];
      // Handle sparse storage schemes.
      if (isCompressedDLT(lvlTp) || isCompressedWithHiDLT(lvlTp)) {
        // Generate sparse primitives to obtain positions and coordinates.
        positionsBuffers[t][l] = genToPositions(builder, loc, tensor, l);
        coordinatesBuffers[t][l] =
            genToCoordinates(builder, loc, tensor, l, cooStart);
      } else if (isSingletonDLT(lvlTp)) {
        // Singleton level, fetch coordinates.
        coordinatesBuffers[t][l] =
            genToCoordinates(builder, loc, tensor, l, cooStart);
      } else {
        // Dense level, nothing to fetch.
        assert(isDenseDLT(lvlTp));
      }

      // FIXME: `toOrigDim` is deprecated.  For now this relies on the
      // 1:1 mapping between levels and dimensions, since nowhere else
      // in the code supports non-permutations yet either.
      Value lvlSz = mlir::linalg::createOrFoldDimOp(builder, loc, tensor,
                                                    toOrigDim(enc, l));
      // Find upper bound in current dimension.
      highs[t][l] = lvlSizes[t][l] = lvlSz;
      if (isSparseSlices[t]) {
        sliceOffsets[t][l] = genSliceOffset(builder, loc, tensors[t], l);
        sliceStrides[t][l] = genSliceStride(builder, loc, tensors[t], l);
      }
    }

    // Perform the required bufferization. Dense inputs materialize
    // from the input tensors. Sparse inputs use sparse primitives to obtain the
    // values.
    // Delegates extra output initialization to clients.
    bool isOutput = isOutputTensor(t);
    Type elementType = rtp.getElementType();
    if (!enc) {
      // Non-annotated dense tensors.
      BaseMemRefType denseTp = MemRefType::get(shape, elementType);

      // TODO: if we unconditionally use fully dynamic layout here, it breaks
      // some vectorization passes which requires static stride = 1.
      // Is it possible to call vectorization pass after bufferization?
      if (llvm::isa_and_nonnull<tensor::ExtractSliceOp>(tensor.getDefiningOp()))
        denseTp = bufferization::getMemRefTypeWithFullyDynamicLayout(rtp);

      Value denseVal =
          builder.create<bufferization::ToMemrefOp>(loc, denseTp, tensor);
      // Dense outputs need special handling.
      if (isOutput && updater)
        denseVal = updater(builder, loc, denseVal, tensor);

      valBuffer[t] = denseVal;
    } else {
      // Annotated sparse tensors.
      // We also need the value buffer for all-dense annotated "sparse" tensors.
      valBuffer[t] = genToValues(builder, loc, tensor);
    }
    // NOTE: we can also prepare for 0 lvl here in advance, this will hoist
    // some loop preparation from tensor iteration, but will also (undesirably)
    // hoist the code ouside if-conditions.
  }

  Type indexType = builder.getIndexType();
  Value c0 = constantZero(builder, loc, indexType);
  for (TensorId t = 0, e = tensors.size(); t < e; t++) {
    auto rtp = dyn_cast<RankedTensorType>(tensors[t].getType());
    if (!rtp)
      continue;

    Level lvlRank = SparseTensorType(rtp).getLvlRank();
    for (Level lvl = 0; lvl < lvlRank; lvl++) {
      if (!dependentLvlMap[t][lvl].empty()) {
        ArrayRef<std::pair<TensorId, Level>> depLvls = dependentLvlMap[t][lvl];
        // Needs at least two operands to form a non-trivial affine expression.
        assert(depLvls.size() > 1);

        Value size = c0;
        for (unsigned e = depLvls.size() - 1; e >= 1; e--) {
          auto [dt, dd] = depLvls[e];
          size = ADDI(size, lvlSizes[dt][dd]);
          sliceSizes[t][lvl][e - 1] = size;
        }
      }
    }
  }
  localInsertPos = builder.getInsertionPoint()->getPrevNode();
}

void LoopEmitter::enterNewLoopSeq(OpBuilder &builder, Location loc,
                                  ArrayRef<TensorLevel> tidLvls) {
  // TODO: sort
  assert(loopSeqStack.size() == loopStack.size());
  // Prepares for all the tensors used in the current loop sequence.
  std::vector<std::tuple<TensorId, Level, bool>> slicedTids;

  bool hasSynTensor = false;
  std::optional<std::pair<TensorId, Level>> loopBoundDefLevel = std::nullopt;
  for (auto [tid, lvl] : unpackTensorLevelRange(tidLvls)) {
    if (!dependentLvlMap[tid][lvl].empty()) {
      bool fullyRed = genSliceBegin(builder, loc, tid, lvl);
      slicedTids.emplace_back(tid, lvl, fullyRed);
    } else {
      if (isSynTensor(tid)) {
        hasSynTensor = true;
      } else {
        loopBoundDefLevel = std::make_pair(tid, lvl);
        prepareLoopOverTensorAtLvl(builder, loc, tid, lvl);
      }
    }
  }

  if (hasSynTensor && loopBoundDefLevel.has_value()) {
    // TODO: compute the loopBound for index reduction by d - sum(unres_lvls).
    highs[getSynTensorId()][getCurrentDepth()] =
        lvlSizes[loopBoundDefLevel->first][loopBoundDefLevel->second];
  }
  // Universal Index starts from 0.
  loopSeqStack.emplace_back(C_IDX(0), std::move(slicedTids));
}

void LoopEmitter::exitCurrentLoopSeq(OpBuilder &builder, Location loc) {
  assert(loopSeqStack.size() == loopStack.size() + 1);

  const auto &slicedTids = loopSeqStack.back().second;

  // Depending on whether the slice is resolved or not at current loop sequence,
  // end them in different ways.
  for (auto [tid, lvl, res] : slicedTids) {
    if (!res) {
      // If this is a unresolved-slice-driven loop, pops out the slice.
      assert(sliceStack[tid].back().slicedOnLvl == lvl);
      sliceStack[tid].pop_back();
    } else {
      if (!isDenseDLT(lvlTypes[tid][lvl])) {
        // Else this is a resolved-slice, and advance posit similar to TACO.
        Value c1 = C_IDX(1), c2 = C_IDX(2);
        // pIdx += 2, we finished the current lvl, advance the pointer index of
        // the previous level by two to skip the [pLo, pHi] for current level.
        Value sPtrBuf = slicePosBuffer[tid][lvl].back();
        Value curP = genIndexLoad(builder, loc, sPtrBuf, c1);
        // TODO: we could probably use an SSA value for it.
        Value nexP = ADDI(curP, c2);
        builder.create<memref::StoreOp>(loc, nexP, sPtrBuf, c1);
      }
    }
  }
  loopSeqStack.pop_back();
}

Value LoopEmitter::genAffine(OpBuilder &builder, Location loc, AffineExpr a) {
  switch (a.getKind()) {
  case AffineExprKind::DimId: {
    // FIXME: since the one callsite in Sparsification passes in a
    // level-expression, the `getPosition` must in fact be a `Dimension`.
    // However, elsewhere we have been lead to expect that `loopIdToOrd`
    // should be indexed by `LoopId`...
    const auto loopId = a.cast<AffineDimExpr>().getPosition();
    assert(loopId < loopIdToOrd.size());
    return loopStack[loopIdToOrd[loopId]].iv;
  }
  case AffineExprKind::Add: {
    auto binOp = a.cast<AffineBinaryOpExpr>();
    return ADDI(genAffine(builder, loc, binOp.getLHS()),
                genAffine(builder, loc, binOp.getRHS()));
  }
  case AffineExprKind::Mul: {
    auto binOp = a.cast<AffineBinaryOpExpr>();
    return MULI(genAffine(builder, loc, binOp.getLHS()),
                genAffine(builder, loc, binOp.getRHS()));
  }
  case AffineExprKind::Constant: {
    int64_t c = a.cast<AffineConstantExpr>().getValue();
    return C_IDX(c);
  }
  default:
    llvm_unreachable("unexpected affine subscript");
  }
}

Operation *LoopEmitter::emitForLoopOverTensorAtLvl(
    OpBuilder &builder, Location loc, TensorId tid, Level dstLvl, Value lo,
    Value hi, MutableArrayRef<Value> reduc, bool isParallel) {
  bool isSparseCond = isCompressedDLT(lvlTypes[tid][dstLvl]) ||
                      isCompressedWithHiDLT(lvlTypes[tid][dstLvl]) ||
                      isSingletonDLT(lvlTypes[tid][dstLvl]);

  const auto reassoc = getCollapseReassociation(tid, dstLvl);
  // TODO: support dynamic slices.
  // Uses the first dimension here to build the loop bound (which is also the
  // biggest range).
  const Level srcLvl = reassoc.front();
  Value step = C_IDX(1);

  Operation *loop = nullptr;
  Value iv;
  if (isParallel) {
    assert(collapseReassoc[tid] == nullptr);
    scf::ParallelOp parOp =
        builder.create<scf::ParallelOp>(loc, lo, hi, step, reduc);
    builder.setInsertionPointToStart(parOp.getBody());
    assert(parOp.getNumReductions() == reduc.size());
    iv = parOp.getInductionVars()[0];

    // In-place update on the reduction variable vector.
    // Note that the init vals is not the actual reduction variables but instead
    // used as a "special handle" to (temporarily) represent them. The
    // expression on init vals will be moved into scf.reduce and replaced with
    // the block arguments when exiting the loop (see exitForLoop). This is
    // needed as we can not build the actual reduction block and get the actual
    // reduction varaible before users fill parallel loop body.
    for (int i = 0, e = reduc.size(); i < e; i++)
      reduc[i] = parOp.getInitVals()[i];
    loop = parOp;
  } else {
    scf::ForOp forOp = builder.create<scf::ForOp>(loc, lo, hi, step, reduc);
    builder.setInsertionPointToStart(forOp.getBody());
    iv = forOp.getInductionVar();

    // In-place update on the reduction variable vector.
    assert(forOp.getNumRegionIterArgs() == reduc.size());
    for (int i = 0, e = reduc.size(); i < e; i++)
      reduc[i] = forOp.getRegionIterArg(i);
    loop = forOp;
  }
  assert(loop && iv);

  Value crd;
  if (isSparseCond) {
    assert(reassoc.size() == 1 || isUniqueCOOType(tensors[tid].getType()));
    // For COO, the position is the same across consecutive levels.
    /// FIXME: See the [CLARIFY_POSITS_LVL] note in the header.
    llvm::for_each(reassoc,
                   [this, tid, iv](Level srcLvl) { posits[tid][srcLvl] = iv; });
    crd = genSparseCrd(builder, loc, tid, dstLvl);
  } else {
    // Dense tensor, the coordinate is the inducation variable.
    crd = iv;
  }

  if (isSparseSlices[tid] && isSparseCond) {
    // For sparse level slices, we need to filter out invalid coordinates that
    // are not included in the slice.
    SmallVector<Type> types;
    for (Value red : reduc)
      types.push_back(red.getType());

    auto [trans, pred] = genSliceLegitPredicate(builder, loc, crd, tid, srcLvl);
    bool hasReduc = !types.empty();
    scf::IfOp ifOp = builder.create<scf::IfOp>(loc, types, pred,
                                               /*else*/ hasReduc);
    if (hasReduc) {
      // scf.for (a) -> v
      //  %s = scf.if (a) -> v
      //    user-generated code.
      //  else
      //    yield a
      //  yield %s
      YIELD(ifOp.getResults());
      builder.setInsertionPointToStart(&ifOp.getElseRegion().front());
      // On mismatch.
      YIELD(reduc);
    }
    // Set the insertion point to matched branch.
    builder.setInsertionPointToStart(&ifOp.getThenRegion().front());
    crd = trans;
  }

  assert(crd);
  coords[tid][dstLvl] = crd;
  return loop;
}

Operation *LoopEmitter::emitWhileLoopOverSliceAtSparseLvl(
    OpBuilder &builder, Location loc, Value pLo, Value pHi, Value offset,
    Value sliceSize, TensorId tid, Level lvl, MutableArrayRef<Value> reduc) {
  // TODO: we should generalize the method to support iteration over for
  // normal slices as well to allow early break.
  Operation *insertPoint = nullptr;
  Operation *loop =
      genSliceLvlTraverseLoop(
          builder, loc, pLo, pHi, offset, sliceSize, tid, lvl, reduc,
          /*genYield=*/false, // unaware of the yield values from user yet
          [this, tid, lvl, reduc, offset,
           &insertPoint](OpBuilder &builder, Location loc, Value iv,
                         MutableArrayRef<Value> innerReduc) {
            assert(innerReduc.size() == reduc.size());
            // Updates users' reduction variable inplace
            for (unsigned i = 0, e = reduc.size(); i < e; i++)
              reduc[i] = innerReduc[i];
            // Loads the coordinates.
            Value absC =
                genIndexLoad(builder, loc, coordinatesBuffers[tid][lvl], iv);

            // We need to substract the offset to get relative coordinates.
            // TODO: how to assert relC >=0 during runtime?
            insertPoint = builder.create<arith::SubIOp>(loc, absC, offset);
            posits[tid][lvl] = iv;
            coords[tid][lvl] = insertPoint->getResult(0);
          })
          .first;
  // Sets the insertionn pointer inside loop body.
  builder.setInsertionPointAfter(insertPoint);
  return loop;
}

Operation *LoopEmitter::enterLoopOverTensorAtLvl(OpBuilder &builder,
                                                 Location loc,
                                                 ArrayRef<TensorLevel> tidLvls,
                                                 MutableArrayRef<Value> reduc,
                                                 bool isParallel) {
  // TODO: support multiple return on parallel for?
  assert(!isParallel || reduc.size() <= 1);
  bool isSparseCond = false, isSparseSliceCond = false;
  auto [tid, lvl] = unpackTensorLevel(tidLvls.front());

  // Finds out the tensor level that we should use to generate loops. Amongs all
  // the tensor levels, there is at most one sparse tensor level.
  for (auto [t, l] : unpackTensorLevelRange(tidLvls)) {
    assert(lvlTypes[t].size() > l);         // Must be a valid tid, dim pair
    assert(!coords[t][l] ||                 // We cannot re-enter the same level
           !dependentLvlMap[t][l].empty()); // unless it is a slice-driver loop
    auto lvlType = lvlTypes[t][l];
    // Must be a recognizable DLT.
    assert(isDenseDLT(lvlType) || isCompressedDLT(lvlType) ||
           isCompressedWithHiDLT(lvlType) || isSingletonDLT(lvlType));

    // This is a slice-driven loop on sparse level.
    if (!dependentLvlMap[t][l].empty() && !isDenseDLT(lvlType)) {
      assert(!isSparseSliceCond && !isSparseCond);
      isSparseSliceCond = true;
      tid = t;
      lvl = l;
      continue;
    }

    bool isSparse = isCompressedDLT(lvlType) || isSingletonDLT(lvlType) ||
                    isCompressedWithHiDLT(lvlType);
    // We can at most have one sparse input, otherwise, a while loop is
    // required to co-iterate multiple sparse tensors.
    assert(!isSparseCond || !isSparse);
    assert(!isSparseSliceCond || !isSparseCond);
    if (isSparse) {
      tid = t;
      lvl = l;
    }
    isSparseCond = isSparseCond || isSparse;
  }

  DimLevelType lvlType = lvlTypes[tid][lvl];
  // TODO: Dense slice driven loop can be generated using for loop as well.
  assert(!isSparseSliceCond || !isDenseDLT(lvlType));
  bool isDenseSliceCond =
      isDenseDLT(lvlType) && !dependentLvlMap[tid][lvl].empty();
  // if the slice is fully reduced, we can now use TACO-based algorithm to
  // iterate it.

  Operation *l = nullptr;

  // At most one tensor used as condition in for loop;
  SmallVector<TensorLevel, 1> condTidLvl;
  // There might be multiple dense slice driven tensor.
  SmallVector<SliceLoopInfo> sliceDrivenInfo;

  // Generates loops differently depending on whether we need a slice-driven
  // loop or a simple level traversal loop.
  if (isSparseSliceCond) {
    bool fullyReduced = depFullyReduced(tid, lvl);
    if (!fullyReduced) {
      l = emitSliceDrivenLoopOverTensorAtLvl(builder, loc, tid, lvl, reduc);
    } else {
      // If the slice is fully reduced, we can now use TACO-based algorithm to
      // iterate it.
      l = emitWhileLoopOverSliceAtSparseLvl(
          builder, loc, posits[tid][lvl], highs[tid][lvl],
          getFinalSliceOnLvl(tid, lvl).offset, sliceSizes[tid][lvl].back(), tid,
          lvl, reduc);
    }
    levelReducedDep[tid][lvl]++;
    sliceDrivenInfo.emplace_back(tid, lvl, fullyReduced);
  } else {
    Value lo = isSparseCond ? posits[tid][lvl]           // current offset
                            : loopSeqStack.back().first; // universal index
    Value hi = highs[tid][lvl];
    if (isDenseSliceCond) {
      bool fullyReduced = depFullyReduced(tid, lvl);
      Value sliceSz = sliceSizes[tid][lvl][sliceStack[tid].back().depth - 1];
      // Adjust for loop hi for dense slice-driven loop.
      if (fullyReduced) {
        hi = sliceSz;
        condTidLvl.push_back(makeTensorLevel(tid, lvl));
      } else {
        hi = SUBI(lvlSizes[tid][lvl], sliceSz);
        hi = ADDI(hi, C_IDX(1));
      }
    } else {
      condTidLvl.push_back(makeTensorLevel(tid, lvl));
    }
    l = emitForLoopOverTensorAtLvl(builder, loc, tid, lvl, lo, hi, reduc,
                                   isParallel);
  }
  Value iv = coords[tid][lvl];
  for (auto [t, l] : unpackTensorLevelRange(tidLvls)) {
    // We only need to handle slice-driven loops on dense level here.
    // If it is a slice-driven loop on sparse level, it needs a while loop to
    // insert break statements, and it must have been handled correctly in L692.
    if (!dependentLvlMap[t][l].empty() && isDenseDLT(lvlTypes[t][l])) {
      // Pushes sliced levels to build correct LoopInfo.
      bool fullyReduc = depFullyReduced(t, l);
      SliceInfo &info = sliceStack[t].back();
      if (fullyReduc) {
        posits[t][l] = genAddress(builder, loc, t, l, ADDI(info.offset, iv));
      } else {
        // Puts sliced dense loop into LoopInfo so that LoopEmitter knows how to
        // exit it.
        sliceDrivenInfo.emplace_back(t, l, fullyReduc);
        // Update the slice information as we enter the new loop.
        assert(*info.slicedOnLvl == l);
        info.minCrd = info.offset = iv;
        info.isNonEmpty = constantI1(builder, loc, true);
        levelReducedDep[t][l]++;
      }
    }
  }
  // NOTE: we can also prepare for next dim here in advance
  // Pushes the loop into stack.
  loopStack.emplace_back(condTidLvl, sliceDrivenInfo, l,
                         builder.getInsertionBlock(), iv, loopTag);
  // Emit extra locals.
  emitExtraLocalsForTensorsAtDenseLvls(builder, loc, tidLvls);
  return l;
}

Operation *LoopEmitter::enterFilterLoopOverTensorAtLvl(
    OpBuilder &builder, Location loc, TensorId tid, Level lvl,
    AffineExpr affine, MutableArrayRef<Value> reduc) {
  assert(isValidLevel(tid, lvl));
  assert(!affine.isa<AffineDimExpr>() && !isDenseDLT(lvlTypes[tid][lvl]));
  // We can not re-enter the same level.
  assert(!coords[tid][lvl]);

  // TODO: We should instead use a whileOp for filter loop to allow early
  // break when exceeding (for ordered levels).
  // TODO: There are many other potiential opportunities that we might apply in
  // the future. E.g., we could use binary search to locate positions.
  const Value step = C_IDX(1);
  const Value pLo = posits[tid][lvl];
  const Value pHi = highs[tid][lvl];
  scf::ForOp forOp = builder.create<scf::ForOp>(loc, pLo, pHi, step, reduc);

  // In-place update on the reduction variable vector.
  assert(forOp.getNumRegionIterArgs() == reduc.size());
  for (int i = 0, e = reduc.size(); i < e; i++)
    reduc[i] = forOp.getRegionIterArg(i);

  builder.setInsertionPointToStart(forOp.getBody());
  // The induction variable gives the position.
  const Value pos = forOp.getInductionVar();
  posits[tid][lvl] = pos;
  // Generating a load on the coordinates array yields the crd.
  const Value mem = coordinatesBuffers[tid][lvl];
  const Value crd = genIndexLoad(builder, loc, mem, pos);
  coords[tid][lvl] = crd;

  // Generate an if-condition to filter out coordinates that are not
  // equal to the result of the affine expression.
  Value expected = genAffine(builder, loc, affine);
  auto pred = CMPI(eq, crd, expected);
  SmallVector<Type> types;
  for (Value red : reduc) {
    types.push_back(red.getType());
  }

  bool hasReduc = !types.empty();
  scf::IfOp ifOp =
      builder.create<scf::IfOp>(loc, types, pred, /*else*/ hasReduc);
  if (hasReduc) {
    // scf.for (a) -> v
    //  %s = scf.if (a) -> v
    //    user-generated code.
    //  else
    //    yield a
    //  yield %s
    YIELD(ifOp.getResults());
    builder.setInsertionPointToStart(&ifOp.getElseRegion().front());
    // On mismatch.
    YIELD(reduc);
  }
  // Set the insert point to matched branch.
  builder.setInsertionPointToStart(&ifOp.getThenRegion().front());

  // NOTE: we can also prepare for next lvl here in advance
  // Push the loop into stack
  loopStack.emplace_back(ArrayRef<TensorLevel>(makeTensorLevel(tid, lvl)),
                         ArrayRef<SliceLoopInfo>(), forOp,
                         builder.getInsertionBlock(), coords[tid][lvl],
                         nullptr);
  return forOp;
}

void LoopEmitter::genDenseAffineAddress(OpBuilder &builder, Location loc,
                                        TensorLevel tidLvl,
                                        AffineExpr lvlExpr) {
  auto [tid, lvl] = unpackTensorLevel(tidLvl);
  assert(isDenseDLT(lvlTypes[tid][lvl]));
  // For dense levels, the level-coordinate also serves as the position.
  Value lvlCrd = genAffine(builder, loc, lvlExpr);
  posits[tid][lvl] = genAddress(builder, loc, tid, lvl, lvlCrd);
}

Operation *LoopEmitter::enterCoIterationOverTensorsAtLvls(
    OpBuilder &builder, Location loc, ArrayRef<TensorLevel> tidLvls,
    bool needsUniv, MutableArrayRef<Value> reduc) {
  // NOTE: the slice driven tensor-related reduction variable must
  // appear before normal tensors.
  SmallVector<Type> types;
  SmallVector<Value> operands;
  // Construct the while-loop with a parameter for each coordinate.
  const Type indexType = builder.getIndexType();
  for (auto [tid, lvl] : unpackTensorLevelRange(tidLvls)) {
    // TODO: support coiteration with slice driven tensors.
    const auto lvlTp = lvlTypes[tid][lvl];
    assert(dependentLvlMap[tid][lvl].empty() && "TODO: not yet implemented");
    if (isCompressedDLT(lvlTp) || isSingletonDLT(lvlTp) ||
        isCompressedWithHiDLT(lvlTp)) {
      const auto reassoc = getCollapseReassociation(tid, lvl);
      for (unsigned i = 0, e = reassoc.size() - 1; i < e; i++) {
        if (!isUniqueDLT(lvlTypes[tid][reassoc[i]])) {
          // This is the segment high for each non-unique levels.
          types.push_back(indexType);
          operands.push_back(C_IDX(0));
        }
      }
      const auto pos = posits[tid][reassoc.front()];
      assert(pos);
      types.push_back(indexType);
      operands.push_back(pos);
    }
  }
  // The position where user-supplied reduction variable starts.
  for (Value rec : reduc) {
    types.push_back(rec.getType());
    operands.push_back(rec);
  }
  if (needsUniv) {
    types.push_back(indexType);
    // Update universal index.
    operands.push_back(loopSeqStack.back().first);
  }
  assert(types.size() == operands.size());
  scf::WhileOp whileOp = builder.create<scf::WhileOp>(loc, types, operands);

  SmallVector<Location> locs(types.size(), loc);
  Block *before = builder.createBlock(&whileOp.getBefore(), {}, types, locs);
  Block *after = builder.createBlock(&whileOp.getAfter(), {}, types, locs);

  // Build the "before" region, which effectively consists
  // of a conjunction of "i < upper" tests on all induction.
  builder.setInsertionPointToStart(&whileOp.getBefore().front());
  Value cond;
  unsigned o = 0;
  for (auto [t, lvl] : unpackTensorLevelRange(tidLvls)) {
    const TensorId tid = t; // Why `t` can not be captured by lambda?
    const auto lvlTp = lvlTypes[tid][lvl];
    if (isCompressedDLT(lvlTp) || isSingletonDLT(lvlTp) ||
        isCompressedWithHiDLT(lvlTp)) {
      const auto reassoc = getCollapseReassociation(tid, lvl);
      assert(reassoc.size() == 1 || isUniqueCOOType(tensors[tid].getType()));
      for (unsigned i = 0, e = reassoc.size() - 1; i < e; i++) {
        if (!isUniqueDLT(lvlTypes[tid][reassoc[i]])) {
          // Links the SSA chain for segHi.
          segHi[tid][reassoc[i]] = after->getArgument(o++);
        }
      }
      Value op1 = before->getArgument(o);
      // We used the first level bound as the bound the collapsed set of levels.
      Value op2 = highs[tid][reassoc.front()];
      Value opc = CMPI(ult, op1, op2);
      cond = cond ? ANDI(cond, opc) : opc;
      // Update positions
      Value pos = after->getArgument(o++);
      // For COO, the position is the same across consecutive levels.
      /// FIXME: See the [CLARIFY_POSITS_LVL] note in the header.
      llvm::for_each(reassoc, [this, tid, pos](Level srcLvl) {
        posits[tid][srcLvl] = pos;
      });
    }
  }
  builder.create<scf::ConditionOp>(loc, cond, before->getArguments());

  // Generates while body.
  builder.setInsertionPointToStart(&whileOp.getAfter().front());

  SmallVector<std::pair<Value, unsigned>> slicesPreds;
  unsigned i = 0;
  for (auto [tid, lvl] : unpackTensorLevelRange(tidLvls)) {
    // Prepares for next level.
    const auto lvlTp = lvlTypes[tid][lvl];
    if (isCompressedDLT(lvlTp) || isSingletonDLT(lvlTp) ||
        isCompressedWithHiDLT(lvlTp)) {
      coords[tid][lvl] = genSparseCrd(builder, loc, tid, lvl);
      if (isSparseSlices[tid]) {
        auto [trans, pred] =
            genSliceLegitPredicate(builder, loc, coords[tid][lvl], tid, lvl);
        slicesPreds.emplace_back(pred, i);
        // Updates to the relative coordinate to the slice.
        coords[tid][lvl] = trans;
      }
      i++;
    }
  }

  if (!slicesPreds.empty()) {
    // Skips invalid loop iteration when slice coordinate is inapplicable.
    SmallVector<Value> yields(after->getArguments());
    // Generates a list of if statments
    //  pos = in_slice ? pos : pos + 1
    // TODO: instead of always picking pos + 1, we should set pos = high to
    // break to loop if the coordinates are larger than the slice size.
    //
    // This "idx" is the index into `llvm::zip(tids, lvls)`
    for (auto [pred, idx] : slicesPreds) {
      Value nextPos = ADDI(yields[idx], C_IDX(1));
      yields[idx] = SELECT(pred, yields[idx], nextPos);
    }

    Value pred = slicesPreds.front().first;
    for (int i = 1, e = slicesPreds.size(); i < e; i++) {
      pred = ANDI(pred, slicesPreds[i].first);
    }
    auto ifOp = builder.create<scf::IfOp>(loc, types, pred, /*else*/ true);
    ifOp->setAttr(getLoopEmitterLoopAttrName(),
                  StringAttr::get(builder.getContext(), "slice"));
    YIELD(ifOp->getResults());
    assert(types.size() == yields.size());
    // If not all slices are legit
    builder.setInsertionPointToStart(&ifOp.getElseRegion().front());
    YIELD(yields);

    // If all slices are legit, start the user generated code.
    builder.setInsertionPointToStart(&ifOp.getThenRegion().front());
  }

  Value min;
  // Finds the minimum coordinate
  if (!needsUniv) {
    for (auto [tid, lvl] : unpackTensorLevelRange(tidLvls)) {
      const auto lvlTp = lvlTypes[tid][lvl];
      if (isCompressedDLT(lvlTp) || isSingletonDLT(lvlTp) ||
          isCompressedWithHiDLT(lvlTp)) {
        const auto crd = coords[tid][lvl];
        if (min) {
          Value cmp = CMPI(ult, coords[tid][lvl], min);
          min = SELECT(cmp, coords[tid][lvl], min);
        } else {
          min = crd;
        }
      }
    }
  } else {
    assert(!min);
    // Otherwise, universal index is the minimal pos.
    min = after->getArguments().back();
  }

  // Sets up the loop stack.
  loopStack.emplace_back(tidLvls, ArrayRef<SliceLoopInfo>(), whileOp,
                         builder.getInsertionBlock(), min, loopTag);
  assert(loopStack.size() == loopSeqStack.size());

  for (auto [tid, dstLvl] : unpackTensorLevelRange(tidLvls)) {
    const auto reassoc = getCollapseReassociation(tid, dstLvl);
    assert(reassoc.size() == 1 || isUniqueCOOType(tensors[tid].getType()));
    // TODO: Refactors this into smaller functions.
    // NOTE: For all the collapsed level (except for the last one, that is why
    // the loop ends with `reassoc.size() - 1`), as each iteration is advanced
    // by the segment size of the last level, which does not always invalidate
    // the segment size for the previous levels, thus we need to propagate the
    // segment sizes across loop iterations and only forward if needed.
    //
    // E.g., for a COO tensor with the following coordinates array.
    // (0, 0, 1),
    // (0, 0, 2),
    // (1, 1, 1),
    // segHi[lvl=0] = segHi[lvl=1] = 2
    // segHi[lvl=2] = 1,
    // the first iteration does not invalidate segHi[0] and segHi[1]
    for (unsigned i = 0, e = reassoc.size() - 1; i < e; i++) {
      const Level srcLvl = reassoc[i];
      if (!isUniqueDLT(lvlTypes[tid][srcLvl])) {
        const Value pos = posits[tid][srcLvl];
        const auto oldSegHi = segHi[tid][srcLvl];
        assert(oldSegHi);
        Value newSegHi = builder.create<arith::CmpIOp>(
            loc, arith::CmpIPredicate::uge, pos, oldSegHi);
        auto ifNewSegHi = builder.create<scf::IfOp>(loc, builder.getIndexType(),
                                                    newSegHi, true);
        {
          OpBuilder::InsertionGuard guard(builder);
          builder.setInsertionPointToStart(ifNewSegHi.thenBlock());
          YIELD(genSegmentHigh(builder, loc, tid, srcLvl, pos,
                               highs[tid][srcLvl]));
          // Else, resues the same segment high.
          builder.setInsertionPointToStart(ifNewSegHi.elseBlock());
          YIELD(oldSegHi);
        }
        highs[tid][srcLvl + 1] = segHi[tid][srcLvl] = ifNewSegHi.getResult(0);
      }
    };
    const auto srcLvl = reassoc.back();
    if (!isUniqueDLT(lvlTypes[tid][srcLvl])) {
      segHi[tid][srcLvl] = genSegmentHigh(
          builder, loc, tid, srcLvl, posits[tid][srcLvl], highs[tid][srcLvl]);
    }
  }

  // Emits extra locals
  emitExtraLocalsForTensorsAtDenseLvls(builder, loc, tidLvls);

  // Updates reduction variables
  assert(after->getNumArguments() == o + reduc.size() + (needsUniv ? 1 : 0));
  // In-place update on reduction variable.
  for (unsigned i = 0, e = reduc.size(); i < e; i++)
    reduc[i] = after->getArgument(o + i);

  return whileOp;
}

void LoopEmitter::prepareLoopOverTensorAtLvl(OpBuilder &builder, Location loc,
                                             TensorId tid, Level dstLvl) {
  assert(isValidLevel(tid, dstLvl));
  const auto lvlTp = lvlTypes[tid][dstLvl];

  if (isDenseDLT(lvlTp))
    return;

  const Value c0 = C_IDX(0);
  const Value c1 = C_IDX(1);
  for (const Level srcLvl : getCollapseReassociation(tid, dstLvl)) {
    // Either the first level, or the previous level has been set.
    /// FIXME: See the [CLARIFY_POSITS_LVL] note in the header.
    assert(srcLvl == 0 || posits[tid][srcLvl - 1]);
    if (isDenseDLT(lvlTp))
      continue;
    if (isCompressedDLT(lvlTp) || isCompressedWithHiDLT(lvlTp)) {
      const Value mem = positionsBuffers[tid][srcLvl];

      Value pLo = srcLvl == 0 ? c0 : posits[tid][srcLvl - 1];
      if (isCompressedWithHiDLT(lvlTp))
        pLo = builder.create<arith::MulIOp>(loc, pLo, C_IDX(2));
      posits[tid][srcLvl] = genIndexLoad(builder, loc, mem, pLo);

      const Value pHi = ADDI(pLo, c1);
      highs[tid][srcLvl] = genIndexLoad(builder, loc, mem, pHi);
      return;
    }
    if (isSingletonDLT(lvlTp)) {
      const Value pLo = srcLvl == 0 ? c0 : posits[tid][srcLvl - 1];
      posits[tid][srcLvl] = pLo;

      // If we are coiterating non-unique levels, then use pHi=segHi;
      // otherwise use pHi=pLo+1.
      // NOTE: Just because the level is non-unique, that does not
      // guarantee that segHi is defined: because we only generate segHi
      // whenever coiterating, in order to improve code quality for the
      // non-coiterating cases.
      const auto parentSegHi = segHi[tid][srcLvl - 1];
      highs[tid][srcLvl] =
          (!isUniqueDLT(lvlTypes[tid][srcLvl - 1]) && parentSegHi)
              ? parentSegHi
              : ADDI(pLo, c1);
      return;
    }
  }

  llvm_unreachable("Unrecognized level-type!");
}

void LoopEmitter::emitExtraLocalsForTensorsAtDenseLvls(
    OpBuilder &builder, Location loc, ArrayRef<TensorLevel> tidLvls) {
  // Initialize dense positions. Note that we generate dense coordinates of the
  // output tensor unconditionally, since they may not appear in the lattice,
  // but may be needed for linearized codegen.
  for (auto [tid, lvl] : unpackTensorLevelRange(tidLvls)) {
    if (isSynTensor(tid))
      continue;

    if (isDenseDLT(lvlTypes[tid][lvl])) {
      // Slice-driven dense level should have be handled already.
      if (!dependentLvlMap[tid][lvl].empty())
        continue;

      auto enc = getSparseTensorEncoding(tensors[tid].getType());
      if (enc && !isSparseOutput(tid)) {
        bool validPos = lvl == 0 || posits[tid][lvl - 1];
        if (!validPos) {
          // We might not find the pos for the sparse output tensor as it is
          // unconditionally required by the sparsification.
          assert(isOutputTensor(tid));
          continue;
        }
        posits[tid][lvl] =
            genAddress(builder, loc, tid, lvl, loopStack.back().iv);
        // NOTE: we can also prepare for next lvl here in advance
      }
    }
  }
}

void LoopEmitter::exitForLoop(RewriterBase &rewriter, Location loc,
                              MutableArrayRef<Value> reduc) {
  const LoopInfo &loopInfo = loopStack.back();
  for (auto [tid, lvl, reduced] : loopInfo.sliceDrivenInfo) {
    SliceInfo &info = sliceStack[tid].back();
    assert(isDenseDLT(lvlTypes[tid][lvl]));
    assert(*info.slicedOnLvl == lvl && !reduced);
    (void)reduced;
    // Resets slices pointers as the resolved slices are invalidated after we
    // moves forward to the next slice.
    invalidateSliceIterIdx(rewriter, loc, tid, lvl);
    info.minCrd = info.offset = info.isNonEmpty = Value();
    levelReducedDep[tid][lvl]--;
  }
  if (auto forOp = llvm::dyn_cast<scf::ForOp>(loopInfo.loop)) {
    if (!reduc.empty()) {
      assert(reduc.size() == forOp.getNumResults());
      rewriter.create<scf::YieldOp>(loc, reduc);
    }
    // Exit the loop.
    rewriter.setInsertionPointAfter(forOp);
    // In-place update reduction variables.
    for (unsigned i = 0, e = forOp.getResults().size(); i < e; i++)
      reduc[i] = forOp.getResult(i);
  } else {
    auto parOp = llvm::cast<scf::ParallelOp>(loopInfo.loop);
    if (!reduc.empty()) {
      assert(reduc.size() == parOp.getInitVals().size() && reduc.size() == 1);
      Operation *redExp = reduc.front().getDefiningOp();
      // Reduction expression should have no use.
      assert(redExp->getUses().empty());
      // This must be a binary operation.
      // NOTE: This is users' responsibilty to ensure the operation are
      // commutative.
      assert(redExp->getNumOperands() == 2 && redExp->getNumResults() == 1);

      Value redVal = parOp.getInitVals().front();
      Value curVal;
      if (redExp->getOperand(0) == redVal)
        curVal = redExp->getOperand(1);
      else if (redExp->getOperand(1) == redVal)
        curVal = redExp->getOperand(0);
      // One of the operands must be the init value (which is also the
      // previous reduction value).
      assert(curVal);
#ifndef NDEBUG
      // The reduction expression should be the only user of the reduction val
      // inside the parallel for.
      unsigned numUsers = 0;
      for (Operation *op : redVal.getUsers()) {
        if (op->getParentOp() == parOp)
          numUsers++;
      }
      assert(numUsers == 1);
#endif // NDEBUG

      rewriter.setInsertionPointAfter(redExp);
      auto redOp = rewriter.create<scf::ReduceOp>(loc, curVal);
      // Attach to the reduction op.
      Block *redBlock = &redOp.getRegion().getBlocks().front();
      rewriter.setInsertionPointToEnd(redBlock);
      Operation *newRed = rewriter.clone(*redExp);
      // Replaces arguments of the reduction expression by using the block
      // arguments from scf.reduce.
      rewriter.updateRootInPlace(
          newRed, [&]() { newRed->setOperands(redBlock->getArguments()); });
      // Erases the out-dated reduction expression.
      rewriter.eraseOp(redExp);
      rewriter.setInsertionPointToEnd(redBlock);
      rewriter.create<scf::ReduceReturnOp>(loc, newRed->getResult(0));
    }
    rewriter.setInsertionPointAfter(parOp);
    // In-place update reduction variables.
    for (unsigned i = 0, e = parOp.getResults().size(); i < e; i++)
      reduc[i] = parOp.getResult(i);
  }

  // Finished iterating a tensor, clean up
  // We only do the clean up on for loop as while loops do not necessarily
  // finish the iteration on a sparse tensor
  for (auto [tid, lvl] : unpackTensorLevelRange(loopInfo.tidLvls)) {
    // Reset to null.
    coords[tid][lvl] = Value();
    posits[tid][lvl] = Value();
    // Dense level, high is fixed.
    if (!isDenseDLT(lvlTypes[tid][lvl]))
      highs[tid][lvl] = Value();
  }
}

void LoopEmitter::exitWhileLoop(OpBuilder &builder, Location loc,
                                MutableArrayRef<Value> reduc) {
  const LoopInfo &loopInfo = loopStack.back();
  auto whileOp = llvm::cast<scf::WhileOp>(loopInfo.loop);
  Value iv = loopInfo.iv;

  // Finalize the induction. Note that the induction could be performed
  // in the individual if-branches to avoid re-evaluating the conditions.
  // However, that would result in a rather elaborate forest of yield
  // instructions during code generation. Moreover, performing the induction
  // after the if-statements more closely resembles code generated by TACO.
  unsigned o = 0;
  SmallVector<Value> operands;
  unsigned delta = 0;
  for (auto [tid, lvl, resolved] : loopInfo.sliceDrivenInfo) {
    // TODO: handle dense.
    assert(isCompressedDLT(lvlTypes[tid][lvl]));
    levelReducedDep[tid][lvl]--;
    if (!resolved) {
      genSliceNextInduction(builder, loc, whileOp, tid, lvl, operands, o);
      continue;
    }
    // TODO: We need to distinguish coiterate loop with slice-driven loop and
    // fully reduced while op for iterating one slices.
    // FIXME: since we didn't implement coiteration, this must be iteration
    // just on fully resolved slice.
    assert(loopInfo.sliceDrivenInfo.size() == 1 && loopInfo.tidLvls.empty());
    // The if guard to filter out out-range coordinates.
    assert(llvm::isa<scf::IfOp>(builder.getInsertionBlock()->getParentOp()));
    posits[tid][lvl] = whileOp->getResult(o++);
    // FIXME: we are not using continue here since we do not support
    // coiteration on slices. But it need to be treated similarly as the
    // universal index.
    o++; // skip continue flag.
    // Since we did not push two results from whileOp. The size of the
    // operands vector is smaller than the actual number of return values from
    // the whileOp.
    // It is because we are actually generating yield in the IfOp inside the
    // whileOp to only iterates over inbound coordinates within the slices.
    delta += 2;
  };

  Value one = C_IDX(1);
  for (auto [tid, dstLvl] : unpackTensorLevelRange(loopInfo.tidLvls)) {
    const auto lvlTp = lvlTypes[tid][dstLvl];
    if (isCompressedDLT(lvlTp) || isSingletonDLT(lvlTp) ||
        isCompressedWithHiDLT(lvlTp)) {
      const auto reassoc = getCollapseReassociation(tid, dstLvl);
      assert(reassoc.size() == 1 || isUniqueCOOType(tensors[tid].getType()));
      for (unsigned i = 0, e = reassoc.size() - 1; i < e; i++) {
        const Level srcLvl = reassoc[i];
        if (!isUniqueDLT(lvlTypes[tid][srcLvl])) {
          operands.push_back(segHi[tid][srcLvl]);
          o++;
        }
      }
      const Value crd = coords[tid][dstLvl];
      const Value pos = posits[tid][dstLvl];
      Value cmp = CMPI(eq, crd, iv);
      // If the loop contains a coiteration with non-unique level, we fast
      // forward all the duplicated coords by setting the position to the
      // segment high.
      Value add = !isUniqueDLT(lvlTypes[tid][reassoc.back()])
                      ? segHi[tid][reassoc.back()]
                      : ADDI(pos, one);

      operands.push_back(SELECT(cmp, add, pos));
      // Following loops continue iteration from the break point of the
      // current while loop.
      const Value newPos = whileOp->getResult(o++);
      // We need to define a new local variable for `tid` to avoid
      // warnings about "captured structured bindings are a C++20 extension".
      // FIXME(wrengr): define a helper function to capture this idiom!
      const TensorId newTid = tid;
      llvm::for_each(reassoc, [this, newTid, newPos](Level srcLvl) {
        posits[newTid][srcLvl] = newPos;
      });
      // The coordinate is invalid now.
      coords[tid][dstLvl] = nullptr;
      // The segment high is invalid now.
      segHi[tid][dstLvl] = nullptr;
      // highs remains unchanged.
    }
  }

  // Reduction value from users.
  for (auto &i : reduc) {
    operands.push_back(i);
    // In place update reduction variable.
    i = whileOp->getResult(o++);
  }

  // An (optional) universal index.
  if (operands.size() + delta < whileOp.getNumResults()) {
    assert(operands.size() + delta + 1 == whileOp.getNumResults());
    // The last one is the universial index.
    operands.push_back(ADDI(iv, one));
    // update the loop starting point of current loop sequence
    loopSeqStack.back().first = whileOp->getResult(o++);
  }

  assert(o == operands.size() + delta);
  if (!operands.empty())
    YIELD(operands);

  builder.setInsertionPointAfter(whileOp);
}

void LoopEmitter::exitCurrentLoop(RewriterBase &rewriter, Location loc,
                                  MutableArrayRef<Value> reduc) {
  // Clean up the values, it would help use to discover potential bug at a
  // earlier stage (instead of silently using a wrong value).
  const LoopInfo &loopInfo = loopStack.back();

  // Sets the insertion point to the right position.
  rewriter.setInsertionPointToEnd(loopInfo.userCodeBlock);
  if (!loopInfo.userCodeBlock->empty() &&
      llvm::isa<scf::YieldOp>(&loopInfo.userCodeBlock->back())) {
    // scf::While/For inserts an implicit yield op when there is no loop
    // iter args. In this case, we need to insert the code before the yield.
    assert(loopInfo.userCodeBlock->back().getNumResults() == 0);
    rewriter.setInsertionPoint(&loopInfo.userCodeBlock->back());
  }

  if (llvm::isa<scf::WhileOp>(loopInfo.loop)) {
    exitWhileLoop(rewriter, loc, reduc);
  } else {
    exitForLoop(rewriter, loc, reduc);
  }

  assert(loopStack.size() == loopSeqStack.size());
  loopStack.pop_back();
}

//===----------------------------------------------------------------------===//
// Slice-driven loop related methods.
//===----------------------------------------------------------------------===//

unsigned LoopEmitter::remDepOnLevel(TensorId tid, Level lvl) const {
  unsigned totalDependencies = dependentLvlMap[tid][lvl].size();
  if (totalDependencies != 0) {
    assert(totalDependencies >= 2);
    return totalDependencies - levelReducedDep[tid][lvl];
  }
  return totalDependencies;
}

const LoopEmitter::SliceInfo &LoopEmitter::getMostRecentSliceOnLvl(TensorId tid,
                                                                   Level lvl) {
  // Finds the most-recent slice using a reverse iteration.
  for (auto it = sliceStack[tid].rbegin(), ie = sliceStack[tid].rend(); it < ie;
       it++) {
    if (it->slicedOnLvl == lvl) { // the level matched
      return *it;
    }
  }
  llvm_unreachable("Failed to find sliceInfo");
}

// Generates a while loop to iterate over a slice sparse level as follows.
//
// while(loopLo < loopHi) {
//   if (coords[loopLo] < offset + size) {
//     body_builder
//   } else {
//    break;
//   }
//   loopLo ++;
// }
std::pair<Operation *, ValueRange> LoopEmitter::genSliceLvlTraverseLoop(
    OpBuilder &builder, Location loc, Value loopLo, Value loopHi, Value offset,
    Value size, TensorId tid, Level lvl, ValueRange userReduc, bool genYield,
    LoopBodyBuilder bodyBuilder) {
  Value c1 = C_IDX(1);
  Value sliceHi = ADDI(offset, sliceSizes[tid][lvl].back());

  SmallVector<Value> reduc = {
      loopLo,                         // loop lower bounds
      constantI1(builder, loc, true), // continue
  };
  // Append user required reduction value.
  reduc.append(userReduc.begin(), userReduc.end());
  scf::WhileOp whileOp = builder.create<scf::WhileOp>(
      loc, ValueRange(reduc).getTypes(), reduc,
      /*beforeBuilder=*/
      [loopHi](OpBuilder &builder, Location loc, ValueRange args) {
        Value lo = args[0];
        Value cont = args[1];
        Value inBound = CMPI(ult, lo, loopHi);
        Value cond = ANDI(cont, inBound);
        // continue if not yet break nor out of bound.
        builder.create<scf::ConditionOp>(loc, cond, args);
      },
      /*afterBuilder=*/
      [this, c1, tid, lvl, sliceHi, genYield,
       bodyBuilder](OpBuilder &builder, Location loc, ValueRange args) {
        Value iv = args[0];
        Value coord =
            genIndexLoad(builder, loc, coordinatesBuffers[tid][lvl], iv);
        Value cont = CMPI(ult, coord, sliceHi);
        TypeRange types = args.drop_front(2).getTypes();

        auto ifOp = builder.create<scf::IfOp>(loc, types, cont,
                                              /*withElseBlock=*/!types.empty());
        {
          // 2 reduction variable maintained by us.
          SmallVector<Value> ifRet = args.drop_front(2);
          assert(ifRet.size() == args.size() - 2);

          OpBuilder::InsertionGuard guard(builder);
          // If coord >= sliceHi.
          if (!ifRet.empty()) {
            builder.setInsertionPointToStart(&ifOp.getElseRegion().front());
            YIELD(ifRet);
          }

          // If coord < sliceHi.
          builder.setInsertionPointToStart(&ifOp.getThenRegion().front());
          // Delegates to users' callback.
          bodyBuilder(builder, loc, iv, ifRet);
          if (genYield) {
            builder.setInsertionPointToEnd(&ifOp.getThenRegion().front());
            YIELD(ifRet);
          }
        }
        // Marks this speical ifOp to avoid sparisification finalizing it.
        ifOp->setAttr(getLoopEmitterLoopAttrName(),
                      StringAttr::get(builder.getContext(), "slice"));
        // Insertion point restored to after ifOp.
        SmallVector<Value> yields;
        // Increase induction variable.
        yields.push_back(ADDI(iv, c1));
        yields.push_back(cont);
        yields.append(ifOp.getResults().begin(), ifOp.getResults().end());
        YIELD(yields);
      });

  builder.setInsertionPointAfter(whileOp);
  return std::make_pair(whileOp, whileOp.getResults().drop_front(2));
}

// Generates a loop nest that traverse all the unresolved levels in between.
// TODO: it can only handle all compressed tensors.
//
// for(int i = 0; i < slicePos.size(); i+=2) {
//   loopLo = slicePos[i];
//   loopHi = slicePos[i + 1];
//
//   // Then the same loop generated by genSliceLvlTraverse above.
//   while (loopLo < loopHI) {
//     if (pos[loopLo] < sliceHi) {
//       bodyBuilder();
//     } else {
//       break;
//     }
//     loopLo ++;
//   }
// }
ValueRange LoopEmitter::genUnResolvedSliceTreeTraverse(
    OpBuilder &builder, Location loc, TensorId tid,
    ArrayRef<const SliceInfo *> unResLvls,
    std::optional<std::pair<TensorId, Level>> firstResLvl, ValueRange userReduc,
    LoopBodyBuilder bodyBuilder) {

  Value c0 = C_IDX(0), c1 = C_IDX(1), c2 = C_IDX(2);
  Value pos = c0;
  OpBuilder::InsertPoint ip;
  SmallVector<Value> innerArgs(userReduc.begin(), userReduc.end());
  scf::ForOp outerMost = nullptr; // the outtermost loop.
  if (firstResLvl.has_value()) {
    // Overwrite position when the first level is fully resolved.
    pos = posits[firstResLvl->first][firstResLvl->second];
    ip = builder.saveInsertionPoint();
  } else {
    const SliceInfo &frontSlice = *unResLvls.back();
    Level firstLvl = *frontSlice.slicedOnLvl;
    if (!lvlFullyResolved(tid, firstLvl)) {
      if (isCompressedDLT(lvlTypes[tid][firstLvl])) {
        unsigned depth = frontSlice.depth - 1;
        Value offset = frontSlice.offset;
        Value sPtrBuf = slicePosBuffer[tid][firstLvl][depth];
        Value mSz = genIndexLoad(builder, loc, sPtrBuf, c0); // memSize
        outerMost = builder.create<scf::ForOp>(
            loc, c2, mSz, c2, innerArgs,
            [this, c1, tid, firstLvl, offset, sPtrBuf, &ip, &pos,
             &innerArgs](OpBuilder &builder, Location loc, Value iv,
                         ValueRange iterArgs) {
              // generate traversal for each level.
              Value loopLo = genIndexLoad(builder, loc, sPtrBuf, iv);
              Value loopHi = genIndexLoad(builder, loc, sPtrBuf, ADDI(iv, c1));
              ValueRange itArgs =
                  genSliceLvlTraverseLoop(
                      builder, loc, loopLo, loopHi, offset,
                      sliceSizes[tid][firstLvl].back(), tid, firstLvl, iterArgs,
                      false,
                      [&](OpBuilder &builder, Location, Value iv,
                          MutableArrayRef<Value> reduc) {
                        ip = builder.saveInsertionPoint();
                        pos = iv;
                        innerArgs.assign(reduc.begin(), reduc.end());
                      })
                      .second;
              YIELD(itArgs);
            });
      } else if (isDenseDLT(lvlTypes[tid][firstLvl])) {
        assert(firstLvl == 0); // This must be the first level.
        Value lb = frontSlice.offset;
        Value sliceSz =
            sliceSizes[tid][*frontSlice.slicedOnLvl][frontSlice.depth - 1];
        Value ub = ADDI(lb, sliceSz);
        outerMost = builder.create<scf::ForOp>(
            loc, lb, ub, c1, innerArgs,
            [&](OpBuilder &builder, Location loc, Value iv,
                ValueRange iterArgs) {
              ip = builder.saveInsertionPoint();
              pos = iv;
              innerArgs.assign(iterArgs.begin(), iterArgs.end());
            });
      }
      // We generated the loop for the first slice above, now remove it.
      unResLvls = unResLvls.drop_back();
    }
  }
  // Reset the insertion point into the loop body.
  builder.restoreInsertionPoint(ip);
  if (!unResLvls.empty()) {
    // Fills in dense slices levels in between.
    SmallVector<Value> lbs, ubs, steps, lvlSzs;
    for (const SliceInfo *slice : llvm::reverse(unResLvls)) {
      Level sliceLvl = *slice->slicedOnLvl;
      assert(isDenseDLT(lvlTypes[tid][sliceLvl]));
      Value offset = slice->offset;
      Value sliceSz = sliceSizes[tid][sliceLvl][slice->depth - 1];
      lbs.push_back(offset);
      ubs.push_back(ADDI(offset, sliceSz));
      steps.push_back(c1);
      lvlSzs.push_back(lvlSizes[tid][sliceLvl]);
    }
    auto denseNest =
        scf::buildLoopNest(builder, loc, lbs, ubs, steps, innerArgs,
                           [&innerArgs, &lvlSzs, &pos, bodyBuilder](
                               OpBuilder &builder, Location loc, ValueRange ivs,
                               ValueRange iterArgs) -> scf::ValueVector {
                             for (auto em : llvm::enumerate(ivs)) {
                               // Linearizes postion: pos = (pos * lvlsize) +
                               // iv;
                               pos = MULI(pos, lvlSzs[em.index()]);
                               pos = ADDI(pos, em.value());
                             }
                             innerArgs.assign(iterArgs.begin(), iterArgs.end());
                             // Generates user request loop body.
                             bodyBuilder(builder, loc, pos, innerArgs);
                             return innerArgs;
                           });

    if (!outerMost) {
      // If the outermost loop has not been set, this is the outermost loop.
      outerMost = denseNest.loops.front();
    } else {
      // Otherwise we need to generate yield operations to link the SSA chain.
      YIELD(denseNest.results);
    }
  } else {
    assert(outerMost);
    // Generates user request loop body.
    bodyBuilder(builder, loc, pos, innerArgs);
    YIELD(innerArgs);
  }
  assert(outerMost);
  // Insert after current while operation.
  builder.setInsertionPointAfter(outerMost);
  return outerMost.getResults();
}

void LoopEmitter::genResolvedSliceBegin(OpBuilder &builder, Location loc,
                                        TensorId tid, Level lvl) {
  Value c0 = C_IDX(0), c1 = C_IDX(1), c2 = C_IDX(2), c3 = C_IDX(3),
        c4 = C_IDX(4);
  if (isDenseDLT(lvlTypes[tid][lvl])) {
    // Dense slice begin is trivial.
    sliceStack[tid].emplace_back(/*minCoord=*/c0, /*offset=*/c0,
                                 /*nonEmpty=*/constantI1(builder, loc, true),
                                 lvl, /*depth=*/1);
    return;
  }
  Value size = sliceSizes[tid][lvl][0];
  Value sPtrBuf = slicePosBuffer[tid][lvl][0];
  Value pHi, pLo;
  if (lvl == 0) {
    pLo = c0;
    pHi = genIndexLoad(builder, loc, positionsBuffers[tid][0], c1);
  } else {
    pLo = genIndexLoad(builder, loc, positionsBuffers[tid][lvl],
                       posits[tid][lvl - 1]);
    pHi = genIndexLoad(builder, loc, positionsBuffers[tid][lvl],
                       ADDI(posits[tid][lvl - 1], c1));
  }
  // Fills out pIdxBuffer[tid][lvl][0] with [/*memSize =*/4, 0, 0, pHi]
  builder.create<memref::StoreOp>(loc, c4, sPtrBuf, c0);  // memSize = 4
  builder.create<memref::StoreOp>(loc, c0, sPtrBuf, c1);  // index = 0
  builder.create<memref::StoreOp>(loc, pLo, sPtrBuf, c2); // pLo
  builder.create<memref::StoreOp>(loc, pHi, sPtrBuf, c3); // pHi

  // This is an non empty tensor if 0 < pHi.
  Value isNonEmpty = CMPI(ult, c0, pHi);
  // The minimal coord must be at the first on ordered level.
  // FIXME: Technically we should load the coord only when the slice is
  // nonempty. though we assume that even on empty sparse tensors, a non-empty
  // ptr/idx buffer is allocated for each level so it would not cause OOB to
  // avoid generating a ifOp here.
  Value minCrd = genIndexLoad(builder, loc, coordinatesBuffers[tid][0], c0);

  // FIXME: We need the relative offset related to the base slice.
  Value absOffset = offsetFromMinCoord(builder, loc, minCrd, size, isNonEmpty);
  sliceStack[tid].emplace_back(minCrd, absOffset, isNonEmpty, lvl, /*depth=*/1);
}

// Fills in the slicePosBuffer before slice-driven loop begin.
// TODO: it can only handle all compressed tensors.
//
// // Loop generated by `genUnResolvedSliceTreeTraverse`
// for(int i = 0; i < slicePos.size(); i+=2) {
//   loopLo = slicePos[i];
//   loopHi = slicePos[i + 1];
//   minCrd = max;
//   while (loopLo < loopHi) {
//     if (pos[loopLo] < sliceHi) {
//       // bodyBuilder
//       slicePos[tid].push_back(pos[loopLo]);
//       slicePos[tid].push_back(pos[loopLo + 1]);
//       minCrd = min(minCrd, crd[pos[loopLo]]);
//     } else {
//       break;
//     }
//     loopLo ++;
//   }
// }
void LoopEmitter::genUnResolvedSliceBegin(OpBuilder &builder, Location loc,
                                          TensorId tid, Level lvl) {
  Value c0 = C_IDX(0), c1 = C_IDX(1), c2 = C_IDX(2);
  unsigned depth = levelReducedDep[tid][lvl];
  Value size = sliceSizes[tid][lvl][depth];
  // Dense slice begin is trivial
  if (isDenseDLT(lvlTypes[tid][lvl])) {
    sliceStack[tid].emplace_back(c0, c0, constantI1(builder, loc, false), lvl,
                                 depth + 1);
    return;
  }

  assert(isCompressedDLT(lvlTypes[tid][lvl]));
  // Unhandled Cases:
  //
  // 1st, lvl = prevSlicedLvl, i.e., t[d0 + d1 + d2,...] (more than one
  // variable need to be reduced on the same level).
  //
  // 2nd, lvl > prevSliceLvl + 1, i.e., t[..., d2, d3 + d4] (having a
  // simple dim expression in between).
  assert(lvl == *sliceStack[tid].back().slicedOnLvl + 1);

  // Check slice stack integrity.
  assert(slicePosBuffer[tid][lvl - 1].size() == sliceStack[tid].back().depth);

  SmallVector<const SliceInfo *> unResSlices;
  std::optional<std::pair<TensorId, Level>> firstResLvl;
  for (Level curLvl = lvl; curLvl >= 1; curLvl--) {
    Level prevLvl = curLvl - 1;
    if (lvlFullyResolved(tid, prevLvl)) {
      firstResLvl = std::make_pair(tid, prevLvl);
      break;
    }
    unResSlices.push_back(&getMostRecentSliceOnLvl(tid, prevLvl));
    if (!isDenseDLT(lvlTypes[tid][prevLvl])) {
      break;
    }
  }

  assert(!unResSlices.empty() &&
         !lvlFullyResolved(tid, *unResSlices.front()->slicedOnLvl));

  Value sPtrBuf = slicePosBuffer[tid][lvl].back();
  SmallVector<Value, 3> reduc = {
      constantI1(builder, loc, false), // isNonEmpty
      lvlSizes[tid][lvl],              // minCoord
      c2,                              // memSize
  };

  ValueRange result = genUnResolvedSliceTreeTraverse(
      builder, loc, tid, unResSlices, firstResLvl, reduc,
      [this, c1, c2, tid, lvl, sPtrBuf](OpBuilder &builder, Location loc,
                                        Value iv,
                                        MutableArrayRef<Value> reduc) {
        Value &nonEmpty = reduc[0];
        Value &minCrd = reduc[1];
        Value &curMemSz = reduc[2];

        Value pHi = ADDI(iv, c1);
        Value sPLo = genIndexLoad(builder, loc, positionsBuffers[tid][lvl], iv);
        Value sPHi =
            genIndexLoad(builder, loc, positionsBuffers[tid][lvl], pHi);

        // isNonEmpty = isNonEmpty || lvlNonEmpty, i.e., as long as there is one
        // non-empty lvl, the slice is non-empty.
        Value lvlNonEmpty = CMPI(ult, sPLo, sPHi);
        nonEmpty = builder.create<arith::OrIOp>(loc, lvlNonEmpty, nonEmpty);

        // Update the minimum coordinate.
        auto ifNonEmpty = builder.create<scf::IfOp>(loc, builder.getIndexType(),
                                                    lvlNonEmpty, true);
        {
          // Generate Code as follows.
          //
          // if (nonEmpty) {
          //   minCrd = min(minCrd, crd[pos[pLo]]);
          // }
          OpBuilder::InsertionGuard guard(builder);
          builder.setInsertionPointToStart(ifNonEmpty.thenBlock());
          Value curC =
              genIndexLoad(builder, loc, coordinatesBuffers[tid][lvl], sPLo);
          Value isSmaller = CMPI(ult, curC, minCrd);
          Value newMin = SELECT(isSmaller, curC, minCrd);
          YIELD(newMin);
          builder.setInsertionPointToStart(ifNonEmpty.elseBlock());
          YIELD(minCrd);
        }
        minCrd = ifNonEmpty.getResult(0);
        builder.create<memref::StoreOp>(loc, sPLo, sPtrBuf, curMemSz);
        Value nxtMemSize = ADDI(curMemSz, c1);
        builder.create<memref::StoreOp>(loc, sPHi, sPtrBuf, nxtMemSize);
        // curMemSize += 2
        curMemSz = ADDI(curMemSz, c2);
      });

  Value isNonEmpty = result[0];
  Value minCrd = result[1];
  // Two metadata [memSize, idx].
  // TODO: Can use an SSA value for these two metadata
  builder.create<memref::StoreOp>(loc, result[2], sPtrBuf, c0);
  builder.create<memref::StoreOp>(loc, c0, sPtrBuf, c1);
  // FIXME: we need the relative offset related to the base slice.
  Value absOffset = offsetFromMinCoord(builder, loc, minCrd, size, isNonEmpty);
  sliceStack[tid].emplace_back(minCrd, absOffset, isNonEmpty, lvl, depth + 1);
}

bool LoopEmitter::genSliceBegin(OpBuilder &builder, Location loc, TensorId tid,
                                Level lvl) {
  Value c1 = C_IDX(1), c2 = C_IDX(2);

  if (depFullyReduced(tid, lvl)) {
    // Do not need to prepare for slice driven loop on dense level after it is
    // fully reduced.
    if (isDenseDLT(lvlTypes[tid][lvl]))
      return true;
    // If constraints on the tensor is fully resolved. We do not need to
    // generates slice begin any more, instead we fall back to TACO-based
    // algorithm to (co)iterates over the slice.
    Value pLoPtr =
        genIndexLoad(builder, loc, slicePosBuffer[tid][lvl].back(), c1);
    pLoPtr = ADDI(pLoPtr, c2);
    Value pHiPtr = ADDI(pLoPtr, c1);
    posits[tid][lvl] =
        genIndexLoad(builder, loc, slicePosBuffer[tid][lvl].back(), pLoPtr);
    highs[tid][lvl] =
        genIndexLoad(builder, loc, slicePosBuffer[tid][lvl].back(), pHiPtr);
    return true;
  }

  // Only when the level is sorted, the next-non-empty slice can be computed
  // efficiently.
  const DimLevelType lvlType = lvlTypes[tid][lvl];
  assert(isOrderedDLT(lvlType));
  if (isSingletonDLT(lvlType)) {
    llvm_unreachable("TODO: dense level should be easy to support, while "
                     "singleton level requres more efforts");
  }

  assert(!dependentLvlMap[tid][lvl].empty());
  assert(!sliceStack[tid].empty());

  const SliceInfo &sliceInfo = sliceStack[tid].back();
  auto baseEnc = getSparseTensorEncoding(tensors[tid].getType());
  if (baseEnc.isSlice())
    llvm_unreachable("TODO: not yet implemented");

  // Generate caches required to fast compute next-non-empty slices with
  // increasing offset for slice-base loop.
  // We do not need cache for dense levels.
  if (slicePosBuffer[tid][lvl][0] == nullptr && !isDenseDLT(lvlType)) {
    OpBuilder::InsertionGuard guard(builder);
    // The buffer can be reused, and the size is loop invariant: it only depends
    // on the iteration graph's toposort.
    builder.setInsertionPointAfter(localInsertPos);
    Value bufSize = C_IDX(1);
    Value c2 = C_IDX(2);
    // Accumlates the size required to cache the pLo for the slice.
    // E.g., if we want to cache the pIdx for slice<d0xd1xf64> on the second
    // level. We at most need to a memref<d0xindex>.
    // NOTE: this is apperantly an over-approximation when the previous
    // level is compressed, and we can compute a precise memory size
    // inside the loops. But that would also requires us to allocate/free
    // memorys in loops.
    // TODO: Maybe using allocaScopeOp inside the loop to resolve the issue?
    for (Level curLevel = lvl;
         curLevel >= 1 && !lvlFullyResolved(tid, curLevel - 1); curLevel--) {
      auto depth = remDepOnLevel(tid, curLevel - 1);
      assert(sliceSizes[tid][lvl].size() >= depth);
      Value sz = *(sliceSizes[tid][lvl].rbegin() + depth - 1);
      bufSize = MULI(bufSize, sz);
    }
    // For a pair of [pLo, pHi]. Note that we can not compress pHi because slice
    // creates segments in the index buffer so that the pHi for the current
    // level is no longer the pLo for the next level.
    bufSize = MULI(bufSize, c2);
    // Additional two metadata {memSize, idx} at head.
    bufSize = ADDI(bufSize, c2);
    llvm::for_each(
        slicePosBuffer[tid][lvl], [bufSize, loc, &builder](Value &cache) {
          cache = genAlloca(builder, loc, bufSize, builder.getIndexType());
        });
  }

  if (sliceInfo.isInitialTensor() ||
      (lvl >= 1 && lvlFullyResolved(tid, lvl - 1))) {
    // First level or previous level has been full resolved.
    genResolvedSliceBegin(builder, loc, tid, lvl);
  } else {
    // The previous level has not been full resolved.
    genUnResolvedSliceBegin(builder, loc, tid, lvl);
  }
  return false;
}

void LoopEmitter::invalidateSliceIterIdx(OpBuilder &builder, Location loc,
                                         TensorId tid, Level lvl) {
  for (unsigned i = 0; i <= lvl; i++) {
    if (!isDenseDLT(lvlTypes[tid][i]) && !dependentLvlMap[tid][i].empty()) {
      builder.create<memref::StoreOp>(loc, C_IDX(0),
                                      slicePosBuffer[tid][i].back(), C_IDX(1));
    }
  }
}

void LoopEmitter::genSliceNextInduction(OpBuilder &builder, Location loc,
                                        const Operation *op, TensorId tid,
                                        Level lvl,
                                        SmallVectorImpl<Value> &operands,
                                        unsigned &retIdx) {
  if (!isCompressedDLT(lvlTypes[tid][lvl]))
    llvm_unreachable("TODO");

  // else generate code to compute next non empty slice.
  Value c0 = C_IDX(0), c1 = C_IDX(1), c2 = C_IDX(2);

  auto whileOp = llvm::cast<scf::WhileOp>(op);
  SliceInfo &info = sliceStack[tid].back();
  assert(info.slicedOnLvl == lvl);
  //
  // We forward to the next non empty slice by
  // if (minCrd > offset) {
  //   offset += 1
  // } else {
  //    minCrd = nextMinInSlice();
  //    offset = minCrd - size + 1;
  // }
  //
  // if (offset + size > parents.size)
  //   isNonEmpty = false;
  //
  Value absOffset = info.offset;
  // Resets slices pointers as the resolved slices are invalidated after we
  // moves forward to the next slice.
  invalidateSliceIterIdx(builder, loc, tid, lvl);

  SmallVector<Value, 3> reduc = {info.minCrd, info.isNonEmpty, absOffset};
  Value sPtrBuf = slicePosBuffer[tid][lvl][info.depth - 1];
  Value fastPathP = CMPI(ugt, info.minCrd, absOffset);
  auto ifOp = builder.create<scf::IfOp>(loc, ValueRange(reduc).getTypes(),
                                        fastPathP, true);
  {
    OpBuilder::InsertionGuard guard(builder);
    // Take the fast path
    // if (minCrd > offset) {
    //   return offset += 1
    // }
    builder.setInsertionPointToStart(&ifOp.getThenRegion().front());
    reduc[2] = ADDI(absOffset, c1);
    // Yield offset + 1.
    YIELD(reduc);

    // else /*minCrd == offset*/ {
    //    for (i = 0; i < slicePos.size(); i+=2) {
    //       if (crd[pos[slicePos[i]]] == minCrd) {
    //          slicePos[i]++;
    //       }
    //       minCrd=min(minCrd, crd[pos[slicePos[i]]]);
    //    }
    //    offset = minCrd - size + 1;
    // }
    builder.setInsertionPointToStart(&ifOp.getElseRegion().front());
    reduc[2] = absOffset; // restore value.
    Value pSt = c2;       // pointer starting index
    Value mSz = genIndexLoad(builder, loc, sPtrBuf, c0); // memSize
    reduc[0] = lvlSizes[tid][lvl];                       // next min coord
    reduc[1] = constantI1(builder, loc, false);          // isNonEmpty
    auto loopArgs = static_cast<ValueRange>(reduc).drop_back();
    auto forOp = scf::buildLoopNest(
        builder, loc, pSt, mSz, c2, loopArgs,
        [this, tid, lvl, c1, sPtrBuf,
         &info](OpBuilder &builder, Location loc, ValueRange ivs,
                ValueRange iterArgs) -> scf::ValueVector {
          Value curMinCrd = iterArgs[0];
          Value isNonEmpty = iterArgs[1];

          Type idxTp = builder.getIndexType();
          Value pLo = genIndexLoad(builder, loc, sPtrBuf, ivs.front());
          Value pHi =
              genIndexLoad(builder, loc, sPtrBuf, ADDI(ivs.front(), c1));
          //
          // if (pLo < pHi) // Only loads when inbound.
          //   coord = load[pLo]
          //   if coord == minCrd
          //     pLo += 1
          //
          // if (pLo < pHi)
          //   curMinCrd = min(curMinCrd, load[pLo])
          //
          Value pred = CMPI(ult, pLo, pHi);
          auto advPLo = builder.create<scf::IfOp>(loc, idxTp, pred, true);
          /* if pLo < pHi */ {
            builder.setInsertionPointToStart(&advPLo.getThenRegion().front());
            // coord = load[pLo]
            Value coord =
                genIndexLoad(builder, loc, coordinatesBuffers[tid][lvl], pLo);
            Value pred = CMPI(eq, coord, info.minCrd);
            auto ifEqual = builder.create<scf::IfOp>(loc, idxTp, pred, true);
            /* if coord == minCrd */ {
              builder.setInsertionPointToStart(
                  &ifEqual.getThenRegion().front());
              Value newPlo = ADDI(pLo, c1);
              // Updates the cache.
              builder.create<memref::StoreOp>(loc, newPlo, sPtrBuf,
                                              ivs.front());
              YIELD(newPlo);
            }
            /* else coord != minCrd */ {
              builder.setInsertionPointToStart(
                  &ifEqual.getElseRegion().front());
              YIELD(pLo);
            }
            builder.setInsertionPointAfter(ifEqual);
            YIELD(ifEqual.getResults());
          }
          /* else pLo >= pHi */ {
            builder.setInsertionPointToStart(&advPLo.getElseRegion().front());
            YIELD(pLo);
          }

          builder.setInsertionPointAfter(advPLo);
          pLo = advPLo.getResult(0);
          Value lvlNonEmpty = CMPI(ult, pLo, pHi);
          // Update minCrds
          auto newMin =
              builder.create<scf::IfOp>(loc, idxTp, lvlNonEmpty, true);
          builder.setInsertionPointToStart(&newMin.getThenRegion().front());
          YIELD(genIndexLoad(builder, loc, coordinatesBuffers[tid][lvl], pLo));

          builder.setInsertionPointToStart(&newMin.getElseRegion().front());
          YIELD(curMinCrd);
          builder.setInsertionPointAfter(newMin);

          // isNonEmpty = isNonEmpty || lvlNonEmpty
          isNonEmpty =
              builder.create<arith::OrIOp>(loc, lvlNonEmpty, isNonEmpty);
          curMinCrd = builder.create<arith::SelectOp>(
              loc, CMPI(ult, newMin.getResult(0), curMinCrd),
              newMin.getResult(0), curMinCrd);
          return {curMinCrd, isNonEmpty};
        });

    builder.setInsertionPointAfter(forOp.loops.front());
    // minOffset = minCrd + 1 >= size ? minCrd + 1 - size : c0
    Value tmp = ADDI(forOp.results.front(), c1);
    Value minOffset = SUBI(tmp, sliceSizes[tid][lvl][info.depth - 1]);
    Value p = CMPI(uge, tmp, sliceSizes[tid][lvl][info.depth - 1]);
    minOffset = SELECT(p, minOffset, c0);
    SmallVector<Value, 3> yields;
    yields.assign(forOp.results.begin(), forOp.results.end());
    yields.push_back(minOffset);
    YIELD(yields);
  }

  Value nextMinCrd = ifOp.getResults()[0];
  Value nextNonEmpty = ifOp.getResults()[1];

  // The next offset should at least be offset + 1;
  Value minOffset = ifOp.getResults()[2];
  Value nxOffset = ADDI(info.offset, c1);
  Value maxPred = CMPI(ugt, minOffset, nxOffset);
  Value nextAbsOffset = SELECT(maxPred, minOffset, nxOffset);

  Value sliceUB = ADDI(nextAbsOffset, sliceSizes[tid][lvl][info.depth - 1]);

  // FIXME: this only works if there is only one parent.
  assert(info.depth - 1 == 0);
  // nextNonEmpty = nextNonEmpty && slice upper bound <= parent upperbound.
  nextNonEmpty = ANDI(nextNonEmpty, CMPI(ule, sliceUB, lvlSizes[tid][lvl]));

  // FIXME: compute relative offset.
  assert(info.depth - 1 == 0);
  Value nextRelOffset = nextAbsOffset;
  nextRelOffset = SELECT(nextNonEmpty, nextRelOffset, c0);

  operands.push_back(nextNonEmpty);
  operands.push_back(nextMinCrd);
  operands.push_back(nextAbsOffset); // we push the absolute offset.

  // Update the slice stack.
  info.isNonEmpty = whileOp.getResult(retIdx++);
  info.minCrd = whileOp.getResult(retIdx++);
  info.offset = whileOp.getResult(retIdx++);
}

Operation *LoopEmitter::emitSliceDrivenLoopOverTensorAtLvl(
    OpBuilder &builder, Location loc, TensorId tid, Level lvl,
    MutableArrayRef<Value> reduc) {
  assert(!depFullyReduced(tid, lvl));
  SliceInfo &sliceInfo = sliceStack[tid].back();
  assert(sliceInfo.slicedOnLvl == lvl);

  // The order matters!
  SmallVector<Value, 3> operands{sliceInfo.isNonEmpty, sliceInfo.minCrd,
                                 sliceInfo.offset};
  // number of reduction maintained by us.
  size_t numMetaReduc = operands.size();

  // Append user-required reduction values.
  operands.append(reduc.begin(), reduc.end());
  assert(operands.size() == numMetaReduc + reduc.size());

  // while (slice.nonEmpty()) {
  //   bodyBuilder();
  //   SliceNext();
  // }
  auto whileOp = builder.create<scf::WhileOp>(
      loc, ValueRange(operands).getTypes(), operands,
      /*beforeBuilder=*/
      [](OpBuilder &builder, Location loc, ValueRange args) {
        builder.create<scf::ConditionOp>(loc, /*isNonEmpty*/ args[0], args);
      },
      /*afterBuilder=*/
      [this, tid, lvl, reduc, numMetaReduc,
       &sliceInfo](OpBuilder &builder, Location loc, ValueRange args) {
        assert(args.size() == reduc.size() + numMetaReduc);
        sliceInfo.isNonEmpty = args[0];
        sliceInfo.minCrd = args[1];
        sliceInfo.offset = args[2];
        // The slice offset is used to coiterate with other tensors'
        // coordinates.
        Value c = sliceInfo.offset;
        if (sliceInfo.depth > 1) {
          // Coord is the relative offset related to its parents.
          // Update c = absOffset[lvl][depth] - absOffset[lvl][depth - 1]
          llvm_unreachable("TODO: not yet implement");
        }
        coords[tid][lvl] = c;

        for (unsigned i = 0, e = reduc.size(); i < e; i++)
          reduc[i] = args[i + numMetaReduc];
      });

  // Set the insertion point to while loop body.
  builder.setInsertionPointToEnd(&whileOp.getAfter().front());
  return whileOp;
}

#undef CMPI
#undef C_IDX
#undef YIELD
#undef ADDI
#undef ANDI
#undef SUBI
#undef MULI
#undef SELECT<|MERGE_RESOLUTION|>--- conflicted
+++ resolved
@@ -235,11 +235,7 @@
   const unsigned numManifestTensors = ts.size();
   const unsigned synTensorId = numManifestTensors;
   const unsigned numTensors = numManifestTensors + 1;
-<<<<<<< HEAD
-
-=======
   // tensors array (len == numManifestTensor).
->>>>>>> 977407c7
   this->tensors.assign(ts.begin(), ts.end());
   // Arrays with len == numTensor.
   this->lvlTypes.assign(numTensors, std::vector<DimLevelType>());
