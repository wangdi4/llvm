--- conflicted
+++ resolved
@@ -114,13 +114,8 @@
     });
     // The following operations and dialects may be introduced by the
     // rewriting rules, and are therefore marked as legal.
-<<<<<<< HEAD
-    target.addLegalOp<ConstantOp, tensor::CastOp, tensor::ExtractOp, CmpFOp,
-                      CmpIOp>();
-=======
     target.addLegalOp<ConstantOp, IndexCastOp, tensor::CastOp,
                       tensor::ExtractOp, CmpFOp, CmpIOp>();
->>>>>>> cd703e03
     target.addLegalDialect<scf::SCFDialect, LLVM::LLVMDialect,
                            memref::MemRefDialect>();
     // Populate with rules and apply rewriting rules.
