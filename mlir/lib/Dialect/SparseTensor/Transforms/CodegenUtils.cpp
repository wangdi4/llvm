//===- CodegenUtils.cpp - Utilities for generating MLIR -------------------===//
//
// Part of the LLVM Project, under the Apache License v2.0 with LLVM Exceptions.
// See https://llvm.org/LICENSE.txt for license information.
// SPDX-License-Identifier: Apache-2.0 WITH LLVM-exception
//
//===----------------------------------------------------------------------===//

#include "CodegenUtils.h"
#include "SparseTensorStorageLayout.h"

#include "mlir/Dialect/Affine/IR/AffineOps.h"
#include "mlir/Dialect/Bufferization/IR/Bufferization.h"
#include "mlir/Dialect/Linalg/IR/Linalg.h"
#include "mlir/Dialect/Linalg/Utils/Utils.h"
#include "mlir/Dialect/MemRef/IR/MemRef.h"
#include "mlir/Dialect/Tensor/IR/Tensor.h"
#include "mlir/IR/Matchers.h"
#include "mlir/IR/Types.h"
#include "mlir/IR/Value.h"

using namespace mlir;
using namespace mlir::sparse_tensor;

/// If the tensor is a sparse constant, generates and returns the pair of
/// the constants for the indices and the values.
static Optional<std::pair<Value, Value>>
genSplitSparseConstant(OpBuilder &builder, Location loc, Value tensor) {
  if (auto constOp = tensor.getDefiningOp<arith::ConstantOp>()) {
    if (auto attr = constOp.getValue().dyn_cast<SparseElementsAttr>()) {
      DenseElementsAttr indicesAttr = attr.getIndices();
      Value indices = builder.create<arith::ConstantOp>(loc, indicesAttr);
      DenseElementsAttr valuesAttr = attr.getValues();
      Value values = builder.create<arith::ConstantOp>(loc, valuesAttr);
      return std::make_pair(indices, values);
    }
  }
  return {};
}

/// Generates the code to copy the index at indices[ivs] to ind, and return
/// the value at value[ivs].
static Value genIndexAndValueForSparse(OpBuilder &builder, Location loc,
                                       Value indices, Value values,
                                       SmallVectorImpl<Value> &indicesArray,
                                       ValueRange ivs, unsigned rank) {
  for (unsigned i = 0; i < rank; i++) {
    Value idx = constantIndex(builder, loc, i);
    Value val = builder.create<tensor::ExtractOp>(loc, indices,
                                                  ValueRange{ivs[0], idx});
    val = builder.create<arith::IndexCastOp>(loc, builder.getIndexType(), val);
    // builder.create<memref::StoreOp>(loc, val, ind, idx);
    indicesArray.push_back(val);
  }
  return builder.create<tensor::ExtractOp>(loc, values, ivs[0]);
}

/// Generates the code to read the value from tensor[ivs], and conditionally
/// stores the indices ivs to the memory in ind. The generated code looks like
/// the following and the insertion point after this routine is inside the
/// if-then branch behind the assignment to ind. This is to ensure that the
/// code that uses the ind, such as an addEltX call generated after, is inside
/// the if-then branch.
///    if (tensor[ivs] != 0)
///      ind = ivs
static Value genIndexAndValueForDense(OpBuilder &builder, Location loc,
                                      Value tensor,
                                      SmallVectorImpl<Value> &indicesArray,
                                      ValueRange ivs) {
  Value val = genValueForDense(builder, loc, tensor, ivs);
  indicesArray.append(ivs.begin(), ivs.end());
  return val;
}

//===----------------------------------------------------------------------===//
// ExecutionEngine/SparseTensorUtils helper functions.
//===----------------------------------------------------------------------===//

OverheadType mlir::sparse_tensor::overheadTypeEncoding(unsigned width) {
  switch (width) {
  case 64:
    return OverheadType::kU64;
  case 32:
    return OverheadType::kU32;
  case 16:
    return OverheadType::kU16;
  case 8:
    return OverheadType::kU8;
  case 0:
    return OverheadType::kIndex;
  }
  llvm_unreachable("Unsupported overhead bitwidth");
}

OverheadType mlir::sparse_tensor::overheadTypeEncoding(Type tp) {
  if (tp.isIndex())
    return OverheadType::kIndex;
  if (auto intTp = tp.dyn_cast<IntegerType>())
    return overheadTypeEncoding(intTp.getWidth());
  llvm_unreachable("Unknown overhead type");
}

Type mlir::sparse_tensor::getOverheadType(Builder &builder, OverheadType ot) {
  switch (ot) {
  case OverheadType::kIndex:
    return builder.getIndexType();
  case OverheadType::kU64:
    return builder.getIntegerType(64);
  case OverheadType::kU32:
    return builder.getIntegerType(32);
  case OverheadType::kU16:
    return builder.getIntegerType(16);
  case OverheadType::kU8:
    return builder.getIntegerType(8);
  }
  llvm_unreachable("Unknown OverheadType");
}

OverheadType
mlir::sparse_tensor::pointerOverheadTypeEncoding(SparseTensorEncodingAttr enc) {
  return overheadTypeEncoding(enc.getPointerBitWidth());
}

OverheadType
mlir::sparse_tensor::indexOverheadTypeEncoding(SparseTensorEncodingAttr enc) {
  return overheadTypeEncoding(enc.getIndexBitWidth());
}

Type mlir::sparse_tensor::getPointerOverheadType(Builder &builder,
                                                 SparseTensorEncodingAttr enc) {
  return getOverheadType(builder, pointerOverheadTypeEncoding(enc));
}

Type mlir::sparse_tensor::getIndexOverheadType(Builder &builder,
                                               SparseTensorEncodingAttr enc) {
  return getOverheadType(builder, indexOverheadTypeEncoding(enc));
}

// TODO: Adjust the naming convention for the constructors of
// `OverheadType` so we can use the `MLIR_SPARSETENSOR_FOREVERY_O` x-macro
// here instead of `MLIR_SPARSETENSOR_FOREVERY_FIXED_O`; to further reduce
// the possibility of typo bugs or things getting out of sync.
StringRef mlir::sparse_tensor::overheadTypeFunctionSuffix(OverheadType ot) {
  switch (ot) {
  case OverheadType::kIndex:
    return "0";
#define CASE(ONAME, O)                                                         \
  case OverheadType::kU##ONAME:                                                \
    return #ONAME;
    MLIR_SPARSETENSOR_FOREVERY_FIXED_O(CASE)
#undef CASE
  }
  llvm_unreachable("Unknown OverheadType");
}

StringRef mlir::sparse_tensor::overheadTypeFunctionSuffix(Type tp) {
  return overheadTypeFunctionSuffix(overheadTypeEncoding(tp));
}

PrimaryType mlir::sparse_tensor::primaryTypeEncoding(Type elemTp) {
  if (elemTp.isF64())
    return PrimaryType::kF64;
  if (elemTp.isF32())
    return PrimaryType::kF32;
  if (elemTp.isF16())
    return PrimaryType::kF16;
  if (elemTp.isBF16())
    return PrimaryType::kBF16;
  if (elemTp.isInteger(64))
    return PrimaryType::kI64;
  if (elemTp.isInteger(32))
    return PrimaryType::kI32;
  if (elemTp.isInteger(16))
    return PrimaryType::kI16;
  if (elemTp.isInteger(8))
    return PrimaryType::kI8;
  if (auto complexTp = elemTp.dyn_cast<ComplexType>()) {
    auto complexEltTp = complexTp.getElementType();
    if (complexEltTp.isF64())
      return PrimaryType::kC64;
    if (complexEltTp.isF32())
      return PrimaryType::kC32;
  }
  llvm_unreachable("Unknown primary type");
}

StringRef mlir::sparse_tensor::primaryTypeFunctionSuffix(PrimaryType pt) {
  switch (pt) {
#define CASE(VNAME, V)                                                         \
  case PrimaryType::k##VNAME:                                                  \
    return #VNAME;
    MLIR_SPARSETENSOR_FOREVERY_V(CASE)
#undef CASE
  }
  llvm_unreachable("Unknown PrimaryType");
}

StringRef mlir::sparse_tensor::primaryTypeFunctionSuffix(Type elemTp) {
  return primaryTypeFunctionSuffix(primaryTypeEncoding(elemTp));
}

//===----------------------------------------------------------------------===//
// Misc code generators.
//===----------------------------------------------------------------------===//

mlir::Attribute mlir::sparse_tensor::getOneAttr(Builder &builder, Type tp) {
  if (tp.isa<FloatType>())
    return builder.getFloatAttr(tp, 1.0);
  if (tp.isa<IndexType>())
    return builder.getIndexAttr(1);
  if (auto intTp = tp.dyn_cast<IntegerType>())
    return builder.getIntegerAttr(tp, APInt(intTp.getWidth(), 1));
  if (tp.isa<RankedTensorType, VectorType>()) {
    auto shapedTp = tp.cast<ShapedType>();
    if (auto one = getOneAttr(builder, shapedTp.getElementType()))
      return DenseElementsAttr::get(shapedTp, one);
  }
  llvm_unreachable("Unsupported attribute type");
}

Value mlir::sparse_tensor::genIsNonzero(OpBuilder &builder, mlir::Location loc,
                                        Value v) {
  Type tp = v.getType();
  Value zero = constantZero(builder, loc, tp);
  if (tp.isa<FloatType>())
    return builder.create<arith::CmpFOp>(loc, arith::CmpFPredicate::UNE, v,
                                         zero);
  if (tp.isIntOrIndex())
    return builder.create<arith::CmpIOp>(loc, arith::CmpIPredicate::ne, v,
                                         zero);
  if (tp.dyn_cast<ComplexType>())
    return builder.create<complex::NotEqualOp>(loc, v, zero);
  llvm_unreachable("Non-numeric type");
}

void mlir::sparse_tensor::genReshapeDstShape(
    Location loc, PatternRewriter &rewriter, SmallVectorImpl<Value> &dstShape,
    ArrayRef<Value> srcShape, ArrayRef<int64_t> staticDstShape,
    ArrayRef<ReassociationIndices> reassociation) {
  // Collapse shape.
  if (reassociation.size() < srcShape.size()) {
    unsigned start = 0;
    for (const auto &map : llvm::enumerate(reassociation)) {
      auto dstDim = constantIndex(rewriter, loc, 1);
      for (unsigned i = start; i < start + map.value().size(); i++) {
        dstDim = rewriter.create<arith::MulIOp>(loc, dstDim, srcShape[i]);
      }
      dstShape.push_back(dstDim);
      start = start + map.value().size();
    }
    assert(start == srcShape.size());
    return;
  }

  // Expand shape.
  assert(reassociation.size() == srcShape.size());
  unsigned start = 0;
  // Expand the i-th dimension in srcShape.
  for (unsigned i = 0, size = srcShape.size(); i < size; i++) {
    const auto &map = reassociation[i];
    auto srcDim = srcShape[i];
    // Iterate through dimensions expanded from the i-th dimension.
    for (unsigned j = start; j < start + map.size(); j++) {
      // There can be only one dynamic sized dimension among dimensions
      // expanded from the i-th dimension in srcShape.
      // For example, if srcDim = 8, then the expanded shape could be <2x?x2>,
      // but not <2x?x?>.
      if (staticDstShape[j] == ShapedType::kDynamic) {
        // The expanded dimension has dynamic size. We compute the dimension
        // by dividing srcDim by the product of the static dimensions.
        int64_t product = 1;
        for (unsigned k = start; k < start + map.size(); k++) {
          if (staticDstShape[k] != ShapedType::kDynamic) {
            product *= staticDstShape[k];
          }
        }
        // Compute the dynamic dimension size.
        Value productVal = constantIndex(rewriter, loc, product);
        Value dynamicSize =
            rewriter.create<arith::DivUIOp>(loc, srcDim, productVal);
        dstShape.push_back(dynamicSize);
      } else {
        // The expanded dimension is statically known.
        dstShape.push_back(constantIndex(rewriter, loc, staticDstShape[j]));
      }
    }
    start = start + map.size();
  }
  assert(start == staticDstShape.size());
}

void mlir::sparse_tensor::translateIndicesArray(
    OpBuilder &builder, Location loc,
    ArrayRef<ReassociationIndices> reassociation, ValueRange srcIndices,
    ArrayRef<Value> srcShape, ArrayRef<Value> dstShape,
    SmallVectorImpl<Value> &dstIndices) {
  unsigned i = 0;
  unsigned start = 0;
  unsigned dstRank = dstShape.size();
  unsigned srcRank = srcShape.size();
  assert(srcRank == srcIndices.size());
  bool isCollapse = srcRank > dstRank;
  ArrayRef<Value> shape = isCollapse ? srcShape : dstShape;
  // Iterate over reassociation map.
  for (const auto &map : llvm::enumerate(reassociation)) {
    // Prepare strides information in dimension slice.
    Value linear = constantIndex(builder, loc, 1);
    for (unsigned j = start, end = start + map.value().size(); j < end; j++) {
      linear = builder.create<arith::MulIOp>(loc, linear, shape[j]);
    }
    // Start expansion.
    Value val;
    if (!isCollapse)
      val = srcIndices[i];
    // Iterate over dimension slice.
    for (unsigned j = start, end = start + map.value().size(); j < end; j++) {
      linear = builder.create<arith::DivUIOp>(loc, linear, shape[j]);
      if (isCollapse) {
        Value old = srcIndices[j];
        Value mul = builder.create<arith::MulIOp>(loc, old, linear);
        val = val ? builder.create<arith::AddIOp>(loc, val, mul) : mul;
      } else {
        Value old = val;
        val = builder.create<arith::DivUIOp>(loc, val, linear);
        assert(dstIndices.size() == j);
        dstIndices.push_back(val);
        val = builder.create<arith::RemUIOp>(loc, old, linear);
      }
    }
    // Finalize collapse.
    if (isCollapse) {
      assert(dstIndices.size() == i);
      dstIndices.push_back(val);
    }
    start += map.value().size();
    i++;
  }
  assert(dstIndices.size() == dstRank);
}

FlatSymbolRefAttr mlir::sparse_tensor::getFunc(ModuleOp module, StringRef name,
                                               TypeRange resultType,
                                               ValueRange operands,
                                               EmitCInterface emitCInterface) {
  MLIRContext *context = module.getContext();
  auto result = SymbolRefAttr::get(context, name);
  auto func = module.lookupSymbol<func::FuncOp>(result.getAttr());
  if (!func) {
    OpBuilder moduleBuilder(module.getBodyRegion());
    func = moduleBuilder.create<func::FuncOp>(
        module.getLoc(), name,
        FunctionType::get(context, operands.getTypes(), resultType));
    func.setPrivate();
    if (static_cast<bool>(emitCInterface))
      func->setAttr(LLVM::LLVMDialect::getEmitCWrapperAttrName(),
                    UnitAttr::get(context));
  }
  return result;
}

func::CallOp mlir::sparse_tensor::createFuncCall(
    OpBuilder &builder, Location loc, StringRef name, TypeRange resultType,
    ValueRange operands, EmitCInterface emitCInterface) {
  auto module = builder.getBlock()->getParentOp()->getParentOfType<ModuleOp>();
  FlatSymbolRefAttr fn =
      getFunc(module, name, resultType, operands, emitCInterface);
  return builder.create<func::CallOp>(loc, resultType, fn, operands);
}

Type mlir::sparse_tensor::getOpaquePointerType(OpBuilder &builder) {
  return LLVM::LLVMPointerType::get(builder.getI8Type());
}

Value mlir::sparse_tensor::genAlloca(OpBuilder &builder, Location loc,
                                     unsigned sz, Type tp) {
  return genAlloca(builder, loc, constantIndex(builder, loc, sz), tp);
}

Value mlir::sparse_tensor::genAlloca(OpBuilder &builder, Location loc, Value sz,
                                     Type tp) {
  auto memTp = MemRefType::get({ShapedType::kDynamic}, tp);
  return builder.create<memref::AllocaOp>(loc, memTp, ValueRange{sz});
}

Value mlir::sparse_tensor::genAllocaScalar(OpBuilder &builder, Location loc,
                                           Type tp) {
  return builder.create<memref::AllocaOp>(loc, MemRefType::get({}, tp));
}

Value mlir::sparse_tensor::allocaBuffer(OpBuilder &builder, Location loc,
                                        ValueRange values) {
  const unsigned sz = values.size();
  assert(sz >= 1);
  Value buffer = genAlloca(builder, loc, sz, values[0].getType());
  for (unsigned i = 0; i < sz; i++) {
    Value idx = constantIndex(builder, loc, i);
    builder.create<memref::StoreOp>(loc, values[i], buffer, idx);
  }
  return buffer;
}

Value mlir::sparse_tensor::allocDenseTensor(OpBuilder &builder, Location loc,
                                            RankedTensorType tensorTp,
                                            ValueRange sizes) {
  Type elemTp = tensorTp.getElementType();
  auto shape = tensorTp.getShape();
  auto memTp = MemRefType::get(shape, elemTp);
  SmallVector<Value> dynamicSizes;
  for (unsigned i = 0, rank = tensorTp.getRank(); i < rank; i++) {
    if (shape[i] == ShapedType::kDynamic)
      dynamicSizes.push_back(sizes[i]);
  }
  Value mem = builder.create<memref::AllocOp>(loc, memTp, dynamicSizes);
  Value zero = constantZero(builder, loc, elemTp);
  builder.create<linalg::FillOp>(loc, ValueRange{zero}, ValueRange{mem});
  return mem;
}

void mlir::sparse_tensor::deallocDenseTensor(OpBuilder &builder, Location loc,
                                             Value buffer) {
  builder.create<memref::DeallocOp>(loc, buffer);
}

Value mlir::sparse_tensor::genValueForDense(OpBuilder &builder, Location loc,
                                            Value tensor, ValueRange ivs) {
  Value val = builder.create<tensor::ExtractOp>(loc, tensor, ivs);
  Value cond = genIsNonzero(builder, loc, val);
  scf::IfOp ifOp = builder.create<scf::IfOp>(loc, cond, /*else*/ false);
  builder.setInsertionPointToStart(&ifOp.getThenRegion().front());
  return val;
}

// FIXME:
// 1. Dense tensors loop should be generated by loop emitter.
// 2. Support reduction variables to propagate SSA chains properly.
void mlir::sparse_tensor::genDenseTensorOrSparseConstantIterLoop(
    OpBuilder &builder, Location loc, Value src, unsigned rank,
    function_ref<void(OpBuilder &, Location, Value, ValueRange)> bodyBuilder) {
  SmallVector<Value> indicesArray;
  SmallVector<Value> lo;
  SmallVector<Value> hi;
  SmallVector<Value> st;
  Value zero = constantIndex(builder, loc, 0);
  Value one = constantIndex(builder, loc, 1);
  auto indicesValues = genSplitSparseConstant(builder, loc, src);
  bool isCOOConstant = indicesValues.has_value();
  Value indices;
  Value values;
  if (isCOOConstant) {
    indices = indicesValues->first;
    values = indicesValues->second;
    lo.push_back(zero);
    hi.push_back(linalg::createOrFoldDimOp(builder, loc, values, 0));
    st.push_back(one);
  } else {
    for (unsigned i = 0; i < rank; i++) {
      lo.push_back(zero);
      hi.push_back(linalg::createOrFoldDimOp(builder, loc, src, i));
      st.push_back(one);
    }
  }

  scf::buildLoopNest(
      builder, loc, lo, hi, st, {},
      [&](OpBuilder &builder, Location loc, ValueRange ivs,
          ValueRange args) -> scf::ValueVector {
        Value val;
        if (isCOOConstant)
          val = genIndexAndValueForSparse(builder, loc, indices, values,
                                          indicesArray, ivs, rank);
        else
          val = genIndexAndValueForDense(builder, loc, src, indicesArray, ivs);
        bodyBuilder(builder, loc, val, indicesArray);
        return {};
      });
}

void mlir::sparse_tensor::sizesFromSrc(OpBuilder &builder,
                                       SmallVectorImpl<Value> &sizes,
                                       Location loc, Value src) {
  unsigned rank = src.getType().cast<ShapedType>().getRank();
  for (unsigned i = 0; i < rank; i++)
    sizes.push_back(linalg::createOrFoldDimOp(builder, loc, src, i));
}

Operation *mlir::sparse_tensor::getTop(Operation *op) {
  for (; isa<scf::ForOp>(op->getParentOp()) ||
         isa<scf::WhileOp>(op->getParentOp()) ||
         isa<scf::ParallelOp>(op->getParentOp()) ||
         isa<scf::IfOp>(op->getParentOp());
       op = op->getParentOp())
    ;
  return op;
}

void sparse_tensor::foreachInSparseConstant(
    Location loc, RewriterBase &rewriter, SparseElementsAttr attr,
    function_ref<void(ArrayRef<Value>, Value)> callback) {
  int64_t rank = attr.getType().getRank();
  // Foreach on constant.
  DenseElementsAttr indicesAttr = attr.getIndices();
  DenseElementsAttr valuesAttr = attr.getValues();

  SmallVector<Value> coords;
  for (int i = 0, e = valuesAttr.size(); i < e; i++) {
    coords.clear();
    for (int j = 0; j < rank; j++) {
      auto coordAttr = indicesAttr.getValues<IntegerAttr>()[i * rank + j];
      auto coord =
          rewriter.create<arith::ConstantIndexOp>(loc, coordAttr.getInt());
      // Remaps coordinates.
      coords.push_back(coord);
    }
    Value val;
    if (attr.getElementType().isa<ComplexType>()) {
      auto valAttr = valuesAttr.getValues<ArrayAttr>()[i];
      val = rewriter.create<complex::ConstantOp>(loc, attr.getElementType(),
                                                 valAttr);
    } else {
      auto valAttr = valuesAttr.getValues<TypedAttr>()[i];
      // Remaps value.
      val = rewriter.create<arith::ConstantOp>(loc, valAttr);
    }
    assert(val);
    callback(coords, val);
  }
}

Value sparse_tensor::genToPointers(OpBuilder &builder, Location loc,
                                   Value tensor, uint64_t d) {
  RankedTensorType srcTp = tensor.getType().cast<RankedTensorType>();
  SparseTensorEncodingAttr encSrc = getSparseTensorEncoding(srcTp);
  Type ptrTp = get1DMemRefType(getPointerOverheadType(builder, encSrc),
                               /*withLayout=*/false);
  return builder.create<ToPointersOp>(loc, ptrTp, tensor,
                                      builder.getIndexAttr(d));
}

Value sparse_tensor::genToIndices(OpBuilder &builder, Location loc,
                                  Value tensor, uint64_t d, uint64_t cooStart) {
  RankedTensorType srcTp = tensor.getType().cast<RankedTensorType>();
  SparseTensorEncodingAttr encSrc = getSparseTensorEncoding(srcTp);
  Type indTp = get1DMemRefType(getIndexOverheadType(builder, encSrc),
                               /*withLayout=*/d >= cooStart);
  return builder.create<ToIndicesOp>(loc, indTp, tensor,
                                     builder.getIndexAttr(d));
}

Value sparse_tensor::genToValues(OpBuilder &builder, Location loc,
                                 Value tensor) {
  RankedTensorType srcTp = tensor.getType().cast<RankedTensorType>();
  Type valTp = get1DMemRefType(srcTp.getElementType(),
                               /*withLayout=*/false);
  return builder.create<ToValuesOp>(loc, valTp, tensor);
<<<<<<< HEAD
=======
}

Value sparse_tensor::genValMemSize(OpBuilder &builder, Location loc,
                                   Value tensor) {
  SmallVector<Value> fields;
  auto desc = getMutDescriptorFromTensorTuple(tensor, fields);
  return desc.getValMemSize(builder, loc);
>>>>>>> 6641c2bc
}<|MERGE_RESOLUTION|>--- conflicted
+++ resolved
@@ -552,8 +552,6 @@
   Type valTp = get1DMemRefType(srcTp.getElementType(),
                                /*withLayout=*/false);
   return builder.create<ToValuesOp>(loc, valTp, tensor);
-<<<<<<< HEAD
-=======
 }
 
 Value sparse_tensor::genValMemSize(OpBuilder &builder, Location loc,
@@ -561,5 +559,4 @@
   SmallVector<Value> fields;
   auto desc = getMutDescriptorFromTensorTuple(tensor, fields);
   return desc.getValMemSize(builder, loc);
->>>>>>> 6641c2bc
 }