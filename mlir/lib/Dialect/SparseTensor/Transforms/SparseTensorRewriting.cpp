//===- SparseTensorRewriting.cpp - Sparse tensor rewriting rules ----------===//
//
// Part of the LLVM Project, under the Apache License v2.0 with LLVM Exceptions.
// See https://llvm.org/LICENSE.txt for license information.
// SPDX-License-Identifier: Apache-2.0 WITH LLVM-exception
//
//===----------------------------------------------------------------------===//
//
// This file implements rewriting rules that are specific to sparse tensors.
//
//===----------------------------------------------------------------------===//

#include "CodegenUtils.h"

#include "mlir/Dialect/Arith/IR/Arith.h"
#include "mlir/Dialect/Bufferization/IR/Bufferization.h"
#include "mlir/Dialect/Linalg/IR/Linalg.h"
#include "mlir/Dialect/MemRef/IR/MemRef.h"
#include "mlir/Dialect/SCF/IR/SCF.h"
#include "mlir/Dialect/SparseTensor/IR/SparseTensor.h"
#include "mlir/Dialect/SparseTensor/Transforms/Passes.h"
#include "mlir/Dialect/Tensor/IR/Tensor.h"
#include "mlir/IR/AffineMap.h"
#include "mlir/IR/Matchers.h"
#include "mlir/Support/LLVM.h"

using namespace mlir;
using namespace mlir::bufferization;
using namespace mlir::linalg;
using namespace mlir::sparse_tensor;

//===---------------------------------------------------------------------===//
// Helper methods for the actual rewriting rules.
//===---------------------------------------------------------------------===//

// Helper method to match any typed zero.
static bool isZeroValue(Value val) {
  return matchPattern(val, m_Zero()) || matchPattern(val, m_AnyZeroFloat());
}

// Helper to detect a sparse tensor type operand.
static bool isSparseTensor(OpOperand *op) {
  if (auto enc = getSparseTensorEncoding(op->get().getType())) {
    if (llvm::is_contained(enc.getDimLevelType(), DimLevelType::Compressed))
      return true;
  }
  return false;
}

// Helper method to find zero/uninitialized allocation.
static bool isAlloc(OpOperand *op, bool isZero) {
  Value val = op->get();
  if (auto alloc = val.getDefiningOp<AllocTensorOp>()) {
    Value copy = alloc.getCopy();
    if (isZero)
      return copy && isZeroValue(copy);
    return !copy;
  }
  return false;
}

// Helper to detect sampling operation.
static bool isSampling(GenericOp op) {
  auto yieldOp = cast<linalg::YieldOp>(op.getRegion().front().getTerminator());
  if (auto *def = yieldOp.getOperand(0).getDefiningOp()) {
    if (isa<arith::MulFOp>(def) || isa<arith::MulIOp>(def)) {
      // Both scalar input arguments used exactly once.
      Value s1 = op.getBlock()->getArgument(0);
      Value s2 = op.getBlock()->getArgument(1);
      return (def->getOperand(0) == s1 && def->getOperand(1) == s2) ||
             (def->getOperand(1) == s1 && def->getOperand(0) == s2);
    }
  }
  return false;
}

// Helper to detect chain of multiplications that do not involve x.
static bool isMulChain(Value val, Value x) {
  if (auto arg = val.dyn_cast<BlockArgument>())
    return arg != x;
  if (auto *def = val.getDefiningOp()) {
    if (isa<arith::MulFOp>(def) || isa<arith::MulIOp>(def))
      return isMulChain(def->getOperand(0), x) &&
             isMulChain(def->getOperand(1), x);
  }
  return false;
}

// Helper to detect x = x + <multiplications>.
static bool isSumOfMul(GenericOp op) {
  auto yieldOp = cast<linalg::YieldOp>(op.getRegion().front().getTerminator());
  if (auto *def = yieldOp.getOperand(0).getDefiningOp()) {
    if (isa<arith::AddFOp>(def) || isa<arith::AddIOp>(def)) {
      Value x = op.getBlock()->getArguments().back();
      return (def->getOperand(0) == x && isMulChain(def->getOperand(1), x)) ||
             (def->getOperand(1) == x && isMulChain(def->getOperand(0), x));
    }
  }
  return false;
}

// Helper to detect direct yield of a zero value.
static bool isZeroYield(GenericOp op) {
  auto yieldOp = cast<linalg::YieldOp>(op.getRegion().front().getTerminator());
  if (auto arg = yieldOp.getOperand(0).dyn_cast<BlockArgument>()) {
    if (arg.getOwner()->getParentOp() == op) {
      return isZeroValue(op->getOperand(arg.getArgNumber()));
    }
  }
  return isZeroValue(yieldOp.getOperand(0));
}

/// Populates given sizes array from type (for static sizes) and from
/// the tensor (for dynamic sizes).
static void sizesForTensor(OpBuilder &builder, SmallVector<Value, 4> &sizes,
                           Location loc, ShapedType stp, Value tensor) {
  for (const auto &d : enumerate(stp.getShape())) {
    Value dim;
    if (d.value() == ShapedType::kDynamicSize)
      dim = builder.create<tensor::DimOp>(loc, tensor, d.index());
    else
      dim = constantIndex(builder, loc, d.value());
    sizes.push_back(dim);
  }
}

// TODO: The dim level property of the COO type relies on input tensors, the
// shape relies on the output tensor
// Helpers to setup a COO type.
static RankedTensorType getUnorderedCOOFromType(RankedTensorType src) {
  auto *ctx = src.getContext();
  auto rank = src.getRank();
  SmallVector<DimLevelType, 4> dims;

  // An unordered and non-unique compressed dim at beginning unless the tensor
  // is a 1D tensor.
  if (rank > 1)
    dims.push_back(DimLevelType::CompressedNuNo);

  // TODO: it is actually ordered at the level for ordered input.
  // Followed by unordered non-unique n-2 singleton levels.
  std::fill_n(std::back_inserter(dims), rank - 2, DimLevelType::SingletonNuNo);
  // TODO: only if all the inputs (for concatentate) are unique at the last
  // level should the COO has a unique level at the end. Ends by a unordered
  // unique singleton level.
<<<<<<< HEAD
  dims.push_back(SparseTensorEncodingAttr::DimLevelType::SingletonNo);
=======
  dims.push_back(DimLevelType::SingletonNo);
>>>>>>> f3560062
  SparseTensorEncodingAttr encSrc = getSparseTensorEncoding(src);
  // TODO: Maybe pick the bitwidth based on input/output tensors (probably the
  // largest one among them) in the original operation instead of using the
  // default value.
  auto enc = SparseTensorEncodingAttr::get(
      ctx, dims, AffineMap::getMultiDimIdentityMap(rank, ctx), AffineMap(),
      encSrc.getPointerBitWidth(), encSrc.getIndexBitWidth());
  return RankedTensorType::get(src.getShape(), src.getElementType(), enc);
}

//===---------------------------------------------------------------------===//
// The actual sparse tensor rewriting rules.
//===---------------------------------------------------------------------===//

namespace {

/// Rewriting rule that converts direct yield of zero with initial allocation.
struct FoldInvariantYield : public OpRewritePattern<GenericOp> {
public:
  using OpRewritePattern<GenericOp>::OpRewritePattern;

  LogicalResult matchAndRewrite(GenericOp op,
                                PatternRewriter &rewriter) const override {
    if (!op.hasTensorSemantics() || op.getNumResults() != 1 ||
        !isAlloc(op.getOutputOperand(0), /*isZero=*/false) || !isZeroYield(op))
      return failure();
    auto outputType = op.getResult(0).getType().cast<RankedTensorType>();
    // Yielding zero on newly allocated (all-zero) sparse tensors can be
    // optimized out directly (regardless of dynamic or static size).
    if (getSparseTensorEncoding(outputType)) {
      rewriter.replaceOp(op, op.getOutputOperand(0)->get());
      return success();
    }
    // Incorporate zero value into allocation copy.
    if (!outputType.hasStaticShape())
      return failure();
    Value zero = constantZero(rewriter, op.getLoc(), op.getResult(0).getType());
    AllocTensorOp a =
        op.getOutputOperand(0)->get().getDefiningOp<AllocTensorOp>();
    rewriter.updateRootInPlace(a, [&]() { a.getCopyMutable().assign(zero); });
    rewriter.replaceOp(op, op.getOutputOperand(0)->get());
    return success();
  }
};

/// Rewriting rule that converts two kernels:
///
///      T(i,j) = SUM(k, A(i,j,k) * B(i,j,k) * ... )
///      X(i,j) = S(i,j) * T(i,j)
///
/// into a single kernel, using distributive law:
///
///      X(i,j) = SUM(k, S(i,j) * A(i,j,k) * B(i,j,k) * ... )
///
/// This kind of fusion (merging two ops into one but using arithmetic
/// equalities that may not hold for floating-point computations) would
/// be undesirable in the dense case, since we distribute the multiplication
/// into the reduction loop. However, for sparse sampling tensor S, such
/// a fusion may actually reduce the asymptotic complexity of the kernel,
/// since intermediate results may be nullified.
struct FuseSparseMultiplyOverAdd : public OpRewritePattern<GenericOp> {
public:
  using OpRewritePattern<GenericOp>::OpRewritePattern;

  LogicalResult matchAndRewrite(GenericOp op,
                                PatternRewriter &rewriter) const override {
    // Check consumer.
    if (!op.hasTensorSemantics() || op.getNumInputs() != 2 ||
        op.getNumResults() != 1 ||
        op.getNumParallelLoops() != op.getNumLoops() ||
        !op.getMatchingIndexingMap(op.getOutputOperand(0)).isIdentity() ||
        !op.getMatchingIndexingMap(op.getInputOperand(0)).isIdentity() ||
        !op.getMatchingIndexingMap(op.getInputOperand(1)).isIdentity())
      return failure();
    // Find consuming OP2(sparse, other) or OP2(other, sparse). The other
    // operand can be sparse or dense, since the point of this rewriting rule
    // is detecting a situation in which *more* sparsity is introduced into
    // a computation, be it already sparse or still dense.
    unsigned other = 0;
    if (isSparseTensor(op.getInputOperand(0)))
      other = 1;
    else if (!isSparseTensor(op.getInputOperand(1)))
      return failure();
    // Check producer.
    auto prod = dyn_cast_or_null<GenericOp>(
        op.getInputOperand(other)->get().getDefiningOp());
    if (!prod || !prod.hasTensorSemantics() || prod.getNumResults() != 1 ||
        !prod.getResult(0).hasOneUse())
      return failure();
    // Sampling consumer and sum of multiplication chain producer.
    if (!isAlloc(op.getOutputOperand(0), /*isZero=*/false) ||
        !isAlloc(prod.getOutputOperand(0), /*isZero=*/true) ||
        !isSampling(op) || !isSumOfMul(prod))
      return failure();
    // Modify operand structure of producer and consumer.
    Location loc = prod.getLoc();
    SmallVector<Value> inputOps = prod.getInputs();
    SmallVector<Value> outputOps = op.getOutputs();
    SmallVector<AffineMap> fusedIndexMaps = prod.getIndexingMapsArray();
    inputOps.push_back(op.getInputOperand(1 - other)->get());
    fusedIndexMaps.push_back(fusedIndexMaps.back()); // mimic other
    // Fuse producer and consumer into a new generic op.
    auto fusedOp = rewriter.create<GenericOp>(
        loc, op.getResult(0).getType(), inputOps, outputOps,
        rewriter.getAffineMapArrayAttr(fusedIndexMaps), prod.getIteratorTypes(),
        /*doc=*/nullptr, /*library_call=*/nullptr);
    Block &prodBlock = prod.getRegion().front();
    Block &consBlock = op.getRegion().front();
    BlockAndValueMapping mapper;
    Block *fusedBlock = new Block();
    fusedOp.getRegion().push_back(fusedBlock);
    unsigned num = prodBlock.getNumArguments();
    for (unsigned i = 0; i < num - 1; i++)
      addArg(mapper, fusedBlock, prodBlock.getArgument(i));
    addArg(mapper, fusedBlock, consBlock.getArgument(1 - other));
    addArg(mapper, fusedBlock, prodBlock.getArgument(num - 1));
    // Clone bodies of the producer and consumer in new evaluation order.
    auto *acc = prodBlock.getTerminator()->getOperand(0).getDefiningOp();
    auto *sampler = consBlock.getTerminator()->getOperand(0).getDefiningOp();
    rewriter.setInsertionPointToStart(fusedBlock);
    Value last;
    for (auto &op : prodBlock.without_terminator())
      if (&op != acc) {
        last = op.getResult(0);
        rewriter.clone(op, mapper);
      }
    mapper.map(consBlock.getArgument(other), fusedBlock->back().getResult(0));
    mapper.map(last, rewriter.clone(*sampler, mapper)->getResult(0));
    last = rewriter.clone(*acc, mapper)->getResult(0);
    rewriter.create<linalg::YieldOp>(loc, last);
    // Force initial value on merged allocation for dense outputs.
    if (!getSparseTensorEncoding(op.getResult(0).getType())) {
      Value init = prod.getOutputOperand(0)
                       ->get()
                       .getDefiningOp<AllocTensorOp>()
                       .getCopy();
      AllocTensorOp a =
          op.getOutputOperand(0)->get().getDefiningOp<AllocTensorOp>();
      rewriter.updateRootInPlace(a, [&]() { a.getCopyMutable().assign(init); });
    }
    // Replace consumer with fused operation. Old producer
    // and consumer ops will be removed by DCE.
    rewriter.replaceOp(op, fusedOp->getResults());
    return success();
  }

private:
  // Helper to add argument and record the mapping.
  static void addArg(BlockAndValueMapping &mapper, Block *b, BlockArgument a) {
    mapper.map(a, b->addArgument(a.getType(), a.getLoc()));
  }
};

/// Sparse rewriting rule for sparse-to-sparse reshape operator.
template <typename ReshapeOp>
struct Sparse2SparseReshapeRewriter : public OpRewritePattern<ReshapeOp> {
public:
  using OpRewritePattern<ReshapeOp>::OpRewritePattern;

  LogicalResult matchAndRewrite(ReshapeOp op,
                                PatternRewriter &rewriter) const override {
    Location loc = op.getLoc();
    Value srcTensor = op.getSrc();
    auto srcTp = srcTensor.getType().template cast<RankedTensorType>();
    auto dstTp = op.getResult().getType().template cast<RankedTensorType>();
    SparseTensorEncodingAttr encSrc = getSparseTensorEncoding(srcTp);
    SparseTensorEncodingAttr encDst = getSparseTensorEncoding(dstTp);
    if (!encDst || !encSrc) {
      return failure();
    }

    // Generate code to represent the static dimension constants or compute
    // the dynamic dimension values.
    SmallVector<Value, 4> srcSizes;
    sizesForTensor(rewriter, srcSizes, loc, srcTp, srcTensor);
    SmallVector<Value, 4> dstSizes;
    SmallVector<Value, 4> dstDynSizes;
    if (dstTp.hasStaticShape()) {
      for (auto d : dstTp.getShape())
        dstSizes.push_back(constantIndex(rewriter, loc, d));
    } else {
      ArrayRef<int64_t> dstShape = dstTp.getShape();
      genReshapeDstShape(loc, rewriter, dstSizes, srcSizes, dstShape,
                         op.getReassociationIndices());
      for (auto &d : llvm::enumerate(dstShape)) {
        if (d.value() == ShapedType::kDynamicSize)
          dstDynSizes.push_back(dstSizes[d.index()]);
      }
    }

    // Implement the sparse2sparse reshape as follows:
    //   %tmp = bufferization.alloc_tensor : unordered COO
    //   foreach srcCoords %srcTensor
    //     insert translateIndicesArray(srcCoords), %tmp
    //   %t = sparse_tensor.cast %tmp
    RankedTensorType cooTp = getUnorderedCOOFromType(dstTp);
    auto cooBuffer =
        rewriter.create<AllocTensorOp>(loc, cooTp, dstDynSizes).getResult();
    rewriter.create<ForeachOp>(
        loc, srcTensor, [&](OpBuilder &builder, Location loc, ValueRange args) {
          SmallVector<Value, 4> srcIndices;
          SmallVector<Value, 4> dstIndices;
          for (int64_t i = 0, e = srcTp.getRank(); i < e; i++) {
            uint64_t dim = toStoredDim(encSrc, i);
            srcIndices.push_back(args[dim]);
          }
          translateIndicesArray(builder, loc, op.getReassociationIndices(),
                                srcIndices, srcSizes, dstSizes, dstIndices);
          builder.create<InsertOp>(loc, args.back(), cooBuffer, dstIndices);
          builder.create<sparse_tensor::YieldOp>(loc);
        });

    rewriter.replaceOpWithNewOp<ConvertOp>(op, dstTp, cooBuffer);
    return success();
  }
};

/// Sparse rewriting rule for sparse-to-dense and dense-to-sparse reshape
/// operator.
template <typename ReshapeOp>
struct ReshapeRewriter : public OpRewritePattern<ReshapeOp> {
public:
  using OpRewritePattern<ReshapeOp>::OpRewritePattern;

  LogicalResult matchAndRewrite(ReshapeOp op,
                                PatternRewriter &rewriter) const override {
    Location loc = op->getLoc();
    auto encDst = getSparseTensorEncoding(op.getResult().getType());
    auto encSrc = getSparseTensorEncoding(op.getSrc().getType());
    // Since a pure dense expansion is very cheap (change of view), for
    // a sparse2dense or dense2sparse, we can simply unfuse a sparse
    // conversion from the reshape operation itself.
    // All other cases are handled elsewhere.
    if (encDst && encSrc) {
      return failure();
    }
    if (encSrc) {
      RankedTensorType rtp =
          op.getSrc().getType().template cast<RankedTensorType>();
      auto denseTp =
          RankedTensorType::get(rtp.getShape(), rtp.getElementType());
      auto convert = rewriter.create<ConvertOp>(loc, denseTp, op.getSrc());
      op->setOperand(0, convert);
      return success();
    }
    if (encDst) {
      RankedTensorType rtp =
          op.getResult().getType().template cast<RankedTensorType>();
      auto denseTp =
          RankedTensorType::get(rtp.getShape(), rtp.getElementType());
      auto reshape = rewriter.create<ReshapeOp>(loc, denseTp, op.getSrc(),
                                                op.getReassociation());
      Value convert = rewriter.create<ConvertOp>(loc, rtp, reshape);
      rewriter.replaceOp(op, convert);
      return success();
    }
    return failure();
  }
};

struct ConcatenateRewriter : public OpRewritePattern<ConcatenateOp> {
  using OpRewritePattern::OpRewritePattern;
  LogicalResult matchAndRewrite(ConcatenateOp op,
                                PatternRewriter &rewriter) const override {
    auto loc = op.getLoc();
    auto rtp = op.getType().cast<RankedTensorType>();
    // TODO: Build the output shape if needed.
    assert(rtp.hasStaticShape());
    auto rank = rtp.getRank();
    size_t conDim = op.getDimension().getZExtValue();
    // %t = concatenate %s1, %s2, %s3 {dim = 1}
    // ==>
    // %tmp = bufferization.alloc_tensor : unordered COO
    // foreach in %s1 : insert d0, d1, %tmp
    // foreach in %s2 : insert d0, d1 + size(s1), %tmp
    // foreach in %s3 : insert d0, d1 + size(s1) + size(s2), %tmp
    // %t = sparse_tensor.cast %tmp
    auto cooTp = getUnorderedCOOFromType(rtp);
    auto cooBuffer =
        rewriter.create<AllocTensorOp>(loc, cooTp, ValueRange()).getResult();

    Value offset = constantIndex(rewriter, loc, 0);
    for (Value input : op.getInputs()) {
      // Builds the indexing map.

      // Build a for op for each input tensor to append new values into the
      // output tensor.
      rewriter.create<ForeachOp>(
          loc, input, [&](OpBuilder &builder, Location loc, ValueRange args) {
            SmallVector<Value, 4> indices;
            for (int64_t i = 0; i < rank; i++) {
              uint64_t dim =
                  toStoredDim(getSparseTensorEncoding(input.getType()), i);
              Value idx = args[dim];
              if (i == static_cast<int64_t>(conDim))
                // transform coordinates on matching dim
                idx = builder.create<arith::AddIOp>(loc, idx, offset);
              indices.push_back(idx);
            }
            builder.create<InsertOp>(loc, args.back(), cooBuffer, indices);
            builder.create<sparse_tensor::YieldOp>(loc);
          });
      // Accumulates the offset. Note that only static-shaped inputs are allowed
      // by concatenate op verifier, which saves us from computing the offset
      // dynamically.
      auto d = input.getType().cast<RankedTensorType>().getShape()[conDim];
      assert(!ShapedType::isDynamic(d));
      offset = rewriter.create<arith::AddIOp>(loc, offset,
                                              constantIndex(rewriter, loc, d));
    }
    rewriter.replaceOpWithNewOp<ConvertOp>(op, rtp, cooBuffer);
    return success();
  }
};

/// Sparse rewriting rule for the foreach operator.
struct ForeachRewriter : public OpRewritePattern<ForeachOp> {
public:
  using OpRewritePattern::OpRewritePattern;

  LogicalResult matchAndRewrite(ForeachOp op,
                                PatternRewriter &rewriter) const override {

    auto loc = op.getLoc();
    Value input = op.getTensor();
    auto rtp = input.getType().cast<RankedTensorType>();
    int64_t rank = rtp.getRank();
    auto enc = getSparseTensorEncoding(rtp);

    // 1. Generates loop for the sparse input.
    SparseTensorLoopEmitter loopEmitter(ValueRange{input});
    loopEmitter.initializeLoopEmit(rewriter, loc);
    for (int64_t i = 0; i < rank; i++)
      loopEmitter.enterLoopOverTensorAtDim(rewriter, loc, 0, i);

    Value vals = loopEmitter.getTensorValueBuffer(0);
    Value idx = loopEmitter.getLastLevelTensorPointerIndex(0);
    Value val = rewriter.create<memref::LoadOp>(op.getLoc(), vals, idx);

    SmallVector<Value, 4> coords;
    coords.reserve(rank);
    loopEmitter.getCoordinateArray(coords);

    for (int64_t i = 0; i < rank; i++)
      loopEmitter.exitCurrentLoop();

    // 2. Inline the block in the foreach operator.
    Block::iterator inlinePos = rewriter.getInsertionPoint();
    Block *srcBlock = op.getBody();
    // Remove sparse_tensor.yield.
    rewriter.eraseOp(srcBlock->getTerminator());

    SmallVector<Value, 4> args;
    // Remap coordinates.
    for (int64_t i = 0; i < rank; i++) {
      Value actual = coords[toOrigDim(enc, i)];
      args.push_back(actual);
    }
    // Remap value.
    args.push_back(val);

    // Inline body.
    rewriter.mergeBlockBefore(srcBlock, &*inlinePos, args);
    // delete the foreach operator.
    rewriter.eraseOp(op);
    return success();
  }
};

/// Sparse rewriting rule for the new operator.
struct NewRewriter : public OpRewritePattern<NewOp> {
  using OpRewritePattern::OpRewritePattern;
  LogicalResult matchAndRewrite(NewOp op,
                                PatternRewriter &rewriter) const override {
    Location loc = op.getLoc();
    auto dstTp = op.getResult().getType().template cast<RankedTensorType>();
    SparseTensorEncodingAttr encDst = getSparseTensorEncoding(dstTp);
    if (!encDst) {
      return failure();
    }

    // Create a sparse tensor reader.
    Value fileName = op.getSource();
    Type opaqueTp = getOpaquePointerType(rewriter);
    Value reader = createFuncCall(rewriter, loc, "createSparseTensorReader",
                                  {opaqueTp}, {fileName}, EmitCInterface::Off)
                       .getResult(0);

    // Allocate a buffer for storing dimension sizes and indices.
    Type indexTp = rewriter.getIndexType();
    auto memTp = MemRefType::get({ShapedType::kDynamicSize}, indexTp);
    uint64_t rank = dstTp.getRank();
    Value dimSizes = rewriter.create<memref::AllocOp>(
        loc, memTp, ValueRange{constantIndex(rewriter, loc, rank)});

    // If the result tensor has dynamic dimensions, get the dynamic sizes from
    // the sparse tensor reader.
    SmallVector<Value, 4> dynSizesArray;
    if (!dstTp.hasStaticShape()) {
      createFuncCall(rewriter, loc, "getSparseTensorReaderDimSizes", {},
                     {reader, dimSizes}, EmitCInterface::On)
          .getResult(0);
      ArrayRef<int64_t> dstShape = dstTp.getShape();
      for (auto &d : llvm::enumerate(dstShape)) {
        if (d.value() == ShapedType::kDynamicSize) {
          dynSizesArray.push_back(rewriter.create<memref::LoadOp>(
              loc, dimSizes, constantIndex(rewriter, loc, d.index())));
        }
      }
    }

    // Implement the NewOp as follows:
    //   %tmp = bufferization.alloc_tensor : an unordered COO with identity
    //                                       storage ordering
    //   for i = 0 to nnz
    //     get the next element from the input file
    //     insert the element to %tmp
    //   %t = sparse_tensor.ConvertOp %tmp
    RankedTensorType cooTp = getUnorderedCOOFromType(dstTp);
    auto cooBuffer =
        rewriter.create<AllocTensorOp>(loc, cooTp, dynSizesArray).getResult();

    Value c0 = constantIndex(rewriter, loc, 0);
    Value c1 = constantIndex(rewriter, loc, 1);
    Value nnz = createFuncCall(rewriter, loc, "getSparseTensorReaderNNZ",
                               {indexTp}, {reader}, EmitCInterface::Off)
                    .getResult(0);
    scf::ForOp forOp = rewriter.create<scf::ForOp>(loc, c0, nnz, c1);
    rewriter.setInsertionPointToStart(forOp.getBody());

    Type eltTp = dstTp.getElementType();
    SmallString<18> getNextFuncName{"getSparseTensorReaderNext",
                                    primaryTypeFunctionSuffix(eltTp)};
    Value indices = dimSizes; // Reuse the indices memref to store indices.
    Value value = createFuncCall(rewriter, loc, getNextFuncName, {eltTp},
                                 {reader, indices}, EmitCInterface::On)
                      .getResult(0);
    SmallVector<Value, 4> indicesArray;
    for (uint64_t i = 0; i < rank; i++) {
      indicesArray.push_back(rewriter.create<memref::LoadOp>(
          loc, indices, constantIndex(rewriter, loc, i)));
    }
    rewriter.create<InsertOp>(loc, value, cooBuffer, indicesArray);
    rewriter.setInsertionPointAfter(forOp);

    // Release the indices buffer and the sparse tensor reader.
    rewriter.create<memref::DeallocOp>(loc, indices);
    createFuncCall(rewriter, loc, "delSparseTensorReader", {}, {reader},
                   EmitCInterface::Off);

    Value newOp = rewriter.replaceOpWithNewOp<ConvertOp>(op, dstTp, cooBuffer);

    // Release the unordered COO tensor buffer.
    rewriter.setInsertionPointAfterValue(newOp);
    rewriter.create<DeallocTensorOp>(loc, cooBuffer);

    return success();
  }
};

} // namespace

//===---------------------------------------------------------------------===//
// Methods that add patterns described in this file to a pattern list.
//===---------------------------------------------------------------------===//
void mlir::populateSparseTensorRewriting(RewritePatternSet &patterns,
                                         bool enableRT, bool enableForeach,
                                         bool /*enableConvert*/) {
  patterns.add<FoldInvariantYield, FuseSparseMultiplyOverAdd,
               ReshapeRewriter<tensor::ExpandShapeOp>,
               ReshapeRewriter<tensor::CollapseShapeOp>>(patterns.getContext());
  if (enableForeach)
    patterns.add<ForeachRewriter>(patterns.getContext());

  // TODO: If RT not enabled, rewrite concatenate ops, etc here.
  if (!enableRT)
    patterns.add<ConcatenateRewriter, NewRewriter,
                 Sparse2SparseReshapeRewriter<tensor::ExpandShapeOp>,
                 Sparse2SparseReshapeRewriter<tensor::CollapseShapeOp>>(
        patterns.getContext());
}<|MERGE_RESOLUTION|>--- conflicted
+++ resolved
@@ -143,11 +143,7 @@
   // TODO: only if all the inputs (for concatentate) are unique at the last
   // level should the COO has a unique level at the end. Ends by a unordered
   // unique singleton level.
-<<<<<<< HEAD
-  dims.push_back(SparseTensorEncodingAttr::DimLevelType::SingletonNo);
-=======
   dims.push_back(DimLevelType::SingletonNo);
->>>>>>> f3560062
   SparseTensorEncodingAttr encSrc = getSparseTensorEncoding(src);
   // TODO: Maybe pick the bitwidth based on input/output tensors (probably the
   // largest one among them) in the original operation instead of using the
