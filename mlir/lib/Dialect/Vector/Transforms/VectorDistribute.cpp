//===- VectorDistribute.cpp - patterns to do vector distribution ----------===//
//
// Part of the LLVM Project, under the Apache License v2.0 with LLVM Exceptions.
// See https://llvm.org/LICENSE.txt for license information.
// SPDX-License-Identifier: Apache-2.0 WITH LLVM-exception
//
//===----------------------------------------------------------------------===//

#include "mlir/Dialect/Affine/IR/AffineOps.h"
#include "mlir/Dialect/Arith/IR/Arith.h"
#include "mlir/Dialect/MemRef/IR/MemRef.h"
#include "mlir/Dialect/SCF/IR/SCF.h"
#include "mlir/Dialect/Vector/IR/VectorOps.h"
#include "mlir/Dialect/Vector/Transforms/VectorDistribution.h"
#include "mlir/IR/AffineExpr.h"
#include "mlir/Interfaces/SideEffectInterfaces.h"
#include "mlir/Transforms/RegionUtils.h"
#include "llvm/ADT/SetVector.h"
#include <numeric>
#include <utility>

using namespace mlir;
using namespace mlir::vector;

/// Currently the distribution map is implicit based on the vector shape. In the
/// future it will be part of the op.
/// Example:
/// ```
/// %0 = vector.warp_execute_on_lane_0(%arg0) -> (vector<1x16x2xf32>) {
///   ...
///   vector.yield %3 : vector<32x16x64xf32>
/// }
/// ```
/// Would have an implicit map of:
/// `(d0, d1, d2) -> (d0, d2)`
static AffineMap calculateImplicitMap(VectorType sequentialType,
                                      VectorType distributedType) {
  SmallVector<AffineExpr> perm;
  perm.reserve(1);
  // Check which dimensions of the sequential type are different than the
  // dimensions of the distributed type to know the distributed dimensions. Then
  // associate each distributed dimension to an ID in order.
  for (unsigned i = 0, e = sequentialType.getRank(); i < e; i++) {
    if (sequentialType.getDimSize(i) != distributedType.getDimSize(i))
      perm.push_back(getAffineDimExpr(i, distributedType.getContext()));
  }
  auto map = AffineMap::get(sequentialType.getRank(), 0, perm,
                            distributedType.getContext());
  return map;
}

namespace {

/// Helper struct to create the load / store operations that permit transit
/// through the parallel / sequential and the sequential / parallel boundaries
/// when performing `rewriteWarpOpToScfFor`.
///
/// The vector distribution dimension is inferred from the vector types.
struct DistributedLoadStoreHelper {
  DistributedLoadStoreHelper(Value sequentialVal, Value distributedVal,
                             Value laneId, Value zero)
      : sequentialVal(sequentialVal), distributedVal(distributedVal),
        laneId(laneId), zero(zero) {
    sequentialVectorType = dyn_cast<VectorType>(sequentialVal.getType());
    distributedVectorType = dyn_cast<VectorType>(distributedVal.getType());
    if (sequentialVectorType && distributedVectorType)
      distributionMap =
          calculateImplicitMap(sequentialVectorType, distributedVectorType);
  }

  Value buildDistributedOffset(RewriterBase &b, Location loc, int64_t index) {
    int64_t distributedSize = distributedVectorType.getDimSize(index);
    AffineExpr tid = getAffineSymbolExpr(0, b.getContext());
    return b.createOrFold<affine::AffineApplyOp>(loc, tid * distributedSize,
                                                 ArrayRef<Value>{laneId});
  }

  /// Create a store during the process of distributing the
  /// `vector.warp_execute_on_thread_0` op.
  /// Vector distribution assumes the following convention regarding the
  /// temporary buffers that are created to transition values. This **must**
  /// be properly specified in the `options.warpAllocationFn`:
  ///   1. scalars of type T transit through a memref<1xT>.
  ///   2. vectors of type V<shapexT> transit through a memref<shapexT>
  Operation *buildStore(RewriterBase &b, Location loc, Value val,
                        Value buffer) {
    assert((val == distributedVal || val == sequentialVal) &&
           "Must store either the preregistered distributed or the "
           "preregistered sequential value.");
    // Scalar case can directly use memref.store.
    if (!isa<VectorType>(val.getType()))
      return b.create<memref::StoreOp>(loc, val, buffer, zero);

    // Vector case must use vector::TransferWriteOp which will later lower to
    //   vector.store of memref.store depending on further lowerings.
    int64_t rank = sequentialVectorType.getRank();
    SmallVector<Value> indices(rank, zero);
    if (val == distributedVal) {
      for (auto dimExpr : distributionMap.getResults()) {
        int64_t index = dimExpr.cast<AffineDimExpr>().getPosition();
        indices[index] = buildDistributedOffset(b, loc, index);
      }
    }
    SmallVector<bool> inBounds(indices.size(), true);
    return b.create<vector::TransferWriteOp>(
        loc, val, buffer, indices,
        ArrayRef<bool>(inBounds.begin(), inBounds.end()));
  }

  /// Create a load during the process of distributing the
  /// `vector.warp_execute_on_thread_0` op.
  /// Vector distribution assumes the following convention regarding the
  /// temporary buffers that are created to transition values. This **must**
  /// be properly specified in the `options.warpAllocationFn`:
  ///   1. scalars of type T transit through a memref<1xT>.
  ///   2. vectors of type V<shapexT> transit through a memref<shapexT>
  ///
  /// When broadcastMode is true, the load is not distributed to account for
  /// the broadcast semantics of the `vector.warp_execute_on_lane_0` op.
  ///
  /// Example:
  ///
  /// ```
  ///   %r = vector.warp_execute_on_lane_0(...) -> (f32) {
  ///     vector.yield %cst : f32
  ///   }
  ///   // Both types are f32. The constant %cst is broadcasted to all lanes.
  /// ```
  /// This behavior described in more detail in the documentation of the op.
  Value buildLoad(RewriterBase &b, Location loc, Type type, Value buffer) {

    // Scalar case can directly use memref.store.
    if (!isa<VectorType>(type))
      return b.create<memref::LoadOp>(loc, buffer, zero);

    // Other cases must be vector atm.
    // Vector case must use vector::TransferReadOp which will later lower to
    //   vector.read of memref.read depending on further lowerings.
    assert((type == distributedVectorType || type == sequentialVectorType) &&
           "Must store either the preregistered distributed or the "
           "preregistered sequential type.");
    SmallVector<Value> indices(sequentialVectorType.getRank(), zero);
    if (type == distributedVectorType) {
      for (auto dimExpr : distributionMap.getResults()) {
        int64_t index = dimExpr.cast<AffineDimExpr>().getPosition();
        indices[index] = buildDistributedOffset(b, loc, index);
      }
    }
    SmallVector<bool> inBounds(indices.size(), true);
    return b.create<vector::TransferReadOp>(
        loc, cast<VectorType>(type), buffer, indices,
        ArrayRef<bool>(inBounds.begin(), inBounds.end()));
  }

  Value sequentialVal, distributedVal, laneId, zero;
  VectorType sequentialVectorType, distributedVectorType;
  AffineMap distributionMap;
};

} // namespace

/// Helper to create a new WarpExecuteOnLane0Op with different signature.
static WarpExecuteOnLane0Op moveRegionToNewWarpOpAndReplaceReturns(
    RewriterBase &rewriter, WarpExecuteOnLane0Op warpOp,
    ValueRange newYieldedValues, TypeRange newReturnTypes) {
  // Create a new op before the existing one, with the extra operands.
  OpBuilder::InsertionGuard g(rewriter);
  rewriter.setInsertionPoint(warpOp);
  auto newWarpOp = rewriter.create<WarpExecuteOnLane0Op>(
      warpOp.getLoc(), newReturnTypes, warpOp.getLaneid(), warpOp.getWarpSize(),
      warpOp.getArgs(), warpOp.getBody()->getArgumentTypes());

  Region &opBody = warpOp.getBodyRegion();
  Region &newOpBody = newWarpOp.getBodyRegion();
  Block &newOpFirstBlock = newOpBody.front();
  rewriter.inlineRegionBefore(opBody, newOpBody, newOpBody.begin());
  rewriter.eraseBlock(&newOpFirstBlock);
  assert(newWarpOp.getWarpRegion().hasOneBlock() &&
         "expected WarpOp with single block");

  auto yield =
      cast<vector::YieldOp>(newOpBody.getBlocks().begin()->getTerminator());

  rewriter.updateRootInPlace(
      yield, [&]() { yield.getOperandsMutable().assign(newYieldedValues); });
  return newWarpOp;
}

/// Helper to create a new WarpExecuteOnLane0Op region with extra outputs.
/// `indices` return the index of each new output.
static WarpExecuteOnLane0Op moveRegionToNewWarpOpAndAppendReturns(
    RewriterBase &rewriter, WarpExecuteOnLane0Op warpOp,
    ValueRange newYieldedValues, TypeRange newReturnTypes,
    llvm::SmallVector<size_t> &indices) {
  SmallVector<Type> types(warpOp.getResultTypes().begin(),
                          warpOp.getResultTypes().end());
  auto yield = cast<vector::YieldOp>(
      warpOp.getBodyRegion().getBlocks().begin()->getTerminator());
  llvm::SmallSetVector<Value, 32> yieldValues(yield.getOperands().begin(),
                                              yield.getOperands().end());
  for (auto newRet : llvm::zip(newYieldedValues, newReturnTypes)) {
    if (yieldValues.insert(std::get<0>(newRet))) {
      types.push_back(std::get<1>(newRet));
      indices.push_back(yieldValues.size() - 1);
    } else {
      // If the value already exit the region don't create a new output.
      for (auto [idx, yieldOperand] :
           llvm::enumerate(yieldValues.getArrayRef())) {
        if (yieldOperand == std::get<0>(newRet)) {
          indices.push_back(idx);
          break;
        }
      }
    }
  }
  yieldValues.insert(newYieldedValues.begin(), newYieldedValues.end());
  WarpExecuteOnLane0Op newWarpOp = moveRegionToNewWarpOpAndReplaceReturns(
      rewriter, warpOp, yieldValues.getArrayRef(), types);
  rewriter.replaceOp(warpOp,
                     newWarpOp.getResults().take_front(warpOp.getNumResults()));
  return newWarpOp;
}

/// Helper to know if an op can be hoisted out of the region.
static bool canBeHoisted(Operation *op,
                         function_ref<bool(Value)> definedOutside) {
  return llvm::all_of(op->getOperands(), definedOutside) &&
         isMemoryEffectFree(op) && op->getNumRegions() == 0;
}

/// Return a value yielded by `warpOp` which statifies the filter lamdba
/// condition and is not dead.
static OpOperand *getWarpResult(WarpExecuteOnLane0Op warpOp,
                                const std::function<bool(Operation *)> &fn) {
  auto yield = cast<vector::YieldOp>(
      warpOp.getBodyRegion().getBlocks().begin()->getTerminator());
  for (OpOperand &yieldOperand : yield->getOpOperands()) {
    Value yieldValues = yieldOperand.get();
    Operation *definedOp = yieldValues.getDefiningOp();
    if (definedOp && fn(definedOp)) {
      if (!warpOp.getResult(yieldOperand.getOperandNumber()).use_empty())
        return &yieldOperand;
    }
  }
  return {};
}

// Clones `op` into a new operation that takes `operands` and returns
// `resultTypes`.
static Operation *cloneOpWithOperandsAndTypes(RewriterBase &rewriter,
                                              Location loc, Operation *op,
                                              ArrayRef<Value> operands,
                                              ArrayRef<Type> resultTypes) {
  OperationState res(loc, op->getName().getStringRef(), operands, resultTypes,
                     op->getAttrs());
  return rewriter.create(res);
}

namespace {

/// Rewrite a WarpExecuteOnLane0Op into a predicated scf.if op where the single
/// thread `laneId` executes the entirety of the computation.
///
/// After the transformation:
///   - the IR within the scf.if op can be thought of as executing sequentially
///     (from the point of view of threads along `laneId`).
///   - the IR outside of the scf.if op can be thought of as executing in
///     parallel (from the point of view of threads along `laneId`).
///
/// Values that need to transit through the parallel / sequential and the
/// sequential / parallel boundaries do so via reads and writes to a temporary
/// memory location.
///
/// The transformation proceeds in multiple steps:
///   1. Create the scf.if op.
///   2. Insert appropriate (alloc, write)-pairs before the scf.if and reads
///      within the scf.if to transit the values captured from above.
///   3. Synchronize before the scf.if to ensure all writes inserted in 2. are
///      consistent within the scf.if.
///   4. Move the body of the WarpExecuteOnLane0Op inside the scf.if.
///   5. Insert appropriate writes within scf.if and reads after the scf.if to
///      transit the values returned by the op.
///   6. Synchronize after the scf.if to ensure all writes inserted in 5. are
///      consistent after the scf.if.
///   7. Perform late cleanups.
///
/// All this assumes the vector distribution occurs along the most minor
/// distributed vector dimension.
struct WarpOpToScfIfPattern : public OpRewritePattern<WarpExecuteOnLane0Op> {
  WarpOpToScfIfPattern(MLIRContext *context,
                       const WarpExecuteOnLane0LoweringOptions &options,
                       PatternBenefit benefit = 1)
      : OpRewritePattern<WarpExecuteOnLane0Op>(context, benefit),
        options(options) {}

  LogicalResult matchAndRewrite(WarpExecuteOnLane0Op warpOp,
                                PatternRewriter &rewriter) const override {
    assert(warpOp.getBodyRegion().hasOneBlock() &&
           "expected WarpOp with single block");
    Block *warpOpBody = &warpOp.getBodyRegion().front();
    Location loc = warpOp.getLoc();

    // Passed all checks. Start rewriting.
    OpBuilder::InsertionGuard g(rewriter);
    rewriter.setInsertionPoint(warpOp);

    // Step 1: Create scf.if op.
    Value c0 = rewriter.create<arith::ConstantIndexOp>(loc, 0);
    Value isLane0 = rewriter.create<arith::CmpIOp>(
        loc, arith::CmpIPredicate::eq, warpOp.getLaneid(), c0);
    auto ifOp = rewriter.create<scf::IfOp>(loc, isLane0,
                                           /*withElseRegion=*/false);
    rewriter.eraseOp(ifOp.thenBlock()->getTerminator());

    // Step 2: insert appropriate (alloc, write)-pairs before the scf.if and
    // reads within the scf.if to transit the values captured from above.
    SmallVector<Value> bbArgReplacements;
    for (const auto &it : llvm::enumerate(warpOp.getArgs())) {
      Value sequentialVal = warpOpBody->getArgument(it.index());
      Value distributedVal = it.value();
      DistributedLoadStoreHelper helper(sequentialVal, distributedVal,
                                        warpOp.getLaneid(), c0);

      // Create buffer before the ifOp.
      rewriter.setInsertionPoint(ifOp);
      Value buffer = options.warpAllocationFn(loc, rewriter, warpOp,
                                              sequentialVal.getType());
      // Store distributed vector into buffer, before the ifOp.
      helper.buildStore(rewriter, loc, distributedVal, buffer);
      // Load sequential vector from buffer, inside the ifOp.
      rewriter.setInsertionPointToStart(ifOp.thenBlock());
      bbArgReplacements.push_back(
          helper.buildLoad(rewriter, loc, sequentialVal.getType(), buffer));
    }

    // Step 3. Insert sync after all the stores and before all the loads.
    if (!warpOp.getArgs().empty()) {
      rewriter.setInsertionPoint(ifOp);
      options.warpSyncronizationFn(loc, rewriter, warpOp);
    }

    // Step 4. Move body of warpOp to ifOp.
    rewriter.mergeBlocks(warpOpBody, ifOp.thenBlock(), bbArgReplacements);

    // Step 5. Insert appropriate writes within scf.if and reads after the
    // scf.if to transit the values returned by the op.
    // TODO: at this point, we can reuse the shared memory from previous
    // buffers.
    SmallVector<Value> replacements;
    auto yieldOp = cast<vector::YieldOp>(ifOp.thenBlock()->getTerminator());
    Location yieldLoc = yieldOp.getLoc();
    for (const auto &it : llvm::enumerate(yieldOp.getOperands())) {
      Value sequentialVal = it.value();
      Value distributedVal = warpOp->getResult(it.index());
      DistributedLoadStoreHelper helper(sequentialVal, distributedVal,
                                        warpOp.getLaneid(), c0);

      // Create buffer before the ifOp.
      rewriter.setInsertionPoint(ifOp);
      Value buffer = options.warpAllocationFn(loc, rewriter, warpOp,
                                              sequentialVal.getType());

      // Store yielded value into buffer, inside the ifOp, before the
      // terminator.
      rewriter.setInsertionPoint(yieldOp);
      helper.buildStore(rewriter, loc, sequentialVal, buffer);

      // Load distributed value from buffer, after  the warpOp.
      rewriter.setInsertionPointAfter(ifOp);
      // Result type and yielded value type are the same. This is a broadcast.
      // E.g.:
      // %r = vector.warp_execute_on_lane_0(...) -> (f32) {
      //   vector.yield %cst : f32
      // }
      // Both types are f32. The constant %cst is broadcasted to all lanes.
      // This is described in more detail in the documentation of the op.
      replacements.push_back(
          helper.buildLoad(rewriter, loc, distributedVal.getType(), buffer));
    }

    // Step 6. Insert sync after all the stores and before all the loads.
    if (!yieldOp.getOperands().empty()) {
      rewriter.setInsertionPointAfter(ifOp);
      options.warpSyncronizationFn(loc, rewriter, warpOp);
    }

    // Step 7. Delete terminator and add empty scf.yield.
    rewriter.eraseOp(yieldOp);
    rewriter.setInsertionPointToEnd(ifOp.thenBlock());
    rewriter.create<scf::YieldOp>(yieldLoc);

    // Compute replacements for WarpOp results.
    rewriter.replaceOp(warpOp, replacements);

    return success();
  }

private:
  const WarpExecuteOnLane0LoweringOptions &options;
};

/// Clone `writeOp` assumed to be nested under `warpOp` into a new warp execute
/// op with the proper return type.
/// The new write op is updated to write the result of the new warp execute op.
/// The old `writeOp` is deleted.
static vector::TransferWriteOp cloneWriteOp(RewriterBase &rewriter,
                                            WarpExecuteOnLane0Op warpOp,
                                            vector::TransferWriteOp writeOp,
                                            VectorType targetType,
                                            VectorType maybeMaskType) {
  assert(writeOp->getParentOp() == warpOp &&
         "write must be nested immediately under warp");
  OpBuilder::InsertionGuard g(rewriter);
  SmallVector<size_t> newRetIndices;
  WarpExecuteOnLane0Op newWarpOp;
  if (maybeMaskType) {
    newWarpOp = moveRegionToNewWarpOpAndAppendReturns(
        rewriter, warpOp, ValueRange{writeOp.getVector(), writeOp.getMask()},
        TypeRange{targetType, maybeMaskType}, newRetIndices);
  } else {
    newWarpOp = moveRegionToNewWarpOpAndAppendReturns(
        rewriter, warpOp, ValueRange{{writeOp.getVector()}},
        TypeRange{targetType}, newRetIndices);
  }
  rewriter.setInsertionPointAfter(newWarpOp);
  auto newWriteOp =
      cast<vector::TransferWriteOp>(rewriter.clone(*writeOp.getOperation()));
  rewriter.eraseOp(writeOp);
  newWriteOp.getVectorMutable().assign(newWarpOp.getResult(newRetIndices[0]));
  if (maybeMaskType)
    newWriteOp.getMaskMutable().assign(newWarpOp.getResult(newRetIndices[1]));
  return newWriteOp;
}

/// Return the distributed vector type based on the original type and the
/// distribution map. The map is expected to have a dimension equal to the
/// original type rank and should be a projection where the results are the
/// distributed dimensions. The number of results should be equal to the number
/// of warp sizes which is currently limited to 1.
/// Example: For a vector<16x32x64> distributed with a map(d0, d1, d2) -> (d1)
/// and a warp size of 16 would distribute the second dimension (associated to
/// d1) and return vector<16x2x64>
static VectorType getDistributedType(VectorType originalType, AffineMap map,
                                     int64_t warpSize) {
  if (map.getNumResults() != 1)
    return VectorType();
  SmallVector<int64_t> targetShape(originalType.getShape().begin(),
                                   originalType.getShape().end());
  for (unsigned i = 0, e = map.getNumResults(); i < e; i++) {
    unsigned position = map.getDimPosition(i);
    if (targetShape[position] % warpSize != 0)
      return VectorType();
    targetShape[position] = targetShape[position] / warpSize;
  }
  VectorType targetType =
      VectorType::get(targetShape, originalType.getElementType());
  return targetType;
}

/// Distribute transfer_write ops based on the affine map returned by
/// `distributionMapFn`.
/// Example:
/// ```
/// %0 = vector.warp_execute_on_lane_0(%id){
///   ...
///   vector.transfer_write %v, %A[%c0] : vector<32xf32>, memref<128xf32>
///   vector.yield
/// }
/// ```
/// To
/// ```
/// %r:3 = vector.warp_execute_on_lane_0(%id) -> (vector<1xf32>) {
///   ...
///   vector.yield %v : vector<32xf32>
/// }
/// vector.transfer_write %v, %A[%id] : vector<1xf32>, memref<128xf32>
struct WarpOpTransferWrite : public OpRewritePattern<WarpExecuteOnLane0Op> {
  WarpOpTransferWrite(MLIRContext *ctx, DistributionMapFn fn,
                      PatternBenefit b = 1)
      : OpRewritePattern<WarpExecuteOnLane0Op>(ctx, b),
        distributionMapFn(std::move(fn)) {}

  /// Distribute the TransferWriteOp. Only 1D distributions and vector dims that
  /// are multiples of the distribution ratio are supported at the moment.
  LogicalResult tryDistributeOp(RewriterBase &rewriter,
                                vector::TransferWriteOp writeOp,
                                WarpExecuteOnLane0Op warpOp) const {
    VectorType writtenVectorType = writeOp.getVectorType();

    // 1. If the write is 0-D, we just clone it into a new WarpExecuteOnLane0Op
    // to separate it from the rest.
    if (writtenVectorType.getRank() == 0)
      return failure();

    // 2. Compute the distributed type.
    AffineMap map = distributionMapFn(writeOp.getVector());
    VectorType targetType =
        getDistributedType(writtenVectorType, map, warpOp.getWarpSize());
    if (!targetType)
      return failure();

    // 2.5 Compute the distributed type for the new mask;
    VectorType maskType;
    if (writeOp.getMask()) {
      // TODO: Distribution of masked writes with non-trivial permutation maps
      // requires the distribution of the mask to elementwise match the
      // distribution of the permuted written vector. Currently the details
      // of which lane is responsible for which element is captured strictly
      // by shape information on the warp op, and thus requires materializing
      // the permutation in IR.
      if (!writeOp.getPermutationMap().isMinorIdentity())
        return failure();
      maskType =
          getDistributedType(writeOp.getMaskType(), map, warpOp.getWarpSize());
    }

    // 3. clone the write into a new WarpExecuteOnLane0Op to separate it from
    // the rest.
    vector::TransferWriteOp newWriteOp =
        cloneWriteOp(rewriter, warpOp, writeOp, targetType, maskType);

    // 4. Reindex the write using the distribution map.
    auto newWarpOp =
        newWriteOp.getVector().getDefiningOp<WarpExecuteOnLane0Op>();
    rewriter.setInsertionPoint(newWriteOp);
    AffineMap indexMap = map.compose(newWriteOp.getPermutationMap());
    Location loc = newWriteOp.getLoc();
    SmallVector<Value> indices(newWriteOp.getIndices().begin(),
                               newWriteOp.getIndices().end());
    for (auto it : llvm::zip(indexMap.getResults(), map.getResults())) {
      AffineExpr d0, d1;
      bindDims(newWarpOp.getContext(), d0, d1);
      auto indexExpr = std::get<0>(it).dyn_cast<AffineDimExpr>();
      if (!indexExpr)
        continue;
      unsigned indexPos = indexExpr.getPosition();
      unsigned vectorPos = std::get<1>(it).cast<AffineDimExpr>().getPosition();
      auto scale =
          rewriter.getAffineConstantExpr(targetType.getDimSize(vectorPos));
      indices[indexPos] = affine::makeComposedAffineApply(
          rewriter, loc, d0 + scale * d1,
          {indices[indexPos], newWarpOp.getLaneid()});
    }
    newWriteOp.getIndicesMutable().assign(indices);

    return success();
  }

  /// Extract TransferWriteOps of vector<1x> into a separate warp op.
  LogicalResult tryExtractOp(RewriterBase &rewriter,
                             vector::TransferWriteOp writeOp,
                             WarpExecuteOnLane0Op warpOp) const {
    Location loc = writeOp.getLoc();
    VectorType vecType = writeOp.getVectorType();

    // Only sink out vector of 1 element for now to not serialize large vector
    // store. This can later be controlled by user.
    if (vecType.getNumElements() != 1)
      return failure();

    // Do not process warp ops that contain only TransferWriteOps.
    if (llvm::all_of(warpOp.getOps(), [](Operation &op) {
          return isa<vector::TransferWriteOp, vector::YieldOp>(&op);
        }))
      return failure();

    SmallVector<Value> yieldValues = {writeOp.getVector()};
    SmallVector<Type> retTypes = {vecType};
    SmallVector<size_t> newRetIndices;
    WarpExecuteOnLane0Op newWarpOp = moveRegionToNewWarpOpAndAppendReturns(
        rewriter, warpOp, yieldValues, retTypes, newRetIndices);
    rewriter.setInsertionPointAfter(newWarpOp);

    // Create a second warp op that contains only writeOp.
    auto secondWarpOp = rewriter.create<WarpExecuteOnLane0Op>(
        loc, TypeRange(), newWarpOp.getLaneid(), newWarpOp.getWarpSize());
    Block &body = secondWarpOp.getBodyRegion().front();
    rewriter.setInsertionPointToStart(&body);
    auto newWriteOp =
        cast<vector::TransferWriteOp>(rewriter.clone(*writeOp.getOperation()));
    newWriteOp.getVectorMutable().assign(newWarpOp.getResult(newRetIndices[0]));
    rewriter.eraseOp(writeOp);
    rewriter.create<vector::YieldOp>(newWarpOp.getLoc());
    return success();
  }

  LogicalResult matchAndRewrite(WarpExecuteOnLane0Op warpOp,
                                PatternRewriter &rewriter) const override {
    auto yield = cast<vector::YieldOp>(
        warpOp.getBodyRegion().getBlocks().begin()->getTerminator());
    Operation *lastNode = yield->getPrevNode();
    auto writeOp = dyn_cast_or_null<vector::TransferWriteOp>(lastNode);
    if (!writeOp)
      return failure();

    Value maybeMask = writeOp.getMask();
    if (!llvm::all_of(writeOp->getOperands(), [&](Value value) {
          return writeOp.getVector() == value ||
                 (maybeMask && maybeMask == value) ||
                 warpOp.isDefinedOutsideOfRegion(value);
        }))
      return failure();

    if (succeeded(tryDistributeOp(rewriter, writeOp, warpOp)))
      return success();

    // Masked writes not supported for extraction.
    if (writeOp.getMask())
      return failure();

    if (succeeded(tryExtractOp(rewriter, writeOp, warpOp)))
      return success();

    return failure();
  }

private:
  DistributionMapFn distributionMapFn;
};

/// Sink out elementwise op feeding into a warp op yield.
/// ```
/// %0 = vector.warp_execute_on_lane_0(%arg0) -> (vector<1xf32>) {
///   ...
///   %3 = arith.addf %1, %2 : vector<32xf32>
///   vector.yield %3 : vector<32xf32>
/// }
/// ```
/// To
/// ```
/// %r:3 = vector.warp_execute_on_lane_0(%arg0) -> (vector<1xf32>,
/// vector<1xf32>, vector<1xf32>) {
///   ...
///   %4 = arith.addf %2, %3 : vector<32xf32>
///   vector.yield %4, %2, %3 : vector<32xf32>, vector<32xf32>,
///   vector<32xf32>
/// }
/// %0 = arith.addf %r#1, %r#2 : vector<1xf32>
struct WarpOpElementwise : public OpRewritePattern<WarpExecuteOnLane0Op> {
  using OpRewritePattern<WarpExecuteOnLane0Op>::OpRewritePattern;
  LogicalResult matchAndRewrite(WarpExecuteOnLane0Op warpOp,
                                PatternRewriter &rewriter) const override {
    OpOperand *yieldOperand = getWarpResult(warpOp, [](Operation *op) {
      return OpTrait::hasElementwiseMappableTraits(op);
    });
    if (!yieldOperand)
      return failure();

<<<<<<< HEAD
    // Notify the rewriter that the warp op is changing (see the comment on
    // the WarpOpTransferRead pattern).
    rewriter.startRootUpdate(warpOp);

=======
>>>>>>> 1550e57c
    Operation *elementWise = yieldOperand->get().getDefiningOp();
    unsigned operandIndex = yieldOperand->getOperandNumber();
    Value distributedVal = warpOp.getResult(operandIndex);
    SmallVector<Value> yieldValues;
    SmallVector<Type> retTypes;
    Location loc = warpOp.getLoc();
    for (OpOperand &operand : elementWise->getOpOperands()) {
      Type targetType;
      if (auto vecType = dyn_cast<VectorType>(distributedVal.getType())) {
        // If the result type is a vector, the operands must also be vectors.
        auto operandType = cast<VectorType>(operand.get().getType());
        targetType =
            VectorType::get(vecType.getShape(), operandType.getElementType());
      } else {
        auto operandType = operand.get().getType();
        assert(!isa<VectorType>(operandType) &&
               "unexpected yield of vector from op with scalar result type");
        targetType = operandType;
      }
      retTypes.push_back(targetType);
      yieldValues.push_back(operand.get());
    }
    SmallVector<size_t> newRetIndices;
    WarpExecuteOnLane0Op newWarpOp = moveRegionToNewWarpOpAndAppendReturns(
        rewriter, warpOp, yieldValues, retTypes, newRetIndices);
    rewriter.setInsertionPointAfter(newWarpOp);
    SmallVector<Value> newOperands(elementWise->getOperands().begin(),
                                   elementWise->getOperands().end());
    for (unsigned i : llvm::seq(unsigned(0), elementWise->getNumOperands())) {
      newOperands[i] = newWarpOp.getResult(newRetIndices[i]);
    }
    OpBuilder::InsertionGuard g(rewriter);
    rewriter.setInsertionPointAfter(newWarpOp);
    Operation *newOp = cloneOpWithOperandsAndTypes(
        rewriter, loc, elementWise, newOperands,
        {newWarpOp.getResult(operandIndex).getType()});
    rewriter.replaceAllUsesWith(newWarpOp.getResult(operandIndex),
                                newOp->getResult(0));
    rewriter.finalizeRootUpdate(warpOp);
    return success();
  }
};

/// Sink out splat constant op feeding into a warp op yield.
/// ```
/// %0 = vector.warp_execute_on_lane_0(%arg0) -> (vector<1xf32>) {
///   ...
///   %cst = arith.constant dense<2.0> : vector<32xf32>
///   vector.yield %cst : vector<32xf32>
/// }
/// ```
/// To
/// ```
/// vector.warp_execute_on_lane_0(%arg0 {
///   ...
/// }
/// %0 = arith.constant dense<2.0> : vector<1xf32>
struct WarpOpConstant : public OpRewritePattern<WarpExecuteOnLane0Op> {
  using OpRewritePattern<WarpExecuteOnLane0Op>::OpRewritePattern;
  LogicalResult matchAndRewrite(WarpExecuteOnLane0Op warpOp,
                                PatternRewriter &rewriter) const override {
    OpOperand *yieldOperand = getWarpResult(
        warpOp, [](Operation *op) { return isa<arith::ConstantOp>(op); });
    if (!yieldOperand)
      return failure();
    auto constantOp = yieldOperand->get().getDefiningOp<arith::ConstantOp>();
    auto dense = dyn_cast<SplatElementsAttr>(constantOp.getValue());
    if (!dense)
      return failure();
    // Notify the rewriter that the warp op is changing (see the comment on
    // the WarpOpTransferRead pattern).
    rewriter.startRootUpdate(warpOp);
    unsigned operandIndex = yieldOperand->getOperandNumber();
    Attribute scalarAttr = dense.getSplatValue<Attribute>();
    auto newAttr = DenseElementsAttr::get(
        cast<ShapedType>(warpOp.getResult(operandIndex).getType()), scalarAttr);
    Location loc = warpOp.getLoc();
    rewriter.setInsertionPointAfter(warpOp);
    Value distConstant = rewriter.create<arith::ConstantOp>(loc, newAttr);
    rewriter.replaceAllUsesWith(warpOp.getResult(operandIndex), distConstant);
    rewriter.finalizeRootUpdate(warpOp);
    return success();
  }
};

/// Delinearize the given `laneId` into multiple dimensions, where each
/// dimension's size is determined by `originalShape` and `distributedShape`
/// together. This function expects the total numbers of threads needed for
/// distribution is equal to `warpSize`. Returns true and updates
/// `delinearizedIds` if so.
bool delinearizeLaneId(OpBuilder &builder, Location loc,
                       ArrayRef<int64_t> originalShape,
                       ArrayRef<int64_t> distributedShape, int64_t warpSize,
                       Value laneId, SmallVectorImpl<Value> &delinearizedIds) {
  // If the original shape and the distributed shape is the same, we don't
  // distribute at all--every thread is handling the whole. For such case, we
  // should not rely on lane IDs later. So just return an empty lane ID vector.
  if (originalShape == distributedShape) {
    delinearizedIds.clear();
    return true;
  }

  SmallVector<int64_t> sizes;
  for (auto [large, small] : llvm::zip_equal(originalShape, distributedShape)) {
    if (large % small != 0)
      return false;
    sizes.push_back(large / small);
  }
  if (std::accumulate(sizes.begin(), sizes.end(), 1,
                      std::multiplies<int64_t>()) != warpSize)
    return false;

  AffineExpr s0, s1;
  bindSymbols(builder.getContext(), s0, s1);

  int64_t usedThreads = 1;

  Value zero = builder.create<arith::ConstantIndexOp>(loc, 0);
  delinearizedIds.assign(sizes.size(), zero);

  for (int i = sizes.size() - 1; i >= 0; --i) {
    usedThreads *= sizes[i];
    if (usedThreads == warpSize) {
      // We've used up all available threads. Don't need to perform modulo
      // anymore. And we can stop the calculation for further dimensions.
      delinearizedIds[i] = laneId;
      break;
    }
    delinearizedIds[i] =
        affine::makeComposedAffineApply(builder, loc, s0 % sizes[i], {laneId});
    laneId = affine::makeComposedAffineApply(
        builder, loc, s0.floorDiv(usedThreads), {laneId});
  }
  return true;
}

/// Sink out transfer_read op feeding into a warp op yield.
/// ```
/// %0 = vector.warp_execute_on_lane_0(%arg0) -> (vector<1xf32>) {
///   ...
//    %2 = vector.transfer_read %src[%c0], %cst : memref<1024xf32>,
//    vector<32xf32>
///   vector.yield %2 : vector<32xf32>
/// }
/// ```
/// To
/// ```
/// %dead = vector.warp_execute_on_lane_0(%arg0) -> (vector<1xf32>,
/// vector<1xf32>, vector<1xf32>) {
///   ...
///   %2 = vector.transfer_read %src[%c0], %cst : memref<1024xf32>,
///   vector<32xf32> vector.yield %2 : vector<32xf32>
/// }
/// %0 = vector.transfer_read %src[%c0], %cst : memref<1024xf32>, vector<1xf32>
struct WarpOpTransferRead : public OpRewritePattern<WarpExecuteOnLane0Op> {
  using OpRewritePattern<WarpExecuteOnLane0Op>::OpRewritePattern;
  LogicalResult matchAndRewrite(WarpExecuteOnLane0Op warpOp,
                                PatternRewriter &rewriter) const override {
    // Try to find a distributable yielded read. Note that this pattern can
    // still fail at the end after distribution, in which case this might have
    // missed another distributable read.
    OpOperand *operand = getWarpResult(warpOp, [](Operation *op) {
      // Don't duplicate transfer_read ops when distributing.
      return isa<vector::TransferReadOp>(op) && op->hasOneUse();
    });
    if (!operand)
      return failure();
    auto read = operand->get().getDefiningOp<vector::TransferReadOp>();

    unsigned operandIndex = operand->getOperandNumber();
    Value distributedVal = warpOp.getResult(operandIndex);

    SmallVector<Value, 4> indices(read.getIndices().begin(),
                                  read.getIndices().end());
    auto sequentialType = cast<VectorType>(read.getResult().getType());
    auto distributedType = cast<VectorType>(distributedVal.getType());
    AffineMap map = calculateImplicitMap(sequentialType, distributedType);
    AffineMap indexMap = map.compose(read.getPermutationMap());

    // Distribute the mask if present.
    OpBuilder::InsertionGuard g(rewriter);
    WarpExecuteOnLane0Op newWarpOp = warpOp;
    Value newMask = read.getMask();
    bool hasMask = false;
    if (read.getMask()) {
      hasMask = true;
      // TODO: Distribution of masked reads with non-trivial permutation maps
      // requires the distribution of the mask to elementwise match the
      // distribution of the permuted written vector. Currently the details
      // of which lane is responsible for which element is captured strictly
      // by shape information on the warp op, and thus requires materializing
      // the permutation in IR.
      if (!read.getPermutationMap().isMinorIdentity())
        return failure();
      VectorType maskType =
          getDistributedType(read.getMaskType(), map, warpOp.getWarpSize());
      SmallVector<size_t> newRetIndices;
      newWarpOp = moveRegionToNewWarpOpAndAppendReturns(
          rewriter, warpOp, ValueRange{read.getMask()}, TypeRange{maskType},
          newRetIndices);
      newMask = newWarpOp.getResult(newRetIndices[0]);
      distributedVal = newWarpOp.getResult(operandIndex);
    } else {
      // This pattern does not actually change the warp op directly. Instead it
      // just rewrites a new transfer read (when not masked) outside of the warp
      // op and replaces the correponding result. There are then follow up
      // patterns to erase now dead results of the warp op. This erasure allows
      // propagation to continue, but this pattern on its own never actually
      // tells the pattern rewriter that the warp op "changed." Notify the
      // rewriter here that the warp op is changing. Similar situations are
      // noted in following patterns.
      rewriter.startRootUpdate(warpOp);
    }

    rewriter.setInsertionPointAfter(newWarpOp);

    // Try to delinearize the lane ID to match the rank expected for
    // distribution.
    SmallVector<Value> delinearizedIds;
    if (!delinearizeLaneId(rewriter, read.getLoc(), sequentialType.getShape(),
                           distributedType.getShape(), newWarpOp.getWarpSize(),
                           newWarpOp.getLaneid(), delinearizedIds)) {
      if (!hasMask)
        rewriter.cancelRootUpdate(warpOp);
      return rewriter.notifyMatchFailure(
          read, "cannot delinearize lane ID for distribution");
    }
    assert(!delinearizedIds.empty() || map.getNumResults() == 0);

    for (auto it : llvm::zip_equal(indexMap.getResults(), map.getResults())) {
      AffineExpr d0, d1;
      bindDims(read.getContext(), d0, d1);
      auto indexExpr = std::get<0>(it).dyn_cast<AffineDimExpr>();
      if (!indexExpr)
        continue;
      unsigned indexPos = indexExpr.getPosition();
      unsigned vectorPos = std::get<1>(it).cast<AffineDimExpr>().getPosition();
      int64_t scale = distributedType.getDimSize(vectorPos);
      indices[indexPos] = affine::makeComposedAffineApply(
          rewriter, read.getLoc(), d0 + scale * d1,
          {indices[indexPos], delinearizedIds[vectorPos]});
    }
    auto newRead = rewriter.create<vector::TransferReadOp>(
        read.getLoc(), distributedVal.getType(), read.getSource(), indices,
        read.getPermutationMapAttr(), read.getPadding(), newMask,
        read.getInBoundsAttr());

    // Check that the produced operation is legal.
    // The transfer op may be reading from values that are defined within
    // warpOp's body, which is illegal.
    // We do the check late because incdices may be changed by
    // makeComposeAffineApply. This rewrite may remove dependencies from
    // warpOp's body.
    // E.g., warpop {
    //   %idx = affine.apply...[%outsideDef]
    //   ... = transfer_read ...[%idx]
    // }
    // will be rewritten in:
    // warpop {
    // }
    //  %new_idx = affine.apply...[%outsideDef]
    //   ... = transfer_read ...[%new_idx]
    if (!llvm::all_of(newRead->getOperands(), [&](Value value) {
          return (newRead.getMask() && value == newRead.getMask()) ||
                 newWarpOp.isDefinedOutsideOfRegion(value);
        })) {
      if (!hasMask)
        rewriter.cancelRootUpdate(warpOp);
      return failure();
    }

    rewriter.replaceAllUsesWith(distributedVal, newRead);
    if (!hasMask)
      rewriter.finalizeRootUpdate(warpOp);
    return success();
  }
};

/// Remove any result that has no use along with the matching yieldOp operand.
// TODO: Move this in WarpExecuteOnLane0Op canonicalization.
struct WarpOpDeadResult : public OpRewritePattern<WarpExecuteOnLane0Op> {
  using OpRewritePattern<WarpExecuteOnLane0Op>::OpRewritePattern;
  LogicalResult matchAndRewrite(WarpExecuteOnLane0Op warpOp,
                                PatternRewriter &rewriter) const override {
    SmallVector<Type> newResultTypes;
    newResultTypes.reserve(warpOp->getNumResults());
    SmallVector<Value> newYieldValues;
    newYieldValues.reserve(warpOp->getNumResults());
    DenseMap<Value, int64_t> dedupYieldOperandPositionMap;
    DenseMap<OpResult, int64_t> dedupResultPositionMap;
    auto yield = cast<vector::YieldOp>(
        warpOp.getBodyRegion().getBlocks().begin()->getTerminator());

    // Some values may be yielded multiple times and correspond to multiple
    // results. Deduplicating occurs by taking each result with its matching
    // yielded value, and:
    //   1. recording the unique first position at which the value is yielded.
    //   2. recording for the result, the first position at which the dedup'ed
    //      value is yielded.
    //   3. skipping from the new result types / new yielded values any result
    //      that has no use or whose yielded value has already been seen.
    for (OpResult result : warpOp.getResults()) {
      Value yieldOperand = yield.getOperand(result.getResultNumber());
      auto it = dedupYieldOperandPositionMap.insert(
          std::make_pair(yieldOperand, newResultTypes.size()));
      dedupResultPositionMap.insert(std::make_pair(result, it.first->second));
      if (result.use_empty() || !it.second)
        continue;
      newResultTypes.push_back(result.getType());
      newYieldValues.push_back(yieldOperand);
    }
    // No modification, exit early.
    if (yield.getNumOperands() == newYieldValues.size())
      return failure();
    // Move the body of the old warpOp to a new warpOp.
    WarpExecuteOnLane0Op newWarpOp = moveRegionToNewWarpOpAndReplaceReturns(
        rewriter, warpOp, newYieldValues, newResultTypes);

    // Simplify the new warp op after dropping dead results.
    newWarpOp.getBody()->walk([&](Operation *op) {
      if (isOpTriviallyDead(op))
        rewriter.eraseOp(op);
    });

    // Replace results of the old warpOp by the new, deduplicated results.
    SmallVector<Value> newValues;
    newValues.reserve(warpOp->getNumResults());
    for (OpResult result : warpOp.getResults()) {
      if (result.use_empty())
        newValues.push_back(Value());
      else
        newValues.push_back(
            newWarpOp.getResult(dedupResultPositionMap.lookup(result)));
    }
    rewriter.replaceOp(warpOp, newValues);
    return success();
  }
};

// If an operand is directly yielded out of the region we can forward it
// directly and it doesn't need to go through the region.
struct WarpOpForwardOperand : public OpRewritePattern<WarpExecuteOnLane0Op> {
  using OpRewritePattern<WarpExecuteOnLane0Op>::OpRewritePattern;
  LogicalResult matchAndRewrite(WarpExecuteOnLane0Op warpOp,
                                PatternRewriter &rewriter) const override {
    SmallVector<Type> resultTypes;
    SmallVector<Value> yieldValues;
    auto yield = cast<vector::YieldOp>(
        warpOp.getBodyRegion().getBlocks().begin()->getTerminator());
    Value valForwarded;
    unsigned resultIndex;
    for (OpOperand &operand : yield->getOpOperands()) {
      Value result = warpOp.getResult(operand.getOperandNumber());
      if (result.use_empty())
        continue;

      // Assume all the values coming from above are uniform.
      if (!warpOp.getBodyRegion().isAncestor(operand.get().getParentRegion())) {
        if (result.getType() != operand.get().getType())
          continue;
        valForwarded = operand.get();
        resultIndex = operand.getOperandNumber();
        break;
      }
      auto arg = dyn_cast<BlockArgument>(operand.get());
      if (!arg || arg.getOwner()->getParentOp() != warpOp.getOperation())
        continue;
      Value warpOperand = warpOp.getArgs()[arg.getArgNumber()];
      if (result.getType() != warpOperand.getType())
        continue;
      valForwarded = warpOperand;
      resultIndex = operand.getOperandNumber();
      break;
    }
    if (!valForwarded)
      return failure();
    // Notify the rewriter that the warp op is changing (see the comment on
    // the WarpOpTransferRead pattern).
    rewriter.startRootUpdate(warpOp);
    rewriter.replaceAllUsesWith(warpOp.getResult(resultIndex), valForwarded);
    rewriter.finalizeRootUpdate(warpOp);
    return success();
  }
};

struct WarpOpBroadcast : public OpRewritePattern<WarpExecuteOnLane0Op> {
  using OpRewritePattern<WarpExecuteOnLane0Op>::OpRewritePattern;
  LogicalResult matchAndRewrite(WarpExecuteOnLane0Op warpOp,
                                PatternRewriter &rewriter) const override {
    OpOperand *operand = getWarpResult(
        warpOp, [](Operation *op) { return isa<vector::BroadcastOp>(op); });
    if (!operand)
      return failure();
    unsigned int operandNumber = operand->getOperandNumber();
    auto broadcastOp = operand->get().getDefiningOp<vector::BroadcastOp>();
    Location loc = broadcastOp.getLoc();
    auto destVecType =
        cast<VectorType>(warpOp->getResultTypes()[operandNumber]);
    Value broadcastSrc = broadcastOp.getSource();
    Type broadcastSrcType = broadcastSrc.getType();

    // Check that the broadcast actually spans a set of values uniformly across
    // all threads. In other words, check that each thread can reconstruct
    // their own broadcast.
    // For that we simply check that the broadcast we want to build makes sense.
    if (vector::isBroadcastableTo(broadcastSrcType, destVecType) !=
        vector::BroadcastableToResult::Success)
      return failure();
    // Notify the rewriter that the warp op is changing (see the comment on
    // the WarpOpTransferRead pattern).
    rewriter.startRootUpdate(warpOp);
    SmallVector<size_t> newRetIndices;
    WarpExecuteOnLane0Op newWarpOp = moveRegionToNewWarpOpAndAppendReturns(
        rewriter, warpOp, {broadcastSrc}, {broadcastSrcType}, newRetIndices);
    rewriter.setInsertionPointAfter(newWarpOp);
    Value broadcasted = rewriter.create<vector::BroadcastOp>(
        loc, destVecType, newWarpOp->getResult(newRetIndices[0]));
    rewriter.replaceAllUsesWith(newWarpOp->getResult(operandNumber),
                                broadcasted);
    rewriter.finalizeRootUpdate(warpOp);
    return success();
  }
};

/// Pattern to move shape cast out of the warp op. shape cast is basically a
/// no-op for warp distribution; we need to handle the shape though.
struct WarpOpShapeCast : public OpRewritePattern<WarpExecuteOnLane0Op> {
  using OpRewritePattern<WarpExecuteOnLane0Op>::OpRewritePattern;
  LogicalResult matchAndRewrite(WarpExecuteOnLane0Op warpOp,
                                PatternRewriter &rewriter) const override {
    OpOperand *operand = getWarpResult(
        warpOp, [](Operation *op) { return isa<vector::ShapeCastOp>(op); });
    if (!operand)
      return failure();

    auto oldCastOp = operand->get().getDefiningOp<vector::ShapeCastOp>();

    unsigned int operandNumber = operand->getOperandNumber();
    auto castDistributedType =
        cast<VectorType>(warpOp->getResultTypes()[operandNumber]);
    VectorType castOriginalType = oldCastOp.getSourceVectorType();
    VectorType castResultType = castDistributedType;

    // We expect the distributed type to have a smaller rank than the original
    // type. Prepend with size-one dimensions to make them the same.
    unsigned castDistributedRank = castDistributedType.getRank();
    unsigned castOriginalRank = castOriginalType.getRank();
    if (castDistributedRank < castOriginalRank) {
      SmallVector<int64_t> shape(castOriginalRank - castDistributedRank, 1);
      llvm::append_range(shape, castDistributedType.getShape());
      castDistributedType =
          VectorType::get(shape, castDistributedType.getElementType());
    }

    SmallVector<size_t> newRetIndices;
    WarpExecuteOnLane0Op newWarpOp = moveRegionToNewWarpOpAndAppendReturns(
        rewriter, warpOp, {oldCastOp.getSource()}, {castDistributedType},
        newRetIndices);
    rewriter.setInsertionPointAfter(newWarpOp);
    Value newCast = rewriter.create<vector::ShapeCastOp>(
        oldCastOp.getLoc(), castResultType,
        newWarpOp->getResult(newRetIndices[0]));
    rewriter.replaceAllUsesWith(newWarpOp->getResult(operandNumber), newCast);
    return success();
  }
};

/// Sink out vector.create_mask op feeding into a warp op yield.
/// ```
/// %0 = ...
/// %1 = vector.warp_execute_on_lane_0(%arg0) -> (vector<1xf32>) {
///   ...
///   %mask = vector.create_mask %0 : vector<32xi1>
///   vector.yield %mask : vector<32xi1>
/// }
/// ```
/// To
/// ```
/// %0 = ...
/// vector.warp_execute_on_lane_0(%arg0) {
///   ...
/// }
/// %cmp = arith.cmpi ult, %laneid, %0
/// %ub = arith.select %cmp, %c0, %c1
/// %1 = vector.create_mask %ub : vector<1xi1>
struct WarpOpCreateMask : public OpRewritePattern<WarpExecuteOnLane0Op> {
  using OpRewritePattern::OpRewritePattern;
  LogicalResult matchAndRewrite(WarpExecuteOnLane0Op warpOp,
                                PatternRewriter &rewriter) const override {
    OpOperand *yieldOperand = getWarpResult(
        warpOp, [](Operation *op) { return isa<vector::CreateMaskOp>(op); });
    if (!yieldOperand)
      return failure();

    auto mask = yieldOperand->get().getDefiningOp<vector::CreateMaskOp>();

    // Early exit if any values needed for calculating the new mask indices
    // are defined inside the warp op.
    if (!llvm::all_of(mask->getOperands(), [&](Value value) {
          return warpOp.isDefinedOutsideOfRegion(value);
        }))
      return failure();

    Location loc = mask.getLoc();
    unsigned operandIndex = yieldOperand->getOperandNumber();

    auto distType = cast<VectorType>(warpOp.getResult(operandIndex).getType());
    VectorType seqType = mask.getVectorType();
    ArrayRef<int64_t> seqShape = seqType.getShape();
    ArrayRef<int64_t> distShape = distType.getShape();

    rewriter.setInsertionPointAfter(warpOp);

    // Delinearize the lane ID for constructing the distributed mask sizes.
    SmallVector<Value> delinearizedIds;
    if (!delinearizeLaneId(rewriter, loc, seqShape, distShape,
                           warpOp.getWarpSize(), warpOp.getLaneid(),
                           delinearizedIds))
      return rewriter.notifyMatchFailure(
          mask, "cannot delinearize lane ID for distribution");
    assert(!delinearizedIds.empty());

    // Notify the rewriter that the warp op is changing (see the comment on
    // the WarpOpTransferRead pattern).
    rewriter.startRootUpdate(warpOp);

    AffineExpr s0, s1;
    bindSymbols(rewriter.getContext(), s0, s1);
    SmallVector<Value> newOperands;
    for (int i = 0, e = distShape.size(); i < e; ++i) {
      // Get `mask_dim_range_upper_limit[i] - lane_id[i] * dist_sizes[i]` to
      // find the distance from the largest mask index owned by this lane to the
      // original mask size. `vector.create_mask` implicitly clamps mask
      // operands to the range [0, mask_vector_size[i]], or in other words, the
      // mask sizes are always in the range [0, mask_vector_size[i]).
      Value maskDimIdx = affine::makeComposedAffineApply(
          rewriter, loc, s1 - s0 * distShape[i],
          {delinearizedIds[i], mask.getOperand(i)});
      newOperands.push_back(maskDimIdx);
    }

    auto newMask =
        rewriter.create<vector::CreateMaskOp>(loc, distType, newOperands);
    rewriter.replaceAllUsesWith(warpOp.getResult(operandIndex), newMask);
    rewriter.finalizeRootUpdate(warpOp);
    return success();
  }
};

/// Pattern to move out vector.extract of single element vector. Those don't
/// need to be distributed and can just be propagated outside of the region.
struct WarpOpExtract : public OpRewritePattern<WarpExecuteOnLane0Op> {
  using OpRewritePattern<WarpExecuteOnLane0Op>::OpRewritePattern;
  LogicalResult matchAndRewrite(WarpExecuteOnLane0Op warpOp,
                                PatternRewriter &rewriter) const override {
    OpOperand *operand = getWarpResult(
        warpOp, [](Operation *op) { return isa<vector::ExtractOp>(op); });
    if (!operand)
      return failure();
    unsigned int operandNumber = operand->getOperandNumber();
    auto extractOp = operand->get().getDefiningOp<vector::ExtractOp>();
    VectorType extractSrcType = extractOp.getSourceVectorType();
    Location loc = extractOp.getLoc();

    // "vector.extract %v[] : vector<f32> from vector<f32>" is an invalid op.
    assert(extractSrcType.getRank() > 0 &&
           "vector.extract does not support rank 0 sources");

    // "vector.extract %v[] : vector<...xf32> from vector<...xf32>" can be
    // canonicalized to %v.
    if (extractOp.getNumIndices() == 0)
      return failure();

    // Rewrite vector.extract with 1d source to vector.extractelement.
    if (extractSrcType.getRank() == 1) {
      if (extractOp.hasDynamicPosition())
        // TODO: Dinamic position not supported yet.
        return failure();

      assert(extractOp.getNumIndices() == 1 && "expected 1 index");
      int64_t pos = extractOp.getStaticPosition()[0];
      rewriter.setInsertionPoint(extractOp);
      rewriter.replaceOpWithNewOp<vector::ExtractElementOp>(
          extractOp, extractOp.getVector(),
          rewriter.create<arith::ConstantIndexOp>(loc, pos));
      return success();
    }

    // All following cases are 2d or higher dimensional source vectors.

    if (warpOp.getResult(operandNumber).getType() == operand->get().getType()) {
      // There is no distribution, this is a broadcast. Simply move the extract
      // out of the warp op.
      // TODO: This could be optimized. E.g., in case of a scalar result, let
      // one lane extract and shuffle the result to all other lanes (same as
      // the 1d case).
      SmallVector<size_t> newRetIndices;
      WarpExecuteOnLane0Op newWarpOp = moveRegionToNewWarpOpAndAppendReturns(
          rewriter, warpOp, {extractOp.getVector()},
          {extractOp.getSourceVectorType()}, newRetIndices);
      rewriter.setInsertionPointAfter(newWarpOp);
      Value distributedVec = newWarpOp->getResult(newRetIndices[0]);
      // Extract from distributed vector.
      Value newExtract = rewriter.create<vector::ExtractOp>(
          loc, distributedVec, extractOp.getMixedPosition());
      rewriter.replaceAllUsesWith(newWarpOp->getResult(operandNumber),
                                  newExtract);
      return success();
    }

    // Find the distributed dimension. There should be exactly one.
    auto distributedType =
        cast<VectorType>(warpOp.getResult(operandNumber).getType());
    auto yieldedType = cast<VectorType>(operand->get().getType());
    int64_t distributedDim = -1;
    for (int64_t i = 0; i < yieldedType.getRank(); ++i) {
      if (distributedType.getDimSize(i) != yieldedType.getDimSize(i)) {
        // Keep this assert here in case WarpExecuteOnLane0Op gets extended to
        // support distributing multiple dimensions in the future.
        assert(distributedDim == -1 && "found multiple distributed dims");
        distributedDim = i;
      }
    }
    assert(distributedDim != -1 && "could not find distributed dimension");
    (void)distributedDim;

    // Yield source vector from warp op.
    SmallVector<int64_t> newDistributedShape(extractSrcType.getShape().begin(),
                                             extractSrcType.getShape().end());
    for (int i = 0; i < distributedType.getRank(); ++i)
      newDistributedShape[i + extractOp.getNumIndices()] =
          distributedType.getDimSize(i);
    auto newDistributedType =
        VectorType::get(newDistributedShape, distributedType.getElementType());
    SmallVector<size_t> newRetIndices;
    WarpExecuteOnLane0Op newWarpOp = moveRegionToNewWarpOpAndAppendReturns(
        rewriter, warpOp, {extractOp.getVector()}, {newDistributedType},
        newRetIndices);
    rewriter.setInsertionPointAfter(newWarpOp);
    Value distributedVec = newWarpOp->getResult(newRetIndices[0]);
    // Extract from distributed vector.
    Value newExtract = rewriter.create<vector::ExtractOp>(
        loc, distributedVec, extractOp.getMixedPosition());
    rewriter.replaceAllUsesWith(newWarpOp->getResult(operandNumber),
                                newExtract);
    return success();
  }
};

/// Pattern to move out vector.extractelement of 0-D tensors. Those don't
/// need to be distributed and can just be propagated outside of the region.
struct WarpOpExtractElement : public OpRewritePattern<WarpExecuteOnLane0Op> {
  WarpOpExtractElement(MLIRContext *ctx, WarpShuffleFromIdxFn fn,
                       PatternBenefit b = 1)
      : OpRewritePattern<WarpExecuteOnLane0Op>(ctx, b),
        warpShuffleFromIdxFn(std::move(fn)) {}
  LogicalResult matchAndRewrite(WarpExecuteOnLane0Op warpOp,
                                PatternRewriter &rewriter) const override {
    OpOperand *operand = getWarpResult(warpOp, [](Operation *op) {
      return isa<vector::ExtractElementOp>(op);
    });
    if (!operand)
      return failure();
    unsigned int operandNumber = operand->getOperandNumber();
    auto extractOp = operand->get().getDefiningOp<vector::ExtractElementOp>();
    VectorType extractSrcType = extractOp.getSourceVectorType();
    bool is0dOrVec1Extract = extractSrcType.getNumElements() == 1;
    Type elType = extractSrcType.getElementType();
    VectorType distributedVecType;
    if (!is0dOrVec1Extract) {
      assert(extractSrcType.getRank() == 1 &&
             "expected that extractelement src rank is 0 or 1");
      if (extractSrcType.getShape()[0] % warpOp.getWarpSize() != 0)
        return failure();
      int64_t elementsPerLane =
          extractSrcType.getShape()[0] / warpOp.getWarpSize();
      distributedVecType = VectorType::get({elementsPerLane}, elType);
    } else {
      distributedVecType = extractSrcType;
    }
    // Yield source vector from warp op.
    Location loc = extractOp.getLoc();
    SmallVector<size_t> newRetIndices;
    WarpExecuteOnLane0Op newWarpOp = moveRegionToNewWarpOpAndAppendReturns(
        rewriter, warpOp, {extractOp.getVector()}, {distributedVecType},
        newRetIndices);
    rewriter.setInsertionPointAfter(newWarpOp);
    Value distributedVec = newWarpOp->getResult(newRetIndices[0]);

    // 0d extract: The new warp op broadcasts the source vector to all lanes.
    // All lanes extract the scalar.
    if (is0dOrVec1Extract) {
      Value newExtract;
      if (extractSrcType.getRank() == 1) {
        newExtract = rewriter.create<vector::ExtractElementOp>(
            loc, distributedVec,
            rewriter.create<arith::ConstantIndexOp>(loc, 0));

      } else {
        newExtract =
            rewriter.create<vector::ExtractElementOp>(loc, distributedVec);
      }
      rewriter.replaceAllUsesWith(newWarpOp->getResult(operandNumber),
                                  newExtract);
      return success();
    }

    // 1d extract: Distribute the source vector. One lane extracts and shuffles
    // the value to all other lanes.
    int64_t elementsPerLane = distributedVecType.getShape()[0];
    AffineExpr sym0 = getAffineSymbolExpr(0, rewriter.getContext());
    // tid of extracting thread: pos / elementsPerLane
    Value broadcastFromTid = rewriter.create<affine::AffineApplyOp>(
        loc, sym0.ceilDiv(elementsPerLane), extractOp.getPosition());
    // Extract at position: pos % elementsPerLane
    Value pos =
        elementsPerLane == 1
            ? rewriter.create<arith::ConstantIndexOp>(loc, 0).getResult()
            : rewriter
                  .create<affine::AffineApplyOp>(loc, sym0 % elementsPerLane,
                                                 extractOp.getPosition())
                  .getResult();
    Value extracted =
        rewriter.create<vector::ExtractElementOp>(loc, distributedVec, pos);

    // Shuffle the extracted value to all lanes.
    Value shuffled = warpShuffleFromIdxFn(
        loc, rewriter, extracted, broadcastFromTid, newWarpOp.getWarpSize());
    rewriter.replaceAllUsesWith(newWarpOp->getResult(operandNumber), shuffled);
    return success();
  }

private:
  WarpShuffleFromIdxFn warpShuffleFromIdxFn;
};

struct WarpOpInsertElement : public OpRewritePattern<WarpExecuteOnLane0Op> {
  using OpRewritePattern<WarpExecuteOnLane0Op>::OpRewritePattern;

  LogicalResult matchAndRewrite(WarpExecuteOnLane0Op warpOp,
                                PatternRewriter &rewriter) const override {
    OpOperand *operand = getWarpResult(
        warpOp, [](Operation *op) { return isa<vector::InsertElementOp>(op); });
    if (!operand)
      return failure();
    unsigned int operandNumber = operand->getOperandNumber();
    auto insertOp = operand->get().getDefiningOp<vector::InsertElementOp>();
    VectorType vecType = insertOp.getDestVectorType();
    VectorType distrType =
        cast<VectorType>(warpOp.getResult(operandNumber).getType());
    bool hasPos = static_cast<bool>(insertOp.getPosition());

    // Yield destination vector, source scalar and position from warp op.
    SmallVector<Value> additionalResults{insertOp.getDest(),
                                         insertOp.getSource()};
    SmallVector<Type> additionalResultTypes{distrType,
                                            insertOp.getSource().getType()};
    if (hasPos) {
      additionalResults.push_back(insertOp.getPosition());
      additionalResultTypes.push_back(insertOp.getPosition().getType());
    }
    Location loc = insertOp.getLoc();
    SmallVector<size_t> newRetIndices;
    WarpExecuteOnLane0Op newWarpOp = moveRegionToNewWarpOpAndAppendReturns(
        rewriter, warpOp, additionalResults, additionalResultTypes,
        newRetIndices);
    rewriter.setInsertionPointAfter(newWarpOp);
    Value distributedVec = newWarpOp->getResult(newRetIndices[0]);
    Value newSource = newWarpOp->getResult(newRetIndices[1]);
    Value newPos = hasPos ? newWarpOp->getResult(newRetIndices[2]) : Value();
    rewriter.setInsertionPointAfter(newWarpOp);

    if (vecType == distrType) {
      // Broadcast: Simply move the vector.inserelement op out.
      Value newInsert = rewriter.create<vector::InsertElementOp>(
          loc, newSource, distributedVec, newPos);
      rewriter.replaceAllUsesWith(newWarpOp->getResult(operandNumber),
                                  newInsert);
      return success();
    }

    // This is a distribution. Only one lane should insert.
    int64_t elementsPerLane = distrType.getShape()[0];
    AffineExpr sym0 = getAffineSymbolExpr(0, rewriter.getContext());
    // tid of extracting thread: pos / elementsPerLane
    Value insertingLane = rewriter.create<affine::AffineApplyOp>(
        loc, sym0.ceilDiv(elementsPerLane), newPos);
    // Insert position: pos % elementsPerLane
    Value pos =
        elementsPerLane == 1
            ? rewriter.create<arith::ConstantIndexOp>(loc, 0).getResult()
            : rewriter
                  .create<affine::AffineApplyOp>(loc, sym0 % elementsPerLane,
                                                 newPos)
                  .getResult();
    Value isInsertingLane = rewriter.create<arith::CmpIOp>(
        loc, arith::CmpIPredicate::eq, newWarpOp.getLaneid(), insertingLane);
    Value newResult =
        rewriter
            .create<scf::IfOp>(
                loc, isInsertingLane,
                /*thenBuilder=*/
                [&](OpBuilder &builder, Location loc) {
                  Value newInsert = builder.create<vector::InsertElementOp>(
                      loc, newSource, distributedVec, pos);
                  builder.create<scf::YieldOp>(loc, newInsert);
                },
                /*elseBuilder=*/
                [&](OpBuilder &builder, Location loc) {
                  builder.create<scf::YieldOp>(loc, distributedVec);
                })
            .getResult(0);
    rewriter.replaceAllUsesWith(newWarpOp->getResult(operandNumber), newResult);
    return success();
  }
};

struct WarpOpInsert : public OpRewritePattern<WarpExecuteOnLane0Op> {
  using OpRewritePattern<WarpExecuteOnLane0Op>::OpRewritePattern;

  LogicalResult matchAndRewrite(WarpExecuteOnLane0Op warpOp,
                                PatternRewriter &rewriter) const override {
    OpOperand *operand = getWarpResult(
        warpOp, [](Operation *op) { return isa<vector::InsertOp>(op); });
    if (!operand)
      return failure();
    unsigned int operandNumber = operand->getOperandNumber();
    auto insertOp = operand->get().getDefiningOp<vector::InsertOp>();
    Location loc = insertOp.getLoc();

    // "vector.insert %v, %v[] : ..." can be canonicalized to %v.
    if (insertOp.getNumIndices() == 0)
      return failure();

    // Rewrite vector.insert with 1d dest to vector.insertelement.
    if (insertOp.getDestVectorType().getRank() == 1) {
      if (insertOp.hasDynamicPosition())
        // TODO: Dinamic position not supported yet.
        return failure();

      assert(insertOp.getNumIndices() == 1 && "expected 1 index");
      int64_t pos = insertOp.getStaticPosition()[0];
      rewriter.setInsertionPoint(insertOp);
      rewriter.replaceOpWithNewOp<vector::InsertElementOp>(
          insertOp, insertOp.getSource(), insertOp.getDest(),
          rewriter.create<arith::ConstantIndexOp>(loc, pos));
      return success();
    }

    if (warpOp.getResult(operandNumber).getType() == operand->get().getType()) {
      // There is no distribution, this is a broadcast. Simply move the insert
      // out of the warp op.
      SmallVector<size_t> newRetIndices;
      WarpExecuteOnLane0Op newWarpOp = moveRegionToNewWarpOpAndAppendReturns(
          rewriter, warpOp, {insertOp.getSource(), insertOp.getDest()},
          {insertOp.getSourceType(), insertOp.getDestVectorType()},
          newRetIndices);
      rewriter.setInsertionPointAfter(newWarpOp);
      Value distributedSrc = newWarpOp->getResult(newRetIndices[0]);
      Value distributedDest = newWarpOp->getResult(newRetIndices[1]);
      Value newResult = rewriter.create<vector::InsertOp>(
          loc, distributedSrc, distributedDest, insertOp.getMixedPosition());
      rewriter.replaceAllUsesWith(newWarpOp->getResult(operandNumber),
                                  newResult);
      return success();
    }

    // Find the distributed dimension. There should be exactly one.
    auto distrDestType =
        cast<VectorType>(warpOp.getResult(operandNumber).getType());
    auto yieldedType = cast<VectorType>(operand->get().getType());
    int64_t distrDestDim = -1;
    for (int64_t i = 0; i < yieldedType.getRank(); ++i) {
      if (distrDestType.getDimSize(i) != yieldedType.getDimSize(i)) {
        // Keep this assert here in case WarpExecuteOnLane0Op gets extended to
        // support distributing multiple dimensions in the future.
        assert(distrDestDim == -1 && "found multiple distributed dims");
        distrDestDim = i;
      }
    }
    assert(distrDestDim != -1 && "could not find distributed dimension");

    // Compute the distributed source vector type.
    VectorType srcVecType = cast<VectorType>(insertOp.getSourceType());
    SmallVector<int64_t> distrSrcShape(srcVecType.getShape().begin(),
                                       srcVecType.getShape().end());
    // E.g.: vector.insert %s, %d [2] : vector<96xf32> into vector<128x96xf32>
    // Case 1: distrDestDim = 1 (dim of size 96). In that case, each lane will
    //         insert a smaller vector<3xf32>.
    // Case 2: distrDestDim = 0 (dim of size 128) => distrSrcDim = -1. In that
    //         case, one lane will insert the source vector<96xf32>. The other
    //         lanes will not do anything.
    int64_t distrSrcDim = distrDestDim - insertOp.getNumIndices();
    if (distrSrcDim >= 0)
      distrSrcShape[distrSrcDim] = distrDestType.getDimSize(distrDestDim);
    auto distrSrcType =
        VectorType::get(distrSrcShape, distrDestType.getElementType());

    // Yield source and dest vectors from warp op.
    SmallVector<size_t> newRetIndices;
    WarpExecuteOnLane0Op newWarpOp = moveRegionToNewWarpOpAndAppendReturns(
        rewriter, warpOp, {insertOp.getSource(), insertOp.getDest()},
        {distrSrcType, distrDestType}, newRetIndices);
    rewriter.setInsertionPointAfter(newWarpOp);
    Value distributedSrc = newWarpOp->getResult(newRetIndices[0]);
    Value distributedDest = newWarpOp->getResult(newRetIndices[1]);

    // Insert into the distributed vector.
    Value newResult;
    if (distrSrcDim >= 0) {
      // Every lane inserts a small piece.
      newResult = rewriter.create<vector::InsertOp>(
          loc, distributedSrc, distributedDest, insertOp.getMixedPosition());
    } else {
      // One lane inserts the entire source vector.
      int64_t elementsPerLane = distrDestType.getDimSize(distrDestDim);
      SmallVector<OpFoldResult> pos = insertOp.getMixedPosition();
      SmallVector<int64_t> newPos = getAsIntegers(pos);
      // tid of inserting lane: pos / elementsPerLane
      Value insertingLane = rewriter.create<arith::ConstantIndexOp>(
          loc, newPos[distrDestDim] / elementsPerLane);
      Value isInsertingLane = rewriter.create<arith::CmpIOp>(
          loc, arith::CmpIPredicate::eq, newWarpOp.getLaneid(), insertingLane);
      // Insert position: pos % elementsPerLane
      newPos[distrDestDim] %= elementsPerLane;
      auto insertingBuilder = [&](OpBuilder &builder, Location loc) {
        Value newInsert = builder.create<vector::InsertOp>(
            loc, distributedSrc, distributedDest, newPos);
        builder.create<scf::YieldOp>(loc, newInsert);
      };
      auto nonInsertingBuilder = [&](OpBuilder &builder, Location loc) {
        builder.create<scf::YieldOp>(loc, distributedDest);
      };
      newResult = rewriter
                      .create<scf::IfOp>(loc, isInsertingLane,
                                         /*thenBuilder=*/insertingBuilder,
                                         /*elseBuilder=*/nonInsertingBuilder)
                      .getResult(0);
    }

    rewriter.replaceAllUsesWith(newWarpOp->getResult(operandNumber), newResult);
    return success();
  }
};

/// Sink scf.for region out of WarpExecuteOnLane0Op. This can be done only if
/// the scf.ForOp is the last operation in the region so that it doesn't change
/// the order of execution. This creates a new scf.for region after the
/// WarpExecuteOnLane0Op. The new scf.for region will contain a new
/// WarpExecuteOnLane0Op region. Example:
/// ```
/// %w = vector.warp_execute_on_lane_0(%laneid) -> (vector<4xf32>) {
///   ...
///   %v1 = scf.for %arg3 = %c0 to %c128 step %c1 iter_args(%arg4 = %v)
///   -> (vector<128xf32>) {
///     ...
///     scf.yield %r : vector<128xf32>
///   }
///   vector.yield %v1 : vector<128xf32>
/// }
/// ```
/// To:
/// %w0 = vector.warp_execute_on_lane_0(%arg0) -> (vector<4xf32>) {
///   ...
///   vector.yield %v : vector<128xf32>
/// }
/// %w = scf.for %arg3 = %c0 to %c128 step %c1 iter_args(%varg = %q0)
///   -> (vector<4xf32>) {
///     %iw = vector.warp_execute_on_lane_0(%laneid)
///     args(%varg : vector<4xf32>) -> (vector<4xf32>) {
///     ^bb0(%arg: vector<128xf32>):
///       ...
///       vector.yield %ir : vector<128xf32>
///     }
///     scf.yield %iw : vector<4xf32>
///  }
/// ```
struct WarpOpScfForOp : public OpRewritePattern<WarpExecuteOnLane0Op> {

  WarpOpScfForOp(MLIRContext *ctx, DistributionMapFn fn, PatternBenefit b = 1)
      : OpRewritePattern<WarpExecuteOnLane0Op>(ctx, b),
        distributionMapFn(std::move(fn)) {}
  using OpRewritePattern<WarpExecuteOnLane0Op>::OpRewritePattern;
  LogicalResult matchAndRewrite(WarpExecuteOnLane0Op warpOp,
                                PatternRewriter &rewriter) const override {
    auto yield = cast<vector::YieldOp>(
        warpOp.getBodyRegion().getBlocks().begin()->getTerminator());
    // Only pick up forOp if it is the last op in the region.
    Operation *lastNode = yield->getPrevNode();
    auto forOp = dyn_cast_or_null<scf::ForOp>(lastNode);
    if (!forOp)
      return failure();
    // Collect Values that come from the warp op but are outside the forOp.
    // Those Value needs to be returned by the original warpOp and passed to the
    // new op.
    llvm::SmallSetVector<Value, 32> escapingValues;
    SmallVector<Type> inputTypes;
    SmallVector<Type> distTypes;
    mlir::visitUsedValuesDefinedAbove(
        forOp.getBodyRegion(), [&](OpOperand *operand) {
          Operation *parent = operand->get().getParentRegion()->getParentOp();
          if (warpOp->isAncestor(parent)) {
            if (!escapingValues.insert(operand->get()))
              return;
            Type distType = operand->get().getType();
            if (auto vecType = dyn_cast<VectorType>(distType)) {
              AffineMap map = distributionMapFn(operand->get());
              distType = getDistributedType(vecType, map, warpOp.getWarpSize());
            }
            inputTypes.push_back(operand->get().getType());
            distTypes.push_back(distType);
          }
        });

    SmallVector<size_t> newRetIndices;
    WarpExecuteOnLane0Op newWarpOp = moveRegionToNewWarpOpAndAppendReturns(
        rewriter, warpOp, escapingValues.getArrayRef(), distTypes,
        newRetIndices);
    yield = cast<vector::YieldOp>(
        newWarpOp.getBodyRegion().getBlocks().begin()->getTerminator());

    SmallVector<Value> newOperands;
    SmallVector<unsigned> resultIdx;
    // Collect all the outputs coming from the forOp.
    for (OpOperand &yieldOperand : yield->getOpOperands()) {
      if (yieldOperand.get().getDefiningOp() != forOp.getOperation())
        continue;
      auto forResult = cast<OpResult>(yieldOperand.get());
      newOperands.push_back(
          newWarpOp.getResult(yieldOperand.getOperandNumber()));
      yieldOperand.set(forOp.getInitArgs()[forResult.getResultNumber()]);
      resultIdx.push_back(yieldOperand.getOperandNumber());
    }

    OpBuilder::InsertionGuard g(rewriter);
    rewriter.setInsertionPointAfter(newWarpOp);

    // Create a new for op outside the region with a WarpExecuteOnLane0Op region
    // inside.
    auto newForOp = rewriter.create<scf::ForOp>(
        forOp.getLoc(), forOp.getLowerBound(), forOp.getUpperBound(),
        forOp.getStep(), newOperands);
    rewriter.setInsertionPoint(newForOp.getBody(), newForOp.getBody()->begin());

    SmallVector<Value> warpInput(newForOp.getRegionIterArgs().begin(),
                                 newForOp.getRegionIterArgs().end());
    SmallVector<Type> warpInputType(forOp.getResultTypes().begin(),
                                    forOp.getResultTypes().end());
    llvm::SmallDenseMap<Value, int64_t> argIndexMapping;
    for (auto [i, retIdx] : llvm::enumerate(newRetIndices)) {
      warpInput.push_back(newWarpOp.getResult(retIdx));
      argIndexMapping[escapingValues[i]] = warpInputType.size();
      warpInputType.push_back(inputTypes[i]);
    }
    auto innerWarp = rewriter.create<WarpExecuteOnLane0Op>(
        newWarpOp.getLoc(), newForOp.getResultTypes(), newWarpOp.getLaneid(),
        newWarpOp.getWarpSize(), warpInput, warpInputType);

    SmallVector<Value> argMapping;
    argMapping.push_back(newForOp.getInductionVar());
    for (Value args : innerWarp.getBody()->getArguments()) {
      argMapping.push_back(args);
    }
    argMapping.resize(forOp.getBody()->getNumArguments());
    SmallVector<Value> yieldOperands;
    for (Value operand : forOp.getBody()->getTerminator()->getOperands())
      yieldOperands.push_back(operand);
    rewriter.eraseOp(forOp.getBody()->getTerminator());
    rewriter.mergeBlocks(forOp.getBody(), innerWarp.getBody(), argMapping);
    rewriter.setInsertionPoint(innerWarp.getBody(), innerWarp.getBody()->end());
    rewriter.create<vector::YieldOp>(innerWarp.getLoc(), yieldOperands);
    rewriter.setInsertionPointAfter(innerWarp);
    if (!innerWarp.getResults().empty())
      rewriter.create<scf::YieldOp>(forOp.getLoc(), innerWarp.getResults());
    rewriter.eraseOp(forOp);
    // Replace the warpOp result coming from the original ForOp.
    for (const auto &res : llvm::enumerate(resultIdx)) {
      rewriter.replaceAllUsesWith(newWarpOp.getResult(res.value()),
                                  newForOp.getResult(res.index()));
      newForOp->setOperand(res.index() + 3, newWarpOp.getResult(res.value()));
    }
    newForOp.walk([&](Operation *op) {
      for (OpOperand &operand : op->getOpOperands()) {
        auto it = argIndexMapping.find(operand.get());
        if (it == argIndexMapping.end())
          continue;
        operand.set(innerWarp.getBodyRegion().getArgument(it->second));
      }
    });

    // Finally, hoist out any now uniform code from the inner warp op.
    mlir::vector::moveScalarUniformCode(innerWarp);
    return success();
  }

private:
  DistributionMapFn distributionMapFn;
};

/// A pattern that extracts vector.reduction ops from a WarpExecuteOnLane0Op.
/// The vector is reduced in parallel. Currently limited to vector size matching
/// the warpOp size. E.g.:
/// ```
/// %r = vector_ext.warp_execute_on_lane_0(%laneid)[32] -> (f32) {
///   %0 = "some_def"() : () -> (vector<32xf32>)
///   %1 = vector.reduction "add", %0 : vector<32xf32> into f32
///   vector_ext.yield %1 : f32
/// }
/// ```
/// is lowered to:
/// ```
/// %0 = vector_ext.warp_execute_on_lane_0(%laneid)[32] -> (vector<1xf32>) {
///   %1 = "some_def"() : () -> (vector<32xf32>)
///   vector_ext.yield %1 : vector<32xf32>
/// }
/// %a = vector.extract %0[0] : f32 from vector<1xf32>
/// %r = ("warp.reduction %a")
/// ```
struct WarpOpReduction : public OpRewritePattern<WarpExecuteOnLane0Op> {
  WarpOpReduction(MLIRContext *context,
                  DistributedReductionFn distributedReductionFn,
                  PatternBenefit benefit = 1)
      : OpRewritePattern<WarpExecuteOnLane0Op>(context, benefit),
        distributedReductionFn(std::move(distributedReductionFn)) {}

  LogicalResult matchAndRewrite(WarpExecuteOnLane0Op warpOp,
                                PatternRewriter &rewriter) const override {
    OpOperand *yieldOperand = getWarpResult(
        warpOp, [](Operation *op) { return isa<vector::ReductionOp>(op); });
    if (!yieldOperand)
      return failure();

    auto reductionOp =
        cast<vector::ReductionOp>(yieldOperand->get().getDefiningOp());
    auto vectorType = cast<VectorType>(reductionOp.getVector().getType());
    // Only rank 1 vectors supported.
    if (vectorType.getRank() != 1)
      return rewriter.notifyMatchFailure(
          warpOp, "Only rank 1 reductions can be distributed.");
    // Only warp_size-sized vectors supported.
    if (vectorType.getShape()[0] % warpOp.getWarpSize() != 0)
      return rewriter.notifyMatchFailure(
          warpOp, "Reduction vector dimension must match was size.");
    if (!reductionOp.getType().isIntOrFloat())
      return rewriter.notifyMatchFailure(
          warpOp, "Reduction distribution currently only supports floats and "
                  "integer types.");

    int64_t numElements = vectorType.getShape()[0] / warpOp.getWarpSize();
    // Return vector that will be reduced from the WarpExecuteOnLane0Op.
    unsigned operandIndex = yieldOperand->getOperandNumber();
    SmallVector<Value> yieldValues = {reductionOp.getVector()};
    SmallVector<Type> retTypes = {
        VectorType::get({numElements}, reductionOp.getType())};
    if (reductionOp.getAcc()) {
      yieldValues.push_back(reductionOp.getAcc());
      retTypes.push_back(reductionOp.getAcc().getType());
    }
    SmallVector<size_t> newRetIndices;
    WarpExecuteOnLane0Op newWarpOp = moveRegionToNewWarpOpAndAppendReturns(
        rewriter, warpOp, yieldValues, retTypes, newRetIndices);
    rewriter.setInsertionPointAfter(newWarpOp);

    // Obtain data to reduce for a single lane.
    Value laneValVec = newWarpOp.getResult(newRetIndices[0]);
    // Distribute and reduce across threads.
    Value fullReduce =
        distributedReductionFn(reductionOp.getLoc(), rewriter, laneValVec,
                               reductionOp.getKind(), newWarpOp.getWarpSize());
    if (reductionOp.getAcc()) {
      fullReduce = vector::makeArithReduction(
          rewriter, reductionOp.getLoc(), reductionOp.getKind(), fullReduce,
          newWarpOp.getResult(newRetIndices[1]));
    }
    rewriter.replaceAllUsesWith(newWarpOp.getResult(operandIndex), fullReduce);
    return success();
  }

private:
  DistributedReductionFn distributedReductionFn;
};

} // namespace

void mlir::vector::populateWarpExecuteOnLane0OpToScfForPattern(
    RewritePatternSet &patterns,
    const WarpExecuteOnLane0LoweringOptions &options, PatternBenefit benefit) {
  patterns.add<WarpOpToScfIfPattern>(patterns.getContext(), options, benefit);
}

void mlir::vector::populateDistributeTransferWriteOpPatterns(
    RewritePatternSet &patterns, const DistributionMapFn &distributionMapFn,
    PatternBenefit benefit) {
  patterns.add<WarpOpTransferWrite>(patterns.getContext(), distributionMapFn,
                                    benefit);
}

void mlir::vector::populatePropagateWarpVectorDistributionPatterns(
    RewritePatternSet &patterns, const DistributionMapFn &distributionMapFn,
    const WarpShuffleFromIdxFn &warpShuffleFromIdxFn, PatternBenefit benefit,
    PatternBenefit readBenefit) {
  patterns.add<WarpOpTransferRead>(patterns.getContext(), readBenefit);
  patterns
      .add<WarpOpElementwise, WarpOpDeadResult, WarpOpBroadcast,
           WarpOpShapeCast, WarpOpExtract, WarpOpForwardOperand, WarpOpConstant,
           WarpOpInsertElement, WarpOpInsert, WarpOpCreateMask>(
          patterns.getContext(), benefit);
  patterns.add<WarpOpExtractElement>(patterns.getContext(),
                                     warpShuffleFromIdxFn, benefit);
  patterns.add<WarpOpScfForOp>(patterns.getContext(), distributionMapFn,
                               benefit);
}

void mlir::vector::populateDistributeReduction(
    RewritePatternSet &patterns,
    const DistributedReductionFn &distributedReductionFn,
    PatternBenefit benefit) {
  patterns.add<WarpOpReduction>(patterns.getContext(), distributedReductionFn,
                                benefit);
}

void mlir::vector::moveScalarUniformCode(WarpExecuteOnLane0Op warpOp) {
  Block *body = warpOp.getBody();

  // Keep track of the ops we want to hoist.
  llvm::SmallSetVector<Operation *, 8> opsToMove;

  // Helper to check if a value is or will be defined outside of the region.
  auto isDefinedOutsideOfBody = [&](Value value) {
    auto *definingOp = value.getDefiningOp();
    return (definingOp && opsToMove.count(definingOp)) ||
           warpOp.isDefinedOutsideOfRegion(value);
  };

  // Do not use walk here, as we do not want to go into nested regions and hoist
  // operations from there.
  for (auto &op : body->without_terminator()) {
    bool hasVectorResult = llvm::any_of(op.getResults(), [](Value result) {
      return isa<VectorType>(result.getType());
    });
    if (!hasVectorResult && canBeHoisted(&op, isDefinedOutsideOfBody))
      opsToMove.insert(&op);
  }

  // Move all the ops marked as uniform outside of the region.
  for (Operation *op : opsToMove)
    op->moveBefore(warpOp);
}<|MERGE_RESOLUTION|>--- conflicted
+++ resolved
@@ -646,13 +646,6 @@
     if (!yieldOperand)
       return failure();
 
-<<<<<<< HEAD
-    // Notify the rewriter that the warp op is changing (see the comment on
-    // the WarpOpTransferRead pattern).
-    rewriter.startRootUpdate(warpOp);
-
-=======
->>>>>>> 1550e57c
     Operation *elementWise = yieldOperand->get().getDefiningOp();
     unsigned operandIndex = yieldOperand->getOperandNumber();
     Value distributedVal = warpOp.getResult(operandIndex);
@@ -691,7 +684,6 @@
         {newWarpOp.getResult(operandIndex).getType()});
     rewriter.replaceAllUsesWith(newWarpOp.getResult(operandIndex),
                                 newOp->getResult(0));
-    rewriter.finalizeRootUpdate(warpOp);
     return success();
   }
 };
@@ -1061,9 +1053,6 @@
     if (vector::isBroadcastableTo(broadcastSrcType, destVecType) !=
         vector::BroadcastableToResult::Success)
       return failure();
-    // Notify the rewriter that the warp op is changing (see the comment on
-    // the WarpOpTransferRead pattern).
-    rewriter.startRootUpdate(warpOp);
     SmallVector<size_t> newRetIndices;
     WarpExecuteOnLane0Op newWarpOp = moveRegionToNewWarpOpAndAppendReturns(
         rewriter, warpOp, {broadcastSrc}, {broadcastSrcType}, newRetIndices);
@@ -1072,7 +1061,6 @@
         loc, destVecType, newWarpOp->getResult(newRetIndices[0]));
     rewriter.replaceAllUsesWith(newWarpOp->getResult(operandNumber),
                                 broadcasted);
-    rewriter.finalizeRootUpdate(warpOp);
     return success();
   }
 };
