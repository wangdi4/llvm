--- conflicted
+++ resolved
@@ -165,12 +165,8 @@
 static std::string getShapeString(ArrayRef<int64_t> shape) {
   // TODO: should replace with printing shape more uniformly across here and
   // when in type.
-<<<<<<< HEAD
-  return formatv("'{0:$[x]}'", llvm::make_range(shape.begin(), shape.end()));
-=======
   return std::string(
       formatv("'{0:$[x]}'", llvm::make_range(shape.begin(), shape.end())));
->>>>>>> 586bea3e
 }
 
 LogicalResult OpTrait::impl::verifyCompatibleOperandBroadcast(Operation *op) {
