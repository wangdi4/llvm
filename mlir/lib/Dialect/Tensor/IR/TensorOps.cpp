//===----------------------------------------------------------------------===//
//
// Part of the LLVM Project, under the Apache License v2.0 with LLVM Exceptions.
// See https://llvm.org/LICENSE.txt for license information.
// SPDX-License-Identifier: Apache-2.0 WITH LLVM-exception
//
//===----------------------------------------------------------------------===//

#include "mlir/Dialect/StandardOps/Utils/Utils.h"
#include "mlir/Dialect/Tensor/IR/Tensor.h"
#include "mlir/Dialect/Utils/StaticValueUtils.h"
#include "mlir/IR/BlockAndValueMapping.h"
#include "mlir/IR/Builders.h"
#include "mlir/IR/Matchers.h"
#include "mlir/IR/PatternMatch.h"
#include "mlir/IR/TypeUtilities.h"
#include "llvm/ADT/STLExtras.h"

using namespace mlir;
using namespace mlir::tensor;

/// Materialize a single constant operation from a given attribute value with
/// the desired resultant type.
Operation *TensorDialect::materializeConstant(OpBuilder &builder,
                                              Attribute value, Type type,
                                              Location loc) {
  return builder.create<mlir::ConstantOp>(loc, type, value);
}

//===----------------------------------------------------------------------===//
// CastOp
//===----------------------------------------------------------------------===//

/// Determines whether tensor::CastOp casts to a more dynamic version of the
/// source tensor. This is useful to fold a tensor.cast into a consuming op and
/// implement canonicalization patterns for ops in different dialects that may
/// consume the results of tensor.cast operations. Such foldable tensor.cast
/// operations are typically inserted as `slice` ops and are canonicalized,
/// to preserve the type compatibility of their uses.
///
/// Returns true when all conditions are met:
/// 1. source and result are ranked tensors with same element type and rank.
/// 2. the tensor type has more static information than the result
///
/// Example:
/// ```mlir
///   %1 = tensor.cast %0 : tensor<8x16xf32> to tensor<?x?xf32>
///   %2 = consumer %1 ... : tensor<?x?xf32> ...
/// ```
///
/// folds into:
///
/// ```mlir
///   %2 = consumer %0 ... : tensor<8x16xf32> ...
/// ```
bool mlir::tensor::canFoldIntoConsumerOp(CastOp castOp) {
  if (!castOp)
    return false;

  RankedTensorType sourceType =
      castOp.source().getType().dyn_cast<RankedTensorType>();
  RankedTensorType resultType = castOp.getType().dyn_cast<RankedTensorType>();

  // Requires RankedTensorType.
  if (!sourceType || !resultType)
    return false;

  // Requires same elemental type.
  if (sourceType.getElementType() != resultType.getElementType())
    return false;

  // Requires same rank.
  if (sourceType.getRank() != resultType.getRank())
    return false;

  // If cast is towards more static sizes along any dimension, don't fold.
  for (auto t : llvm::zip(sourceType.getShape(), resultType.getShape())) {
    if (ShapedType::isDynamic(std::get<0>(t)) &&
        !ShapedType::isDynamic(std::get<1>(t)))
      return false;
  }

  return true;
}

/// Performs folding of any operand of `op` if it comes from a tensor::CastOp
/// that can be folded.
LogicalResult mlir::tensor::foldTensorCast(Operation *op) {
  bool folded = false;
  for (OpOperand &operand : op->getOpOperands()) {
    auto castOp = operand.get().getDefiningOp<tensor::CastOp>();
    if (castOp && tensor::canFoldIntoConsumerOp(castOp)) {
      operand.set(castOp.getOperand());
      folded = true;
    }
  }
  return success(folded);
}

bool CastOp::areCastCompatible(TypeRange inputs, TypeRange outputs) {
  if (inputs.size() != 1 || outputs.size() != 1)
    return false;
  Type a = inputs.front(), b = outputs.front();
  auto aT = a.dyn_cast<TensorType>();
  auto bT = b.dyn_cast<TensorType>();
  if (!aT || !bT)
    return false;

  if (aT.getElementType() != bT.getElementType())
    return false;

  return succeeded(verifyCompatibleShape(aT, bT));
}

/// Compute a TensorType that has the joined shape knowledge of the two
/// given TensorTypes. The element types need to match.
static TensorType joinShapes(TensorType one, TensorType two) {
  assert(one.getElementType() == two.getElementType());

  if (!one.hasRank())
    return two;
  if (!two.hasRank())
    return one;

  int64_t rank = one.getRank();
  if (rank != two.getRank())
    return {};

  SmallVector<int64_t, 4> join;
  join.reserve(rank);
  for (int64_t i = 0; i < rank; ++i) {
    if (one.isDynamicDim(i)) {
      join.push_back(two.getDimSize(i));
      continue;
    }
    if (two.isDynamicDim(i)) {
      join.push_back(one.getDimSize(i));
      continue;
    }
    if (one.getDimSize(i) != two.getDimSize(i))
      return {};
    join.push_back(one.getDimSize(i));
  }
  return RankedTensorType::get(join, one.getElementType());
}

namespace {

/// Replaces chains of two tensor.cast operations by a single tensor.cast
/// operation if doing so does not remove runtime constraints.
struct ChainedTensorCast : public OpRewritePattern<CastOp> {
  using OpRewritePattern<CastOp>::OpRewritePattern;

  LogicalResult matchAndRewrite(CastOp tensorCast,
                                PatternRewriter &rewriter) const final {
    auto tensorCastOperand = tensorCast.getOperand().getDefiningOp<CastOp>();

    if (!tensorCastOperand)
      return failure();

    auto sourceType =
        tensorCastOperand.getOperand().getType().cast<TensorType>();
    auto intermediateType = tensorCastOperand.getType().cast<TensorType>();
    auto resultType = tensorCast.getType().cast<TensorType>();

    // We can remove the intermediate cast if joining all three produces the
    // same result as just joining the source and result shapes.
    auto firstJoin =
        joinShapes(joinShapes(sourceType, intermediateType), resultType);

    // The join might not exist if the cast sequence would fail at runtime.
    if (!firstJoin)
      return failure();

    // The newJoin always exists if the above join exists, it might just contain
    // less information. If so, we cannot drop the intermediate cast, as doing
    // so would remove runtime checks.
    auto newJoin = joinShapes(sourceType, resultType);
    if (firstJoin != newJoin)
      return failure();

    rewriter.replaceOpWithNewOp<CastOp>(tensorCast, resultType,
                                        tensorCastOperand.getOperand());
    return success();
  }
};

} // namespace

void CastOp::getCanonicalizationPatterns(RewritePatternSet &results,
                                         MLIRContext *context) {
  results.add<ChainedTensorCast>(context);
}

//===----------------------------------------------------------------------===//
// DimOp
//===----------------------------------------------------------------------===//

void DimOp::build(OpBuilder &builder, OperationState &result, Value source,
                  int64_t index) {
  auto loc = result.location;
  Value indexValue = builder.create<ConstantIndexOp>(loc, index);
  build(builder, result, source, indexValue);
}

Optional<int64_t> DimOp::getConstantIndex() {
  if (auto constantOp = index().getDefiningOp<ConstantOp>())
    return constantOp.getValue().cast<IntegerAttr>().getInt();
  return {};
}

static LogicalResult verify(DimOp op) {
  // Assume unknown index to be in range.
  Optional<int64_t> index = op.getConstantIndex();
  if (!index.hasValue())
    return success();

  // Check that constant index is not knowingly out of range.
  auto type = op.source().getType();
  if (auto tensorType = type.dyn_cast<RankedTensorType>()) {
    if (index.getValue() >= tensorType.getRank())
      return op.emitOpError("index is out of range");
  } else if (type.isa<UnrankedTensorType>()) {
    // Assume index to be in range.
  } else {
    llvm_unreachable("expected operand with tensor type");
  }
  return success();
}

OpFoldResult DimOp::fold(ArrayRef<Attribute> operands) {
  // All forms of folding require a known index.
  auto index = operands[1].dyn_cast_or_null<IntegerAttr>();
  if (!index)
    return {};

  // Folding for unranked types (UnrankedTensorType) is not supported.
  auto tensorType = source().getType().dyn_cast<RankedTensorType>();
  if (!tensorType)
    return {};

  // Fold if the shape extent along the given index is known.
  if (!tensorType.isDynamicDim(index.getInt())) {
    Builder builder(getContext());
    return builder.getIndexAttr(tensorType.getShape()[index.getInt()]);
  }

  Operation *definingOp = source().getDefiningOp();

  // Fold dim to the operand of tensor.generate.
  if (auto fromElements = dyn_cast_or_null<tensor::GenerateOp>(definingOp)) {
    auto resultType =
        fromElements.getResult().getType().cast<RankedTensorType>();
    // The case where the type encodes the size of the dimension is handled
    // above.
    assert(resultType.getShape()[index.getInt()] ==
           RankedTensorType::kDynamicSize);

    // Find the operand of the fromElements that corresponds to this index.
    auto dynExtents = fromElements.dynamicExtents().begin();
    for (auto dim : resultType.getShape().take_front(index.getInt()))
      if (dim == RankedTensorType::kDynamicSize)
        dynExtents++;

    return Value{*dynExtents};
  }

  // The size at the given index is now known to be a dynamic size.
  unsigned unsignedIndex = index.getValue().getZExtValue();

  if (auto sliceOp = dyn_cast_or_null<tensor::ExtractSliceOp>(definingOp)) {
    assert(sliceOp.isDynamicSize(unsignedIndex) &&
           "Expected dynamic slice size");
    return sliceOp.getDynamicSize(unsignedIndex);
  }

  // dim(cast) -> dim
  if (succeeded(foldTensorCast(*this)))
    return getResult();

  return {};
}

namespace {
/// Fold dim of a cast into the dim of the source of the tensor cast.
struct DimOfCastOp : public OpRewritePattern<DimOp> {
  using OpRewritePattern<DimOp>::OpRewritePattern;

  LogicalResult matchAndRewrite(DimOp dimOp,
                                PatternRewriter &rewriter) const override {
    auto castOp = dimOp.source().getDefiningOp<CastOp>();
    if (!castOp)
      return failure();
    Value newSource = castOp.getOperand();
    rewriter.replaceOpWithNewOp<DimOp>(dimOp, newSource, dimOp.index());
    return success();
  }
};
} // end anonymous namespace.

void DimOp::getCanonicalizationPatterns(RewritePatternSet &results,
                                        MLIRContext *context) {
  results.add<DimOfCastOp>(context);
}

//===----------------------------------------------------------------------===//
// ExtractOp
//===----------------------------------------------------------------------===//

static LogicalResult verify(ExtractOp op) {
  // Verify the # indices match if we have a ranked type.
  if (auto tensorType = op.tensor().getType().dyn_cast<RankedTensorType>())
    if (tensorType.getRank() != static_cast<int64_t>(op.indices().size()))
      return op.emitOpError("incorrect number of indices for extract_element");

  return success();
}

OpFoldResult ExtractOp::fold(ArrayRef<Attribute> operands) {
  // The tensor operand must be a known constant.
  Attribute tensor = operands.front();
  if (!tensor)
    return {};
  // If this is a splat elements attribute, simply return the value. All of the
  // elements of a splat attribute are the same.
  if (auto splatTensor = tensor.dyn_cast<SplatElementsAttr>())
    return splatTensor.getSplatValue();

  // Otherwise, collect the constant indices into the tensor.
  SmallVector<uint64_t, 8> indices;
  for (Attribute indice : llvm::drop_begin(operands, 1)) {
    if (!indice || !indice.isa<IntegerAttr>())
      return {};
    indices.push_back(indice.cast<IntegerAttr>().getInt());
  }

  // If this is an elements attribute, query the value at the given indices.
  auto elementsAttr = tensor.dyn_cast<ElementsAttr>();
  if (elementsAttr && elementsAttr.isValidIndex(indices))
    return elementsAttr.getValue(indices);
  return {};
}

//===----------------------------------------------------------------------===//
// FromElementsOp
//===----------------------------------------------------------------------===//

void FromElementsOp::build(OpBuilder &builder, OperationState &result,
                           Type elementType, ValueRange elements) {
  Type resultTy = RankedTensorType::get({static_cast<int64_t>(elements.size())},
                                        elementType);
  result.addOperands(elements);
  result.addTypes(resultTy);
}

void FromElementsOp::build(OpBuilder &builder, OperationState &result,
                           ValueRange elements) {
  assert(!elements.empty() && "expected at least one element");
  build(builder, result, elements.front().getType(), elements);
}

OpFoldResult FromElementsOp::fold(ArrayRef<Attribute> operands) {
  if (!llvm::is_contained(operands, nullptr))
    return DenseElementsAttr::get(getType(), operands);
  return {};
}

namespace {

// Canonicalizes the pattern of the form
//
// %tensor = tensor.from_elements(%element) : (i32) -> tensor<1xi32>
// %extracted_element = tensor.extract %tensor[%c0] : tensor<1xi32>
//
// to just %element.
struct ExtractElementFromTensorFromElements
    : public OpRewritePattern<tensor::ExtractOp> {
  using OpRewritePattern<tensor::ExtractOp>::OpRewritePattern;

  LogicalResult matchAndRewrite(tensor::ExtractOp extract,
                                PatternRewriter &rewriter) const final {
    if (extract.indices().size() != 1)
      return failure();

    auto tensorFromElements = extract.tensor().getDefiningOp<FromElementsOp>();
    if (tensorFromElements == nullptr)
      return failure();

    APInt index;
    if (!matchPattern(*extract.indices().begin(), m_ConstantInt(&index)))
      return failure();
    // Prevent out of bounds accesses. This can happen in invalid code that will
    // never execute.
    if (tensorFromElements->getNumOperands() <= index.getZExtValue() ||
        index.getSExtValue() < 0)
      return failure();
    rewriter.replaceOp(extract,
                       tensorFromElements.getOperand(index.getZExtValue()));
    return success();
  }
};

} // namespace

void FromElementsOp::getCanonicalizationPatterns(RewritePatternSet &results,
                                                 MLIRContext *context) {
  results.add<ExtractElementFromTensorFromElements>(context);
}

//===----------------------------------------------------------------------===//
// InsertOp
//===----------------------------------------------------------------------===//

static LogicalResult verify(InsertOp op) {
  // Verify the # indices match if we have a ranked type.
  if (auto destType = op.dest().getType().dyn_cast<RankedTensorType>())
    if (destType.getRank() != static_cast<int64_t>(op.indices().size()))
      return op.emitOpError("incorrect number of indices");
  return success();
}

OpFoldResult InsertOp::fold(ArrayRef<Attribute> operands) {
  Attribute scalar = operands[0];
  Attribute dest = operands[1];
  if (scalar && dest)
    if (auto splatDest = dest.dyn_cast<SplatElementsAttr>())
      if (scalar == splatDest.getSplatValue())
        return dest;
  return {};
}

//===----------------------------------------------------------------------===//
// GenerateOp
//===----------------------------------------------------------------------===//

static LogicalResult verify(GenerateOp op) {
  // Ensure that the tensor type has as many dynamic dimensions as are specified
  // by the operands.
  RankedTensorType resultTy = op.getType().cast<RankedTensorType>();
  if (op.getNumOperands() != resultTy.getNumDynamicDims())
    return op.emitError("must have as many index operands as dynamic extents "
                        "in the result type");

  // Ensure that region arguments span the index space.
  if (!llvm::all_of(op.body().getArgumentTypes(),
                    [](Type ty) { return ty.isIndex(); }))
    return op.emitError("all body arguments must be index");
  if (op.body().getNumArguments() != resultTy.getRank())
    return op.emitError("must have one body argument per input dimension");

  // Ensure that the region yields an element of the right type.
  auto yieldOp =
      llvm::cast<YieldOp>(op.body().getBlocks().front().getTerminator());
  if (yieldOp.value().getType() != resultTy.getElementType())
    return op.emitOpError(
        "body must be terminated with a `yield` operation of the tensor "
        "element type");

  return success();
}

void GenerateOp::build(
    OpBuilder &b, OperationState &result, Type resultTy,
    ValueRange dynamicExtents,
    function_ref<void(OpBuilder &, Location, ValueRange)> bodyBuilder) {
  build(b, result, resultTy, dynamicExtents);

  // Build and populate body.
  OpBuilder::InsertionGuard guard(b);
  Region *bodyRegion = result.regions.front().get();
  auto rank = resultTy.cast<RankedTensorType>().getRank();
  SmallVector<Type, 2> argumentTypes(rank, b.getIndexType());
  Block *bodyBlock =
      b.createBlock(bodyRegion, bodyRegion->end(), argumentTypes);
  bodyBuilder(b, result.location, bodyBlock->getArguments());
}

namespace {

/// Canonicalizes tensor.generate operations with a constant
/// operand into the equivalent operation with the operand expressed in the
/// result type, instead. We also insert a type cast to make sure that the
/// resulting IR is still well-typed.
struct StaticTensorGenerate : public OpRewritePattern<GenerateOp> {
  using OpRewritePattern<GenerateOp>::OpRewritePattern;

  LogicalResult matchAndRewrite(GenerateOp tensorFromElements,
                                PatternRewriter &rewriter) const final {
    auto resultType =
        tensorFromElements.getResult().getType().cast<RankedTensorType>();

    if (resultType.hasStaticShape())
      return failure();

    SmallVector<Value, 4> newOperands;
    SmallVector<int64_t, 4> newShape;
    auto operandsIt = tensorFromElements.dynamicExtents().begin();

    for (int64_t dim : resultType.getShape()) {
      if (dim != RankedTensorType::kDynamicSize) {
        newShape.push_back(dim);
        continue;
      }
      APInt index;
      if (!matchPattern(*operandsIt, m_ConstantInt(&index))) {
        newShape.push_back(RankedTensorType::kDynamicSize);
        newOperands.push_back(*operandsIt++);
        continue;
      }
      newShape.push_back(index.getSExtValue());
      operandsIt++;
    }

    if (newOperands.size() == tensorFromElements.dynamicExtents().size())
      return failure();

    auto loc = tensorFromElements.getLoc();
    auto newOp = rewriter.create<GenerateOp>(
        loc, RankedTensorType::get(newShape, resultType.getElementType()),
        newOperands);
    rewriter.inlineRegionBefore(tensorFromElements.body(), newOp.body(),
                                newOp.body().begin());
    rewriter.replaceOpWithNewOp<tensor::CastOp>(tensorFromElements, resultType,
                                                newOp);
    return success();
  }
};

/// Canonicalizes the pattern of the form
///
/// %tensor = tensor.generate %x {
///   ^bb0(%arg0: index):  // no predecessors
///   <computation>
///   yield %1 : index
/// } : tensor<?xindex>
/// %extracted_element = tensor.extract %tensor[%c0] : tensor<?xi32>
///
/// to just <computation> with %arg0 replaced by %c0. We only do this if the
/// tensor.generate operation has no side-effects.
struct ExtractFromTensorGenerate : public OpRewritePattern<tensor::ExtractOp> {
  using OpRewritePattern<tensor::ExtractOp>::OpRewritePattern;

  LogicalResult matchAndRewrite(tensor::ExtractOp extract,
                                PatternRewriter &rewriter) const final {
    auto tensorFromElements = extract.tensor().getDefiningOp<GenerateOp>();
    if (!tensorFromElements || !wouldOpBeTriviallyDead(tensorFromElements))
      return failure();

    BlockAndValueMapping mapping;
    Block *body = tensorFromElements.getBody();
    mapping.map(body->getArguments(), extract.indices());
    for (auto &op : body->without_terminator())
      rewriter.clone(op, mapping);

    auto yield = cast<YieldOp>(body->getTerminator());

    rewriter.replaceOp(extract, mapping.lookupOrDefault(yield.value()));
    return success();
  }
};

/// Canonicalizes the pattern of the form
///
/// %val = tensor.cast %source : : tensor<?xi32> to tensor<2xi32>
/// %extracted_element = tensor.extract %val[%c0] : tensor<2xi32>
///
/// to
///
/// %extracted_element = tensor.extract %source[%c0] : tensor<?xi32>
struct ExtractFromTensorCast : public OpRewritePattern<tensor::ExtractOp> {
  using OpRewritePattern<tensor::ExtractOp>::OpRewritePattern;

  LogicalResult matchAndRewrite(tensor::ExtractOp extract,
                                PatternRewriter &rewriter) const final {
    auto tensorCast = extract.tensor().getDefiningOp<tensor::CastOp>();
    if (!tensorCast)
      return failure();

    rewriter.replaceOpWithNewOp<tensor::ExtractOp>(extract, tensorCast.source(),
                                                   extract.indices());
    return success();
  }
};

} // namespace

void GenerateOp::getCanonicalizationPatterns(RewritePatternSet &results,
                                             MLIRContext *context) {
  // TODO: Move extract patterns to tensor::ExtractOp.
  results.add<ExtractFromTensorGenerate, ExtractFromTensorCast,
              StaticTensorGenerate>(context);
}

//===----------------------------------------------------------------------===//
// ReshapeOp
//===----------------------------------------------------------------------===//

static int64_t GetNumElements(ShapedType type) {
  int64_t numElements = 1;
  for (auto dim : type.getShape())
    numElements *= dim;
  return numElements;
}

static LogicalResult verify(ReshapeOp op) {
  TensorType operandType = op.source().getType().cast<TensorType>();
  TensorType resultType = op.result().getType().cast<TensorType>();

  if (operandType.getElementType() != resultType.getElementType())
    return op.emitOpError("element types of source and destination tensor "
                          "types should be the same");

  int64_t shapeSize =
      op.shape().getType().cast<RankedTensorType>().getDimSize(0);
  auto resultRankedType = resultType.dyn_cast<RankedTensorType>();
  auto operandRankedType = operandType.dyn_cast<RankedTensorType>();

  if (resultRankedType) {
    if (operandRankedType && resultRankedType.hasStaticShape() &&
        operandRankedType.hasStaticShape()) {
      if (GetNumElements(operandRankedType) != GetNumElements(resultRankedType))
        return op.emitOpError("source and destination tensor should have the "
                              "same number of elements");
    }
    if (shapeSize == TensorType::kDynamicSize)
      return op.emitOpError("cannot use shape operand with dynamic length to "
                            "reshape to statically-ranked tensor type");
    if (shapeSize != resultRankedType.getRank())
      return op.emitOpError(
          "length of shape operand differs from the result's tensor rank");
  }
  return success();
}

//===----------------------------------------------------------------------===//
// ExtractSliceOp
//===----------------------------------------------------------------------===//

/// An extract_slice op result type can be fully inferred from the source type
/// and the static representation of offsets, sizes and strides. Special
/// sentinels encode the dynamic case.
Type ExtractSliceOp::inferResultType(RankedTensorType sourceRankedTensorType,
                                     ArrayRef<int64_t> leadingStaticOffsets,
                                     ArrayRef<int64_t> leadingStaticSizes,
                                     ArrayRef<int64_t> leadingStaticStrides) {
  // An extract_slice op may specify only a leading subset of offset/sizes/
  // strides in which case we complete with offset=0, sizes from memref type and
  // strides=1.
  unsigned rank = sourceRankedTensorType.getRank();
  assert(leadingStaticSizes.size() <= rank &&
         "unexpected leadingStaticSizes overflow");
  auto staticSizes = llvm::to_vector<4>(leadingStaticSizes);
  unsigned numTrailingSizes = rank - staticSizes.size();
  llvm::append_range(staticSizes, sourceRankedTensorType.getShape().take_back(
                                      numTrailingSizes));
  return RankedTensorType::get(staticSizes,
                               sourceRankedTensorType.getElementType());
}

Type ExtractSliceOp::inferResultType(
    RankedTensorType sourceRankedTensorType,
    ArrayRef<OpFoldResult> leadingStaticOffsets,
    ArrayRef<OpFoldResult> leadingStaticSizes,
    ArrayRef<OpFoldResult> leadingStaticStrides) {
  SmallVector<int64_t> staticOffsets, staticSizes, staticStrides;
  SmallVector<Value> dynamicOffsets, dynamicSizes, dynamicStrides;
  dispatchIndexOpFoldResults(leadingStaticOffsets, dynamicOffsets,
                             staticOffsets, ShapedType::kDynamicStrideOrOffset);
  dispatchIndexOpFoldResults(leadingStaticSizes, dynamicSizes, staticSizes,
                             ShapedType::kDynamicSize);
  dispatchIndexOpFoldResults(leadingStaticStrides, dynamicStrides,
                             staticStrides, ShapedType::kDynamicStrideOrOffset);
  return ExtractSliceOp::inferResultType(sourceRankedTensorType, staticOffsets,
                                         staticSizes, staticStrides);
}

/// An extract_slice op result type can be fully inferred from the source type
/// and the static representation of offsets, sizes and strides. Special
/// sentinels encode the dynamic case.
Type ExtractSliceOp::inferRankReducedResultType(
    unsigned resultRank, RankedTensorType sourceRankedTensorType,
    ArrayRef<int64_t> leadingStaticOffsets,
    ArrayRef<int64_t> leadingStaticSizes,
    ArrayRef<int64_t> leadingStaticStrides) {
  auto inferredType =
      inferResultType(sourceRankedTensorType, leadingStaticOffsets,
                      leadingStaticSizes, leadingStaticStrides)
          .cast<RankedTensorType>();
  int rankDiff = inferredType.getRank() - resultRank;
  if (rankDiff > 0) {
    auto shape = inferredType.getShape();
    llvm::SmallDenseSet<unsigned> dimsToProject;
    mlir::getPositionsOfShapeOne(rankDiff, shape, dimsToProject);
    SmallVector<int64_t> projectedShape;
    for (unsigned pos = 0, e = shape.size(); pos < e; ++pos)
      if (!dimsToProject.contains(pos))
        projectedShape.push_back(shape[pos]);
    inferredType =
        RankedTensorType::get(projectedShape, inferredType.getElementType());
  }
  return inferredType;
}

Type ExtractSliceOp::inferRankReducedResultType(
    unsigned resultRank, RankedTensorType sourceRankedTensorType,
    ArrayRef<OpFoldResult> leadingStaticOffsets,
    ArrayRef<OpFoldResult> leadingStaticSizes,
    ArrayRef<OpFoldResult> leadingStaticStrides) {
  SmallVector<int64_t> staticOffsets, staticSizes, staticStrides;
  SmallVector<Value> dynamicOffsets, dynamicSizes, dynamicStrides;
  dispatchIndexOpFoldResults(leadingStaticOffsets, dynamicOffsets,
                             staticOffsets, ShapedType::kDynamicStrideOrOffset);
  dispatchIndexOpFoldResults(leadingStaticSizes, dynamicSizes, staticSizes,
                             ShapedType::kDynamicSize);
  dispatchIndexOpFoldResults(leadingStaticStrides, dynamicStrides,
                             staticStrides, ShapedType::kDynamicStrideOrOffset);
  return ExtractSliceOp::inferRankReducedResultType(
      resultRank, sourceRankedTensorType, staticOffsets, staticSizes,
      staticStrides);
}

/// Build an ExtractSliceOp with mixed static and dynamic entries and custom
/// result type. If the type passed is nullptr, it is inferred.
void ExtractSliceOp::build(OpBuilder &b, OperationState &result,
                           RankedTensorType resultType, Value source,
                           ArrayRef<OpFoldResult> offsets,
                           ArrayRef<OpFoldResult> sizes,
                           ArrayRef<OpFoldResult> strides,
                           ArrayRef<NamedAttribute> attrs) {
  SmallVector<int64_t> staticOffsets, staticSizes, staticStrides;
  SmallVector<Value> dynamicOffsets, dynamicSizes, dynamicStrides;
  dispatchIndexOpFoldResults(offsets, dynamicOffsets, staticOffsets,
                             ShapedType::kDynamicStrideOrOffset);
  dispatchIndexOpFoldResults(sizes, dynamicSizes, staticSizes,
                             ShapedType::kDynamicSize);
  dispatchIndexOpFoldResults(strides, dynamicStrides, staticStrides,
                             ShapedType::kDynamicStrideOrOffset);
  auto sourceRankedTensorType = source.getType().cast<RankedTensorType>();
  // Structuring implementation this way avoids duplication between builders.
  if (!resultType) {
    resultType =
        ExtractSliceOp::inferResultType(sourceRankedTensorType, staticOffsets,
                                        staticSizes, staticStrides)
            .cast<RankedTensorType>();
  }
  build(b, result, resultType, source, dynamicOffsets, dynamicSizes,
        dynamicStrides, b.getI64ArrayAttr(staticOffsets),
        b.getI64ArrayAttr(staticSizes), b.getI64ArrayAttr(staticStrides));
  result.addAttributes(attrs);
}

/// Build an ExtractSliceOp with mixed static and dynamic entries and inferred
/// result type.
void ExtractSliceOp::build(OpBuilder &b, OperationState &result, Value source,
                           ArrayRef<OpFoldResult> offsets,
                           ArrayRef<OpFoldResult> sizes,
                           ArrayRef<OpFoldResult> strides,
                           ArrayRef<NamedAttribute> attrs) {
  build(b, result, RankedTensorType(), source, offsets, sizes, strides, attrs);
}

/// Build an ExtractSliceOp with dynamic entries and custom result type. If the
/// type passed is nullptr, it is inferred.
void ExtractSliceOp::build(OpBuilder &b, OperationState &result,
                           RankedTensorType resultType, Value source,
                           ValueRange offsets, ValueRange sizes,
                           ValueRange strides, ArrayRef<NamedAttribute> attrs) {
  SmallVector<OpFoldResult> offsetValues = llvm::to_vector<4>(
      llvm::map_range(offsets, [](Value v) -> OpFoldResult { return v; }));
  SmallVector<OpFoldResult> sizeValues = llvm::to_vector<4>(
      llvm::map_range(sizes, [](Value v) -> OpFoldResult { return v; }));
  SmallVector<OpFoldResult> strideValues = llvm::to_vector<4>(
      llvm::map_range(strides, [](Value v) -> OpFoldResult { return v; }));
  build(b, result, resultType, source, offsetValues, sizeValues, strideValues);
}

/// Build an ExtractSliceOp with dynamic entries and inferred result type.
void ExtractSliceOp::build(OpBuilder &b, OperationState &result, Value source,
                           ValueRange offsets, ValueRange sizes,
                           ValueRange strides, ArrayRef<NamedAttribute> attrs) {
  build(b, result, RankedTensorType(), source, offsets, sizes, strides, attrs);
}

enum SliceVerificationResult {
  Success,
  RankTooLarge,
  SizeMismatch,
  ElemTypeMismatch,
};

/// Checks if `original` Type type can be rank reduced to `reduced` type.
/// This function is slight variant of `is subsequence` algorithm where
/// not matching dimension must be 1.
static SliceVerificationResult
isRankReducedType(Type originalType, Type candidateReducedType,
                  std::string *errMsg = nullptr) {
  if (originalType == candidateReducedType)
    return SliceVerificationResult::Success;
  if (!originalType.isa<RankedTensorType>())
    return SliceVerificationResult::Success;
  if (originalType.isa<RankedTensorType>() &&
      !candidateReducedType.isa<RankedTensorType>())
    return SliceVerificationResult::Success;

  ShapedType originalShapedType = originalType.cast<ShapedType>();
  ShapedType candidateReducedShapedType =
      candidateReducedType.cast<ShapedType>();

  // Rank and size logic is valid for all ShapedTypes.
  ArrayRef<int64_t> originalShape = originalShapedType.getShape();
  ArrayRef<int64_t> candidateReducedShape =
      candidateReducedShapedType.getShape();
  unsigned originalRank = originalShape.size(),
           candidateReducedRank = candidateReducedShape.size();
  if (candidateReducedRank > originalRank)
    return SliceVerificationResult::RankTooLarge;

  auto optionalUnusedDimsMask =
      computeRankReductionMask(originalShape, candidateReducedShape);

  // Sizes cannot be matched in case empty vector is returned.
  if (!optionalUnusedDimsMask.hasValue())
    return SliceVerificationResult::SizeMismatch;

  if (originalShapedType.getElementType() !=
      candidateReducedShapedType.getElementType())
    return SliceVerificationResult::ElemTypeMismatch;

  // We are done for the tensor case.
  if (originalType.isa<RankedTensorType>())
    return SliceVerificationResult::Success;

  return SliceVerificationResult::Success;
}

template <typename OpTy>
static LogicalResult produceSliceErrorMsg(SliceVerificationResult result,
                                          OpTy op, Type expectedType,
                                          StringRef errMsg = "") {
  auto memrefType = expectedType.cast<ShapedType>();
  switch (result) {
  case SliceVerificationResult::Success:
    return success();
  case SliceVerificationResult::RankTooLarge:
    return op.emitError("expected result rank to be smaller or equal to ")
           << "the source rank. " << errMsg;
  case SliceVerificationResult::SizeMismatch:
    return op.emitError("expected result type to be ")
           << expectedType
           << " or a rank-reduced version. (mismatch of result sizes) "
           << errMsg;
  case SliceVerificationResult::ElemTypeMismatch:
    return op.emitError("expected result element type to be ")
           << memrefType.getElementType() << errMsg;
  }
  llvm_unreachable("unexpected extract_slice op verification result");
}

/// Verifier for ExtractSliceOp.
static LogicalResult verify(ExtractSliceOp op) {
  // Verify result type against inferred type.
  auto expectedType = ExtractSliceOp::inferResultType(
      op.getSourceType(), extractFromI64ArrayAttr(op.static_offsets()),
      extractFromI64ArrayAttr(op.static_sizes()),
      extractFromI64ArrayAttr(op.static_strides()));
  auto result = isRankReducedType(expectedType, op.getType());
  return produceSliceErrorMsg(result, op, expectedType);
}

/// Infer the canonical type of the result of an extract_slice op. Returns a
/// type with rank `resultRank` that is either the rank of the rank-reduced
/// type, or the non-rank-reduced type.
static RankedTensorType
getCanonicalSliceResultType(unsigned resultRank, RankedTensorType sourceType,
                            ArrayRef<OpFoldResult> mixedOffsets,
                            ArrayRef<OpFoldResult> mixedSizes,
                            ArrayRef<OpFoldResult> mixedStrides) {
  auto resultType =
      ExtractSliceOp::inferRankReducedResultType(
          resultRank, sourceType, mixedOffsets, mixedSizes, mixedStrides)
          .cast<RankedTensorType>();
  if (resultType.getRank() != resultRank) {
    resultType = ExtractSliceOp::inferResultType(sourceType, mixedOffsets,
                                                 mixedSizes, mixedStrides)
                     .cast<RankedTensorType>();
  }
  return resultType;
}

namespace {
/// Pattern to rewrite an extract_slice op with tensor::Cast arguments.
/// This essentially pushes memref_cast past its consuming slice when
/// `canFoldIntoConsumerOp` is true.
///
/// Example:
/// ```
///   %0 = tensor.cast %V : tensor<16x16xf32> to tensor<?x?xf32>
///   %1 = tensor.extract_slice %0[0, 0][3, 4][1, 1] : tensor<?x?xf32> to
///   tensor<3x4xf32>
/// ```
/// is rewritten into:
/// ```
///   %0 = tensor.extract_slice %V[0, 0][3, 4][1, 1] : tensor<16x16xf32> to
///   tensor<3x4xf32> %1 = tensor.cast %0: tensor<3x4xf32> to tensor<3x4xf32>
/// ```
class ExtractSliceOpCastFolder final : public OpRewritePattern<ExtractSliceOp> {
public:
  using OpRewritePattern<ExtractSliceOp>::OpRewritePattern;

  LogicalResult matchAndRewrite(ExtractSliceOp sliceOp,
                                PatternRewriter &rewriter) const override {
    // Any constant operand, just return to let SubViewOpConstantFolder kick in.
    if (llvm::any_of(sliceOp.getOperands(), [](Value operand) {
          return matchPattern(operand, matchConstantIndex());
        }))
      return failure();

    auto castOp = sliceOp.source().getDefiningOp<tensor::CastOp>();
    if (!castOp)
      return failure();

    if (!canFoldIntoConsumerOp(castOp))
      return failure();

    /// Deduce the type of the result to use for the canonicalized operation.
    RankedTensorType resultType = getCanonicalSliceResultType(
        sliceOp.getType().getRank(), sliceOp.getSourceType(),
        sliceOp.getMixedOffsets(), sliceOp.getMixedSizes(),
        sliceOp.getMixedStrides());
    Value newSlice = rewriter.create<ExtractSliceOp>(
        sliceOp.getLoc(), resultType, castOp.source(), sliceOp.offsets(),
        sliceOp.sizes(), sliceOp.strides(), sliceOp.static_offsets(),
        sliceOp.static_sizes(), sliceOp.static_strides());
    rewriter.replaceOpWithNewOp<tensor::CastOp>(sliceOp, sliceOp.getType(),
                                                newSlice);
    return success();
  }
};
} // namespace

/// Return the canonical type of the result of an extract_slice op.
struct SliceReturnTypeCanonicalizer {
  RankedTensorType operator()(ExtractSliceOp op,
                              ArrayRef<OpFoldResult> mixedOffsets,
                              ArrayRef<OpFoldResult> mixedSizes,
                              ArrayRef<OpFoldResult> mixedStrides) {
    return getCanonicalSliceResultType(op.getType().getRank(),
                                       op.getSourceType(), mixedOffsets,
                                       mixedSizes, mixedStrides);
  }
};

/// A canonicalizer wrapper to replace ExtractSliceOps.
struct SliceCanonicalizer {
  void operator()(PatternRewriter &rewriter, ExtractSliceOp op,
                  ExtractSliceOp newOp) {
    Value replacement = newOp.getResult();
    if (replacement.getType() != op.getType())
      replacement = rewriter.create<tensor::CastOp>(op.getLoc(), op.getType(),
                                                    replacement);
    rewriter.replaceOp(op, replacement);
  }
};

void ExtractSliceOp::getCanonicalizationPatterns(RewritePatternSet &results,
                                                 MLIRContext *context) {
  results.add<
      OpWithOffsetSizesAndStridesConstantArgumentFolder<
          ExtractSliceOp, SliceReturnTypeCanonicalizer, SliceCanonicalizer>,
      ExtractSliceOpCastFolder>(context);
}

//
static LogicalResult
foldIdentityOffsetSizeAndStrideOpInterface(OffsetSizeAndStrideOpInterface op,
                                           ShapedType shapedType) {
  OpBuilder b(op.getContext());
  for (OpFoldResult ofr : op.getMixedOffsets())
    if (getConstantIntValue(ofr) != static_cast<int64_t>(0))
      return failure();
  // Rank-reducing noops only need to inspect the leading dimensions: llvm::zip
  // is appropriate.
  auto shape = shapedType.getShape();
  for (auto it : llvm::zip(op.getMixedSizes(), shape))
    if (getConstantIntValue(std::get<0>(it)) != std::get<1>(it))
      return failure();
  for (OpFoldResult ofr : op.getMixedStrides())
    if (getConstantIntValue(ofr) != static_cast<int64_t>(1))
      return failure();
  return success();
}

OpFoldResult ExtractSliceOp::fold(ArrayRef<Attribute>) {
  if (getSourceType() == getType() &&
      succeeded(foldIdentityOffsetSizeAndStrideOpInterface(*this, getType())))
    return this->source();
  return OpFoldResult();
}

//===----------------------------------------------------------------------===//
// InsertSliceOp
//===----------------------------------------------------------------------===//

// Build a InsertSliceOp with mixed static and dynamic entries.
void InsertSliceOp::build(OpBuilder &b, OperationState &result, Value source,
                          Value dest, ArrayRef<OpFoldResult> offsets,
                          ArrayRef<OpFoldResult> sizes,
                          ArrayRef<OpFoldResult> strides,
                          ArrayRef<NamedAttribute> attrs) {
  SmallVector<int64_t> staticOffsets, staticSizes, staticStrides;
  SmallVector<Value> dynamicOffsets, dynamicSizes, dynamicStrides;
  dispatchIndexOpFoldResults(offsets, dynamicOffsets, staticOffsets,
                             ShapedType::kDynamicStrideOrOffset);
  dispatchIndexOpFoldResults(sizes, dynamicSizes, staticSizes,
                             ShapedType::kDynamicSize);
  dispatchIndexOpFoldResults(strides, dynamicStrides, staticStrides,
                             ShapedType::kDynamicStrideOrOffset);
  build(b, result, dest.getType(), source, dest, dynamicOffsets, dynamicSizes,
        dynamicStrides, b.getI64ArrayAttr(staticOffsets),
        b.getI64ArrayAttr(staticSizes), b.getI64ArrayAttr(staticStrides));
  result.addAttributes(attrs);
}

// Build a InsertSliceOp with dynamic entries.
void InsertSliceOp::build(OpBuilder &b, OperationState &result, Value source,
                          Value dest, ValueRange offsets, ValueRange sizes,
                          ValueRange strides, ArrayRef<NamedAttribute> attrs) {
  SmallVector<OpFoldResult> offsetValues = llvm::to_vector<4>(
      llvm::map_range(offsets, [](Value v) -> OpFoldResult { return v; }));
  SmallVector<OpFoldResult> sizeValues = llvm::to_vector<4>(
      llvm::map_range(sizes, [](Value v) -> OpFoldResult { return v; }));
  SmallVector<OpFoldResult> strideValues = llvm::to_vector<4>(
      llvm::map_range(strides, [](Value v) -> OpFoldResult { return v; }));
  build(b, result, source, dest, offsetValues, sizeValues, strideValues);
}

OpFoldResult InsertSliceOp::fold(ArrayRef<Attribute>) {
  if (getSourceType().hasStaticShape() && getType().hasStaticShape() &&
      getSourceType() == getType() &&
      succeeded(foldIdentityOffsetSizeAndStrideOpInterface(*this, getType())))
    return this->source();
  return OpFoldResult();
}

<<<<<<< HEAD
LogicalResult InsertSliceOp::reifyReturnTypeShapesPerResultDim(
    OpBuilder &builder,
    SmallVectorImpl<SmallVector<Value>> &reifiedReturnShapes) {
=======
LogicalResult InsertSliceOp::reifyResultShapes(
    OpBuilder &builder, ReifiedRankedShapedTypeDims &reifiedReturnShapes) {
>>>>>>> 8c82cf7b
  reifiedReturnShapes.resize(1, SmallVector<Value>(getType().getRank()));
  for (auto dim : llvm::seq<int64_t>(0, getType().getRank())) {
    reifiedReturnShapes[0][dim] =
        builder.createOrFold<tensor::DimOp>(getLoc(), dest(), dim);
  }
  return success();
}

namespace {
/// Pattern to rewrite a insert_slice op with constant arguments.
class InsertSliceOpConstantArgumentFolder final
    : public OpRewritePattern<InsertSliceOp> {
public:
  using OpRewritePattern<InsertSliceOp>::OpRewritePattern;

  LogicalResult matchAndRewrite(InsertSliceOp insertSliceOp,
                                PatternRewriter &rewriter) const override {
    // No constant operand, just return.
    if (llvm::none_of(insertSliceOp.getOperands(), [](Value operand) {
          return matchPattern(operand, matchConstantIndex());
        }))
      return failure();

    // At least one of offsets/sizes/strides is a new constant.
    // Form the new list of operands and constant attributes from the
    // existing.
    SmallVector<OpFoldResult> mixedOffsets(insertSliceOp.getMixedOffsets());
    SmallVector<OpFoldResult> mixedSizes(insertSliceOp.getMixedSizes());
    SmallVector<OpFoldResult> mixedStrides(insertSliceOp.getMixedStrides());
    canonicalizeSubViewPart(mixedOffsets, ShapedType::isDynamicStrideOrOffset);
    canonicalizeSubViewPart(mixedSizes, ShapedType::isDynamic);
    canonicalizeSubViewPart(mixedStrides, ShapedType::isDynamicStrideOrOffset);

    // Create the new op in canonical form.
    rewriter.replaceOpWithNewOp<InsertSliceOp>(
        insertSliceOp, insertSliceOp.source(), insertSliceOp.dest(),
        mixedOffsets, mixedSizes, mixedStrides);
    return success();
  }
};

/// Fold tensor_casts with insert_slice operations.
struct InsertSliceOpCastFolder final : public OpRewritePattern<InsertSliceOp> {
  using OpRewritePattern<InsertSliceOp>::OpRewritePattern;

  LogicalResult matchAndRewrite(InsertSliceOp insertSliceOp,
                                PatternRewriter &rewriter) const override {
    if (llvm::any_of(insertSliceOp.getOperands(), [](Value operand) {
          return matchPattern(operand, matchConstantIndex());
        }))
      return failure();

    auto getSourceOfCastOp = [](Value v) -> Optional<Value> {
      auto castOp = v.getDefiningOp<tensor::CastOp>();
      if (!castOp || !canFoldIntoConsumerOp(castOp))
        return llvm::None;
      return castOp.source();
    };
    Optional<Value> sourceCastSource =
        getSourceOfCastOp(insertSliceOp.source());
    Optional<Value> destCastSource = getSourceOfCastOp(insertSliceOp.dest());
    if (!sourceCastSource && !destCastSource)
      return failure();

    Value replacement = rewriter.create<InsertSliceOp>(
        insertSliceOp.getLoc(),
        (sourceCastSource ? *sourceCastSource : insertSliceOp.source()),
        (destCastSource ? *destCastSource : insertSliceOp.dest()),
        insertSliceOp.getMixedOffsets(), insertSliceOp.getMixedSizes(),
        insertSliceOp.getMixedStrides());

    if (replacement.getType() != insertSliceOp.getType()) {
      replacement = rewriter.create<tensor::CastOp>(
          insertSliceOp.getLoc(), insertSliceOp.getType(), replacement);
    }
    rewriter.replaceOp(insertSliceOp, replacement);
    return success();
  }
};
} // namespace

void InsertSliceOp::getCanonicalizationPatterns(RewritePatternSet &results,
                                                MLIRContext *context) {
  results.add<InsertSliceOpConstantArgumentFolder, InsertSliceOpCastFolder>(
      context);
}

//===----------------------------------------------------------------------===//
// TableGen'd op method definitions
//===----------------------------------------------------------------------===//

#define GET_OP_CLASSES
#include "mlir/Dialect/Tensor/IR/TensorOps.cpp.inc"<|MERGE_RESOLUTION|>--- conflicted
+++ resolved
@@ -1042,14 +1042,8 @@
   return OpFoldResult();
 }
 
-<<<<<<< HEAD
-LogicalResult InsertSliceOp::reifyReturnTypeShapesPerResultDim(
-    OpBuilder &builder,
-    SmallVectorImpl<SmallVector<Value>> &reifiedReturnShapes) {
-=======
 LogicalResult InsertSliceOp::reifyResultShapes(
     OpBuilder &builder, ReifiedRankedShapedTypeDims &reifiedReturnShapes) {
->>>>>>> 8c82cf7b
   reifiedReturnShapes.resize(1, SmallVector<Value>(getType().getRank()));
   for (auto dim : llvm::seq<int64_t>(0, getType().getRank())) {
     reifiedReturnShapes[0][dim] =
