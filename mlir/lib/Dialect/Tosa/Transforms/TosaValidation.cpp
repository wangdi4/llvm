--- conflicted
+++ resolved
@@ -410,11 +410,7 @@
 
   SmallVector<std::function<LogicalResult(Operation *)>> const_checkers;
   tosa_level_t tosa_level;
-<<<<<<< HEAD
-  DenseMap<const mlir::StringAttr *, mlir::Type> variables_map;
-=======
   DenseMap<StringAttr, mlir::Type> variables_map;
->>>>>>> 8e393d10
 };
 
 LogicalResult TosaValidation::applyLevelCheck(Operation *op) {
@@ -452,11 +448,7 @@
   if (isa<mlir::tosa::VariableOp>(op)) {
     auto name_attr = cast<mlir::StringAttr>(op->getAttr("name"));
 
-<<<<<<< HEAD
-    if (variables_map.count(&name_attr)) {
-=======
     if (variables_map.count(name_attr)) {
->>>>>>> 8e393d10
       op->emitOpError() << "name has already been declared";
       return false;
     }
@@ -464,11 +456,7 @@
     auto type_attr = cast<mlir::TypeAttr>(op->getAttr("type"));
     mlir::Type type = type_attr.getValue();
 
-<<<<<<< HEAD
-    variables_map[&name_attr] = type;
-=======
     variables_map[name_attr] = type;
->>>>>>> 8e393d10
   }
 
   return true;
@@ -479,20 +467,12 @@
       isa<mlir::tosa::VariableWriteOp>(op)) {
     auto name_attr = cast<mlir::StringAttr>(op->getAttr("name"));
 
-<<<<<<< HEAD
-    if (!variables_map.count(&name_attr)) {
-=======
     if (!variables_map.count(name_attr)) {
->>>>>>> 8e393d10
       op->emitOpError() << "name has not been declared";
       return false;
     }
 
-<<<<<<< HEAD
-    auto var_type = variables_map[&name_attr];
-=======
     auto var_type = variables_map[name_attr];
->>>>>>> 8e393d10
 
     for (auto v : op->getOperands()) {
       auto type = v.getType();
