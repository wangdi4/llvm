--- conflicted
+++ resolved
@@ -134,12 +134,8 @@
 };
 } // end anonymous namespace
 
-<<<<<<< HEAD
-/// Perform the rewrites while folding and erasing any dead ops.
-=======
 /// Performs the rewrites while folding and erasing any dead ops. Returns true
 /// if the rewrite converges in `maxIterations`.
->>>>>>> 10a97c39
 bool GreedyPatternRewriteDriver::simplify(MutableArrayRef<Region> regions,
                                           int maxIterations) {
   // Add the given operation to the worklist.
