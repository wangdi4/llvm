//===- CudaRuntimeWrappers.cpp - MLIR CUDA API wrapper library ------------===//
//
// Part of the LLVM Project, under the Apache License v2.0 with LLVM Exceptions.
// See https://llvm.org/LICENSE.txt for license information.
// SPDX-License-Identifier: Apache-2.0 WITH LLVM-exception
//
//===----------------------------------------------------------------------===//
//
// Implements C wrappers around the CUDA library for easy linking in ORC jit.
// Also adds some debugging helpers that are helpful when writing MLIR code to
// run on GPUs.
//
//===----------------------------------------------------------------------===//

#include "mlir/ExecutionEngine/CRunnerUtils.h"

#include <stdio.h>

#include "cuda.h"
#include "cuda_bf16.h"
#include "cuda_fp16.h"
#include "cusparse.h"

#ifdef _WIN32
#define MLIR_CUDA_WRAPPERS_EXPORT __declspec(dllexport)
#else
#define MLIR_CUDA_WRAPPERS_EXPORT
#endif // _WIN32

#define CUDA_REPORT_IF_ERROR(expr)                                             \
  [](CUresult result) {                                                        \
    if (!result)                                                               \
      return;                                                                  \
    const char *name = nullptr;                                                \
    cuGetErrorName(result, &name);                                             \
    if (!name)                                                                 \
      name = "<unknown>";                                                      \
    fprintf(stderr, "'%s' failed with '%s'\n", #expr, name);                   \
  }(expr)

#define CUSPARSE_REPORT_IF_ERROR(expr)                                         \
  {                                                                            \
    cusparseStatus_t status = (expr);                                          \
    if (status != CUSPARSE_STATUS_SUCCESS) {                                   \
      fprintf(stderr, "cuSPARSE '%s' failed with '%s'\n", #expr,               \
              cusparseGetErrorString(status));                                 \
    }                                                                          \
  }

thread_local static int32_t defaultDevice = 0;

// Make the primary context of the current default device current for the
// duration
//  of the instance and restore the previous context on destruction.
class ScopedContext {
public:
  ScopedContext() {
    // Static reference to CUDA primary context for device ordinal
    // defaultDevice.
    static CUcontext context = [] {
      CUDA_REPORT_IF_ERROR(cuInit(/*flags=*/0));
      CUdevice device;
      CUDA_REPORT_IF_ERROR(cuDeviceGet(&device, /*ordinal=*/defaultDevice));
      CUcontext ctx;
      // Note: this does not affect the current context.
      CUDA_REPORT_IF_ERROR(cuDevicePrimaryCtxRetain(&ctx, device));
      return ctx;
    }();

    CUDA_REPORT_IF_ERROR(cuCtxPushCurrent(context));
  }

  ~ScopedContext() { CUDA_REPORT_IF_ERROR(cuCtxPopCurrent(nullptr)); }
};

extern "C" MLIR_CUDA_WRAPPERS_EXPORT CUmodule mgpuModuleLoad(void *data) {
  ScopedContext scopedContext;
  CUmodule module = nullptr;
  CUDA_REPORT_IF_ERROR(cuModuleLoadData(&module, data));
  return module;
}

extern "C" MLIR_CUDA_WRAPPERS_EXPORT void mgpuModuleUnload(CUmodule module) {
  CUDA_REPORT_IF_ERROR(cuModuleUnload(module));
}

extern "C" MLIR_CUDA_WRAPPERS_EXPORT CUfunction
mgpuModuleGetFunction(CUmodule module, const char *name) {
  CUfunction function = nullptr;
  CUDA_REPORT_IF_ERROR(cuModuleGetFunction(&function, module, name));
  return function;
}

// The wrapper uses intptr_t instead of CUDA's unsigned int to match
// the type of MLIR's index type. This avoids the need for casts in the
// generated MLIR code.
extern "C" MLIR_CUDA_WRAPPERS_EXPORT void
mgpuLaunchKernel(CUfunction function, intptr_t gridX, intptr_t gridY,
                 intptr_t gridZ, intptr_t blockX, intptr_t blockY,
                 intptr_t blockZ, int32_t smem, CUstream stream, void **params,
                 void **extra) {
  ScopedContext scopedContext;
  CUDA_REPORT_IF_ERROR(cuLaunchKernel(function, gridX, gridY, gridZ, blockX,
                                      blockY, blockZ, smem, stream, params,
                                      extra));
}

extern "C" MLIR_CUDA_WRAPPERS_EXPORT CUstream mgpuStreamCreate() {
  ScopedContext scopedContext;
  CUstream stream = nullptr;
  CUDA_REPORT_IF_ERROR(cuStreamCreate(&stream, CU_STREAM_NON_BLOCKING));
  return stream;
}

extern "C" MLIR_CUDA_WRAPPERS_EXPORT void mgpuStreamDestroy(CUstream stream) {
  CUDA_REPORT_IF_ERROR(cuStreamDestroy(stream));
}

extern "C" MLIR_CUDA_WRAPPERS_EXPORT void
mgpuStreamSynchronize(CUstream stream) {
  CUDA_REPORT_IF_ERROR(cuStreamSynchronize(stream));
}

extern "C" MLIR_CUDA_WRAPPERS_EXPORT void mgpuStreamWaitEvent(CUstream stream,
                                                              CUevent event) {
  CUDA_REPORT_IF_ERROR(cuStreamWaitEvent(stream, event, /*flags=*/0));
}

extern "C" MLIR_CUDA_WRAPPERS_EXPORT CUevent mgpuEventCreate() {
  ScopedContext scopedContext;
  CUevent event = nullptr;
  CUDA_REPORT_IF_ERROR(cuEventCreate(&event, CU_EVENT_DISABLE_TIMING));
  return event;
}

extern "C" MLIR_CUDA_WRAPPERS_EXPORT void mgpuEventDestroy(CUevent event) {
  CUDA_REPORT_IF_ERROR(cuEventDestroy(event));
}

extern MLIR_CUDA_WRAPPERS_EXPORT "C" void mgpuEventSynchronize(CUevent event) {
  CUDA_REPORT_IF_ERROR(cuEventSynchronize(event));
}

extern MLIR_CUDA_WRAPPERS_EXPORT "C" void mgpuEventRecord(CUevent event,
                                                          CUstream stream) {
  CUDA_REPORT_IF_ERROR(cuEventRecord(event, stream));
}

extern "C" void *mgpuMemAlloc(uint64_t sizeBytes, CUstream /*stream*/) {
  ScopedContext scopedContext;
  CUdeviceptr ptr;
  CUDA_REPORT_IF_ERROR(cuMemAlloc(&ptr, sizeBytes));
  return reinterpret_cast<void *>(ptr);
}

extern "C" void mgpuMemFree(void *ptr, CUstream /*stream*/) {
  CUDA_REPORT_IF_ERROR(cuMemFree(reinterpret_cast<CUdeviceptr>(ptr)));
}

extern "C" void mgpuMemcpy(void *dst, void *src, size_t sizeBytes,
                           CUstream stream) {
  CUDA_REPORT_IF_ERROR(cuMemcpyAsync(reinterpret_cast<CUdeviceptr>(dst),
                                     reinterpret_cast<CUdeviceptr>(src),
                                     sizeBytes, stream));
}

extern "C" void mgpuMemset32(void *dst, unsigned int value, size_t count,
                             CUstream stream) {
  CUDA_REPORT_IF_ERROR(cuMemsetD32Async(reinterpret_cast<CUdeviceptr>(dst),
                                        value, count, stream));
}

///
/// Helper functions for writing mlir example code
///

// Allows to register byte array with the CUDA runtime. Helpful until we have
// transfer functions implemented.
extern "C" MLIR_CUDA_WRAPPERS_EXPORT void
mgpuMemHostRegister(void *ptr, uint64_t sizeBytes) {
  ScopedContext scopedContext;
  CUDA_REPORT_IF_ERROR(cuMemHostRegister(ptr, sizeBytes, /*flags=*/0));
}

/// Registers a memref with the CUDA runtime. `descriptor` is a pointer to a
/// ranked memref descriptor struct of rank `rank`. Helpful until we have
/// transfer functions implemented.
extern "C" MLIR_CUDA_WRAPPERS_EXPORT void
mgpuMemHostRegisterMemRef(int64_t rank, StridedMemRefType<char, 1> *descriptor,
                          int64_t elementSizeBytes) {
  // Only densely packed tensors are currently supported.
  int64_t *denseStrides = (int64_t *)alloca(rank * sizeof(int64_t));
  int64_t *sizes = descriptor->sizes;
  for (int64_t i = rank - 1, runningStride = 1; i >= 0; i--) {
    denseStrides[i] = runningStride;
    runningStride *= sizes[i];
  }
  uint64_t sizeBytes = sizes[0] * denseStrides[0] * elementSizeBytes;
  int64_t *strides = &sizes[rank];
  (void)strides;
  for (unsigned i = 0; i < rank; ++i)
    assert(strides[i] == denseStrides[i] &&
           "Mismatch in computed dense strides");

  auto *ptr = descriptor->data + descriptor->offset * elementSizeBytes;
  mgpuMemHostRegister(ptr, sizeBytes);
}

// Allows to unregister byte array with the CUDA runtime.
extern "C" MLIR_CUDA_WRAPPERS_EXPORT void mgpuMemHostUnregister(void *ptr) {
  ScopedContext scopedContext;
  CUDA_REPORT_IF_ERROR(cuMemHostUnregister(ptr));
}

/// Unregisters a memref with the CUDA runtime. `descriptor` is a pointer to a
/// ranked memref descriptor struct of rank `rank`
extern "C" MLIR_CUDA_WRAPPERS_EXPORT void
mgpuMemHostUnregisterMemRef(int64_t rank,
                            StridedMemRefType<char, 1> *descriptor,
                            int64_t elementSizeBytes) {
  auto *ptr = descriptor->data + descriptor->offset * elementSizeBytes;
  mgpuMemHostUnregister(ptr);
}

extern "C" MLIR_CUDA_WRAPPERS_EXPORT void mgpuSetDefaultDevice(int32_t device) {
  defaultDevice = device;
}

///
/// Wrapper methods for the cuSparse library.
///

// Some macro magic to get float/double alpha and beta on host.
#define ALPHABETA(dtp, alpha, beta)                                            \
  __nv_bfloat16(alpha##16bf) = 1.0f;                                           \
  __nv_bfloat16(beta##16bf) = 1.0f;                                            \
  __half(alpha##16f) = 1.0f;                                                   \
  __half(beta##16f) = 1.0f;                                                    \
  float(alpha##f) = 1.0f;                                                      \
  float(beta##f) = 1.0f;                                                       \
  double(alpha##d) = 1.0;                                                      \
  double(beta##d) = 1.0;                                                       \
  const void *(alpha##p) = nullptr;                                            \
  const void *(beta##p) = nullptr;                                             \
  if (dtp == CUDA_R_16BF || dtp == CUDA_C_16BF) {                              \
    (alpha##p) = reinterpret_cast<void *>(&(alpha##16bf));                     \
    (beta##p) = reinterpret_cast<void *>(&(beta##16bf));                       \
  } else if (dtp == CUDA_R_16F || dtp == CUDA_C_16F) {                         \
    (alpha##p) = reinterpret_cast<void *>(&(alpha##16f));                      \
    (beta##p) = reinterpret_cast<void *>(&(beta##16f));                        \
  } else if (dtp == CUDA_R_32F || dtp == CUDA_C_32F) {                         \
    (alpha##p) = reinterpret_cast<void *>(&(alpha##f));                        \
    (beta##p) = reinterpret_cast<void *>(&(beta##f));                          \
  } else {                                                                     \
    (alpha##p) = reinterpret_cast<void *>(&(alpha##d));                        \
    (beta##p) = reinterpret_cast<void *>(&(beta##d));                          \
  }

extern "C" MLIR_CUDA_WRAPPERS_EXPORT void *
mgpuCreateSparseEnv(CUstream /*stream*/) {
  cusparseHandle_t handle = nullptr;
  CUSPARSE_REPORT_IF_ERROR(cusparseCreate(&handle))
  return reinterpret_cast<void *>(handle);
}

extern "C" MLIR_CUDA_WRAPPERS_EXPORT void
mgpuDestroySparseEnv(void *h, CUstream /*stream*/) {
  cusparseHandle_t handle = reinterpret_cast<cusparseHandle_t>(h);
  CUSPARSE_REPORT_IF_ERROR(cusparseDestroy(handle))
}

extern "C" MLIR_CUDA_WRAPPERS_EXPORT void *
mgpuCreateDnVec(intptr_t size, void *values, int32_t dtp, CUstream /*stream*/) {
  cusparseDnVecDescr_t vec = nullptr;
  auto dTp = static_cast<cudaDataType_t>(dtp);
  CUSPARSE_REPORT_IF_ERROR(cusparseCreateDnVec(&vec, size, values, dTp))
  return reinterpret_cast<void *>(vec);
}

extern "C" MLIR_CUDA_WRAPPERS_EXPORT void
mgpuDestroyDnVec(void *v, CUstream /*stream*/) {
  cusparseDnVecDescr_t vec = reinterpret_cast<cusparseDnVecDescr_t>(v);
  CUSPARSE_REPORT_IF_ERROR(cusparseDestroyDnVec(vec))
}

extern "C" MLIR_CUDA_WRAPPERS_EXPORT void *
mgpuCreateDnMat(intptr_t rows, intptr_t cols, void *values, int32_t dtp,
                CUstream /*stream*/) {
  cusparseDnMatDescr_t mat = nullptr;
  auto dTp = static_cast<cudaDataType_t>(dtp);
  CUSPARSE_REPORT_IF_ERROR(cusparseCreateDnMat(&mat, rows, cols, /*ld=*/cols,
                                               values, dTp, CUSPARSE_ORDER_ROW))
  return reinterpret_cast<void *>(mat);
}

extern "C" MLIR_CUDA_WRAPPERS_EXPORT void
mgpuDestroyDnMat(void *m, CUstream /*stream*/) {
  cusparseDnMatDescr_t mat = reinterpret_cast<cusparseDnMatDescr_t>(m);
  CUSPARSE_REPORT_IF_ERROR(cusparseDestroyDnMat(mat))
}

extern "C" MLIR_CUDA_WRAPPERS_EXPORT void *
mgpuCreateCoo(intptr_t rows, intptr_t cols, intptr_t nnz, void *rowIdxs,
              void *colIdxs, void *values, int32_t itp, int32_t dtp,
              CUstream /*stream*/) {
  cusparseSpMatDescr_t mat = nullptr;
  auto iTp = static_cast<cusparseIndexType_t>(itp);
  auto dTp = static_cast<cudaDataType_t>(dtp);
  CUSPARSE_REPORT_IF_ERROR(cusparseCreateCoo(&mat, rows, cols, nnz, rowIdxs,
                                             colIdxs, values, iTp,
                                             CUSPARSE_INDEX_BASE_ZERO, dTp))
  return reinterpret_cast<void *>(mat);
}

extern "C" MLIR_CUDA_WRAPPERS_EXPORT void *
mgpuCreateCsr(intptr_t rows, intptr_t cols, intptr_t nnz, void *rowPos,
              void *colIdxs, void *values, int32_t ptp, int32_t itp,
              int32_t dtp, CUstream /*stream*/) {
  cusparseSpMatDescr_t mat = nullptr;
  auto pTp = static_cast<cusparseIndexType_t>(ptp);
  auto iTp = static_cast<cusparseIndexType_t>(itp);
  auto dTp = static_cast<cudaDataType_t>(dtp);
  CUSPARSE_REPORT_IF_ERROR(cusparseCreateCsr(&mat, rows, cols, nnz, rowPos,
                                             colIdxs, values, pTp, iTp,
                                             CUSPARSE_INDEX_BASE_ZERO, dTp))
  return reinterpret_cast<void *>(mat);
}

extern "C" MLIR_CUDA_WRAPPERS_EXPORT void
mgpuDestroySpMat(void *m, CUstream /*stream*/) {
  cusparseSpMatDescr_t mat = reinterpret_cast<cusparseSpMatDescr_t>(m);
  CUSPARSE_REPORT_IF_ERROR(cusparseDestroySpMat(mat))
}

extern "C" MLIR_CUDA_WRAPPERS_EXPORT intptr_t
<<<<<<< HEAD
mgpuSpMVBufferSize(void *h, int32_t ma, void *a, void *x, void *y, int32_t dw,
=======
mgpuSpMVBufferSize(void *h, int32_t ma, void *a, void *x, void *y, int32_t ctp,
>>>>>>> cd92bbcb
                   CUstream /*stream*/) {
  cusparseHandle_t handle = reinterpret_cast<cusparseHandle_t>(h);
  cusparseOperation_t modeA = static_cast<cusparseOperation_t>(ma);
  cusparseSpMatDescr_t matA = reinterpret_cast<cusparseSpMatDescr_t>(a);
  cusparseDnVecDescr_t vecX = reinterpret_cast<cusparseDnVecDescr_t>(x);
  cusparseDnVecDescr_t vecY = reinterpret_cast<cusparseDnVecDescr_t>(y);
  cudaDataType_t cTp = static_cast<cudaDataType_t>(ctp);
  ALPHABETA(cTp, alpha, beta)
  size_t bufferSize = 0;
  CUSPARSE_REPORT_IF_ERROR(
      cusparseSpMV_bufferSize(handle, modeA, alphap, matA, vecX, betap, vecY,
<<<<<<< HEAD
                              dtp, CUSPARSE_SPMV_ALG_DEFAULT, &bufferSize))
=======
                              cTp, CUSPARSE_SPMV_ALG_DEFAULT, &bufferSize))
>>>>>>> cd92bbcb
  return bufferSize == 0 ? 1 : bufferSize; // avoid zero-alloc
}

extern "C" MLIR_CUDA_WRAPPERS_EXPORT void mgpuSpMV(void *h, int32_t ma, void *a,
<<<<<<< HEAD
                                                   void *x, void *y, int32_t dw,
                                                   void *buf,
=======
                                                   void *x, void *y,
                                                   int32_t ctp, void *buf,
>>>>>>> cd92bbcb
                                                   CUstream /*stream*/) {
  cusparseHandle_t handle = reinterpret_cast<cusparseHandle_t>(h);
  cusparseOperation_t modeA = static_cast<cusparseOperation_t>(ma);
  cusparseSpMatDescr_t matA = reinterpret_cast<cusparseSpMatDescr_t>(a);
  cusparseDnVecDescr_t vecX = reinterpret_cast<cusparseDnVecDescr_t>(x);
  cusparseDnVecDescr_t vecY = reinterpret_cast<cusparseDnVecDescr_t>(y);
<<<<<<< HEAD
  cudaDataType_t dtp = dataTp(dw);
  ALPHABETA(dw, alpha, beta)
  CUSPARSE_REPORT_IF_ERROR(cusparseSpMV(handle, modeA, alphap, matA, vecX,
                                        betap, vecY, dtp,
=======
  cudaDataType_t cTp = static_cast<cudaDataType_t>(ctp);
  ALPHABETA(cTp, alpha, beta)
  CUSPARSE_REPORT_IF_ERROR(cusparseSpMV(handle, modeA, alphap, matA, vecX,
                                        betap, vecY, cTp,
>>>>>>> cd92bbcb
                                        CUSPARSE_SPMV_ALG_DEFAULT, buf))
}

extern "C" MLIR_CUDA_WRAPPERS_EXPORT intptr_t
mgpuSpMMBufferSize(void *h, int32_t ma, int32_t mb, void *a, void *b, void *c,
<<<<<<< HEAD
                   int32_t dw, CUstream /*stream*/) {
=======
                   int32_t ctp, CUstream /*stream*/) {
>>>>>>> cd92bbcb
  cusparseHandle_t handle = reinterpret_cast<cusparseHandle_t>(h);
  cusparseOperation_t modeA = static_cast<cusparseOperation_t>(ma);
  cusparseOperation_t modeB = static_cast<cusparseOperation_t>(mb);
  cusparseSpMatDescr_t matA = reinterpret_cast<cusparseSpMatDescr_t>(a);
  cusparseDnMatDescr_t matB = reinterpret_cast<cusparseDnMatDescr_t>(b);
  cusparseDnMatDescr_t matC = reinterpret_cast<cusparseDnMatDescr_t>(c);
  cudaDataType_t cTp = static_cast<cudaDataType_t>(ctp);
  ALPHABETA(cTp, alpha, beta)
  size_t bufferSize = 0;
  CUSPARSE_REPORT_IF_ERROR(cusparseSpMM_bufferSize(
<<<<<<< HEAD
      handle, modeA, modeB, alphap, matA, matB, betap, matC, dtp,
=======
      handle, modeA, modeB, alphap, matA, matB, betap, matC, cTp,
>>>>>>> cd92bbcb
      CUSPARSE_SPMM_ALG_DEFAULT, &bufferSize))
  return bufferSize == 0 ? 1 : bufferSize; // avoid zero-alloc
}

extern "C" MLIR_CUDA_WRAPPERS_EXPORT void
<<<<<<< HEAD
mgpuSpMM(void *h, int32_t ma, int32_t mb, void *a, void *b, void *c, int32_t dw,
         void *buf, CUstream /*stream*/) {
=======
mgpuSpMM(void *h, int32_t ma, int32_t mb, void *a, void *b, void *c,
         int32_t ctp, void *buf, CUstream /*stream*/) {
>>>>>>> cd92bbcb
  cusparseHandle_t handle = reinterpret_cast<cusparseHandle_t>(h);
  cusparseOperation_t modeA = static_cast<cusparseOperation_t>(ma);
  cusparseOperation_t modeB = static_cast<cusparseOperation_t>(mb);
  cusparseSpMatDescr_t matA = reinterpret_cast<cusparseSpMatDescr_t>(a);
  cusparseDnMatDescr_t matB = reinterpret_cast<cusparseDnMatDescr_t>(b);
  cusparseDnMatDescr_t matC = reinterpret_cast<cusparseDnMatDescr_t>(c);
<<<<<<< HEAD
  cudaDataType_t dtp = dataTp(dw);
  ALPHABETA(dw, alpha, beta)
  CUSPARSE_REPORT_IF_ERROR(cusparseSpMM(handle, modeA, modeB, alphap, matA,
                                        matB, betap, matC, dtp,
=======
  cudaDataType_t cTp = static_cast<cudaDataType_t>(ctp);
  ALPHABETA(cTp, alpha, beta)
  CUSPARSE_REPORT_IF_ERROR(cusparseSpMM(handle, modeA, modeB, alphap, matA,
                                        matB, betap, matC, cTp,
>>>>>>> cd92bbcb
                                        CUSPARSE_SPMM_ALG_DEFAULT, buf))
}

extern "C" MLIR_CUDA_WRAPPERS_EXPORT intptr_t
mgpuSDDMMBufferSize(void *h, int32_t ma, int32_t mb, void *a, void *b, void *c,
<<<<<<< HEAD
                    int32_t dw, CUstream /*stream*/) {
=======
                    int32_t ctp, CUstream /*stream*/) {
>>>>>>> cd92bbcb
  cusparseHandle_t handle = reinterpret_cast<cusparseHandle_t>(h);
  cusparseOperation_t modeA = static_cast<cusparseOperation_t>(ma);
  cusparseOperation_t modeB = static_cast<cusparseOperation_t>(mb);
  cusparseDnMatDescr_t matA = reinterpret_cast<cusparseDnMatDescr_t>(a);
  cusparseDnMatDescr_t matB = reinterpret_cast<cusparseDnMatDescr_t>(b);
  cusparseSpMatDescr_t matC = reinterpret_cast<cusparseSpMatDescr_t>(c);
<<<<<<< HEAD
  cudaDataType_t dtp = dataTp(dw);
  ALPHABETA(dw, alpha, beta)
  size_t bufferSize = 0;
  CUSPARSE_REPORT_IF_ERROR(cusparseSDDMM_bufferSize(
      handle, modeA, modeB, alphap, matA, matB, betap, matC, dtp,
=======
  auto cTp = static_cast<cudaDataType_t>(ctp);
  ALPHABETA(cTp, alpha, beta)
  size_t bufferSize = 0;
  CUSPARSE_REPORT_IF_ERROR(cusparseSDDMM_bufferSize(
      handle, modeA, modeB, alphap, matA, matB, betap, matC, cTp,
>>>>>>> cd92bbcb
      CUSPARSE_SDDMM_ALG_DEFAULT, &bufferSize))
  return bufferSize == 0 ? 1 : bufferSize; // avoid zero-alloc
}

extern "C" MLIR_CUDA_WRAPPERS_EXPORT void
mgpuSDDMM(void *h, int32_t ma, int32_t mb, void *a, void *b, void *c,
<<<<<<< HEAD
          int32_t dw, void *buf, CUstream /*stream*/) {
=======
          int32_t ctp, void *buf, CUstream /*stream*/) {
>>>>>>> cd92bbcb
  cusparseHandle_t handle = reinterpret_cast<cusparseHandle_t>(h);
  cusparseOperation_t modeA = static_cast<cusparseOperation_t>(ma);
  cusparseOperation_t modeB = static_cast<cusparseOperation_t>(mb);
  cusparseDnMatDescr_t matA = reinterpret_cast<cusparseDnMatDescr_t>(a);
  cusparseDnMatDescr_t matB = reinterpret_cast<cusparseDnMatDescr_t>(b);
  cusparseSpMatDescr_t matC = reinterpret_cast<cusparseSpMatDescr_t>(c);
<<<<<<< HEAD
  cudaDataType_t dtp = dataTp(dw);
  ALPHABETA(dw, alpha, beta)
  CUSPARSE_REPORT_IF_ERROR(cusparseSDDMM(handle, modeA, modeB, alphap, matA,
                                         matB, betap, matC, dtp,
=======
  auto cTp = static_cast<cudaDataType_t>(ctp);
  ALPHABETA(cTp, alpha, beta)
  CUSPARSE_REPORT_IF_ERROR(cusparseSDDMM(handle, modeA, modeB, alphap, matA,
                                         matB, betap, matC, cTp,
>>>>>>> cd92bbcb
                                         CUSPARSE_SDDMM_ALG_DEFAULT, buf))
}<|MERGE_RESOLUTION|>--- conflicted
+++ resolved
@@ -333,11 +333,7 @@
 }
 
 extern "C" MLIR_CUDA_WRAPPERS_EXPORT intptr_t
-<<<<<<< HEAD
-mgpuSpMVBufferSize(void *h, int32_t ma, void *a, void *x, void *y, int32_t dw,
-=======
 mgpuSpMVBufferSize(void *h, int32_t ma, void *a, void *x, void *y, int32_t ctp,
->>>>>>> cd92bbcb
                    CUstream /*stream*/) {
   cusparseHandle_t handle = reinterpret_cast<cusparseHandle_t>(h);
   cusparseOperation_t modeA = static_cast<cusparseOperation_t>(ma);
@@ -349,49 +345,29 @@
   size_t bufferSize = 0;
   CUSPARSE_REPORT_IF_ERROR(
       cusparseSpMV_bufferSize(handle, modeA, alphap, matA, vecX, betap, vecY,
-<<<<<<< HEAD
-                              dtp, CUSPARSE_SPMV_ALG_DEFAULT, &bufferSize))
-=======
                               cTp, CUSPARSE_SPMV_ALG_DEFAULT, &bufferSize))
->>>>>>> cd92bbcb
   return bufferSize == 0 ? 1 : bufferSize; // avoid zero-alloc
 }
 
 extern "C" MLIR_CUDA_WRAPPERS_EXPORT void mgpuSpMV(void *h, int32_t ma, void *a,
-<<<<<<< HEAD
-                                                   void *x, void *y, int32_t dw,
-                                                   void *buf,
-=======
                                                    void *x, void *y,
                                                    int32_t ctp, void *buf,
->>>>>>> cd92bbcb
                                                    CUstream /*stream*/) {
   cusparseHandle_t handle = reinterpret_cast<cusparseHandle_t>(h);
   cusparseOperation_t modeA = static_cast<cusparseOperation_t>(ma);
   cusparseSpMatDescr_t matA = reinterpret_cast<cusparseSpMatDescr_t>(a);
   cusparseDnVecDescr_t vecX = reinterpret_cast<cusparseDnVecDescr_t>(x);
   cusparseDnVecDescr_t vecY = reinterpret_cast<cusparseDnVecDescr_t>(y);
-<<<<<<< HEAD
-  cudaDataType_t dtp = dataTp(dw);
-  ALPHABETA(dw, alpha, beta)
-  CUSPARSE_REPORT_IF_ERROR(cusparseSpMV(handle, modeA, alphap, matA, vecX,
-                                        betap, vecY, dtp,
-=======
   cudaDataType_t cTp = static_cast<cudaDataType_t>(ctp);
   ALPHABETA(cTp, alpha, beta)
   CUSPARSE_REPORT_IF_ERROR(cusparseSpMV(handle, modeA, alphap, matA, vecX,
                                         betap, vecY, cTp,
->>>>>>> cd92bbcb
                                         CUSPARSE_SPMV_ALG_DEFAULT, buf))
 }
 
 extern "C" MLIR_CUDA_WRAPPERS_EXPORT intptr_t
 mgpuSpMMBufferSize(void *h, int32_t ma, int32_t mb, void *a, void *b, void *c,
-<<<<<<< HEAD
-                   int32_t dw, CUstream /*stream*/) {
-=======
                    int32_t ctp, CUstream /*stream*/) {
->>>>>>> cd92bbcb
   cusparseHandle_t handle = reinterpret_cast<cusparseHandle_t>(h);
   cusparseOperation_t modeA = static_cast<cusparseOperation_t>(ma);
   cusparseOperation_t modeB = static_cast<cusparseOperation_t>(mb);
@@ -402,96 +378,57 @@
   ALPHABETA(cTp, alpha, beta)
   size_t bufferSize = 0;
   CUSPARSE_REPORT_IF_ERROR(cusparseSpMM_bufferSize(
-<<<<<<< HEAD
-      handle, modeA, modeB, alphap, matA, matB, betap, matC, dtp,
-=======
       handle, modeA, modeB, alphap, matA, matB, betap, matC, cTp,
->>>>>>> cd92bbcb
       CUSPARSE_SPMM_ALG_DEFAULT, &bufferSize))
   return bufferSize == 0 ? 1 : bufferSize; // avoid zero-alloc
 }
 
 extern "C" MLIR_CUDA_WRAPPERS_EXPORT void
-<<<<<<< HEAD
-mgpuSpMM(void *h, int32_t ma, int32_t mb, void *a, void *b, void *c, int32_t dw,
-         void *buf, CUstream /*stream*/) {
-=======
 mgpuSpMM(void *h, int32_t ma, int32_t mb, void *a, void *b, void *c,
          int32_t ctp, void *buf, CUstream /*stream*/) {
->>>>>>> cd92bbcb
   cusparseHandle_t handle = reinterpret_cast<cusparseHandle_t>(h);
   cusparseOperation_t modeA = static_cast<cusparseOperation_t>(ma);
   cusparseOperation_t modeB = static_cast<cusparseOperation_t>(mb);
   cusparseSpMatDescr_t matA = reinterpret_cast<cusparseSpMatDescr_t>(a);
   cusparseDnMatDescr_t matB = reinterpret_cast<cusparseDnMatDescr_t>(b);
   cusparseDnMatDescr_t matC = reinterpret_cast<cusparseDnMatDescr_t>(c);
-<<<<<<< HEAD
-  cudaDataType_t dtp = dataTp(dw);
-  ALPHABETA(dw, alpha, beta)
-  CUSPARSE_REPORT_IF_ERROR(cusparseSpMM(handle, modeA, modeB, alphap, matA,
-                                        matB, betap, matC, dtp,
-=======
   cudaDataType_t cTp = static_cast<cudaDataType_t>(ctp);
   ALPHABETA(cTp, alpha, beta)
   CUSPARSE_REPORT_IF_ERROR(cusparseSpMM(handle, modeA, modeB, alphap, matA,
                                         matB, betap, matC, cTp,
->>>>>>> cd92bbcb
                                         CUSPARSE_SPMM_ALG_DEFAULT, buf))
 }
 
 extern "C" MLIR_CUDA_WRAPPERS_EXPORT intptr_t
 mgpuSDDMMBufferSize(void *h, int32_t ma, int32_t mb, void *a, void *b, void *c,
-<<<<<<< HEAD
-                    int32_t dw, CUstream /*stream*/) {
-=======
                     int32_t ctp, CUstream /*stream*/) {
->>>>>>> cd92bbcb
   cusparseHandle_t handle = reinterpret_cast<cusparseHandle_t>(h);
   cusparseOperation_t modeA = static_cast<cusparseOperation_t>(ma);
   cusparseOperation_t modeB = static_cast<cusparseOperation_t>(mb);
   cusparseDnMatDescr_t matA = reinterpret_cast<cusparseDnMatDescr_t>(a);
   cusparseDnMatDescr_t matB = reinterpret_cast<cusparseDnMatDescr_t>(b);
   cusparseSpMatDescr_t matC = reinterpret_cast<cusparseSpMatDescr_t>(c);
-<<<<<<< HEAD
-  cudaDataType_t dtp = dataTp(dw);
-  ALPHABETA(dw, alpha, beta)
-  size_t bufferSize = 0;
-  CUSPARSE_REPORT_IF_ERROR(cusparseSDDMM_bufferSize(
-      handle, modeA, modeB, alphap, matA, matB, betap, matC, dtp,
-=======
   auto cTp = static_cast<cudaDataType_t>(ctp);
   ALPHABETA(cTp, alpha, beta)
   size_t bufferSize = 0;
   CUSPARSE_REPORT_IF_ERROR(cusparseSDDMM_bufferSize(
       handle, modeA, modeB, alphap, matA, matB, betap, matC, cTp,
->>>>>>> cd92bbcb
       CUSPARSE_SDDMM_ALG_DEFAULT, &bufferSize))
   return bufferSize == 0 ? 1 : bufferSize; // avoid zero-alloc
 }
 
 extern "C" MLIR_CUDA_WRAPPERS_EXPORT void
 mgpuSDDMM(void *h, int32_t ma, int32_t mb, void *a, void *b, void *c,
-<<<<<<< HEAD
-          int32_t dw, void *buf, CUstream /*stream*/) {
-=======
           int32_t ctp, void *buf, CUstream /*stream*/) {
->>>>>>> cd92bbcb
   cusparseHandle_t handle = reinterpret_cast<cusparseHandle_t>(h);
   cusparseOperation_t modeA = static_cast<cusparseOperation_t>(ma);
   cusparseOperation_t modeB = static_cast<cusparseOperation_t>(mb);
   cusparseDnMatDescr_t matA = reinterpret_cast<cusparseDnMatDescr_t>(a);
   cusparseDnMatDescr_t matB = reinterpret_cast<cusparseDnMatDescr_t>(b);
   cusparseSpMatDescr_t matC = reinterpret_cast<cusparseSpMatDescr_t>(c);
-<<<<<<< HEAD
-  cudaDataType_t dtp = dataTp(dw);
-  ALPHABETA(dw, alpha, beta)
-  CUSPARSE_REPORT_IF_ERROR(cusparseSDDMM(handle, modeA, modeB, alphap, matA,
-                                         matB, betap, matC, dtp,
-=======
   auto cTp = static_cast<cudaDataType_t>(ctp);
   ALPHABETA(cTp, alpha, beta)
   CUSPARSE_REPORT_IF_ERROR(cusparseSDDMM(handle, modeA, modeB, alphap, matA,
                                          matB, betap, matC, cTp,
->>>>>>> cd92bbcb
                                          CUSPARSE_SDDMM_ALG_DEFAULT, buf))
 }