# Operation Traits

[TOC]

MLIR allows for a truly open operation ecosystem, as any dialect may define
operations that suit a specific level of abstraction. `Traits` are a mechanism
in which to abstract implementation details and properties that are common
across many different operations. `Traits` may be used to specify special
properties and constraints of the operation, including whether the operation has
side effects or whether its output has the same type as the input. Some examples
of traits are `Commutative`, `SingleResult`, `Terminator`, etc. See the more
[comprehensive list](#traits) below for more examples of what is possible.

## Defining a Trait

Traits may be defined in C++ by inheriting from the
`OpTrait::TraitBase<ConcreteType, TraitType>` class. This base class takes as
template parameters:

*   ConcreteType
    -   The concrete operation type that this trait was attached to.
*   TraitType
    -   The type of the trait class that is being defined, for use with the
        [`Curiously Recurring Template Pattern`](https://en.wikipedia.org/wiki/Curiously_recurring_template_pattern).

A derived trait class is expected to take a single template that corresponds to
the `ConcreteType`. An example trait definition is shown below:

```c++
template <typename ConcreteType>
class MyTrait : public OpTrait::TraitBase<ConcreteType, MyTrait> {
};
```

Derived traits may also provide a `verifyTrait` hook, that is called when
verifying the concrete operation. The trait verifiers will currently always be
invoked before the main `Op::verify`.

```c++
template <typename ConcreteType>
class MyTrait : public OpTrait::TraitBase<ConcreteType, MyTrait> {
public:
  /// Override the 'verifyTrait' hook to add additional verification on the
  /// concrete operation.
  static LogicalResult verifyTrait(Operation *op) {
    // ...
  }
};
```

Note: It is generally good practice to define the implementation of the
`verifyTrait` hook out-of-line as a free function when possible to avoid
instantiating the implementation for every concrete operation type.

### Parametric Traits

The above demonstrates the definition of a simple self-contained trait. It is
also often useful to provide some static parameters to the trait to control its
behavior. Given that the definition of the trait class is rigid, i.e. we must
have a single template argument for the concrete operation, the templates for
the parameters will need to be split out. An example is shown below:

```c++
template <int Parameter>
class MyParametricTrait {
public:
  template <typename ConcreteType>
  class Impl : public OpTrait::TraitBase<ConcreteType, Impl> {
    // Inside of 'Impl' we have full access to the template parameters
    // specified above.
  };
};
```

## Attaching a Trait

Traits may be used when defining a derived operation type, by simply adding the
name of the trait class to the `Op` class after the concrete operation type:

```c++
/// Here we define 'MyOp' along with the 'MyTrait' and `MyParametric trait
/// classes we defined previously.
class MyOp : public Op<MyOp, MyTrait, MyParametricTrait<10>::Impl> {};
```

To use a trait in the [ODS](OpDefinitions.md) framework, we need to provide a
definition of the trait class. This can be done using the `NativeOpTrait` and
`ParamNativeOpTrait` classes. `ParamNativeOpTrait` provides a mechanism in which
to specify arguments to a parametric trait class with an internal `Impl`.

```tablegen
// The argument is the c++ trait class name.
def MyTrait : NativeOpTrait<"MyTrait">;

// The first argument is the parent c++ class name. The second argument is a
// string containing the parameter list.
class MyParametricTrait<int prop>
  : NativeOpTrait<"MyParametricTrait", !cast<string>(!head(parameters))>;
```

These can then be used in the `traits` list of an op definition:

```tablegen
def OpWithInferTypeInterfaceOp : Op<...[MyTrait, MyParametricTrait<10>]> { ... }
```

See the documentation on [operation definitions](OpDefinitions.md) for more
details.

## Using a Trait

Traits may be used to provide additional methods, static fields, or other
information directly on the concrete operation. `Traits` internally become
`Base` classes of the concrete operation, so all of these are directly
accessible. To expose this information opaquely to transformations and analyses,
[`interfaces`](Interfaces.md) may be used.

To query if a specific operation contains a specific trait, the `hasTrait<>`
method may be used. This takes as a template parameter the trait class, which is
the same as the one passed when attaching the trait to an operation.

```c++
Operation *op = ..;
if (op->hasTrait<MyTrait>() || op->hasTrait<MyParametricTrait<10>::Impl>())
  ...;
```

## Trait List

MLIR provides a suite of traits that provide various functionalities that are
common across many different operations. Below is a list of some key traits that
may be used directly by any dialect. The format of the header for each trait
section goes as follows:

*   `Header`
    -   (`C++ class` -- `ODS class`(if applicable))

### AutomaticAllocationScope

*   `OpTrait::AutomaticAllocationScope` -- `AutomaticAllocationScope`

This trait is carried by region holding operations that define a new scope for
automatic allocation. Such allocations are automatically freed when control is
transferred back from the regions of such operations. As an example, allocations
<<<<<<< HEAD
performed by std.alloca are automatically freed when control leaves the region
of its closest surrounding op that has the trait AutomaticAllocationScope.
=======
performed by [`std.alloca`](Dialects/Standard.md#stdalloca-allocaop) are
automatically freed when control leaves the region of its closest surrounding op
that has the trait AutomaticAllocationScope.
>>>>>>> 10a97c39

### Broadcastable

*   `OpTrait::ResultsBroadcastableShape` -- `ResultsBroadcastableShape`

This trait adds the property that the operation is known to have
[broadcast-compatible](https://docs.scipy.org/doc/numpy/user/basics.broadcasting.html)
operands and its result types' shape is the broadcast compatible with the shape
of the broadcasted operands. Specifically, starting from the most varying
dimension, each dimension pair of the two operands' shapes should either be the
same or one of them is one. Also, the result shape should have the corresponding
dimension equal to the larger one, if known. Shapes are checked partially if
ranks or dimensions are not known. For example, an op with `tensor<?x2xf32>` and
`tensor<2xf32>` as operand types and `tensor<3x2xf32>` as the result type is
broadcast-compatible.

This trait requires that the operands are either vector or tensor types.

### Commutative

*   `OpTrait::IsCommutative` -- `Commutative`

This trait adds the property that the operation is commutative, i.e. `X op Y ==
Y op X`

### Function-Like

*   `OpTrait::FunctionLike`

This trait provides APIs for operations that behave like functions. In
particular:

-   Ops must be symbols, i.e. also have the `Symbol` trait;
-   Ops have a single region with multiple blocks that corresponds to the body
    of the function;
-   the absence of a region corresponds to an external function;
-   arguments of the first block of the region are treated as function
    arguments;
-   they can have argument and result attributes that are stored in dictionary
    attributes on the operation itself.

This trait does *NOT* provide type support for the functions, meaning that
concrete Ops must handle the type of the declared or defined function.
`getTypeAttrName()` is a convenience function that returns the name of the
attribute that can be used to store the function type, but the trait makes no
assumption based on it.

### HasParent

*   `OpTrait::HasParent<typename ParentOpType>` -- `HasParent<string op>`

This trait provides APIs and verifiers for operations that can only be nested
within regions that are attached to operations of `ParentOpType`.

### IsolatedFromAbove

*   `OpTrait::IsIsolatedFromAbove` -- `IsolatedFromAbove`

This trait signals that the regions of an operations are known to be isolated
from above. This trait asserts that the regions of an operation will not
capture, or reference, SSA values defined above the region scope. This means
that the following is invalid if `foo.region_op` is defined as
`IsolatedFromAbove`:

```mlir
%result = constant 10 : i32
foo.region_op {
  foo.yield %result : i32
}
```

This trait is an important structural property of the IR, and enables operations
to have [passes](WritingAPass.md) scheduled under them.

### Single Block with Implicit Terminator

*   `OpTrait::SingleBlockImplicitTerminator<typename TerminatorOpType>` :
    `SingleBlockImplicitTerminator<string op>`

This trait provides APIs and verifiers for operations with regions that have a
single block that must terminate with `TerminatorOpType`.

### Symbol

*   `OpTrait::Symbol` -- `Symbol`

This trait is used for operations that define a
[`Symbol`](SymbolsAndSymbolTables.md#symbol).

### SymbolTable

*   `OpTrait::SymbolTable` -- `SymbolTable`

This trait is used for operations that define a
[`SymbolTable`](SymbolsAndSymbolTables.md#symbol-table).

### Terminator

*   `OpTrait::IsTerminator` -- `Terminator`

This trait provides verification and functionality for operations that are known
to be [terminators](LangRef.md#terminator-operations).<|MERGE_RESOLUTION|>--- conflicted
+++ resolved
@@ -142,14 +142,9 @@
 This trait is carried by region holding operations that define a new scope for
 automatic allocation. Such allocations are automatically freed when control is
 transferred back from the regions of such operations. As an example, allocations
-<<<<<<< HEAD
-performed by std.alloca are automatically freed when control leaves the region
-of its closest surrounding op that has the trait AutomaticAllocationScope.
-=======
 performed by [`std.alloca`](Dialects/Standard.md#stdalloca-allocaop) are
 automatically freed when control leaves the region of its closest surrounding op
 that has the trait AutomaticAllocationScope.
->>>>>>> 10a97c39
 
 ### Broadcastable
 
