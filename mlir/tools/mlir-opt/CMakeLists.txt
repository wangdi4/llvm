set(LLVM_OPTIONAL_SOURCES
  null.cpp
)

set(LIB_LIBS
  MLIRAnalysis
  MLIRLLVMIR
  MLIROptMain
  MLIRParser
  MLIRPass
  MLIRTransforms
  MLIRSupport
)
add_llvm_library(MLIRMlirOptLib
  mlir-opt.cpp
)
target_link_libraries(MLIRMlirOptLib
  ${LIB_LIBS}
)

set(FULL_LINK_LIBS
<<<<<<< HEAD
=======
  MLIRLoopAnalysis
>>>>>>> 9dfc2890
  MLIRAnalysis
  MLIRAffineOps
  MLIRAffineToStandard
  MLIRDialect
  MLIRLoopsToGPU
  MLIRLinalgToLLVM

  MLIRLoopToStandard
  MLIREDSC
  MLIRFxpMathOps
  MLIRGPU
  MLIRGPUtoNVVMTransforms
  MLIRGPUtoROCDLTransforms
  MLIRGPUtoSPIRVTransforms
  MLIRLinalgOps
  MLIRLinalgAnalysis
  MLIRLinalgEDSC
  MLIRLinalgTransforms
  MLIRLinalgUtils
  MLIRLLVMIR
  MLIRLoopOps
  MLIRNVVMIR
  MLIROpenMP
  MLIROptMain
  MLIRParser
  MLIRPass
  MLIRQuantizerFxpMathConfig
  MLIRQuantizerSupport
  MLIRQuantizerTransforms
  MLIRQuantOps
  MLIRROCDLIR
  MLIRSPIRV
  MLIRLinalgToSPIRVTransforms
  MLIRStandardToSPIRVTransforms
  MLIRSPIRVTestPasses
  MLIRSPIRVTransforms
  MLIRStandardOps
  MLIRStandardToLLVM
  MLIRTransforms
  MLIRTransformUtils
  MLIRTestDialect
  MLIRTestIR
  MLIRTestPass
  MLIRTestTransforms
  MLIRSupport
  MLIRVectorOps
  MLIRVectorToLLVM
  MLIRVectorToLoops
)
set(LIBS
  MLIRIR
  MLIROptMain
  LLVMSupport
  LLVMCore
  LLVMAsmParser
)

if(MLIR_CUDA_CONVERSIONS_ENABLED)
  list(APPEND LIBS
    LLVMNVPTXCodeGen
    LLVMNVPTXDesc
    LLVMNVPTXInfo
    MLIRTargetNVVMIR
  )
  # Order matters here, so insert at front.
  list(INSERT FULL_LINK_LIBS 0
    MLIRGPUtoCUDATransforms
  )
endif()
add_llvm_tool(mlir-opt
 mlir-opt.cpp
)
llvm_update_compile_flags(mlir-opt)
# It is necessary to use whole_archive_link to ensure that all static
# initializers are called. However, whole_archive_link libraries cannot
# also be target_link_libraries.
whole_archive_link(mlir-opt ${FULL_LINK_LIBS})
target_link_libraries(mlir-opt PRIVATE ${LIBS})<|MERGE_RESOLUTION|>--- conflicted
+++ resolved
@@ -19,10 +19,7 @@
 )
 
 set(FULL_LINK_LIBS
-<<<<<<< HEAD
-=======
   MLIRLoopAnalysis
->>>>>>> 9dfc2890
   MLIRAnalysis
   MLIRAffineOps
   MLIRAffineToStandard
