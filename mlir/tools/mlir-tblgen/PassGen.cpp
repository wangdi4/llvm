//===- Pass.cpp - MLIR pass registration generator ------------------------===//
//
// Part of the LLVM Project, under the Apache License v2.0 with LLVM Exceptions.
// See https://llvm.org/LICENSE.txt for license information.
// SPDX-License-Identifier: Apache-2.0 WITH LLVM-exception
//
//===----------------------------------------------------------------------===//
//
// PassGen uses the description of passes to generate base classes for passes
// and command line registration.
//
//===----------------------------------------------------------------------===//

#include "mlir/TableGen/GenInfo.h"
#include "mlir/TableGen/Pass.h"
#include "llvm/ADT/StringExtras.h"
#include "llvm/Support/CommandLine.h"
#include "llvm/Support/FormatVariadic.h"
#include "llvm/TableGen/Error.h"
#include "llvm/TableGen/Record.h"

using namespace mlir;
using namespace mlir::tblgen;

static llvm::cl::OptionCategory passGenCat("Options for -gen-pass-decls");
static llvm::cl::opt<std::string>
    groupName("name", llvm::cl::desc("The name of this group of passes"),
              llvm::cl::cat(passGenCat));

static void emitOldPassDecl(const Pass &pass, raw_ostream &os);

/// Extract the list of passes from the TableGen records.
static std::vector<Pass> getPasses(const llvm::RecordKeeper &recordKeeper) {
  std::vector<Pass> passes;

  for (const auto *def : recordKeeper.getAllDerivedDefinitions("PassBase"))
    passes.emplace_back(def);

  return passes;
}

const char *const passHeader = R"(
//===----------------------------------------------------------------------===//
// {0}
//===----------------------------------------------------------------------===//
)";

//===----------------------------------------------------------------------===//
// GEN: Pass registration generation
//===----------------------------------------------------------------------===//

/// The code snippet used to generate a pass registration.
///
/// {0}: The def name of the pass record.
/// {1}: The pass constructor call.
const char *const passRegistrationCode = R"(
//===----------------------------------------------------------------------===//
// {0} Registration
//===----------------------------------------------------------------------===//

inline void register{0}() {{
  ::mlir::registerPass([]() -> std::unique_ptr<::mlir::Pass> {{
    return {1};
  });
}

// Old registration code, kept for temporary backwards compatibility.
inline void register{0}Pass() {{
  ::mlir::registerPass([]() -> std::unique_ptr<::mlir::Pass> {{
    return {1};
  });
}
)";

/// The code snippet used to generate a function to register all passes in a
/// group.
///
/// {0}: The name of the pass group.
const char *const passGroupRegistrationCode = R"(
//===----------------------------------------------------------------------===//
// {0} Registration
//===----------------------------------------------------------------------===//

inline void register{0}Passes() {{
)";

/// Emits the definition of the struct to be used to control the pass options.
static void emitPassOptionsStruct(const Pass &pass, raw_ostream &os) {
  StringRef passName = pass.getDef()->getName();
  ArrayRef<PassOption> options = pass.getOptions();

  // Emit the struct only if the pass has at least one option.
  if (options.empty())
    return;

  os << llvm::formatv("struct {0}Options {{\n", passName);

  for (const PassOption &opt : options) {
    std::string type = opt.getType().str();

    if (opt.isListOption())
      type = "::llvm::ArrayRef<" + type + ">";

    os.indent(2) << llvm::formatv("{0} {1}", type, opt.getCppVariableName());

    if (Optional<StringRef> defaultVal = opt.getDefaultValue())
      os << " = " << defaultVal;

    os << ";\n";
  }

  os << "};\n";
}

/// Emit the code to be included in the public header of the pass.
static void emitPassDecls(const Pass &pass, raw_ostream &os) {
  StringRef passName = pass.getDef()->getName();
  std::string enableVarName = "GEN_PASS_DECL_" + passName.upper();

  os << "#ifdef " << enableVarName << "\n";
  emitPassOptionsStruct(pass, os);

  if (StringRef constructor = pass.getConstructor(); constructor.empty()) {
    // Default constructor declaration.
    os << "std::unique_ptr<::mlir::Pass> create" << passName << "();\n";

    // Declaration of the constructor with options.
    if (ArrayRef<PassOption> options = pass.getOptions(); !options.empty())
      os << llvm::formatv("std::unique_ptr<::mlir::Pass> create{0}(const "
                          "{0}Options &options);\n",
                          passName);
  }

  os << "#undef " << enableVarName << "\n";
  os << "#endif // " << enableVarName << "\n";
}

/// Emit the code for registering each of the given passes with the global
/// PassRegistry.
static void emitRegistrations(llvm::ArrayRef<Pass> passes, raw_ostream &os) {
  os << "#ifdef GEN_PASS_REGISTRATION\n";

  for (const Pass &pass : passes) {
    std::string constructorCall;
    if (StringRef constructor = pass.getConstructor(); !constructor.empty())
      constructorCall = constructor.str();
    else
      constructorCall =
          llvm::formatv("create{0}()", pass.getDef()->getName()).str();

    os << llvm::formatv(passRegistrationCode, pass.getDef()->getName(),
                        constructorCall);
  }

  os << llvm::formatv(passGroupRegistrationCode, groupName);

  for (const Pass &pass : passes)
    os << "  register" << pass.getDef()->getName() << "();\n";

  os << "}\n";
  os << "#undef GEN_PASS_REGISTRATION\n";
  os << "#endif // GEN_PASS_REGISTRATION\n";
}

//===----------------------------------------------------------------------===//
// GEN: Pass base class generation
//===----------------------------------------------------------------------===//

/// The code snippet used to generate the start of a pass base class.
///
/// {0}: The def name of the pass record.
/// {1}: The base class for the pass.
/// {2): The command line argument for the pass.
/// {3}: The dependent dialects registration.
const char *const baseClassBegin = R"(
template <typename DerivedT>
class {0}Base : public {1} {
public:
  using Base = {0}Base;

  {0}Base() : {1}(::mlir::TypeID::get<DerivedT>()) {{}
  {0}Base(const {0}Base &other) : {1}(other) {{}

  /// Returns the command-line argument attached to this pass.
  static constexpr ::llvm::StringLiteral getArgumentName() {
    return ::llvm::StringLiteral("{2}");
  }
  ::llvm::StringRef getArgument() const override { return "{2}"; }

  ::llvm::StringRef getDescription() const override { return "{3}"; }

  /// Returns the derived pass name.
  static constexpr ::llvm::StringLiteral getPassName() {
    return ::llvm::StringLiteral("{0}");
  }
  ::llvm::StringRef getName() const override { return "{0}"; }

  /// Support isa/dyn_cast functionality for the derived pass class.
  static bool classof(const ::mlir::Pass *pass) {{
    return pass->getTypeID() == ::mlir::TypeID::get<DerivedT>();
  }

  /// A clone method to create a copy of this pass.
  std::unique_ptr<::mlir::Pass> clonePass() const override {{
    return std::make_unique<DerivedT>(*static_cast<const DerivedT *>(this));
  }

  /// Return the dialect that must be loaded in the context before this pass.
  void getDependentDialects(::mlir::DialectRegistry &registry) const override {
    {4}
  }

  /// Explicitly declare the TypeID for this class. We declare an explicit private
  /// instantiation because Pass classes should only be visible by the current
  /// library.
  MLIR_DEFINE_EXPLICIT_INTERNAL_INLINE_TYPE_ID({0}Base<DerivedT>)

)";

/// Registration for a single dependent dialect, to be inserted for each
/// dependent dialect in the `getDependentDialects` above.
const char *const dialectRegistrationTemplate = R"(
  registry.insert<{0}>();
)";

const char *const friendDefaultConstructorDeclTemplate = R"(
namespace impl {{
  std::unique_ptr<::mlir::Pass> create{0}();
} // namespace impl
)";

const char *const friendDefaultConstructorWithOptionsDeclTemplate = R"(
namespace impl {{
  std::unique_ptr<::mlir::Pass> create{0}(const {0}Options &options);
} // namespace impl
)";

const char *const friendDefaultConstructorDefTemplate = R"(
  friend std::unique_ptr<::mlir::Pass> create{0}() {{
    return std::make_unique<DerivedT>();
  }
)";

const char *const friendDefaultConstructorWithOptionsDefTemplate = R"(
  friend std::unique_ptr<::mlir::Pass> create{0}(const {0}Options &options) {{
    return std::make_unique<DerivedT>(options);
  }
)";

const char *const defaultConstructorDefTemplate = R"(
std::unique_ptr<::mlir::Pass> create{0}() {{
  return impl::create{0}();
}
)";

const char *const defaultConstructorWithOptionsDefTemplate = R"(
std::unique_ptr<::mlir::Pass> create{0}(const {0}Options &options) {{
  return impl::create{0}(options);
}
)";

/// Emit the declarations for each of the pass options.
static void emitPassOptionDecls(const Pass &pass, raw_ostream &os) {
  for (const PassOption &opt : pass.getOptions()) {
    os.indent(2) << "::mlir::Pass::"
                 << (opt.isListOption() ? "ListOption" : "Option");

    os << llvm::formatv(R"(<{0}> {1}{{*this, "{2}", ::llvm::cl::desc("{3}"))",
                        opt.getType(), opt.getCppVariableName(),
                        opt.getArgument(), opt.getDescription());
    if (Optional<StringRef> defaultVal = opt.getDefaultValue())
      os << ", ::llvm::cl::init(" << defaultVal << ")";
    if (Optional<StringRef> additionalFlags = opt.getAdditionalFlags())
      os << ", " << *additionalFlags;
    os << "};\n";
  }
}

/// Emit the declarations for each of the pass statistics.
static void emitPassStatisticDecls(const Pass &pass, raw_ostream &os) {
  for (const PassStatistic &stat : pass.getStatistics()) {
    os << llvm::formatv(
        "  ::mlir::Pass::Statistic {0}{{this, \"{1}\", \"{2}\"};\n",
        stat.getCppVariableName(), stat.getName(), stat.getDescription());
  }
}

/// Emit the code to be used in the implementation of the pass.
static void emitPassDefs(const Pass &pass, raw_ostream &os) {
  StringRef passName = pass.getDef()->getName();
  std::string enableVarName = "GEN_PASS_DEF_" + passName.upper();
  bool emitDefaultConstructors = pass.getConstructor().empty();
  bool emitDefaultConstructorWithOptions = !pass.getOptions().empty();

  os << "#ifdef " << enableVarName << "\n";

  if (emitDefaultConstructors) {
    os << llvm::formatv(friendDefaultConstructorDeclTemplate, passName);

    if (emitDefaultConstructorWithOptions)
      os << llvm::formatv(friendDefaultConstructorWithOptionsDeclTemplate,
                          passName);
  }

  if (emitDefaultConstructors) {
    os << llvm::formatv(friendDefaultConstructorDeclTemplate, passName);

    if (emitDefaultConstructorWithOptions)
      os << llvm::formatv(friendDefaultConstructorWithOptionsDeclTemplate,
                          passName);
  }

  std::string dependentDialectRegistrations;
  {
    llvm::raw_string_ostream dialectsOs(dependentDialectRegistrations);
    for (StringRef dependentDialect : pass.getDependentDialects())
      dialectsOs << llvm::formatv(dialectRegistrationTemplate,
                                  dependentDialect);
  }

  os << "namespace impl {\n";
  os << llvm::formatv(baseClassBegin, passName, pass.getBaseClass(),
                      pass.getArgument(), pass.getSummary(),
                      dependentDialectRegistrations);

  if (ArrayRef<PassOption> options = pass.getOptions(); !options.empty()) {
    os.indent(2) << llvm::formatv(
        "{0}Base(const {0}Options &options) : {0}Base() {{\n", passName);

    for (const PassOption &opt : pass.getOptions())
      os.indent(4) << llvm::formatv("{0} = options.{0};\n",
                                    opt.getCppVariableName());

    os.indent(2) << "}\n";
  }

  // Protected content
  os << "protected:\n";
  emitPassOptionDecls(pass, os);
  emitPassStatisticDecls(pass, os);

  // Private content
  os << "private:\n";

  if (emitDefaultConstructors) {
    os << llvm::formatv(friendDefaultConstructorDefTemplate, passName);

    if (!pass.getOptions().empty())
      os << llvm::formatv(friendDefaultConstructorWithOptionsDefTemplate,
                          passName);
  }

  os << "};\n";
  os << "} // namespace impl\n";
<<<<<<< HEAD

  if (emitDefaultConstructors) {
    os << llvm::formatv(defaultConstructorDefTemplate, passName);

    if (emitDefaultConstructorWithOptions)
      os << llvm::formatv(defaultConstructorWithOptionsDefTemplate, passName);
  }
=======
>>>>>>> c518ab09

  if (emitDefaultConstructors) {
    os << llvm::formatv(defaultConstructorDefTemplate, passName);

    if (emitDefaultConstructorWithOptions)
      os << llvm::formatv(defaultConstructorWithOptionsDefTemplate, passName);
  }

  os << "#undef " << enableVarName << "\n";
  os << "#endif // " << enableVarName << "\n";
}

// TODO drop old pass declarations
// The old pass base class is being kept until all the passes have switched to
// the new decls/defs design.
const char *const oldPassDeclBegin = R"(
template <typename DerivedT>
class {0}Base : public {1} {
public:
  using Base = {0}Base;

  {0}Base() : {1}(::mlir::TypeID::get<DerivedT>()) {{}
  {0}Base(const {0}Base &other) : {1}(other) {{}

  /// Returns the command-line argument attached to this pass.
  static constexpr ::llvm::StringLiteral getArgumentName() {
    return ::llvm::StringLiteral("{2}");
  }
  ::llvm::StringRef getArgument() const override { return "{2}"; }

  ::llvm::StringRef getDescription() const override { return "{3}"; }

  /// Returns the derived pass name.
  static constexpr ::llvm::StringLiteral getPassName() {
    return ::llvm::StringLiteral("{0}");
  }
  ::llvm::StringRef getName() const override { return "{0}"; }

  /// Support isa/dyn_cast functionality for the derived pass class.
  static bool classof(const ::mlir::Pass *pass) {{
    return pass->getTypeID() == ::mlir::TypeID::get<DerivedT>();
  }

  /// A clone method to create a copy of this pass.
  std::unique_ptr<::mlir::Pass> clonePass() const override {{
    return std::make_unique<DerivedT>(*static_cast<const DerivedT *>(this));
  }

  /// Return the dialect that must be loaded in the context before this pass.
  void getDependentDialects(::mlir::DialectRegistry &registry) const override {
    {4}
  }

  /// Explicitly declare the TypeID for this class. We declare an explicit private
  /// instantiation because Pass classes should only be visible by the current
  /// library.
  MLIR_DEFINE_EXPLICIT_INTERNAL_INLINE_TYPE_ID({0}Base<DerivedT>)

protected:
)";

/// Emit a backward-compatible declaration of the pass base class.
static void emitOldPassDecl(const Pass &pass, raw_ostream &os) {
  StringRef defName = pass.getDef()->getName();
  std::string dependentDialectRegistrations;
  {
    llvm::raw_string_ostream dialectsOs(dependentDialectRegistrations);
    for (StringRef dependentDialect : pass.getDependentDialects())
      dialectsOs << llvm::formatv(dialectRegistrationTemplate,
                                  dependentDialect);
  }
  os << llvm::formatv(oldPassDeclBegin, defName, pass.getBaseClass(),
                      pass.getArgument(), pass.getSummary(),
                      dependentDialectRegistrations);
  emitPassOptionDecls(pass, os);
  emitPassStatisticDecls(pass, os);
  os << "};\n";
}

static void emitPass(const Pass &pass, raw_ostream &os) {
  StringRef passName = pass.getDef()->getName();
  os << llvm::formatv(passHeader, passName);

  emitPassDecls(pass, os);
  emitPassDefs(pass, os);
}

static void emitPasses(const llvm::RecordKeeper &recordKeeper,
                       raw_ostream &os) {
  std::vector<Pass> passes = getPasses(recordKeeper);
  os << "/* Autogenerated by mlir-tblgen; don't manually edit */\n";

  for (const Pass &pass : passes)
    emitPass(pass, os);

  emitRegistrations(passes, os);

  // TODO: Drop old pass declarations.
  // Emit the old code until all the passes have switched to the new design.
  os << "#ifdef GEN_PASS_CLASSES\n";
  for (const Pass &pass : passes)
    emitOldPassDecl(pass, os);
  os << "#undef GEN_PASS_CLASSES\n";
  os << "#endif // GEN_PASS_CLASSES\n";
}

static mlir::GenRegistration
    genPassDecls("gen-pass-decls", "Generate pass declarations",
                 [](const llvm::RecordKeeper &records, raw_ostream &os) {
                   emitPasses(records, os);
                   return false;
                 });<|MERGE_RESOLUTION|>--- conflicted
+++ resolved
@@ -302,14 +302,6 @@
                           passName);
   }
 
-  if (emitDefaultConstructors) {
-    os << llvm::formatv(friendDefaultConstructorDeclTemplate, passName);
-
-    if (emitDefaultConstructorWithOptions)
-      os << llvm::formatv(friendDefaultConstructorWithOptionsDeclTemplate,
-                          passName);
-  }
-
   std::string dependentDialectRegistrations;
   {
     llvm::raw_string_ostream dialectsOs(dependentDialectRegistrations);
@@ -352,16 +344,6 @@
 
   os << "};\n";
   os << "} // namespace impl\n";
-<<<<<<< HEAD
-
-  if (emitDefaultConstructors) {
-    os << llvm::formatv(defaultConstructorDefTemplate, passName);
-
-    if (emitDefaultConstructorWithOptions)
-      os << llvm::formatv(defaultConstructorWithOptionsDefTemplate, passName);
-  }
-=======
->>>>>>> c518ab09
 
   if (emitDefaultConstructors) {
     os << llvm::formatv(defaultConstructorDefTemplate, passName);
