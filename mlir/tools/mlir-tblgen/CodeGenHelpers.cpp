--- conflicted
+++ resolved
@@ -62,11 +62,7 @@
 }
 
 void StaticVerifierFunctionEmitter::emitPatternConstraints(
-<<<<<<< HEAD
-    const DenseSet<DagLeaf> &constraints) {
-=======
     const llvm::DenseSet<DagLeaf> &constraints) {
->>>>>>> 036ee325
   collectPatternConstraints(constraints);
   emitPatternConstraints();
 }
@@ -199,11 +195,7 @@
   for (auto &it : constraints) {
     os << formatv(codeTemplate, it.second,
                   tgfmt(it.first.getConditionTemplate(), &ctx),
-<<<<<<< HEAD
-                  it.first.getSummary());
-=======
                   escapeString(it.first.getSummary()));
->>>>>>> 036ee325
   }
 }
 
@@ -229,21 +221,13 @@
   for (auto &it : typeConstraints) {
     os << formatv(patternAttrOrTypeConstraintCode, it.second,
                   tgfmt(it.first.getConditionTemplate(), &ctx),
-<<<<<<< HEAD
-                  it.first.getSummary(), "Type type");
-=======
                   escapeString(it.first.getSummary()), "Type type");
->>>>>>> 036ee325
   }
   ctx.withSelf("attr");
   for (auto &it : attrConstraints) {
     os << formatv(patternAttrOrTypeConstraintCode, it.second,
                   tgfmt(it.first.getConditionTemplate(), &ctx),
-<<<<<<< HEAD
-                  it.first.getSummary(), "Attribute attr");
-=======
                   escapeString(it.first.getSummary()), "Attribute attr");
->>>>>>> 036ee325
   }
 }
 
@@ -347,11 +331,7 @@
 }
 
 void StaticVerifierFunctionEmitter::collectPatternConstraints(
-<<<<<<< HEAD
-    const DenseSet<DagLeaf> &constraints) {
-=======
     const llvm::DenseSet<DagLeaf> &constraints) {
->>>>>>> 036ee325
   for (auto &leaf : constraints) {
     assert(leaf.isOperandMatcher() || leaf.isAttrMatcher());
     collectConstraint(
