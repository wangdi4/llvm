//===- OpInterfacesGen.cpp - MLIR op interface utility generator ----------===//
//
// Part of the LLVM Project, under the Apache License v2.0 with LLVM Exceptions.
// See https://llvm.org/LICENSE.txt for license information.
// SPDX-License-Identifier: Apache-2.0 WITH LLVM-exception
//
//===----------------------------------------------------------------------===//
//
// OpInterfacesGen generates definitions for operation interfaces.
//
//===----------------------------------------------------------------------===//

#include "DocGenUtilities.h"
#include "mlir/Support/STLExtras.h"
#include "mlir/TableGen/Format.h"
#include "mlir/TableGen/GenInfo.h"
#include "mlir/TableGen/OpInterfaces.h"
#include "llvm/ADT/SmallVector.h"
#include "llvm/ADT/StringExtras.h"
#include "llvm/Support/FormatVariadic.h"
#include "llvm/Support/raw_ostream.h"
#include "llvm/TableGen/Error.h"
#include "llvm/TableGen/Record.h"
#include "llvm/TableGen/TableGenBackend.h"

using namespace llvm;
using namespace mlir;
using mlir::tblgen::OpInterface;
using mlir::tblgen::OpInterfaceMethod;

// Emit the method name and argument list for the given method. If
// 'addOperationArg' is true, then an Operation* argument is added to the
// beginning of the argument list.
static void emitMethodNameAndArgs(const OpInterfaceMethod &method,
                                  raw_ostream &os, bool addOperationArg) {
  os << method.getName() << '(';
  if (addOperationArg)
    os << "Operation *tablegen_opaque_op" << (method.arg_empty() ? "" : ", ");
  interleaveComma(method.getArguments(), os,
                  [&](const OpInterfaceMethod::Argument &arg) {
                    os << arg.type << " " << arg.name;
                  });
  os << ')';
}

// Get an array of all OpInterface definitions but exclude those subclassing
// "DeclareOpInterfaceMethods".
static std::vector<Record *>
getAllOpInterfaceDefinitions(const RecordKeeper &recordKeeper) {
  std::vector<Record *> defs =
      recordKeeper.getAllDerivedDefinitions("OpInterface");

  llvm::erase_if(defs, [](const Record *def) {
    return def->isSubClassOf("DeclareOpInterfaceMethods");
  });
  return defs;
}

//===----------------------------------------------------------------------===//
// GEN: Interface definitions
//===----------------------------------------------------------------------===//

static void emitInterfaceDef(OpInterface &interface, raw_ostream &os) {
  StringRef interfaceName = interface.getName();

  // Insert the method definitions.
  for (auto &method : interface.getMethods()) {
    os << method.getReturnType() << " " << interfaceName << "::";
    emitMethodNameAndArgs(method, os, /*addOperationArg=*/false);

    // Forward to the method on the concrete operation type.
    os << " {\n      return getImpl()->" << method.getName() << '(';
    if (!method.isStatic())
      os << "getOperation()" << (method.arg_empty() ? "" : ", ");
    interleaveComma(
        method.getArguments(), os,
        [&](const OpInterfaceMethod::Argument &arg) { os << arg.name; });
    os << ");\n  }\n";
  }
}

static bool emitInterfaceDefs(const RecordKeeper &recordKeeper,
                              raw_ostream &os) {
  llvm::emitSourceFileHeader("Operation Interface Definitions", os);

  for (const auto *def : getAllOpInterfaceDefinitions(recordKeeper)) {
    OpInterface interface(def);
    emitInterfaceDef(interface, os);
  }
  return false;
}

//===----------------------------------------------------------------------===//
// GEN: Interface declarations
//===----------------------------------------------------------------------===//

static void emitConceptDecl(OpInterface &interface, raw_ostream &os) {
  os << "  class Concept {\n"
     << "  public:\n"
     << "    virtual ~Concept() = default;\n";

  // Insert each of the pure virtual concept methods.
  for (auto &method : interface.getMethods()) {
    os << "    virtual " << method.getReturnType() << " ";
    emitMethodNameAndArgs(method, os, /*addOperationArg=*/!method.isStatic());
    os << " = 0;\n";
  }
  os << "  };\n";
}

static void emitModelDecl(OpInterface &interface, raw_ostream &os) {
  os << "  template<typename ConcreteOp>\n";
  os << "  class Model : public Concept {\npublic:\n";

  // Insert each of the virtual method overrides.
  for (auto &method : interface.getMethods()) {
    os << "    " << method.getReturnType() << " ";
    emitMethodNameAndArgs(method, os, /*addOperationArg=*/!method.isStatic());
    os << " final {\n";

    // Provide a definition of the concrete op if this is non static.
    if (!method.isStatic()) {
      os << "      auto op = llvm::cast<ConcreteOp>(tablegen_opaque_op);\n"
         << "      (void)op;\n";
    }

    // Check for a provided body to the function.
    if (auto body = method.getBody()) {
      os << body << "\n    }\n";
      continue;
    }

    // Forward to the method on the concrete operation type.
    os << "      return " << (method.isStatic() ? "ConcreteOp::" : "op.");

    // Add the arguments to the call.
    os << method.getName() << '(';
    interleaveComma(
        method.getArguments(), os,
        [&](const OpInterfaceMethod::Argument &arg) { os << arg.name; });
    os << ");\n    }\n";
  }
  os << "  };\n";
}

static void emitTraitDecl(OpInterface &interface, raw_ostream &os,
                          StringRef interfaceName,
                          StringRef interfaceTraitsName) {
  os << "  template <typename ConcreteOp>\n  "
     << llvm::formatv("struct Trait : public OpInterface<{0},"
                      " detail::{1}>::Trait<ConcreteOp> {{\n",
                      interfaceName, interfaceTraitsName);

  // Insert the default implementation for any methods.
  for (auto &method : interface.getMethods()) {
    // Flag interface methods named verifyTrait.
    if (method.getName() == "verifyTrait")
      PrintFatalError(
          formatv("'verifyTrait' method cannot be specified as interface "
                  "method for '{0}'; set 'verify' on OpInterfaceTrait instead",
                  interfaceName));
    auto defaultImpl = method.getDefaultImplementation();
    if (!defaultImpl)
      continue;

    os << "  " << (method.isStatic() ? "static " : "") << method.getReturnType()
       << " ";
    emitMethodNameAndArgs(method, os, /*addOperationArg=*/false);
    os << " {\n" << defaultImpl.getValue() << "  }\n";
  }

  tblgen::FmtContext traitCtx;
  traitCtx.withOp("op");
  if (auto verify = interface.getVerify()) {
    os << "  static LogicalResult verifyTrait(Operation* op) {\n"
<<<<<<< HEAD
       << tblgen::tgfmt(*verify, &traitCtx) << "\n  }\n";
=======
       << std::string(tblgen::tgfmt(*verify, &traitCtx)) << "\n  }\n";
>>>>>>> 586bea3e
  }

  os << "  };\n";
}

static void emitInterfaceDecl(OpInterface &interface, raw_ostream &os) {
  StringRef interfaceName = interface.getName();
  auto interfaceTraitsName = (interfaceName + "InterfaceTraits").str();

  // Emit the traits struct containing the concept and model declarations.
  os << "namespace detail {\n"
     << "struct " << interfaceTraitsName << " {\n";
  emitConceptDecl(interface, os);
  emitModelDecl(interface, os);
  os << "};\n} // end namespace detail\n";

  // Emit the main interface class declaration.
  os << llvm::formatv("class {0} : public OpInterface<{1}, detail::{2}> {\n"
                      "public:\n"
                      "  using OpInterface<{1}, detail::{2}>::OpInterface;\n",
                      interfaceName, interfaceName, interfaceTraitsName);

  // Emit the derived trait for the interface.
  emitTraitDecl(interface, os, interfaceName, interfaceTraitsName);

  // Insert the method declarations.
  for (auto &method : interface.getMethods()) {
    os << "  " << method.getReturnType() << " ";
    emitMethodNameAndArgs(method, os, /*addOperationArg=*/false);
    os << ";\n";
  }
  os << "};\n";
}

static bool emitInterfaceDecls(const RecordKeeper &recordKeeper,
                               raw_ostream &os) {
  llvm::emitSourceFileHeader("Operation Interface Declarations", os);

  for (const auto *def : getAllOpInterfaceDefinitions(recordKeeper)) {
    OpInterface interface(def);
    emitInterfaceDecl(interface, os);
  }
  return false;
}

//===----------------------------------------------------------------------===//
// GEN: Interface documentation
//===----------------------------------------------------------------------===//

/// Emit a string corresponding to a C++ type, followed by a space if necessary.
static raw_ostream &emitCPPType(StringRef type, raw_ostream &os) {
  type = type.trim();
  os << type;
  if (type.back() != '&' && type.back() != '*')
    os << " ";
  return os;
}

static void emitInterfaceDoc(const Record &interfaceDef, raw_ostream &os) {
  OpInterface interface(&interfaceDef);

  // Emit the interface name followed by the description.
  os << "## " << interface.getName() << " (" << interfaceDef.getName() << ")";
  if (auto description = interface.getDescription())
    mlir::tblgen::emitDescription(*description, os);

  // Emit the methods required by the interface.
  os << "\n### Methods:\n";
  for (const auto &method : interface.getMethods()) {
    // Emit the method name.
    os << "#### `" << method.getName() << "`\n\n```c++\n";

    // Emit the method signature.
    if (method.isStatic())
      os << "static ";
    emitCPPType(method.getReturnType(), os) << method.getName() << '(';
    interleaveComma(method.getArguments(), os,
                    [&](const OpInterfaceMethod::Argument &arg) {
                      emitCPPType(arg.type, os) << arg.name;
                    });
    os << ");\n```\n";

    // Emit the description.
    if (auto description = method.getDescription())
      mlir::tblgen::emitDescription(*description, os);

    // If the body is not provided, this method must be provided by the
    // operation.
    if (!method.getBody())
      os << "\nNOTE: This method *must* be implemented by the operation.\n\n";
  }
}

static bool emitInterfaceDocs(const RecordKeeper &recordKeeper,
                              raw_ostream &os) {
  os << "<!-- Autogenerated by mlir-tblgen; don't manually edit -->\n";
  os << "# Operation Interface definition\n";

  for (const auto *def : getAllOpInterfaceDefinitions(recordKeeper))
    emitInterfaceDoc(*def, os);
  return false;
}

//===----------------------------------------------------------------------===//
// GEN: Interface registration hooks
//===----------------------------------------------------------------------===//

// Registers the operation interface generator to mlir-tblgen.
static mlir::GenRegistration
    genInterfaceDecls("gen-op-interface-decls",
                      "Generate op interface declarations",
                      [](const RecordKeeper &records, raw_ostream &os) {
                        return emitInterfaceDecls(records, os);
                      });

// Registers the operation interface generator to mlir-tblgen.
static mlir::GenRegistration
    genInterfaceDefs("gen-op-interface-defs",
                     "Generate op interface definitions",
                     [](const RecordKeeper &records, raw_ostream &os) {
                       return emitInterfaceDefs(records, os);
                     });

// Registers the operation interface document generator to mlir-tblgen.
static mlir::GenRegistration
    genInterfaceDocs("gen-op-interface-doc",
                     "Generate op interface documentation",
                     [](const RecordKeeper &records, raw_ostream &os) {
                       return emitInterfaceDocs(records, os);
                     });<|MERGE_RESOLUTION|>--- conflicted
+++ resolved
@@ -173,11 +173,7 @@
   traitCtx.withOp("op");
   if (auto verify = interface.getVerify()) {
     os << "  static LogicalResult verifyTrait(Operation* op) {\n"
-<<<<<<< HEAD
-       << tblgen::tgfmt(*verify, &traitCtx) << "\n  }\n";
-=======
        << std::string(tblgen::tgfmt(*verify, &traitCtx)) << "\n  }\n";
->>>>>>> 586bea3e
   }
 
   os << "  };\n";
