// RUN: mlir-opt --convert-nvvm-to-llvm --convert-arith-to-llvm --split-input-file %s | FileCheck %s

// Same below, but using the `ConvertToLLVMPatternInterface` entry point
// and the generic `convert-to-llvm` pass.
// RUN: mlir-opt --convert-to-llvm --split-input-file %s | FileCheck %s

<<<<<<< HEAD
// todo: remove extra space between `CHECK/CHECK-LABEL` and `:`

=======
>>>>>>> 9baee6a9
// CHECK-LABEL: @init_mbarrier_arrive_expect_tx
llvm.func @init_mbarrier_arrive_expect_tx(%barrier : !llvm.ptr<3>, %txcount : i32) {
  //CHECK: llvm.inline_asm has_side_effects asm_dialect = att "mbarrier.arrive.expect_tx.shared.b64 _, [$0], $1;", "r,r"
  nvvm.mbarrier.arrive.expect_tx.shared %barrier, %txcount : !llvm.ptr<3>, i32
  llvm.return
}

// CHECK-LABEL: @init_mbarrier_arrive_expect_tx_generic
llvm.func @init_mbarrier_arrive_expect_tx_generic(%barrier : !llvm.ptr, %txcount : i32) {
  // CHECK: llvm.inline_asm has_side_effects asm_dialect = att "mbarrier.arrive.expect_tx.b64 _, [$0], $1;", "l,r" 
  nvvm.mbarrier.arrive.expect_tx %barrier, %txcount : !llvm.ptr, i32
  llvm.return
}

// CHECK-LABEL: @init_mbarrier_try_wait_shared
llvm.func @init_mbarrier_try_wait_shared(%barrier : !llvm.ptr<3>, %ticks : i32, %phase : i32) {
  // CHECK: llvm.inline_asm has_side_effects asm_dialect = att "{\0A\09.reg .pred       P1; \0A\09LAB_WAIT: \0A\09mbarrier.try_wait.parity.shared.b64 P1, [$0], $1, $2; \0A\09@P1 bra.uni DONE; \0A\09bra.uni     LAB_WAIT; \0A\09DONE: \0A\09}", "r,r,r"
   nvvm.mbarrier.try_wait.parity.shared %barrier, %phase, %ticks : !llvm.ptr<3>, i32, i32
  llvm.return
}

// CHECK-LABEL: @init_mbarrier_try_wait
llvm.func @init_mbarrier_try_wait(%barrier : !llvm.ptr, %ticks : i32, %phase : i32){
  // CHECK: llvm.inline_asm has_side_effects asm_dialect = att "{\0A\09.reg .pred       P1; \0A\09LAB_WAIT: \0A\09mbarrier.try_wait.parity.b64 P1, [$0], $1, $2; \0A\09@P1 bra.uni DONE; \0A\09bra.uni     LAB_WAIT; \0A\09DONE: \0A\09}", "l,r,r"
  nvvm.mbarrier.try_wait.parity %barrier, %phase, %ticks : !llvm.ptr, i32, i32
  llvm.return
}

// CHECK-LABEL: @async_cp
func.func @async_cp(%dst: !llvm.ptr<3>, %src: !llvm.ptr<1>) {
  // CHECK: nvvm.cp.async.shared.global %{{.*}}, %{{.*}}, 16, cache =  ca : !llvm.ptr<3>, !llvm.ptr<1>
  nvvm.cp.async.shared.global %dst, %src, 16, cache =  ca : !llvm.ptr<3>, !llvm.ptr<1>
  // CHECK: nvvm.cp.async.shared.global %{{.*}}, %{{.*}}, 16, cache =  cg : !llvm.ptr<3>, !llvm.ptr<1>
  nvvm.cp.async.shared.global %dst, %src, 16, cache =  cg : !llvm.ptr<3>, !llvm.ptr<1>
  return
}

// CHECK-LABEL: @async_cp_zfill
func.func @async_cp_zfill(%dst: !llvm.ptr<3>, %src: !llvm.ptr<1>, %cpSize: i32) {
  // CHECK: llvm.inline_asm has_side_effects asm_dialect = att "cp.async.cg.shared.global [$0], [$1], $2, $3;\0A", "r,l,n,r" %{{.*}}, %{{.*}}, %{{.*}} : (!llvm.ptr<3>, !llvm.ptr<1>, i32, i32) -> ()
  nvvm.cp.async.shared.global %dst, %src, 16, cache =  cg, %cpSize : !llvm.ptr<3>, !llvm.ptr<1>, i32
  // CHECK: llvm.inline_asm has_side_effects asm_dialect = att "cp.async.ca.shared.global [$0], [$1], $2, $3;\0A", "r,l,n,r" %{{.*}}, %{{.*}}, %{{.*}} : (!llvm.ptr<3>, !llvm.ptr<1>, i32, i32) -> ()
  nvvm.cp.async.shared.global %dst, %src, 4, cache =  ca, %cpSize : !llvm.ptr<3>, !llvm.ptr<1>, i32
  return
}

// CHECK-LABEL: @tma_load_1d
func.func @tma_load_1d(%tmaDescriptor: !llvm.ptr, %dest : !llvm.ptr<3>, %barrier: !llvm.ptr<3>, %crd0: i32) {
  // CHECK: llvm.inline_asm has_side_effects asm_dialect = att "cp.async.bulk.tensor.1d.shared::cluster.global.mbarrier::complete_tx::bytes [$0], [$1, {$3} ], [$2];", "r,l,r,r"
  nvvm.cp.async.bulk.tensor.shared.cluster.global %dest, %tmaDescriptor,  %barrier, box[%crd0] : !llvm.ptr<3>, !llvm.ptr, !llvm.ptr<3>, i32
  return
}

// CHECK-LABEL: @tma_load_2d
func.func @tma_load_2d(%tmaDescriptor: !llvm.ptr, %dest : !llvm.ptr<3>, %barrier: !llvm.ptr<3>, %crd0: i32, %crd1: i32) {
  // CHECK: llvm.inline_asm has_side_effects asm_dialect = att "cp.async.bulk.tensor.2d.shared::cluster.global.mbarrier::complete_tx::bytes [$0], [$1, {$3, $4} ], [$2];", "r,l,r,r,r"
  nvvm.cp.async.bulk.tensor.shared.cluster.global %dest, %tmaDescriptor,  %barrier, box[%crd0,%crd1] : !llvm.ptr<3>, !llvm.ptr, !llvm.ptr<3>, i32, i32
  return
}

// CHECK-LABEL: @tma_load_3d
func.func @tma_load_3d(%tmaDescriptor: !llvm.ptr, %dest : !llvm.ptr<3>, %barrier: !llvm.ptr<3>, %crd0: i32, %crd1: i32, %crd2: i32) {
  // CHECK: llvm.inline_asm has_side_effects asm_dialect = att "cp.async.bulk.tensor.3d.shared::cluster.global.mbarrier::complete_tx::bytes [$0], [$1, {$3, $4, $5} ], [$2];", "r,l,r,r,r,r"
  nvvm.cp.async.bulk.tensor.shared.cluster.global %dest, %tmaDescriptor,  %barrier, box[%crd0,%crd1,%crd2] : !llvm.ptr<3>, !llvm.ptr, !llvm.ptr<3>, i32, i32, i32
  return
}

// CHECK-LABEL: @tma_load_4d
func.func @tma_load_4d(%tmaDescriptor: !llvm.ptr, %dest : !llvm.ptr<3>, %barrier: !llvm.ptr<3>, %crd0: i32, %crd1: i32, %crd2: i32, %crd3: i32) {
  // CHECK: llvm.inline_asm has_side_effects asm_dialect = att "cp.async.bulk.tensor.4d.shared::cluster.global.mbarrier::complete_tx::bytes [$0], [$1, {$3, $4, $5, $6} ], [$2];", "r,l,r,r,r,r,r"
  nvvm.cp.async.bulk.tensor.shared.cluster.global %dest, %tmaDescriptor,  %barrier, box[%crd0,%crd1,%crd2,%crd3] : !llvm.ptr<3>, !llvm.ptr, !llvm.ptr<3>, i32, i32, i32, i32
  return
}

// CHECK-LABEL: @tma_load_5d
func.func @tma_load_5d(%tmaDescriptor: !llvm.ptr, %dest : !llvm.ptr<3>, %barrier: !llvm.ptr<3>, %crd0: i32, %crd1: i32, %crd2: i32, %crd3: i32, %crd4: i32) {
  // CHECK: llvm.inline_asm has_side_effects asm_dialect = att "cp.async.bulk.tensor.5d.shared::cluster.global.mbarrier::complete_tx::bytes [$0], [$1, {$3, $4, $5, $6, $7} ], [$2];", "r,l,r,r,r,r,r,r"
  nvvm.cp.async.bulk.tensor.shared.cluster.global %dest, %tmaDescriptor,  %barrier, box[%crd0,%crd1,%crd2,%crd3,%crd4] : !llvm.ptr<3>, !llvm.ptr, !llvm.ptr<3>, i32, i32, i32, i32, i32
  return
}

// CHECK-LABEL: @tma_store_1d
func.func @tma_store_1d(%tmaDescriptor: !llvm.ptr, %src : !llvm.ptr<3>, %crd0: i32) {
  // CHECK: llvm.inline_asm has_side_effects asm_dialect = att "cp.async.bulk.tensor.1d.global.shared::cta.bulk_group [$0, {$2} ], [$1];", "l,r,r"
  nvvm.cp.async.bulk.tensor.global.shared.cta %tmaDescriptor, %src, box[%crd0] : !llvm.ptr, !llvm.ptr<3>, i32
  return
}

// CHECK-LABEL: @tma_store_2d
func.func @tma_store_2d(%tmaDescriptor: !llvm.ptr, %src : !llvm.ptr<3>, %crd0: i32, %crd1: i32) {
  // CHECK: llvm.inline_asm has_side_effects asm_dialect = att "cp.async.bulk.tensor.2d.global.shared::cta.bulk_group [$0, {$2, $3} ], [$1];", "l,r,r,r"
  nvvm.cp.async.bulk.tensor.global.shared.cta %tmaDescriptor, %src, box[%crd0,%crd1] : !llvm.ptr, !llvm.ptr<3>, i32, i32
  return
}

// CHECK-LABEL: @tma_store_3d
func.func @tma_store_3d(%tmaDescriptor: !llvm.ptr, %src : !llvm.ptr<3>, %crd0: i32, %crd1: i32, %crd2: i32) {
  // CHECK: llvm.inline_asm has_side_effects asm_dialect = att "cp.async.bulk.tensor.3d.global.shared::cta.bulk_group [$0, {$2, $3, $4} ], [$1];", "l,r,r,r,r"
  nvvm.cp.async.bulk.tensor.global.shared.cta %tmaDescriptor, %src, box[%crd0,%crd1,%crd2] : !llvm.ptr, !llvm.ptr<3>, i32, i32, i32
  return
}
<<<<<<< HEAD

// CHECK-LABEL: @tma_store_4d
func.func @tma_store_4d(%tmaDescriptor: !llvm.ptr, %src : !llvm.ptr<3>, %crd0: i32, %crd1: i32, %crd2: i32, %crd3: i32) {
  // CHECK: llvm.inline_asm has_side_effects asm_dialect = att "cp.async.bulk.tensor.4d.global.shared::cta.bulk_group [$0, {$2, $3, $4, $5} ], [$1];", "l,r,r,r,r,r"
  nvvm.cp.async.bulk.tensor.global.shared.cta %tmaDescriptor, %src, box[%crd0,%crd1,%crd2,%crd3] : !llvm.ptr, !llvm.ptr<3>, i32, i32, i32, i32
  return
}

// CHECK-LABEL: @tma_store_5d
func.func @tma_store_5d(%tmaDescriptor: !llvm.ptr, %src : !llvm.ptr<3>, %crd0: i32, %crd1: i32, %crd2: i32, %crd3: i32, %crd4: i32) {
  // CHECK-NEXT: llvm.inline_asm has_side_effects asm_dialect = att "cp.async.bulk.tensor.5d.global.shared::cta.bulk_group [$0, {$2, $3, $4, $5, $6} ], [$1];", "l,r,r,r,r,r,r"
  nvvm.cp.async.bulk.tensor.global.shared.cta %tmaDescriptor, %src, box[%crd0,%crd1,%crd2,%crd3,%crd4] : !llvm.ptr, !llvm.ptr<3>, i32, i32, i32, i32, i32
  return
}
=======
>>>>>>> 9baee6a9

// CHECK-LABEL: @tma_store_4d
func.func @tma_store_4d(%tmaDescriptor: !llvm.ptr, %src : !llvm.ptr<3>, %crd0: i32, %crd1: i32, %crd2: i32, %crd3: i32) {
  // CHECK: llvm.inline_asm has_side_effects asm_dialect = att "cp.async.bulk.tensor.4d.global.shared::cta.bulk_group [$0, {$2, $3, $4, $5} ], [$1];", "l,r,r,r,r,r"
  nvvm.cp.async.bulk.tensor.global.shared.cta %tmaDescriptor, %src, box[%crd0,%crd1,%crd2,%crd3] : !llvm.ptr, !llvm.ptr<3>, i32, i32, i32, i32
  return
}

// CHECK-LABEL: @tma_store_5d
func.func @tma_store_5d(%tmaDescriptor: !llvm.ptr, %src : !llvm.ptr<3>, %crd0: i32, %crd1: i32, %crd2: i32, %crd3: i32, %crd4: i32) {
  // CHECK-NEXT: llvm.inline_asm has_side_effects asm_dialect = att "cp.async.bulk.tensor.5d.global.shared::cta.bulk_group [$0, {$2, $3, $4, $5, $6} ], [$1];", "l,r,r,r,r,r,r"
  nvvm.cp.async.bulk.tensor.global.shared.cta %tmaDescriptor, %src, box[%crd0,%crd1,%crd2,%crd3,%crd4] : !llvm.ptr, !llvm.ptr<3>, i32, i32, i32, i32, i32
  return
}

// CHECK-LABEL: @wgmma_execute
func.func @wgmma_execute() {  
  nvvm.wgmma.fence.aligned
  nvvm.wgmma.commit.group.sync.aligned
  nvvm.wgmma.wait.group.sync.aligned 0
  // CHECK: llvm.inline_asm has_side_effects asm_dialect = att "wgmma.fence.sync.aligned;"
  // CHECK: llvm.inline_asm has_side_effects asm_dialect = att "wgmma.commit_group.sync.aligned;"
  // CHECK: %[[S0:.+]] = llvm.mlir.constant(0 : i32) : i32
  // CHECK: llvm.inline_asm has_side_effects asm_dialect = att "wgmma.wait_group.sync.aligned $0;", "n" %[[S0]] : (i32)
  

  nvvm.wgmma.fence.aligned
  nvvm.wgmma.commit.group.sync.aligned
  nvvm.wgmma.wait.group.sync.aligned 5
  // CHECK: llvm.inline_asm has_side_effects asm_dialect = att "wgmma.fence.sync.aligned;"
  // CHECK: llvm.inline_asm has_side_effects asm_dialect = att "wgmma.commit_group.sync.aligned;"
  // CHECK: %[[S1:.+]] = llvm.mlir.constant(5 : i32) : i32
  // CHECK: llvm.inline_asm has_side_effects asm_dialect = att "wgmma.wait_group.sync.aligned $0;", "n" %[[S1]] : (i32)
  return
}


// -----

!mat64f32 = !llvm.struct<(
  f32, f32, f32, f32, f32, f32, f32, f32, 
  f32, f32, f32, f32, f32, f32, f32, f32)>

// CHECK-LABEL: @wgmma_f32_f16_f16(
// CHECK-SAME: %[[ARG0:.+]]: i64, %[[ARG1:.+]]: i64
func.func @wgmma_f32_f16_f16(%descA : i64, %descB : i64) -> !mat64f32{  
  // CHECK: %[[RES:.*]] = llvm.mlir.undef : !llvm.struct
  // CHECK: %[[A1:.*]] = llvm.mlir.constant(0 : i32) : i32
  // CHECK: %[[A2:.*]] = llvm.mlir.constant(-1 : i32) : i32
  // CHECK: %[[A3:.*]] = llvm.mlir.constant(-1 : i32) : i32
  // CHECK: %[[A4:.*]] = llvm.mlir.constant(1 : i32) : i32
  // CHECK: %[[A5:.*]] = llvm.mlir.constant(1 : i32) : i32
  // CHECK: %[[V0:.*]] = llvm.extractvalue %[[RES]][0] : !llvm.struct<(f32, f32, f32, f32, f32, f32, f32, f32, f32, f32, f32, f32, f32, f32, f32, f32)> 
  // CHECK: %[[V4:.*]] = llvm.extractvalue %[[RES]][4] : !llvm.struct<(f32, f32, f32, f32, f32, f32, f32, f32, f32, f32, f32, f32, f32, f32, f32, f32)> 
  // CHECK: %[[V11:.*]] = llvm.extractvalue %[[RES]][11] : !llvm.struct<(f32, f32, f32, f32, f32, f32, f32, f32, f32, f32, f32, f32, f32, f32, f32, f32)>  
  // CHECK: %[[V13:.*]] = llvm.extractvalue %[[RES]][13] : !llvm.struct<(f32, f32, f32, f32, f32, f32, f32, f32, f32, f32, f32, f32, f32, f32, f32, f32)> 
  // CHECK: %[[RES1:.+]] = llvm.inline_asm has_side_effects asm_dialect = att "{\0A.reg .pred p;\0Asetp.ne.b32 p, $34, 0;\0Awgmma.mma_async.sync.aligned.m64n32k16.f32.f16.f16 {$0, $1, $2, $3, $4, $5, $6, $7, $8, $9, $10, $11, $12, $13, $14, $15}, $32, $33, p, $35,  $36, $37,  $38;\0A}\0A", "=f,=f,=f,=f,=f,=f,=f,=f,=f,=f,=f,=f,=f,=f,=f,=f,0,1,2,3,4,5,6,7,8,9,10,11,12,13,14,15,l,l,n,n,n,n,n" %[[V0]], %{{.*}}, %{{.*}}, %{{.*}}, %[[V4]], %{{.*}}, %{{.*}}, %{{.*}}, %{{.*}}, %{{.*}}, %{{.*}}, %[[V11]], %{{.*}}, %[[V13]], %{{.*}}, %{{.*}}, %[[ARG0]], %[[ARG1]], %[[A1]], %[[A2]], %[[A3]], %[[A4]], %[[A5]] : (f32, f32, f32, f32, f32, f32, f32, f32, f32, f32, f32, f32, f32, f32, f32, f32, i64, i64, i32, i32, i32, i32, i32) -> !llvm.struct<(f32, f32, f32, f32, f32, f32, f32, f32, f32, f32, f32, f32, f32, f32, f32, f32)>
  // CHECK: %[[C2:.*]] = llvm.mlir.constant(2 : i64) : i64
  // CHECK: %[[DESCa:.+]] = llvm.add %[[ARG0]], %[[C2]] : i64
  // CHECK: %[[DESCb:.+]] = llvm.add %[[ARG1]], %[[C2]] : i64
  // CHECK: %[[V0_2:.*]] = llvm.extractvalue %[[RES1]][0] : !llvm.struct<(f32, f32, f32, f32, f32, f32, f32, f32, f32, f32, f32, f32, f32, f32, f32, f32)> 
  // CHECK: %[[V4_2:.*]] = llvm.extractvalue %[[RES1]][4] : !llvm.struct<(f32, f32, f32, f32, f32, f32, f32, f32, f32, f32, f32, f32, f32, f32, f32, f32)> 
  // CHECK: %[[V11_2:.*]] = llvm.extractvalue %[[RES1]][11] : !llvm.struct<(f32, f32, f32, f32, f32, f32, f32, f32, f32, f32, f32, f32, f32, f32, f32, f32)>  
  // CHECK: %[[V13_2:.*]] = llvm.extractvalue %[[RES1]][13] : !llvm.struct<(f32, f32, f32, f32, f32, f32, f32, f32, f32, f32, f32, f32, f32, f32, f32, f32)> 
  // CHECK: %[[RES_2:.+]] = llvm.inline_asm has_side_effects asm_dialect = att "{\0A.reg .pred p;\0Asetp.ne.b32 p, $34, 0;\0Awgmma.mma_async.sync.aligned.m64n32k16.f32.f16.f16 {$0, $1, $2, $3, $4, $5, $6, $7, $8, $9, $10, $11, $12, $13, $14, $15}, $32, $33, p, $35,  $36, $37,  $38;\0A}\0A", "=f,=f,=f,=f,=f,=f,=f,=f,=f,=f,=f,=f,=f,=f,=f,=f,0,1,2,3,4,5,6,7,8,9,10,11,12,13,14,15,l,l,n,n,n,n,n" %[[V0_2]], %{{.*}}, %{{.*}}, %{{.*}}, %[[V4_2]], %{{.*}}, %{{.*}}, %{{.*}}, %{{.*}}, %{{.*}}, %{{.*}}, %[[V11_2]], %{{.*}}, %[[V13_2]], %{{.*}}, %{{.*}}, %[[DESCa]], %[[DESCb]], %{{.*}}, %{{.*}}, %{{.*}}, %{{.*}}, %{{.*}} : (f32, f32, f32, f32, f32, f32, f32, f32, f32, f32, f32, f32, f32, f32, f32, f32, i64, i64, i32, i32, i32, i32, i32) -> !llvm.struct<(f32, f32, f32, f32, f32, f32, f32, f32, f32, f32, f32, f32, f32, f32, f32, f32)>
  %result = llvm.mlir.undef : !mat64f32
  %result1 = nvvm.wgmma.mma_async 
      %descA, %descB, 
      #nvvm.shape<m = 64, n = 32, k = 16>, 
      D [%result, #nvvm.wgmma_scale_out<zero>],
      A [<f16>, #nvvm.wgmma_scale_in<neg>, <col>], 
      B [<f16>, #nvvm.wgmma_scale_in<neg>, <col>]
      :!mat64f32 -> !mat64f32
  %c2 = arith.constant 2 : i64
  %descAnext = arith.addi %descA, %c2 : i64
  %descBnext = arith.addi %descB, %c2 : i64
  %result2 = nvvm.wgmma.mma_async 
      %descAnext, %descBnext, 
      #nvvm.shape<m = 64, n = 32, k = 16>, 
      D [%result1, #nvvm.wgmma_scale_out<zero>],
      A [<f16>, #nvvm.wgmma_scale_in<neg>, <col>], 
      B [<f16>, #nvvm.wgmma_scale_in<neg>, <col>]
      : !mat64f32 -> !mat64f32
  return %result2 : !mat64f32
}

// -----

!mat16i32 = !llvm.struct<(i32, i32, i32, i32)>

// CHECK-LABEL: @wgmma_s32_s8_s8_satfinite(
// CHECK-SAME: %[[ARG0:.+]]: i64, %[[ARG1:.+]]: i64
func.func @wgmma_s32_s8_s8_satfinite(%descA : i64, %descB : i64) -> !mat16i32{  
  %result = llvm.mlir.undef : !mat16i32
// CHECK: %[[RES:.*]] = llvm.mlir.undef : !llvm.struct
// CHECK: %[[A1:.*]] = llvm.mlir.constant(1 : i32) : i32
// CHECK: %[[V0:.*]] = llvm.extractvalue %[[RES]][0]
// CHECK: %[[V1:.*]] = llvm.extractvalue %[[RES]][1]
// CHECK: %[[V2:.*]] = llvm.extractvalue %[[RES]][2]
// CHECK: %[[V3:.*]] = llvm.extractvalue %[[RES]][3]
// CHECK: %[[RES_2:.*]] =  llvm.inline_asm has_side_effects asm_dialect = att "{\0A.reg .pred p;\0Asetp.ne.b32 p, $10, 0;\0Awgmma.mma_async.sync.aligned.m64n8k32.s32.s8.s8.satfinite {$0, $1, $2, $3}, $8, $9, p;\0A}\0A", "=r,=r,=r,=r,0,1,2,3,l,l,n" %[[V0]], %[[V1]], %[[V2]], %[[V3]], %[[ARG0]], %[[ARG1]], %[[A1]] : (i32, i32, i32, i32, i64, i64, i32) -> !llvm.struct<(i32, i32, i32, i32)>
// CHECK: %[[V0_2:.*]] = llvm.extractvalue %[[RES_2]][0]
// CHECK: %[[V1_2:.*]] = llvm.extractvalue %[[RES_2]][1]
// CHECK: %[[V2_2:.*]] = llvm.extractvalue %[[RES_2]][2]
// CHECK: %[[V3_2:.*]] = llvm.extractvalue %[[RES_2]][3]
// CHECK: %[[RES_3:.*]] = llvm.inline_asm has_side_effects asm_dialect = att "{\0A.reg .pred p;\0Asetp.ne.b32 p, $10, 0;\0Awgmma.mma_async.sync.aligned.m64n8k32.s32.s8.s8.satfinite {$0, $1, $2, $3}, $8, $9, p;\0A}\0A", "=r,=r,=r,=r,0,1,2,3,l,l,n" %[[V0_2]], %[[V1_2]], %[[V2_2]], %[[V3_2]], %[[ARG0]], %[[ARG1]], %{{.*}}
// CHECK: %[[V0_3:.*]] = llvm.extractvalue %[[RES_3]][0]
// CHECK: %[[V1_3:.*]] = llvm.extractvalue %[[RES_3]][1]
// CHECK: %[[V2_3:.*]] = llvm.extractvalue %[[RES_3]][2]
// CHECK: %[[V3_3:.*]] = llvm.extractvalue %[[RES_3]][3]
// CHECK: %[[RES1:.*]] = llvm.inline_asm has_side_effects asm_dialect = att "{\0A.reg .pred p;\0Asetp.ne.b32 p, $10, 0;\0Awgmma.mma_async.sync.aligned.m64n8k32.s32.s8.s8.satfinite {$0, $1, $2, $3}, $8, $9, p;\0A}\0A", "=r,=r,=r,=r,0,1,2,3,l,l,n" %[[V0_3]], %[[V1_3]], %[[V2_3]], %[[V3_3]], %[[ARG0]], %[[ARG1]], %{{.*}} 
  %result1 = nvvm.wgmma.mma_async %descA, %descB, 
      #nvvm.shape<m = 64, n = 8, k = 32>, 
      D [%result, #nvvm.wgmma_scale_out<one>, <satfinite>],
      A [<s8>, #nvvm.wgmma_scale_in<one>, <row>], 
      B [<s8>, #nvvm.wgmma_scale_in<one>, <row>]
      : !mat16i32 -> !mat16i32
  %result2 = nvvm.wgmma.mma_async %descA, %descB, 
      #nvvm.shape<m = 64, n = 8, k = 32>, 
      D [%result1, #nvvm.wgmma_scale_out<one>, <satfinite>],
      A [<s8>, #nvvm.wgmma_scale_in<one>, <row>], 
      B [<s8>, #nvvm.wgmma_scale_in<one>, <row>]
      : !mat16i32 -> !mat16i32
  %result3 = nvvm.wgmma.mma_async %descA, %descB, 
      #nvvm.shape<m = 64, n = 8, k = 32>, 
      D [%result2, #nvvm.wgmma_scale_out<one>, <satfinite>],
      A [<s8>, #nvvm.wgmma_scale_in<one>, <row>], 
      B [<s8>, #nvvm.wgmma_scale_in<one>, <row>]
      : !mat16i32 -> !mat16i32
  return %result3 : !mat16i32
}

// CHECK-LABEL: @wgmma_s32_u8_u8(
  // CHECK-SAME: %[[ARG0:.+]]: i64, %[[ARG1:.+]]: i64
func.func @wgmma_s32_u8_u8(%descA : i64, %descB : i64) -> !mat16i32 {  
// CHECK: %[[RES:.*]] = llvm.mlir.undef : !llvm.struct
// CHECK: %[[A1:.*]] = llvm.mlir.constant(1 : i32) : i32
// CHECK: %[[V0:.*]] = llvm.extractvalue %[[RES]][0]
// CHECK: %[[V1:.*]] = llvm.extractvalue %[[RES]][1]
// CHECK: %[[V2:.*]] = llvm.extractvalue %[[RES]][2]
// CHECK: %[[V3:.*]] = llvm.extractvalue %[[RES]][3]
// CHECK: %[[RES_2:.*]] =  llvm.inline_asm has_side_effects asm_dialect = att "{\0A.reg .pred p;\0Asetp.ne.b32 p, $10, 0;\0Awgmma.mma_async.sync.aligned.m64n8k32.s32.u8.u8 {$0, $1, $2, $3}, $8, $9, p;\0A}\0A", "=r,=r,=r,=r,0,1,2,3,l,l,n" %[[V0]], %[[V1]], %[[V2]], %[[V3]], %[[ARG0]], %[[ARG1]], %[[A1]] : (i32, i32, i32, i32, i64, i64, i32) -> !llvm.struct<(i32, i32, i32, i32)>
// CHECK: %[[V0_2:.*]] = llvm.extractvalue %[[RES_2]][0]
// CHECK: %[[V1_2:.*]] = llvm.extractvalue %[[RES_2]][1]
// CHECK: %[[V2_2:.*]] = llvm.extractvalue %[[RES_2]][2]
// CHECK: %[[V3_2:.*]] = llvm.extractvalue %[[RES_2]][3]
// CHECK: %[[RES_3:.*]] = llvm.inline_asm has_side_effects asm_dialect = att "{\0A.reg .pred p;\0Asetp.ne.b32 p, $10, 0;\0Awgmma.mma_async.sync.aligned.m64n8k32.s32.u8.u8 {$0, $1, $2, $3}, $8, $9, p;\0A}\0A", "=r,=r,=r,=r,0,1,2,3,l,l,n" %[[V0_2]], %[[V1_2]], %[[V2_2]], %[[V3_2]], %[[ARG0]], %[[ARG1]], %{{.*}}
// CHECK: %[[V0_3:.*]] = llvm.extractvalue %[[RES_3]][0]
// CHECK: %[[V1_3:.*]] = llvm.extractvalue %[[RES_3]][1]
// CHECK: %[[V2_3:.*]] = llvm.extractvalue %[[RES_3]][2]
// CHECK: %[[V3_3:.*]] = llvm.extractvalue %[[RES_3]][3]
// CHECK: %[[RES1:.*]] = llvm.inline_asm has_side_effects asm_dialect = att "{\0A.reg .pred p;\0Asetp.ne.b32 p, $10, 0;\0Awgmma.mma_async.sync.aligned.m64n8k32.s32.u8.u8 {$0, $1, $2, $3}, $8, $9, p;\0A}\0A", "=r,=r,=r,=r,0,1,2,3,l,l,n" %[[V0_3]], %[[V1_3]], %[[V2_3]], %[[V3_3]], %[[ARG0]], %[[ARG1]], %{{.*}} 
  %result = llvm.mlir.undef : !mat16i32
  %result1 = nvvm.wgmma.mma_async %descA, %descB, 
      #nvvm.shape<m = 64, n = 8, k = 32>, 
      D [%result, #nvvm.wgmma_scale_out<one>],
      A [<u8>, #nvvm.wgmma_scale_in<one>, <row>], 
      B [<u8>, #nvvm.wgmma_scale_in<one>, <row>]
      : !mat16i32 -> !mat16i32
  %result2 = nvvm.wgmma.mma_async %descA, %descB, 
      #nvvm.shape<m = 64, n = 8, k = 32>, 
      D [%result1, #nvvm.wgmma_scale_out<one>],
      A [<u8>, #nvvm.wgmma_scale_in<one>, <row>], 
      B [<u8>, #nvvm.wgmma_scale_in<one>, <row>]
      : !mat16i32 -> !mat16i32
  %result3 = nvvm.wgmma.mma_async %descA, %descB, 
      #nvvm.shape<m = 64, n = 8, k = 32>, 
      D [%result2, #nvvm.wgmma_scale_out<one>],
      A [<u8>, #nvvm.wgmma_scale_in<one>, <row>], 
      B [<u8>, #nvvm.wgmma_scale_in<one>, <row>]
      : !mat16i32 -> !mat16i32
  return %result3 : !mat16i32
}

// -----

!mat32f32 = !llvm.struct<(
  f32, f32, f32, f32, f32, f32, f32, f32, 
  f32, f32, f32, f32, f32, f32, f32, f32, 
  f32, f32, f32, f32, f32, f32, f32, f32, 
  f32, f32, f32, f32, f32, f32, f32, f32)>

// CHECK-LABEL: @wgmma_f32_tf32_tf32
func.func @wgmma_f32_tf32_tf32(%descA : i64, %descB : i64) -> !mat32f32 {  
  // CHECK: %[[RES:.+]] = llvm.inline_asm has_side_effects asm_dialect = att "{\0A.reg .pred p;\0Asetp.ne.b32 p, $66, 0;\0Awgmma.mma_async.sync.aligned.m64n64k8.f32.tf32.tf32 {$0, $1, $2, $3, $4, $5, $6, $7, $8, $9, $10, $11, $12, $13, $14, $15, $16, $17, $18, $19, $20, $21, $22, $23, $24, $25, $26, $27, $28, $29, $30, $31}, $64, $65, p, $67,  $68;\0A}\0A", "=f,=f,=f,=f,=f,=f,=f,=f,=f,=f,=f,=f,=f,=f,=f,=f,=f,=f,=f,=f,=f,=f,=f,=f,=f,=f,=f,=f,=f,=f,=f,=f,0,1,2,3,4,5,6,7,8,9,10,11,12,13,14,15,16,17,18,19,20,21,22,23,24,25,26,27,28,29,30,31,l,l,n,n,n"
  // CHECK: %[[RES_2:.+]] = llvm.inline_asm has_side_effects asm_dialect = att "{\0A.reg .pred p;\0Asetp.ne.b32 p, $66, 0;\0Awgmma.mma_async.sync.aligned.m64n64k8.f32.tf32.tf32 {$0, $1, $2, $3, $4, $5, $6, $7, $8, $9, $10, $11, $12, $13, $14, $15, $16, $17, $18, $19, $20, $21, $22, $23, $24, $25, $26, $27, $28, $29, $30, $31}, $64, $65, p, $67,  $68;\0A}\0A", "=f,=f,=f,=f,=f,=f,=f,=f,=f,=f,=f,=f,=f,=f,=f,=f,=f,=f,=f,=f,=f,=f,=f,=f,=f,=f,=f,=f,=f,=f,=f,=f,0,1,2,3,4,5,6,7,8,9,10,11,12,13,14,15,16,17,18,19,20,21,22,23,24,25,26,27,28,29,30,31,l,l,n,n,n"
  %result = llvm.mlir.undef : !mat32f32
  %result1 = nvvm.wgmma.mma_async %descA, %descB, 
      #nvvm.shape<m = 64, n = 64, k = 8>, 
      D [%result, #nvvm.wgmma_scale_out<one>],
      A [#nvvm.wgmma_type<tf32>, #nvvm.wgmma_scale_in<one>, #nvvm.mma_layout<row>], 
      B [#nvvm.wgmma_type<tf32>, #nvvm.wgmma_scale_in<one>, #nvvm.mma_layout<row>]
       : !mat32f32 -> !mat32f32
  %result2 = nvvm.wgmma.mma_async %descA, %descB, 
      #nvvm.shape<m = 64, n = 64, k = 8>, 
      D [%result1, #nvvm.wgmma_scale_out<one>],
      A [#nvvm.wgmma_type<tf32>, #nvvm.wgmma_scale_in<one>, #nvvm.mma_layout<row>], 
      B [#nvvm.wgmma_type<tf32>, #nvvm.wgmma_scale_in<one>, #nvvm.mma_layout<row>]
      : !mat32f32 -> !mat32f32
  return %result2 : !mat32f32
}


// -----

!mat32f32 = !llvm.struct<(
  f32, f32, f32, f32, f32, f32, f32, f32, 
  f32, f32, f32, f32, f32, f32, f32, f32, 
  f32, f32, f32, f32, f32, f32, f32, f32, 
  f32, f32, f32, f32, f32, f32, f32, f32)>

// CHECK-LABEL: @wgmma_f32_e4m3_e4m3
func.func @wgmma_f32_e4m3_e4m3(%descA : i64, %descB : i64) -> !mat32f32 {  
  // CHECK: %[[RES:.+]] = llvm.inline_asm has_side_effects asm_dialect = att "{\0A.reg .pred p;\0Asetp.ne.b32 p, $66, 0;\0Awgmma.mma_async.sync.aligned.m64n64k32.f32.e4m3.e4m3 {$0, $1, $2, $3, $4, $5, $6, $7, $8, $9, $10, $11, $12, $13, $14, $15, $16, $17, $18, $19, $20, $21, $22, $23, $24, $25, $26, $27, $28, $29, $30, $31}, $64, $65, p, $67,  $68;\0A}\0A", "=f,=f,=f,=f,=f,=f,=f,=f,=f,=f,=f,=f,=f,=f,=f,=f,=f,=f,=f,=f,=f,=f,=f,=f,=f,=f,=f,=f,=f,=f,=f,=f,0,1,2,3,4,5,6,7,8,9,10,11,12,13,14,15,16,17,18,19,20,21,22,23,24,25,26,27,28,29,30,31,l,l,n,n,n"
  // CHECK: %[[RES_2:.+]] = llvm.inline_asm has_side_effects asm_dialect = att "{\0A.reg .pred p;\0Asetp.ne.b32 p, $66, 0;\0Awgmma.mma_async.sync.aligned.m64n64k32.f32.e4m3.e4m3 {$0, $1, $2, $3, $4, $5, $6, $7, $8, $9, $10, $11, $12, $13, $14, $15, $16, $17, $18, $19, $20, $21, $22, $23, $24, $25, $26, $27, $28, $29, $30, $31}, $64, $65, p, $67,  $68;\0A}\0A", "=f,=f,=f,=f,=f,=f,=f,=f,=f,=f,=f,=f,=f,=f,=f,=f,=f,=f,=f,=f,=f,=f,=f,=f,=f,=f,=f,=f,=f,=f,=f,=f,0,1,2,3,4,5,6,7,8,9,10,11,12,13,14,15,16,17,18,19,20,21,22,23,24,25,26,27,28,29,30,31,l,l,n,n,n"
  %result = llvm.mlir.undef : !mat32f32
  %result1 = nvvm.wgmma.mma_async %descA, %descB, 
      #nvvm.shape<m = 64, n = 64, k = 32>, 
      D [%result, #nvvm.wgmma_scale_out<one>],
      A [#nvvm.wgmma_type<e4m3>, #nvvm.wgmma_scale_in<one>, #nvvm.mma_layout<row>], 
      B [#nvvm.wgmma_type<e4m3>, #nvvm.wgmma_scale_in<one>, #nvvm.mma_layout<row>]
       : !mat32f32 -> !mat32f32
  %result2 = nvvm.wgmma.mma_async %descA, %descB, 
      #nvvm.shape<m = 64, n = 64, k = 32>, 
      D [%result1, #nvvm.wgmma_scale_out<one>],
      A [#nvvm.wgmma_type<e4m3>, #nvvm.wgmma_scale_in<one>, #nvvm.mma_layout<row>], 
      B [#nvvm.wgmma_type<e4m3>, #nvvm.wgmma_scale_in<one>, #nvvm.mma_layout<row>]
      : !mat32f32 -> !mat32f32
  return %result2 : !mat32f32
}

// -----

!mat32f32 = !llvm.struct<(
  f32, f32, f32, f32, f32, f32, f32, f32, 
  f32, f32, f32, f32, f32, f32, f32, f32, 
  f32, f32, f32, f32, f32, f32, f32, f32, 
  f32, f32, f32, f32, f32, f32, f32, f32)>

// CHECK-LABEL: @wgmma_f32_e5m2_e4m3
func.func @wgmma_f32_e5m2_e4m3(%descA : i64, %descB : i64) -> !mat32f32 {  
  // CHECK: %[[RES:.+]] = llvm.inline_asm has_side_effects asm_dialect = att "{\0A.reg .pred p;\0Asetp.ne.b32 p, $66, 0;\0Awgmma.mma_async.sync.aligned.m64n64k32.f32.e5m2.e4m3 {$0, $1, $2, $3, $4, $5, $6, $7, $8, $9, $10, $11, $12, $13, $14, $15, $16, $17, $18, $19, $20, $21, $22, $23, $24, $25, $26, $27, $28, $29, $30, $31}, $64, $65, p, $67,  $68;\0A}\0A", "=f,=f,=f,=f,=f,=f,=f,=f,=f,=f,=f,=f,=f,=f,=f,=f,=f,=f,=f,=f,=f,=f,=f,=f,=f,=f,=f,=f,=f,=f,=f,=f,0,1,2,3,4,5,6,7,8,9,10,11,12,13,14,15,16,17,18,19,20,21,22,23,24,25,26,27,28,29,30,31,l,l,n,n,n"
  // CHECK: %[[RES_2:.+]] = llvm.inline_asm has_side_effects asm_dialect = att "{\0A.reg .pred p;\0Asetp.ne.b32 p, $66, 0;\0Awgmma.mma_async.sync.aligned.m64n64k32.f32.e5m2.e4m3 {$0, $1, $2, $3, $4, $5, $6, $7, $8, $9, $10, $11, $12, $13, $14, $15, $16, $17, $18, $19, $20, $21, $22, $23, $24, $25, $26, $27, $28, $29, $30, $31}, $64, $65, p, $67,  $68;\0A}\0A", "=f,=f,=f,=f,=f,=f,=f,=f,=f,=f,=f,=f,=f,=f,=f,=f,=f,=f,=f,=f,=f,=f,=f,=f,=f,=f,=f,=f,=f,=f,=f,=f,0,1,2,3,4,5,6,7,8,9,10,11,12,13,14,15,16,17,18,19,20,21,22,23,24,25,26,27,28,29,30,31,l,l,n,n,n"
  %result = llvm.mlir.undef : !mat32f32
  %result1 = nvvm.wgmma.mma_async %descA, %descB, 
      #nvvm.shape<m = 64, n = 64, k = 32>, 
      D [%result, #nvvm.wgmma_scale_out<one>],
      A [#nvvm.wgmma_type<e5m2>, #nvvm.wgmma_scale_in<one>, #nvvm.mma_layout<row>], 
      B [#nvvm.wgmma_type<e4m3>, #nvvm.wgmma_scale_in<one>, #nvvm.mma_layout<row>]
       : !mat32f32 -> !mat32f32
  %result2 = nvvm.wgmma.mma_async %descA, %descB, 
      #nvvm.shape<m = 64, n = 64, k = 32>, 
      D [%result1, #nvvm.wgmma_scale_out<one>],
      A [#nvvm.wgmma_type<e5m2>, #nvvm.wgmma_scale_in<one>, #nvvm.mma_layout<row>], 
      B [#nvvm.wgmma_type<e4m3>, #nvvm.wgmma_scale_in<one>, #nvvm.mma_layout<row>]
      : !mat32f32 -> !mat32f32
  return %result2 : !mat32f32
}<|MERGE_RESOLUTION|>--- conflicted
+++ resolved
@@ -4,11 +4,6 @@
 // and the generic `convert-to-llvm` pass.
 // RUN: mlir-opt --convert-to-llvm --split-input-file %s | FileCheck %s
 
-<<<<<<< HEAD
-// todo: remove extra space between `CHECK/CHECK-LABEL` and `:`
-
-=======
->>>>>>> 9baee6a9
 // CHECK-LABEL: @init_mbarrier_arrive_expect_tx
 llvm.func @init_mbarrier_arrive_expect_tx(%barrier : !llvm.ptr<3>, %txcount : i32) {
   //CHECK: llvm.inline_asm has_side_effects asm_dialect = att "mbarrier.arrive.expect_tx.shared.b64 _, [$0], $1;", "r,r"
@@ -110,23 +105,6 @@
   nvvm.cp.async.bulk.tensor.global.shared.cta %tmaDescriptor, %src, box[%crd0,%crd1,%crd2] : !llvm.ptr, !llvm.ptr<3>, i32, i32, i32
   return
 }
-<<<<<<< HEAD
-
-// CHECK-LABEL: @tma_store_4d
-func.func @tma_store_4d(%tmaDescriptor: !llvm.ptr, %src : !llvm.ptr<3>, %crd0: i32, %crd1: i32, %crd2: i32, %crd3: i32) {
-  // CHECK: llvm.inline_asm has_side_effects asm_dialect = att "cp.async.bulk.tensor.4d.global.shared::cta.bulk_group [$0, {$2, $3, $4, $5} ], [$1];", "l,r,r,r,r,r"
-  nvvm.cp.async.bulk.tensor.global.shared.cta %tmaDescriptor, %src, box[%crd0,%crd1,%crd2,%crd3] : !llvm.ptr, !llvm.ptr<3>, i32, i32, i32, i32
-  return
-}
-
-// CHECK-LABEL: @tma_store_5d
-func.func @tma_store_5d(%tmaDescriptor: !llvm.ptr, %src : !llvm.ptr<3>, %crd0: i32, %crd1: i32, %crd2: i32, %crd3: i32, %crd4: i32) {
-  // CHECK-NEXT: llvm.inline_asm has_side_effects asm_dialect = att "cp.async.bulk.tensor.5d.global.shared::cta.bulk_group [$0, {$2, $3, $4, $5, $6} ], [$1];", "l,r,r,r,r,r,r"
-  nvvm.cp.async.bulk.tensor.global.shared.cta %tmaDescriptor, %src, box[%crd0,%crd1,%crd2,%crd3,%crd4] : !llvm.ptr, !llvm.ptr<3>, i32, i32, i32, i32, i32
-  return
-}
-=======
->>>>>>> 9baee6a9
 
 // CHECK-LABEL: @tma_store_4d
 func.func @tma_store_4d(%tmaDescriptor: !llvm.ptr, %src : !llvm.ptr<3>, %crd0: i32, %crd1: i32, %crd2: i32, %crd3: i32) {
