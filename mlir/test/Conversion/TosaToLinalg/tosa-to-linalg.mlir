// RUN: mlir-opt --split-input-file --tosa-to-linalg-on-tensors %s -verify-diagnostics -o -| FileCheck %s

// CHECK: #[[$MAP0:.*]] = affine_map<() -> ()>

// CHECK-LABEL: @test_abs
func @test_abs(%arg0: tensor<f32>) -> tensor<f32> {
  // CHECK: [[INIT:%.+]] = linalg.init_tensor [] : tensor<f32>
  // CHECK: [[GENERIC:%.+]] = linalg.generic {indexing_maps = [#[[$MAP0]], #[[$MAP0]]], iterator_types = []} ins(%arg0 : tensor<f32>) outs([[INIT]] : tensor<f32>) {
  // CHECK: ^bb0(%arg1: f32, %arg2: f32):
  // CHECK:   [[ELEMENT:%.+]] = absf %arg1
  // CHECK:   linalg.yield [[ELEMENT]] : f32
  // CHECK: } -> tensor<f32>

  %0 = "tosa.abs"(%arg0) : (tensor<f32>) -> tensor<f32>

  // CHECK: return [[GENERIC]]
  return %0 : tensor<f32>
}

// -----

// CHECK: #[[$MAP0:.*]] = affine_map<(d0) -> (d0)>

// CHECK-LABEL: @test_abs
func @test_abs(%arg0: tensor<2xf32>) -> tensor<2xf32> {
  // CHECK: [[INIT:%.+]] = linalg.init_tensor [2] : tensor<2xf32>
  // CHECK: [[GENERIC:%.+]] = linalg.generic {indexing_maps = [#[[$MAP0]], #[[$MAP0]]], iterator_types = ["parallel"]} ins(%arg0 : tensor<2xf32>) outs([[INIT]] : tensor<2xf32>) {
  // CHECK: ^bb0(%arg1: f32, %arg2: f32):
  // CHECK:   [[ELEMENT:%.+]] = absf %arg1
  // CHECK:   linalg.yield [[ELEMENT]] : f32
  // CHECK: } -> tensor<2xf32>
  %0 = "tosa.abs"(%arg0) : (tensor<2xf32>) -> tensor<2xf32>

  // CHECK: return [[GENERIC]]
  return %0 : tensor<2xf32>
}

// -----

// CHECK: #[[$MAP0:.*]] = affine_map<(d0, d1) -> (d0, d1)>

// CHECK-LABEL: @test_abs
func @test_abs(%arg0: tensor<2x3xf32>) -> tensor<2x3xf32> {
  // CHECK: [[INIT:%.+]] = linalg.init_tensor [2, 3] : tensor<2x3xf32>
  // CHECK: [[GENERIC:%.+]] = linalg.generic {indexing_maps = [#[[$MAP0]], #[[$MAP0]]], iterator_types = ["parallel", "parallel"]} ins(%arg0 : tensor<2x3xf32>) outs([[INIT]] : tensor<2x3xf32>) {
  // CHECK: ^bb0(%arg1: f32, %arg2: f32):
  // CHECK:   [[ELEMENT:%.+]] = absf %arg1
  // CHECK:   linalg.yield [[ELEMENT]] : f32
  // CHECK: } -> tensor<2x3xf32>
  %0 = "tosa.abs"(%arg0) : (tensor<2x3xf32>) -> tensor<2x3xf32>

  // CHECK: return [[GENERIC]]
  return %0 : tensor<2x3xf32>
}

// -----

// CHECK: #[[$MAP0:.*]] = affine_map<(d0) -> ()>
// CHECK: #[[$MAP1:.*]] = affine_map<(d0) -> (d0)>

// CHECK-LABEL: @test_broadcast
func @test_broadcast(%arg0: tensor<1xf32>, %arg1: tensor<2xf32>) -> tensor<2xf32> {
  // CHECK: [[INIT:%.+]] = linalg.init_tensor [2] : tensor<2xf32>
  // CHECK: [[RESHAPE:%.+]] = linalg.tensor_reshape %arg0
  // CHECK: [[GENERIC:%.+]] = linalg.generic {indexing_maps = [#[[$MAP0]], #[[$MAP1]], #[[$MAP1]]], iterator_types = ["parallel"]} ins([[RESHAPE]], %arg1 : tensor<f32>, tensor<2xf32>) outs([[INIT]] : tensor<2xf32>) {
  // CHECK: ^bb0(%arg2: f32, %arg3: f32, %arg4: f32):
  // CHECK:   [[ELEMENT:%.+]] = addf %arg2, %arg3 : f32
  // CHECK:   linalg.yield [[ELEMENT]] : f32
  // CHECK: } -> tensor<2xf32>
  %0 = "tosa.add"(%arg0, %arg1) : (tensor<1xf32>, tensor<2xf32>) -> tensor<2xf32>
  return %0 : tensor<2xf32>
}

// -----

// CHECK: #[[$MAP0:.*]] = affine_map<(d0, d1) -> (d0, d1)>
// CHECK: #[[$MAP1:.*]] = affine_map<(d0, d1) -> (d1)>
// CHECK: #[[$MAP2:.*]] = affine_map<(d0, d1) -> (d0)>

// CHECK-LABEL: @test_multibroadcast
func @test_multibroadcast(%arg0: tensor<1x3xf32>, %arg1: tensor<2x1xf32>) -> tensor<2x3xf32> {
  // CHECK: [[INIT:%.+]] = linalg.init_tensor [2, 3] : tensor<2x3xf32>
  // CHECK: [[RESHAPE1:%.+]] = linalg.tensor_reshape %arg0 [#map0]
  // CHECK: [[RESHAPE2:%.+]] = linalg.tensor_reshape %arg1 [#map0]
  // CHECK: [[GENERIC:%.+]] = linalg.generic {indexing_maps = [#[[$MAP1]], #[[$MAP2]], #[[$MAP0]]], iterator_types = ["parallel", "parallel"]} ins([[RESHAPE1]], [[RESHAPE2]] : tensor<3xf32>, tensor<2xf32>) outs([[INIT]] : tensor<2x3xf32>) {
  // CHECK: ^bb0(%arg2: f32, %arg3: f32, %arg4: f32):
  // CHECK:   [[ELEMENT:%.+]] = addf %arg2, %arg3 : f32
  // CHECK:   linalg.yield [[ELEMENT]] : f32
  // CHECK: } -> tensor<2x3xf32>
  %0 = "tosa.add"(%arg0, %arg1) : (tensor<1x3xf32>, tensor<2x1xf32>) -> tensor<2x3xf32>
  return %0 : tensor<2x3xf32>
}

// -----

func @test_abs(%arg0: tensor<?xf32>) -> tensor<?xf32> {
  // expected-error @+1 {{failed to legalize operation 'tosa.abs'}}
  %0 = "tosa.abs"(%arg0) : (tensor<?xf32>) -> tensor<?xf32>
  return %0 : tensor<?xf32>
}

// -----

// CHECK-LABEL: @test_simple_f32
func @test_simple_f32(%arg0: tensor<1xf32>) -> () {
  // CHECK: linalg.generic
  // CHECK: tanh
  %0 = "tosa.tanh"(%arg0) : (tensor<1xf32>) -> tensor<1xf32>

  // CHECK: linalg.generic
  // CHECK: absf
  %1 = "tosa.abs"(%arg0) : (tensor<1xf32>) -> tensor<1xf32>

  // CHECK: linalg.generic
  // CHECK: addf
  %2 = "tosa.add"(%0, %0) : (tensor<1xf32>, tensor<1xf32>) -> tensor<1xf32>

  // CHECK: linalg.generic
  // CHECK: subf
  %3 = "tosa.sub"(%0, %1) : (tensor<1xf32>, tensor<1xf32>) -> tensor<1xf32>

  // CHECK: linalg.generic
  // CHECK: mulf
  %4 = "tosa.mul"(%0, %1) {shift = 0 : i32} : (tensor<1xf32>, tensor<1xf32>) -> tensor<1xf32>

  // CHECK: linalg.generic
  // CHECK: negf
  %5 = "tosa.negate"(%0) : (tensor<1xf32>) -> tensor<1xf32>

  // CHECK: linalg.generic
  // CHECK: pow
  %6 = "tosa.pow"(%1, %2) : (tensor<1xf32>, tensor<1xf32>) -> tensor<1xf32>

  // CHECK: linalg.generic
  // CHECK: rsqrt
  %7 = "tosa.rsqrt"(%1) : (tensor<1xf32>) -> tensor<1xf32>

  // CHECK: linalg.generic
  // CHECK: log
  %8 = "tosa.log"(%arg0) : (tensor<1xf32>) -> tensor<1xf32>

  // CHECK: linalg.generic
  // CHECK: exp
  %9 = "tosa.exp"(%arg0) : (tensor<1xf32>) -> tensor<1xf32>

  // CHECK: linalg.generic
  // CHECK: cmpf
  %10 = "tosa.greater"(%0, %1) : (tensor<1xf32>, tensor<1xf32>) -> tensor<1xi1>

  // CHECK: linalg.generic
  // CHECK: cmpf
  %11 = "tosa.greater_equal"(%0, %1) : (tensor<1xf32>, tensor<1xf32>) -> tensor<1xi1>

  // CHECK: linalg.generic
  // CHECK: select
  %12 = "tosa.select"(%10, %0, %1) : (tensor<1xi1>, tensor<1xf32>, tensor<1xf32>) -> tensor<1xf32>

  // CHECK: linalg.generic
  // CHECK: cmpf
  // CHECK: select
  %13 = "tosa.maximum"(%0, %1) : (tensor<1xf32>, tensor<1xf32>) -> tensor<1xf32>

  // CHECK: linalg.generic
  // CHECK: cmpf
  // CHECK: select
  %14 = "tosa.minimum"(%0, %1) : (tensor<1xf32>, tensor<1xf32>) -> tensor<1xf32>

  // CHECK: linalg.generic
  // CHECK: ceil
  %15 = "tosa.ceil"(%0) : (tensor<1xf32>) -> tensor<1xf32>

  // CHECK: linalg.generic
  // CHECK: floor
  %16 = "tosa.floor"(%0) : (tensor<1xf32>) -> tensor<1xf32>

  // CHECK: linalg.generic
  // CHECK: cmpf
  // CHECK: select
  %17 = "tosa.clamp"(%0) {min_int = 1 : i64, max_int = 5 : i64, min_fp = 1.0 : f32, max_fp = 5.0 : f32} : (tensor<1xf32>) -> tensor<1xf32>

  // CHECK: linalg.generic
  // CHECK: cmpf
  // CHECK: select
  %18 = "tosa.reluN"(%0) {max_int = 5 : i64, max_fp = 5.0 : f32} : (tensor<1xf32>) -> tensor<1xf32>

  // CHECK: linalg.generic
  // CHECK: negf
  // CHECK: exp
  // CHECK: addf
  // CHECK: divf
  %19 = "tosa.sigmoid"(%0) : (tensor<1xf32>) -> tensor<1xf32>

  // CHECK: linalg.generic
  // CHECK: fptosi
  %20 = "tosa.cast"(%0) : (tensor<1xf32>) -> tensor<1xi32>

  // CHECK: linalg.generic
  // CHECK: constant 0
  // CHECK: cmpf
  %21 = "tosa.cast"(%0) : (tensor<1xf32>) -> tensor<1xi1>

  // CHECK: linalg.generic
  // CHECK: fptrunc
  %22 = "tosa.cast"(%0) : (tensor<1xf32>) -> tensor<1xf16>

  // CHECK: linalg.generic
  // CHECK: yield
  %23 = "tosa.cast"(%0) : (tensor<1xf32>) -> tensor<1xf32>

  // CHECK: linalg.generic
  // CHECK: divf
  %24 = "tosa.reciprocal"(%0) : (tensor<1xf32>) -> tensor<1xf32>

  return
}

// -----

// CHECK-LABEL: @test_simple_f16
func @test_simple_f16(%arg0: tensor<1xf16>) -> () {

  // CHECK: linalg.generic
  // CHECK: fpext
  %0 = "tosa.cast"(%arg0) : (tensor<1xf16>) -> tensor<1xf32>

  return
}

// -----

// CHECK-LABEL: @test_simple_i16
func @test_simple_i16(%arg0: tensor<1xi16>) -> () {
  // CHECK: linalg.generic
  // CHECK: sext
  // CHECK: sext
  // CHECK: muli
  %0 = "tosa.mul"(%arg0, %arg0) {shift = 0 : i32} : (tensor<1xi16>, tensor<1xi16>) -> tensor<1xi32>

  return
}

// -----

// CHECK-LABEL: @test_simple_i32
func @test_simple_i32(%arg0: tensor<1xi32>) -> () {
  // CHECK: linalg.generic
  // CHECK: addi
  %0 = "tosa.add"(%arg0, %arg0) : (tensor<1xi32>, tensor<1xi32>) -> tensor<1xi32>

  // CHECK: linalg.generic
  // CHECK: subi
  %1 = "tosa.sub"(%arg0, %arg0) : (tensor<1xi32>, tensor<1xi32>) -> tensor<1xi32>

  // CHECK: linalg.generic
  // CHECK: muli
  %2 = "tosa.mul"(%arg0, %arg0) {shift = 0 : i32} : (tensor<1xi32>, tensor<1xi32>) -> tensor<1xi32>

  // CHECK: linalg.generic
  // CHECK: constant 2
  // CHECK: apply_scale
  %3 = "tosa.mul"(%arg0, %arg0) {shift = 2 : i32} : (tensor<1xi32>, tensor<1xi32>) -> tensor<1xi32>

  // CHECK: linalg.generic
  // CHECK: [[ZERO:%.+]] = constant 0
  // CHECK: subi [[ZERO]], %arg1
  %4 = "tosa.negate"(%arg0) : (tensor<1xi32>) -> tensor<1xi32>

  // CHECK: linalg.generic
  // CHECK: and
  %5 = "tosa.bitwise_and"(%arg0, %arg0) : (tensor<1xi32>, tensor<1xi32>) -> tensor<1xi32>

  // CHECK: linalg.generic
  // CHECK: or
  %6 = "tosa.bitwise_or"(%arg0, %arg0) : (tensor<1xi32>, tensor<1xi32>) -> tensor<1xi32>

  // CHECK: linalg.generic
  // CHECK: xor
  %7 = "tosa.bitwise_xor"(%arg0, %arg0) : (tensor<1xi32>, tensor<1xi32>) -> tensor<1xi32>

  // CHECK: linalg.generic
  // CHECK: shift_left
  %8 = "tosa.logical_left_shift"(%arg0, %arg0) : (tensor<1xi32>, tensor<1xi32>) -> tensor<1xi32>

  // CHECK: linalg.generic
  // CHECK: shift_right_unsigned
  %9 = "tosa.logical_right_shift"(%arg0, %arg0) : (tensor<1xi32>, tensor<1xi32>) -> tensor<1xi32>

  // CHECK: linalg.generic
  // CHECK: cmpi
  %10 = "tosa.greater"(%0, %1) : (tensor<1xi32>, tensor<1xi32>) -> tensor<1xi1>

  // CHECK: linalg.generic
  // CHECK: cmpi
  %11 = "tosa.greater_equal"(%0, %1) : (tensor<1xi32>, tensor<1xi32>) -> tensor<1xi1>

  // CHECK: linalg.generic
  // CHECK: select
  %12 = "tosa.select"(%10, %0, %1) : (tensor<1xi1>, tensor<1xi32>, tensor<1xi32>) -> tensor<1xi32>

  // CHECK: linalg.generic
  // CHECK: cmpi
  // CHECK: select
  %13 = "tosa.maximum"(%0, %1) : (tensor<1xi32>, tensor<1xi32>) -> tensor<1xi32>

  // CHECK: linalg.generic
  // CHECK: cmpi
  // CHECK: select
  %14 = "tosa.minimum"(%0, %1) : (tensor<1xi32>, tensor<1xi32>) -> tensor<1xi32>

  // CHECK: linalg.generic
  // CHECK: cmpi
  // CHECK: select
  %15 = "tosa.clamp"(%0) {min_int = 1 : i64, max_int = 5 : i64, min_fp = 1.0 : f32, max_fp = 5.0 : f32} : (tensor<1xi32>) -> tensor<1xi32>

  // CHECK: linalg.generic
  // CHECK: cmpi
  // CHECK: select
  %16 = "tosa.reluN"(%0) {max_int = 5 : i64, max_fp = 5.0 : f32} : (tensor<1xi32>) -> tensor<1xi32>

  // CHECK: linalg.generic
  // CHECK: trunci
  %17 = "tosa.cast"(%0) : (tensor<1xi32>) -> tensor<1xi16>

  // CHECK: linalg.generic
  // CHECK: yield
  %18 = "tosa.cast"(%0) : (tensor<1xi32>) -> tensor<1xi32>

  // CHECK: linalg.generic
  // CHECK: sexti
  %19 = "tosa.cast"(%0) : (tensor<1xi32>) -> tensor<1xi64>

  // CHECK: linalg.generic
  // CHECK: constant 0
  // CHECK: cmpi
  %20 = "tosa.cast"(%0) : (tensor<1xi32>) -> tensor<1xi1>

  // CHECK: linalg.generic
  // CHECK: sitofp
  %21 = "tosa.cast"(%0) : (tensor<1xi32>) -> tensor<1xf32>

  return
}

// -----

// CHECK-LABEL: @test_bool
func @test_bool(%arg0: tensor<1xi1>, %arg1: tensor<1xi1>) -> () {
  // CHECK: linalg.generic
  // CHECK: and
  %0 = "tosa.logical_and"(%arg0, %arg1) : (tensor<1xi1>, tensor<1xi1>) -> tensor<1xi1>

  // CHECK: linalg.generic
  // CHECK: or
  %1 = "tosa.logical_or"(%arg0, %arg1) : (tensor<1xi1>, tensor<1xi1>) -> tensor<1xi1>

  // CHECK: linalg.generic
  // CHECK: xor
  %2 = "tosa.logical_xor"(%arg0, %arg1) : (tensor<1xi1>, tensor<1xi1>) -> tensor<1xi1>

  // CHECK: linalg.generic
  // CHECK: constant true
  // CHECK: xor
  %3 = "tosa.logical_not"(%arg0) : (tensor<1xi1>) -> tensor<1xi1>

  return
}

// -----

// CHECK-LABEL: @test_negate_quantized
func @test_negate_quantized(%arg0: tensor<1xi8>) -> () {
  // CHECK: linalg.generic
  // CHECK: [[ZERO:%.+]] = constant 0
  // CHECK: [[EXT:%.+]] = sexti %arg1 : i8 to i16
  // CHECK: [[SUB:%.+]] = subi [[ZERO]], [[EXT]]
  // CHECK: [[MIN:%.+]] = constant -128
  // CHECK: [[MAX:%.+]] = constant 127
  // CHECK: [[PRED1:%.+]] = cmpi slt, [[SUB]], [[MIN]]
  // CHECK: [[LBOUND:%.+]] = select [[PRED1]], [[MIN]], [[SUB]]
  // CHECK: [[PRED2:%.+]] = cmpi slt, [[MAX]], [[SUB]]
  // CHECK: [[UBOUND:%.+]] = select [[PRED2]], [[MAX]], [[LBOUND]]
  // CHECK: [[TRUNC:%.+]] = trunci [[UBOUND]]
  // CHECK: linalg.yield [[TRUNC]]
  %0 = "tosa.negate"(%arg0) {quantization_info = { input_zp = 0 : i32, output_zp = 0 : i32}} : (tensor<1xi8>) -> tensor<1xi8>

  // CHECK: linalg.generic
  // CHECK: [[EXT:%.+]] = sexti %arg1 : i8 to i16
  %1 = "tosa.negate"(%arg0) {quantization_info = { input_zp = 32639 : i32, output_zp = 0 : i32}} : (tensor<1xi8>) -> tensor<1xi8>

  // CHECK: linalg.generic
  // CHECK: [[EXT:%.+]] = sexti %arg1 : i8 to i32
  %2 = "tosa.negate"(%arg0) {quantization_info = { input_zp = 32640 : i32, output_zp = 0 : i32}} : (tensor<1xi8>) -> tensor<1xi8>

  return
}

// -----

// CHECK: #[[$MAP0:.*]] = affine_map<(d0, d1) -> (d0, d1)>
// CHECK-LABEL: @test_reshape_downrank
func @test_reshape_downrank(%arg0: tensor<2x3xf32>) -> tensor<6xf32> {
  // CHECK: [[RESHAPE:%.+]] = linalg.tensor_reshape %arg0 [#[[$MAP0]]]
  %0 = "tosa.reshape"(%arg0) {new_shape = [6]} : (tensor<2x3xf32>) -> tensor<6xf32>
  // CHECK: return [[RESHAPE]]
  return %0 : tensor<6xf32>
}

// -----

// CHECK: #[[$MAP0:.*]] = affine_map<(d0, d1) -> (d0, d1)>
// CHECK-LABEL: @test_reshape_uprank
func @test_reshape_uprank(%arg0: tensor<6xf32>) -> tensor<2x3xf32> {
  // CHECK: [[RESHAPE:%.+]] = linalg.tensor_reshape %arg0 [#[[$MAP0]]]
  %0 = "tosa.reshape"(%arg0) {new_shape = [2, 3]} : (tensor<6xf32>) -> tensor<2x3xf32>
  // CHECK: return [[RESHAPE]]
  return %0 : tensor<2x3xf32>
}

// -----

// CHECK: #[[$MAP0:.*]] = affine_map<(d0, d1) -> (d0, d1)>
// CHECK-LABEL: @test_reshape_samerank
func @test_reshape_samerank(%arg0: tensor<3x2xf32>) -> tensor<2x3xf32> {
  // CHECK: [[RESHAPE1:%.+]] = linalg.tensor_reshape %arg0 [#[[$MAP0]]]
  // CHECK: [[RESHAPE2:%.+]] = linalg.tensor_reshape [[RESHAPE1]] [#[[$MAP0]]]
  %0 = "tosa.reshape"(%arg0) {new_shape = [2, 3]} : (tensor<3x2xf32>) -> tensor<2x3xf32>
  // CHECK: return [[RESHAPE2]]
  return %0 : tensor<2x3xf32>
}

// -----

// CHECK: #[[$MAP0:.*]] = affine_map<(d0, d1, d2, d3, d4, d5) -> (d0, d1, d2)>
// CHECK: #[[$MAP1:.*]] = affine_map<(d0, d1, d2, d3, d4, d5) -> (d3)>
// CHECK: #[[$MAP2:.*]] = affine_map<(d0, d1, d2, d3, d4, d5) -> (d4, d5)>

// CHECK-LABEL: @test_reshape_downrank_6D
func @test_reshape_downrank_6D(%arg0: tensor<1x2x3x5x7x11xf32>) -> tensor<6x5x77xf32> {
  // CHECK: linalg.tensor_reshape %arg0 [#[[$MAP0]], #[[$MAP1]], #[[$MAP2]]]
  %0 = "tosa.reshape"(%arg0) {new_shape = [2, 3]} : (tensor<1x2x3x5x7x11xf32>) -> tensor<6x5x77xf32>
  return %0 : tensor<6x5x77xf32>
}

// -----

// CHECK-LABEL: @test_identity
func @test_identity(%arg0: tensor<1xf32>, %arg1: tensor<1xi32>) -> (tensor<1xf32>, tensor<1xi32>) {
  %0 = "tosa.identity"(%arg0) : (tensor<1xf32>) -> tensor<1xf32>
  %1 = "tosa.identity"(%arg1) : (tensor<1xi32>) -> tensor<1xi32>

  %2:2 = "tosa.identityn"(%0, %1) : (tensor<1xf32>, tensor<1xi32>) -> (tensor<1xf32>, tensor<1xi32>)

  // CHECK: return %arg0, %arg1
  return %2#0, %2#1 : tensor<1xf32>, tensor<1xi32>
}

// -----

// CHECK: #[[$MAP0:.*]] = affine_map<(d0, d1, d2) -> (d2, d0, d1)>
// CHECK: #[[$MAP1:.*]] = affine_map<(d0, d1, d2) -> (d0, d1, d2)>

// CHECK-LABEL: @test_transpose
// CHECK-SAME: ([[ARG0:%.+]]: tensor<1x2x3xi32>)
func @test_transpose(%arg0: tensor<1x2x3xi32>) -> () {
  %0 = constant dense<[1, 2, 0]> : tensor<3xi32>
  // CHECK: [[INIT:%.+]] = linalg.init_tensor [2, 3, 1]
  // CHECK: [[GENERIC:%.+]] = linalg.generic {indexing_maps = [#[[$MAP0]], #[[$MAP1]]], iterator_types = ["parallel", "parallel", "parallel"]} ins([[ARG0]] : tensor<1x2x3xi32>) outs([[OUT:%.+]] : tensor<2x3x1xi32>)
  // CHECK: ^bb0([[ARG1:%.+]]: i32, [[ARG2:%.+]]: i32)
  // CHECK:   linalg.yield [[ARG1]]
  // CHECK: }
  %1 = "tosa.transpose"(%arg0, %0) : (tensor<1x2x3xi32>, tensor<3xi32>) -> (tensor<2x3x1xi32>)
  return
}

// -----

// CHECK: #[[$MAP0:.*]] = affine_map<(d0, d1) -> (d0, d1)>
// CHECK: #[[$MAP1:.*]] = affine_map<(d0, d1) -> (d1)>
// CHECK: #[[$MAP2:.*]] = affine_map<(d0, d1) -> (d0)>

// CHECK-LABEL: @reduce_float
// CHECK-SAME: [[ARG0:%.+]]: tensor<5x4xf32>
func @reduce_float(%arg0: tensor<5x4xf32>) -> () {
  // CHECK: [[INIT:%.+]] = linalg.init_tensor [4]
  // CHECK: [[CST0:%.+]] = constant 0.0
  // CHECK: [[FILL:%.+]] = linalg.fill([[INIT]], [[CST0]])
  // CHECK: [[GENERIC:%.+]] = linalg.generic {indexing_maps = [#[[$MAP0]], #[[$MAP1]]], iterator_types = ["reduction", "parallel"]} ins([[ARG0]] : tensor<5x4xf32>) outs([[FILL]] : tensor<4xf32>)
  // CHECK: ^bb0(%arg1: f32, %arg2: f32)
  // CHECK:   [[RES:%.+]] = addf %arg1, %arg2 : f32
  // CHECK:   linalg.yield [[RES]] : f32
  // CHECK: linalg.tensor_reshape [[GENERIC]] [#map0] : tensor<4xf32> into tensor<1x4xf32>
  %0 = "tosa.reduce_sum"(%arg0) {axis = 0 : i64} : (tensor<5x4xf32>) -> tensor<1x4xf32>

  // CHECK: [[INIT:%.+]] = linalg.init_tensor [5]
  // CHECK: [[CST0:%.+]] = constant 0.0
  // CHECK: [[FILL:%.+]] = linalg.fill([[INIT]], [[CST0]])
  // CHECK: [[GENERIC:%.+]] = linalg.generic {indexing_maps = [#[[$MAP0]], #[[$MAP2]]], iterator_types = ["parallel", "reduction"]} ins([[ARG0]] : tensor<5x4xf32>) outs([[FILL]] : tensor<5xf32>)
  // CHECK: ^bb0(%arg1: f32, %arg2: f32)
  // CHECK:   [[RES:%.+]] = addf %arg1, %arg2 : f32
  // CHECK:   linalg.yield [[RES]] : f32
  // CHECK: linalg.tensor_reshape [[GENERIC]] [#map0] : tensor<5xf32> into tensor<5x1xf32>
  %1 = "tosa.reduce_sum"(%arg0) {axis = 1 : i64} : (tensor<5x4xf32>) -> tensor<5x1xf32>

  // CHECK: constant 1.0
  // CHECK: linalg.fill
  // CHECK: linalg.generic
  // CHECK: mulf
  %2 = "tosa.reduce_prod"(%arg0) {axis = 0 : i64} : (tensor<5x4xf32>) -> tensor<1x4xf32>

  // CHECK: constant 3.40282347E+38 : f32
  // CHECK: linalg.fill
  // CHECK: linalg.generic
  // CHECK: cmpf olt
  // CHECK: select
  %3 = "tosa.reduce_min"(%arg0) {axis = 0 : i64} : (tensor<5x4xf32>) -> tensor<1x4xf32>

  // CHECK: constant -3.40282347E+38 : f32
  // CHECK: linalg.fill
  // CHECK: linalg.generic
  // CHECK: cmpf ogt
  // CHECK: select
  %4 = "tosa.reduce_max"(%arg0) {axis = 0 : i64} : (tensor<5x4xf32>) -> tensor<1x4xf32>
  return
}

// -----

// CHECK: #[[$MAP0:.*]] = affine_map<(d0, d1) -> (d0, d1)>
// CHECK: #[[$MAP1:.*]] = affine_map<(d0, d1) -> (d1)>
// CHECK: #[[$MAP2:.*]] = affine_map<(d0, d1) -> (d0)>

// CHECK-LABEL: @reduce_int
// CHECK-SAME: [[ARG0:%.+]]: tensor<5x4xi32>
func @reduce_int(%arg0: tensor<5x4xi32>) -> () {
  // CHECK: [[INIT:%.+]] = linalg.init_tensor [4]
  // CHECK: [[CST0:%.+]] = constant 0
  // CHECK: [[FILL:%.+]] = linalg.fill([[INIT]], [[CST0]])
  // CHECK: [[GENERIC:%.+]] = linalg.generic {indexing_maps = [#[[$MAP0]], #[[$MAP1]]], iterator_types = ["reduction", "parallel"]} ins([[ARG0]] : tensor<5x4xi32>) outs([[FILL]] : tensor<4xi32>)
  // CHECK: ^bb0(%arg1: i32, %arg2: i32)
  // CHECK:   [[RES:%.+]] = addi %arg1, %arg2 : i32
  // CHECK:   linalg.yield [[RES]] : i32
  // CHECK: linalg.tensor_reshape [[GENERIC]] [#map0] : tensor<4xi32> into tensor<1x4xi32>
  %0 = "tosa.reduce_sum"(%arg0) {axis = 0 : i64} : (tensor<5x4xi32>) -> tensor<1x4xi32>

  // CHECK: [[INIT:%.+]] = linalg.init_tensor [5]
  // CHECK: [[CST0:%.+]] = constant 0
  // CHECK: [[FILL:%.+]] = linalg.fill([[INIT]], [[CST0]])
  // CHECK: [[GENERIC:%.+]] = linalg.generic {indexing_maps = [#[[$MAP0]], #[[$MAP2]]], iterator_types = ["parallel", "reduction"]} ins([[ARG0]] : tensor<5x4xi32>) outs([[FILL]] : tensor<5xi32>)
  // CHECK: ^bb0(%arg1: i32, %arg2: i32)
  // CHECK:   [[RES:%.+]] = addi %arg1, %arg2 : i32
  // CHECK:   linalg.yield [[RES]] : i32
  // CHECK: linalg.tensor_reshape [[GENERIC]] [#map0] : tensor<5xi32> into tensor<5x1xi32>
  %1 = "tosa.reduce_sum"(%arg0) {axis = 1 : i64} : (tensor<5x4xi32>) -> tensor<5x1xi32>

  // CHECK: constant 1
  // CHECK: linalg.fill
  // CHECK: linalg.generic
  // CHECK: muli
  %2 = "tosa.reduce_prod"(%arg0) {axis = 0 : i64} : (tensor<5x4xi32>) -> tensor<1x4xi32>

  // CHECK: constant 2147483647 : i32
  // CHECK: linalg.fill
  // CHECK: linalg.generic
  // CHECK: cmpi slt
  // CHECK: select
  %3 = "tosa.reduce_min"(%arg0) {axis = 0 : i64} : (tensor<5x4xi32>) -> tensor<1x4xi32>

  // CHECK: constant -2147483648 : i32
  // CHECK: linalg.fill
  // CHECK: linalg.generic
  // CHECK: cmpi sgt
  // CHECK: select
  %4 = "tosa.reduce_max"(%arg0) {axis = 0 : i64} : (tensor<5x4xi32>) -> tensor<1x4xi32>
  return
}

// -----

// CHECK: #[[$MAP0:.*]] = affine_map<(d0, d1) -> (d0, d1)>
// CHECK: #[[$MAP1:.*]] = affine_map<(d0, d1) -> (d1)>

// CHECK-LABEL: @reduce_bool
// CHECK-SAME: [[ARG0:%.+]]: tensor<5x4xi1>
func @reduce_bool(%arg0: tensor<5x4xi1>) -> () {
  // CHECK: [[INIT:%.+]] = linalg.init_tensor [4]
  // CHECK: [[CST0:%.+]] = constant true
  // CHECK: [[FILL:%.+]] = linalg.fill([[INIT]], [[CST0]])
  // CHECK: [[GENERIC:%.+]] = linalg.generic {indexing_maps = [#[[$MAP0]], #[[$MAP1]]], iterator_types = ["reduction", "parallel"]} ins([[ARG0]] : tensor<5x4xi1>) outs([[FILL]] : tensor<4xi1>)
  // CHECK: ^bb0(%arg1: i1, %arg2: i1)
  // CHECK:   [[RES:%.+]] = and %arg1, %arg2 : i1
  // CHECK:   linalg.yield [[RES]] : i1
  // CHECK: linalg.tensor_reshape [[GENERIC]] [#map0] : tensor<4xi1> into tensor<1x4xi1>
  %0 = "tosa.reduce_all"(%arg0) {axis = 0 : i64} : (tensor<5x4xi1>) -> tensor<1x4xi1>

  // CHECK: constant false
  // CHECK: linalg.fill
  // CHECK: linalg.generic
  // CHECK: or
  %1 = "tosa.reduce_any"(%arg0) {axis = 0 : i64} : (tensor<5x4xi1>) -> tensor<1x4xi1>

  return
}

// -----

// CHECK-LABEL: @concat
func @concat(%arg0: tensor<5x1xf32>, %arg1: tensor<6x1xf32>) -> () {
  // CHECK: [[AXIS:%.+]] = constant 0
  // CHECK: [[STRIDE:%.+]]   = constant 1
  // CHECK: [[OFFSET:%.+]] = constant 0 : index
  // CHECK: [[IDX0:%.+]] = constant 0 : index
  // CHECK: [[ARG0_DIM0:%.+]] = memref.dim %arg0, [[IDX0]]
  // CHECK: [[IDX1:%.+]] = constant 1 : index
  // CHECK: [[ARG0_DIM1:%.+]] = memref.dim %arg0, [[IDX1]]
  // CHECK: [[ARG1_AXIS:%.+]] = memref.dim %arg1, [[AXIS]]
  // CHECK: [[RESULT_AXIS:%.+]] = addi [[ARG0_DIM0]], [[ARG1_AXIS]]
  // CHECK: [[INIT:%.+]] = linalg.init_tensor [11, 1]
  // CHECK: [[ARG0_DIM0:%.+]] = memref.dim %arg0, [[AXIS]]
  // CHECK: [[INSERT0:%.+]] = subtensor_insert %arg0 into [[INIT]]{{\[}}[[OFFSET]], [[OFFSET]]] {{\[}}[[ARG0_DIM0]], [[ARG0_DIM1]]] {{\[}}[[STRIDE]], [[STRIDE]]]
  // CHECK: [[NEW_OFFSET:%.+]] = addi [[OFFSET]], [[ARG0_DIM0]]
  // CHECK: [[ARG1_DIM0:%.+]] = memref.dim %arg1, [[AXIS]]
  // CHECK: [[INSERT1:%.+]] = subtensor_insert %arg1 into [[INSERT0]]{{\[}}[[NEW_OFFSET]], [[OFFSET]]] {{\[}}[[ARG1_DIM0]], [[ARG0_DIM1]]] {{\[}}[[STRIDE]], [[STRIDE]]]
  %0 = "tosa.concat"(%arg0, %arg1) { axis = 0 : i64} : (tensor<5x1xf32>, tensor<6x1xf32>)  -> (tensor<11x1xf32>)

  // CHECK: [[AXIS:%.+]] = constant 1
  // CHECK: [[STRIDE:%.+]]   = constant 1
  // CHECK: [[OFFSET:%.+]] = constant 0 : index
  // CHECK: [[IDX0:%.+]] = constant 0 : index
  // CHECK: [[ARG0_DIM0:%.+]] = memref.dim %arg0, [[IDX0]]
  // CHECK: [[IDX1:%.+]] = constant 1 : index
  // CHECK: [[ARG0_DIM1:%.+]] = memref.dim %arg0, [[IDX1]]
  // CHECK: [[ARG1_AXIS:%.+]] = memref.dim %arg0, [[AXIS]]
  // CHECK: [[RESULT_AXIS:%.+]] = addi [[ARG0_DIM1]], [[ARG1_AXIS]]
  // CHECK: [[INIT:%.+]] = linalg.init_tensor [5, 2]
  // CHECK: [[ARG0_DIM1:%.+]] = memref.dim %arg0, [[AXIS]]
  // CHECK: [[INSERT0:%.+]] = subtensor_insert %arg0 into [[INIT]]{{\[}}[[OFFSET]], [[OFFSET]]] {{\[}}[[ARG0_DIM0]], [[ARG0_DIM1]]] {{\[}}[[STRIDE]], [[STRIDE]]]
  // CHECK: [[NEW_OFFSET:%.+]] = addi [[OFFSET]], [[ARG0_DIM1]]
  // CHECK: [[ARG1_DIM1:%.+]] = memref.dim %arg0, [[AXIS]]
  // CHECK: [[INSERT1:%.+]] = subtensor_insert %arg0 into [[INSERT0]]{{\[}}[[OFFSET]], [[NEW_OFFSET]]] {{\[}}[[ARG0_DIM0]], [[ARG1_DIM1]]] {{\[}}[[STRIDE]], [[STRIDE]]]
  %1 = "tosa.concat"(%arg0, %arg0) { axis = 1 : i64} : (tensor<5x1xf32>, tensor<5x1xf32>)  -> (tensor<5x2xf32>)
  return
}

// -----

// CHECK: #[[$MAP0:.*]] = affine_map<(d0) -> (d0)>

// CHECK-LABEL: @rescale
func @rescale(%arg0 : tensor<2xi8>) -> (tensor<2xi8>) {
  // CHECK: [[C0:%.+]] = constant 19689
  // CHECK: [[C1:%.+]] = constant 15
  // CHECK: [[INIT:%.+]] = linalg.init_tensor [2]
  // CHECK: [[GENERIC:%.+]] = linalg.generic {indexing_maps = [#[[$MAP0]], #[[$MAP0]]], iterator_types = ["parallel"]} ins(%arg0 : tensor<2xi8>) outs([[INIT]] : tensor<2xi8>)
  // CHECK: ^bb0([[IN:%.+]]: i8, [[UNUSED:%.+]]: i8):
  // CHECK: [[C243:%.+]] = constant 243
  // CHECK: [[C252:%.+]] = constant 252

  // CHECK-DAG: [[IN32:%.+]] = sexti [[IN]]
  // CHECK-DAG: [[IN_ZEROED:%.+]] = subi [[IN32]], [[C243]]
  // CHECK-DAG: [[SCALED:%.+]] = "tosa.apply_scale"([[IN_ZEROED]], [[C0]], [[C1]]) {double_round = false}
  // CHECK-DAG: [[SCALED_ZEROED:%.+]] = addi [[SCALED]], [[C252]]
  // CHECK-DAG: [[CMIN:%.+]] = constant -128
  // CHECK-DAG: [[CMAX:%.+]] = constant 127
  // CHECK-DAG: [[MINLT:%.+]] = cmpi slt, [[SCALED_ZEROED]], [[CMIN]]
  // CHECK-DAG: [[MAXLT:%.+]] = cmpi slt, [[CMAX]], [[SCALED_ZEROED]]
  // CHECK-DAG: [[LOWER:%.+]] = select [[MINLT]], [[CMIN]], [[SCALED_ZEROED]]
  // CHECK-DAG: [[BOUNDED:%.+]] = select [[MAXLT]], [[CMAX]], [[LOWER]]
  // CHECK-DAG: [[TRUNC:%.+]] = trunci [[BOUNDED]]
  // CHECK-DAG: linalg.yield [[TRUNC]]
  %0 = "tosa.rescale"(%arg0) {input_zp = 243 : i32, output_zp = 252 : i32, multiplier = [19689 : i32], shift = [15 : i32], scale32 = false, double_round = false, per_channel = false} : (tensor<2xi8>)  -> (tensor<2xi8>)

  // CHECK: return [[GENERIC]]
  return %0 : tensor<2xi8>
}

// -----

// CHECK: #[[$MAP0:.*]] = affine_map<(d0) -> (d0)>

// CHECK-LABEL: @rescale_per_channel
func @rescale_per_channel(%arg0 : tensor<2xi8>) -> (tensor<2xi8>) {
  // CHECK: [[MULTIPLIERS:%.+]] = constant dense<[42, 43]>
  // CHECK: [[SHIFTS:%.+]] = constant dense<[14, 15]>
  // CHECK: [[INIT:%.+]] = linalg.init_tensor [2]
  // CHECK: [[GENERIC:%.+]] = linalg.generic {indexing_maps = [#[[$MAP0]], #[[$MAP0]], #[[$MAP0]], #[[$MAP0]]], iterator_types = ["parallel"]} ins(%arg0, [[MULTIPLIERS]], [[SHIFTS]] : tensor<2xi8>, tensor<2xi32>, tensor<2xi8>) outs([[INIT]] : tensor<2xi8>)
  // CHECK: ^bb0([[IN:%.+]]: i8, [[MULTIPLIER:%.+]]: i32, [[SHIFT:%.+]]: i8, [[UNUSED:%.+]]: i8):
  // CHECK: [[C243:%.+]] = constant 243
  // CHECK: [[C252:%.+]] = constant 252

  // CHECK-DAG: [[IN32:%.+]] = sexti [[IN]]
  // CHECK-DAG: [[IN_ZEROED:%.+]] = subi [[IN32]], [[C243]]
  // CHECK-DAG: [[SCALED:%.+]] = "tosa.apply_scale"([[IN_ZEROED]], [[MULTIPLIER]], [[SHIFT]]) {double_round = false}
  // CHECK-DAG: [[SCALED_ZEROED:%.+]] = addi [[SCALED]], [[C252]]
  // CHECK-DAG: [[CMIN:%.+]] = constant -128
  // CHECK-DAG: [[CMAX:%.+]] = constant 127
  // CHECK-DAG: [[MINLT:%.+]] = cmpi slt, [[SCALED_ZEROED]], [[CMIN]]
  // CHECK-DAG: [[MAXLT:%.+]] = cmpi slt, [[CMAX]], [[SCALED_ZEROED]]
  // CHECK-DAG: [[LOWER:%.+]] = select [[MINLT]], [[CMIN]], [[SCALED_ZEROED]]
  // CHECK-DAG: [[BOUNDED:%.+]] = select [[MAXLT]], [[CMAX]], [[LOWER]]
  // CHECK-DAG: [[TRUNC:%.+]] = trunci [[BOUNDED]]
  // CHECK-DAG: linalg.yield [[TRUNC]]
  %0 = "tosa.rescale"(%arg0) {input_zp = 243 : i32, output_zp = 252 : i32, multiplier = [42 : i32, 43 : i32], shift = [14 : i32, 15 : i32], scale32 = false, double_round = false, per_channel = false} : (tensor<2xi8>)  -> (tensor<2xi8>)

  // CHECK: return [[GENERIC]]
  return %0 : tensor<2xi8>
}

// -----

// CHECK-LABEL: @rescaleDoubleRound
func @rescaleDoubleRound(%arg0 : tensor<2xi8>) -> (tensor<2xi8>) {
  // CHECK: linalg.generic
  // CHECK: "tosa.apply_scale"
  // CHECK-SAME:  {double_round = true}
  %0 = "tosa.rescale"(%arg0) {input_zp = 243 : i32, output_zp = 252 : i32, multiplier = [19689 : i32], shift = [33 : i32], scale32 = true, double_round = true, per_channel = false} : (tensor<2xi8>)  -> (tensor<2xi8>)
  return %0 : tensor<2xi8>
}

// CHECK-LABEL: @rescaleUnnecessaryDoubleRound
func @rescaleUnnecessaryDoubleRound(%arg0 : tensor<2xi8>) -> (tensor<2xi8>) {
  // CHECK: linalg.generic
  // CHECK: "tosa.apply_scale"
  // CHECK-SAME:  {double_round = false}
  %0 = "tosa.rescale"(%arg0) {input_zp = 243 : i32, output_zp = 252 : i32, multiplier = [19689 : i32], shift = [15 : i32], scale32 = true, double_round = true, per_channel = false} : (tensor<2xi8>)  -> (tensor<2xi8>)
  return %0 : tensor<2xi8>
}

// -----

// CHECK: #[[$MAP0:.*]] = affine_map<(d0, d1) -> (-d0 + 4, d1)>
// CHECK: #[[$MAP1:.*]] = affine_map<(d0, d1) -> (d0, d1)>
// CHECK: #[[$MAP2:.*]] = affine_map<(d0, d1) -> (d0, -d1 + 3)>

// CHECK-LABEL: @reverse
func @reverse(%arg0: tensor<5x4xi32>) -> () {
  // CHECK: [[INIT:%.+]] = linalg.init_tensor [5, 4]
  // CHECK: [[GENERIC:%.+]] = linalg.generic {indexing_maps = [#[[$MAP0]], #[[$MAP1]]], iterator_types = ["parallel", "parallel"]} ins(%arg0 : tensor<5x4xi32>) outs([[INIT]] : tensor<5x4xi32>) {
  // CHECK: ^bb0(%arg1: i32, %arg2: i32):
  // CHECK:   linalg.yield %arg1 : i32
  %0 = "tosa.reverse"(%arg0) {axis = 0 : i64} : (tensor<5x4xi32>) -> tensor<5x4xi32>

  // CHECK: [[INIT:%.+]] = linalg.init_tensor [5, 4]
  // CHECK: [[GENERIC:%.+]] = linalg.generic {indexing_maps = [#[[$MAP2]], #[[$MAP1]]], iterator_types = ["parallel", "parallel"]} ins(%arg0 : tensor<5x4xi32>) outs([[INIT]] : tensor<5x4xi32>) {
  // CHECK: ^bb0(%arg1: i32, %arg2: i32):
  // CHECK:   linalg.yield %arg1 : i32
  %1 = "tosa.reverse"(%arg0) {axis = 1 : i64} : (tensor<5x4xi32>) -> tensor<5x4xi32>
  return
}

// -----

// CHECK: #[[$MAP0:.*]] = affine_map<(d0, d1, d2, d3) -> (d1, d3)>
// CHECK: #[[$MAP1:.*]] = affine_map<(d0, d1, d2, d3) -> (d0, d1, d2, d3)>
// CHECK: #[[$MAP2:.*]] = affine_map<(d0, d1, d2, d3) -> (d0, d1, d2)>
// CHECK: #[[$MAP3:.*]] = affine_map<(d0, d1, d2, d3) -> (d3)>
// CHECK: #[[$MAP4:.*]] = affine_map<(d0, d1, d2, d3) -> (d0, d1)>
// CHECK: #[[$MAP5:.*]] = affine_map<(d0, d1, d2, d3) -> (d2, d3)>

// CHECK-LABEL: @tile
func @tile(%arg0 : tensor<2x3xi8>) -> () {
  // CHECK: [[INIT:%.+]] = linalg.init_tensor [2, 2, 1, 3]
  // CHECK: [[GENERIC:%.+]] = linalg.generic {indexing_maps = [#[[$MAP0]], #[[$MAP1]]], iterator_types = ["parallel", "parallel", "parallel", "parallel"]} ins(%arg0 : tensor<2x3xi8>) outs([[INIT]] : tensor<2x2x1x3xi8>)
  // CHECK:   linalg.yield %arg1 : i8
  // CHECK: linalg.tensor_reshape [[GENERIC]] [#[[$MAP2]], #[[$MAP3]]]
  %0 = "tosa.tile"(%arg0) {multiples = [2, 1]} : (tensor<2x3xi8>)  -> (tensor<4x3xi8>)

  // CHECK: [[INIT:%.+]] = linalg.init_tensor [1, 2, 2, 3]
  // CHECK: [[GENERIC:%.+]] = linalg.generic {indexing_maps = [#[[$MAP0]], #[[$MAP1]]], iterator_types = ["parallel", "parallel", "parallel", "parallel"]} ins(%arg0 : tensor<2x3xi8>) outs([[INIT]] : tensor<1x2x2x3xi8>)
  // CHECK:   linalg.yield %arg1 : i8
  // CHECK: linalg.tensor_reshape [[GENERIC]] [#[[$MAP4]], #[[$MAP5]]]
  %1 = "tosa.tile"(%arg0) {multiples = [1, 2]} : (tensor<2x3xi8>)  -> (tensor<2x6xi8>)

  // CHECK: [[INIT:%.+]] = linalg.init_tensor [5, 2, 7, 3]
  // CHECK: [[GENERIC:%.+]] = linalg.generic {indexing_maps = [#[[$MAP0]], #[[$MAP1]]], iterator_types = ["parallel", "parallel", "parallel", "parallel"]} ins(%arg0 : tensor<2x3xi8>) outs([[INIT]] : tensor<5x2x7x3xi8>)
  // CHECK:   linalg.yield %arg1 : i8
  // CHECK: linalg.tensor_reshape [[GENERIC]] [#[[$MAP4]], #[[$MAP5]]]
  %2 = "tosa.tile"(%arg0) {multiples = [5, 7]} : (tensor<2x3xi8>)  -> (tensor<10x21xi8>)

  return
}

// -----


// CHECK-LABEL: @matmul
func @matmul(%arg0: tensor<5x3xf32>, %arg1: tensor<3x6xf32>, %arg2: tensor<6xf32>) -> (tensor<5x6xf32>) {
  // CHECK: [[C0:%.+]] = constant 0
  // CHECK: [[INIT:%.+]] = linalg.init_tensor [5, 6]
  // CHECK: [[FILLED:%.+]] = linalg.fill([[INIT]], [[C0]]) : tensor<5x6xf32>, f32 -> tensor<5x6xf32>
  // CHECK: linalg.matmul ins(%arg0, %arg1 : tensor<5x3xf32>, tensor<3x6xf32>) outs([[FILLED]] : tensor<5x6xf32>) -> tensor<5x6xf32>
  %0 = "tosa.matmul"(%arg0, %arg1) : (tensor<5x3xf32>, tensor<3x6xf32>)  -> (tensor<5x6xf32>)
  return %0 : tensor<5x6xf32>
}

// -----

// CHECK: #[[$MAP0:.*]] = affine_map<(d0, d1) -> (d1)>
// CHECK: #[[$MAP1:.*]] = affine_map<(d0, d1) -> (d0, d1)>
// CHECK: #[[$MAP2:.*]] = affine_map<(d0, d1) -> (d1, d0)>

// CHECK-LABEL: @fully_connected
func @fully_connected(%arg0: tensor<5x3xf32>, %arg1: tensor<6x3xf32>, %arg2: tensor<6xf32>) -> (tensor<5x6xf32>) {
  // CHECK: [[INITB:%.+]] = linalg.init_tensor [5, 6]
  // CHECK: [[GENERIC:%.+]] = linalg.generic {indexing_maps = [#[[$MAP0]], #[[$MAP1]]], iterator_types = ["parallel", "parallel"]} ins(%arg2 : tensor<6xf32>) outs([[INITB]] : tensor<5x6xf32>) {
  // CHECK: ^bb0([[IN:%.+]]: f32, [[UNUSED:%.+]]: f32):
  // CHECK:   linalg.yield [[IN]] : f32
  // CHECK: [[INITT:%.+]] = linalg.init_tensor [3, 6]
  // CHECK: [[TRANSPOSE:%.+]] = linalg.generic {indexing_maps = [#[[$MAP2]], #[[$MAP1]]], iterator_types = ["parallel", "parallel"]} ins(%arg1 : tensor<6x3xf32>) outs([[INITT]]
  // CHECK: ^bb0([[IN:%.+]]: f32, [[UNUSED:%.+]]: f32):
  // CHECK:   linalg.yield [[IN]] : f32
  // CHECK: linalg.matmul ins(%arg0, [[TRANSPOSE]] : tensor<5x3xf32>, tensor<3x6xf32>) outs([[GENERIC]] : tensor<5x6xf32>) -> tensor<5x6xf32>
  %0 = "tosa.fully_connected"(%arg0, %arg1, %arg2) : (tensor<5x3xf32>, tensor<6x3xf32>, tensor<6xf32>)  -> (tensor<5x6xf32>)
  return %0 : tensor<5x6xf32>
}

// -----

func @pad_float(%arg0 : tensor<1x2xf32>) -> (tensor<4x9xf32>) {
  %0 = constant dense<[[1, 2], [3, 4]]> : tensor<2x2xi32>
  // CHECK: [[INDEX0:%.+]] = constant 0 : index
  // CHECK: [[INDEX1:%.+]] = constant 1 : index
  // CHECK: [[ROW0:%.+]] = constant 0 : index
  // CHECK: [[LOW0:%.+]] = tensor.extract %cst{{\[}}[[ROW0]], [[INDEX0]]]
  // CHECK: [[HIGH0:%.+]] = tensor.extract %cst{{\[}}[[ROW0]], [[INDEX1]]]
  // CHECK: [[LOW0_IDX:%.+]] = index_cast %0
  // CHECK: [[HIGH0_IDX:%.+]] = index_cast %1
  // CHECK: [[ROW1:%.+]] = constant 1 : index
  // CHECK: [[LOW1:%.+]] = tensor.extract %cst{{\[}}%c1_1, %c0]
  // CHECK: [[HIGH1:%.+]] = tensor.extract %cst{{\[}}%c1_1, %c1]
  // CHECK: [[LOW1_IDX:%.+]] = index_cast [[LOW1]]
  // CHECK: [[HIGH1_IDX:%.+]] = index_cast [[HIGH1]]
  // CHECK: [[CST:%.+]] = constant 0.000000e+00 : f32
  // CHECK: %8 = linalg.pad_tensor %arg0 low{{\[}}[[LOW0_IDX]], [[LOW1_IDX]]] high{{\[}}[[HIGH0_IDX]], [[HIGH1_IDX]]]  {
  // CHECK: ^bb0(%arg1: index, %arg2: index):  // no predecessors
  // CHECK:   linalg.yield [[CST]]
  // CHECK: } : tensor<1x2xf32> to tensor<4x9xf32>
  %1 = "tosa.pad"(%arg0, %0)  : (tensor<1x2xf32>, tensor<2x2xi32>)  -> (tensor<4x9xf32>)
  return %1 : tensor<4x9xf32>
}

func @pad_int(%arg0 : tensor<1x2xi32>) -> (tensor<4x9xi32>) {
  %0 = constant dense<[[1, 2], [3, 4]]> : tensor<2x2xi32>
  // CHECK: [[CST:%.+]] = constant 0 : i32
  // CHECK: linalg.pad_tensor
  // CHECK:   linalg.yield [[CST]]
  %1 = "tosa.pad"(%arg0, %0)  : (tensor<1x2xi32>, tensor<2x2xi32>)  -> (tensor<4x9xi32>)
  return %1 : tensor<4x9xi32>
}

func @pad_quant(%arg0 : tensor<1x2xi32>) -> (tensor<4x9xi32>) {
  %0 = constant dense<[[1, 2], [3, 4]]> : tensor<2x2xi32>
  // CHECK: [[CST:%.+]] = constant 42 : i32
  // CHECK: linalg.pad_tensor
  // CHECK:   linalg.yield [[CST]]
  %1 = "tosa.pad"(%arg0, %0) { quantization_info = { input_zp = 42 : i32}} : (tensor<1x2xi32>, tensor<2x2xi32>)  -> (tensor<4x9xi32>)
  return %1 : tensor<4x9xi32>
}

// -----

// CHECK: #[[$MAP0:.*]] = affine_map<(d0, d1) -> (d0, d1)>
// CHECK: #[[$MAP1:.*]] = affine_map<(d0, d1) -> (d1)>
// CHECK: #[[$MAP2:.*]] = affine_map<(d0, d1) -> (d0)>
// CHECK: #[[$MAP3:.*]] = affine_map<(d0) -> (d0)>
// CHECK: #[[$MAP4:.*]] = affine_map<(d0) -> ()>

func @argmax(%arg0 : tensor<3x2xi32>, %arg1 : tensor<6xf32>) -> () {
  // CHECK: [[IDX_INIT:%.+]] = linalg.init_tensor [2]
  // CHECK: [[IDX_MIN:%.+]] = constant 0 : i32
  // CHECK: [[IDX_FILL:%.+]] = linalg.fill([[IDX_INIT]], [[IDX_MIN]])
  // CHECK: [[VAL_INIT:%.+]] = linalg.init_tensor [2]
  // CHECK: [[VAL_MIN:%.+]] = constant -2147483648
  // CHECK: [[VAL_FILL:%.+]] = linalg.fill([[VAL_INIT]], [[VAL_MIN]])
  // CHECK: linalg.indexed_generic {indexing_maps = [#[[$MAP0]], #[[$MAP1]], #[[$MAP1]]], iterator_types = ["reduction", "parallel"]} ins(%arg0 : tensor<3x2xi32>) outs([[IDX_FILL]], [[VAL_FILL]] : tensor<2xi32>, tensor<2xi32>)
  // CHECK:   [[CAST:%.+]] = index_cast %arg2
  // CHECK:   [[CMP:%.+]] = cmpi sgt, %arg4, %arg6
  // CHECK:   [[SELECT_VAL:%.+]] = select [[CMP]], %arg4, %arg6
  // CHECK:   [[SELECT_IDX:%.+]] = select [[CMP]], [[CAST]], %arg5
  // CHECK:   linalg.yield [[SELECT_IDX]], [[SELECT_VAL]]
  %0 = "tosa.argmax"(%arg0) { axis = 0 : i64} : (tensor<3x2xi32>)  -> (tensor<2xi32>)

  // CHECK: [[IDX_INIT:%.+]] = linalg.init_tensor [3]
  // CHECK: [[IDX_MIN:%.+]] = constant 0 : i32
  // CHECK: [[IDX_FILL:%.+]] = linalg.fill([[IDX_INIT]], [[IDX_MIN]])
  // CHECK: [[VAL_INIT:%.+]] = linalg.init_tensor [3]
  // CHECK: [[VAL_MIN:%.+]] = constant -2147483648
  // CHECK: [[VAL_FILL:%.+]] = linalg.fill([[VAL_INIT]], [[VAL_MIN]])
  // CHECK: linalg.indexed_generic {indexing_maps = [#map0, #map2, #map2], iterator_types = ["parallel", "reduction"]} ins(%arg0 : tensor<3x2xi32>) outs([[IDX_FILL]], [[VAL_FILL]] : tensor<3xi32>, tensor<3xi32>)
  // CHECK:   [[CAST:%.+]] = index_cast %arg3
  // CHECK:   [[CMP:%.+]] = cmpi sgt, %arg4, %arg6
  // CHECK:   [[SELECT_VAL:%.+]] = select [[CMP]], %arg4, %arg6
  // CHECK:   [[SELECT_IDX:%.+]] = select [[CMP]], [[CAST]], %arg5
  // CHECK:   linalg.yield [[SELECT_IDX]], [[SELECT_VAL]]
  %1 = "tosa.argmax"(%arg0) { axis = 1 : i64} : (tensor<3x2xi32>)  -> (tensor<3xi32>)

  // CHECK: constant -3.40282347E+38 : f32
  // CHECK: index_cast
  // CHECK: cmpf ogt
  // CHECK: select
  // CHECK: select
  // CHECK: linalg.yield
  %2 = "tosa.argmax"(%arg1) { axis = 0 : i64} : (tensor<6xf32>)  -> (tensor<i32>)

  return
}

// -----

// CHECK-LABEL: @gather_float
func @gather_float(%arg0: tensor<2x3x2xf32>, %arg1: tensor<2x3xi32>) -> () {
  // CHECK: %[[INIT:.+]] = linalg.init_tensor [2, 3, 2]
  // CHECK: %[[GENERIC:.+]] = linalg.indexed_generic {indexing_maps = [#map0, #map1], iterator_types = ["parallel", "parallel", "parallel"]} ins(%arg1 : tensor<2x3xi32>) outs(%[[INIT]] : tensor<2x3x2xf32>)
  // CHECK: ^bb0(%[[IDX0:.+]]: index, %[[IDX1:.+]]: index, %[[IDX2:.+]]: index, %[[ARG0:.+]]: i32, %[[ARG1:.+]]: f32)
  // CHECK:   %[[CAST:.+]] = index_cast %[[ARG0]]
  // CHECK:   %[[EXTRACT:.+]] = tensor.extract %arg0[%[[IDX0]], %[[CAST]], %[[IDX2]]] : tensor<2x3x2xf32>
  // CHECK:   linalg.yield %[[EXTRACT]]
  %0 = "tosa.gather"(%arg0, %arg1)  : (tensor<2x3x2xf32>, tensor<2x3xi32>)  -> (tensor<2x3x2xf32>)
  return
}

// CHECK-LABEL: @gather_int
func @gather_int(%arg0: tensor<2x3x2xi32>, %arg1: tensor<2x3xi32>) -> () {
  // CHECK: %[[INIT:.+]] = linalg.init_tensor [2, 3, 2]
  // CHECK: %[[GENERIC:.+]] = linalg.indexed_generic {indexing_maps = [#map0, #map1], iterator_types = ["parallel", "parallel", "parallel"]} ins(%arg1 : tensor<2x3xi32>) outs(%[[INIT]] : tensor<2x3x2xi32>)
  // CHECK: ^bb0(%[[IDX0:.+]]: index, %[[IDX1:.+]]: index, %[[IDX2:.+]]: index, %[[ARG0:.+]]: i32, %[[ARG1:.+]]: i32)
  // CHECK:   %[[CAST:.+]] = index_cast %[[ARG0]]
  // CHECK:   %[[EXTRACT:.+]] = tensor.extract %arg0[%[[IDX0]], %[[CAST]], %[[IDX2]]] : tensor<2x3x2xi32>
  // CHECK:   linalg.yield %[[EXTRACT]]
  %0 = "tosa.gather"(%arg0, %arg1)  : (tensor<2x3x2xi32>, tensor<2x3xi32>)  -> (tensor<2x3x2xi32>)
  return
}

// -----

// CHECK-LABEL: @table8
func @table8(%arg0: tensor<6xi8>, %arg1: tensor<513xi8>) -> () {
  // CHECK: %[[INIT:.+]] = linalg.init_tensor [6]
  // CHECK: %[[GENERIC:.+]] = linalg.generic {indexing_maps = [#map, #map], iterator_types = ["parallel"]} ins(%arg0 : tensor<6xi8>) outs(%[[INIT]] : tensor<6xi8>)
  // CHECK: ^bb0(%[[ARG_IN:.+]]: i8, %[[ARG_INIT:.+]]: i8)
  // CHECK:   %[[CAST:.+]] = index_cast %[[ARG_IN]]
  // CHECK:   %[[EXTRACT:.+]] = tensor.extract %arg1[%[[CAST]]]
  // CHECK:   linalg.yield %[[EXTRACT]]
  %0 = "tosa.table"(%arg0, %arg1)  : (tensor<6xi8>, tensor<513xi8>)  -> (tensor<6xi8>)
  return
}

// CHECK-LABEL: @table16
func @table16(%arg0: tensor<6xi16>, %arg1: tensor<513xi16>) -> () {
  // CHECK: %[[INIT:.+]] = linalg.init_tensor [6]
  // CHECK: %[[GENERIC:.+]] = linalg.generic {indexing_maps = [#map, #map], iterator_types = ["parallel"]} ins(%arg0 : tensor<6xi16>) outs(%[[INIT]] : tensor<6xi32>)
  // CHECK: ^bb0(%arg2: i16, %arg3: i32)
  // CHECK: %[[EXT_IN:.+]] = sexti %arg2
  // CHECK: %[[C32768:.+]] = constant 32768
  // CHECK: %[[C7:.+]] = constant 7
  // CHECK: %[[C1:.+]] = constant 1
  // CHECK: %[[C127:.+]] = constant 127
  // CHECK: %[[INADD:.+]] = addi %[[EXT_IN]], %[[C32768]]
  // CHECK: %[[IDX:.+]] = shift_right_unsigned %[[INADD]], %[[C7]]
  // CHECK: %[[FRACTION:.+]] = and %[[INADD]], %[[C127]]
  // CHECK: %[[IDXPLUS1:.+]] = addi %[[IDX]], %[[C1]]
  // CHECK: %[[IDX_CAST:.+]] = index_cast %[[IDX]]
  // CHECK: %[[IDXPLUS1_CAST:.+]] = index_cast %[[IDXPLUS1]]
  // CHECK: %[[BASE:.+]] = tensor.extract %arg1[%[[IDX_CAST]]]
  // CHECK: %[[NEXT:.+]] = tensor.extract %arg1[%[[IDXPLUS1_CAST]]]
  // CHECK: %[[BASE_EXT:.+]] = sexti %[[BASE]]
  // CHECK: %[[NEXT_EXT:.+]] = sexti %[[NEXT]]
  // CHECK: %[[BASE_MUL:.+]] = shift_left %[[BASE_EXT]], %[[C7]]
  // CHECK: %[[DIFF:.+]] = subi %[[NEXT_EXT]], %[[BASE_EXT]]
  // CHECK: %[[DIFF_MUL:.+]] = muli %[[DIFF]], %[[FRACTION]]
  // CHECK: %[[RESULT:.+]] = addi %[[BASE_MUL]], %[[DIFF_MUL]]
  // CHECK: linalg.yield %[[RESULT]]
  %0 = "tosa.table"(%arg0, %arg1)  : (tensor<6xi16>, tensor<513xi16>)  -> (tensor<6xi32>)
  return
}

// -----

// CHECK-LABEL: @max_pool
func @max_pool(%arg0: tensor<1x6x34x62xf32>) -> () {
  // CHECK-DAG: [[CONST:%.+]] = constant -3.40282347E+38
  // CHECK-DAG: [[INIT:%.+]] = linalg.init_tensor [1, 4, 32, 62]
  // CHECK-DAG: [[FILL:%.+]] = linalg.fill([[INIT]], [[CONST]])
  // CHECK-DAG: [[KERNEL:%.+]] = linalg.init_tensor [3, 3]
  // CHECK: linalg.pooling_nhwc_max {dilations = dense<1> : vector<2xi64>, strides = dense<1> : vector<2xi64>} ins(%arg0, [[KERNEL]] : tensor<1x6x34x62xf32>, tensor<3x3xf32>) outs([[FILL]] : tensor<1x4x32x62xf32>)
  %0 = "tosa.max_pool2d"(%arg0) {pad = [0, 0, 0, 0], kernel = [3, 3], stride = [1, 1]} : (tensor<1x6x34x62xf32>)  -> (tensor<1x4x32x62xf32>)
  return
}

// CHECK-LABEL: @max_pool_padded
func @max_pool_padded(%arg0: tensor<1x6x34x62xf32>) -> () {
  // CHECK-DAG: [[CONST:%.+]] = constant -3.40282347E+38 : f32
  // CHECK-DAG: [[PAD:%.+]] = linalg.pad_tensor %arg0 low[0, 0, 0, 0] high[0, 0, 1, 0]
  // CHECK-DAG:   linalg.yield [[CONST]]
  // CHECK-DAG: [[INIT:%.+]] = linalg.init_tensor [1, 4, 33, 62]
  // CHECK-DAG: [[FILL:%.+]] = linalg.fill([[INIT]], [[CONST]])
  // CHECK-DAG: [[KERNEL:%.+]] = linalg.init_tensor [3, 3]
  // CHECK: linalg.pooling_nhwc_max {dilations = dense<1> : vector<2xi64>, strides = dense<1> : vector<2xi64>} ins([[PAD]], [[KERNEL]] : tensor<1x6x35x62xf32>, tensor<3x3xf32>) outs([[FILL]] : tensor<1x4x33x62xf32>)
  %0 = "tosa.max_pool2d"(%arg0) {pad = [0, 0, 0, 1], kernel = [3, 3], stride = [1, 1]} : (tensor<1x6x34x62xf32>)  -> (tensor<1x4x33x62xf32>)
  return
}

// CHECK-LABEL: @max_pool_i8
func @max_pool_i8(%arg0: tensor<1x6x34x62xi8>) -> () {
  // CHECK: constant -128
  // CHECK: linalg.pooling_nhwc_i8_max
  %0 = "tosa.max_pool2d"(%arg0) {pad = [0, 0, 0, 0], kernel = [3, 3], stride = [1, 1]} : (tensor<1x6x34x62xi8>)  -> (tensor<1x4x32x62xi8>)
  return
}

// CHECK-LABEL: @max_pool_i16
func @max_pool_i16(%arg0: tensor<1x6x34x62xi16>) -> () {
  // CHECK: constant -32768
  // CHECK: linalg.pooling_nhwc_i16_max
  %0 = "tosa.max_pool2d"(%arg0) {pad = [0, 0, 0, 0], kernel = [3, 3], stride = [1, 1]} : (tensor<1x6x34x62xi16>)  -> (tensor<1x4x32x62xi16>)
  return
}

// CHECK-LABEL: @max_pool_i32
func @max_pool_i32(%arg0: tensor<1x6x34x62xi32>) -> () {
  // CHECK: constant -2147483648
  // CHECK: linalg.pooling_nhwc_i32_max
  %0 = "tosa.max_pool2d"(%arg0) {pad = [0, 0, 0, 0], kernel = [3, 3], stride = [1, 1]} : (tensor<1x6x34x62xi32>)  -> (tensor<1x4x32x62xi32>)
  return
}
// -----

// CHECK-LABEL: @avg_pool
func @avg_pool(%arg0: tensor<1x6x34x62xf32>) -> () {
  // CHECK-DAG: [[CONST:%.+]] = constant 0
  // CHECK-DAG: [[INIT:%.+]] = linalg.init_tensor [1, 3, 31, 62]
  // CHECK-DAG: [[FILL:%.+]] = linalg.fill([[INIT]], [[CONST]])
  // CHECK-DAG: [[KERNEL:%.+]] = linalg.init_tensor [4, 4]
  // CHECK: linalg.pooling_nhwc_sum {dilations = dense<1> : vector<2xi64>, strides = dense<1> : vector<2xi64>} ins(%arg0, [[KERNEL]] : tensor<1x6x34x62xf32>, tensor<4x4xf32>) outs([[FILL]] : tensor<1x3x31x62xf32>)
  // CHECK: constant dense<6.250000e-02>
  // CHECK: linalg.generic
  // CHECK: mulf
  %0 = "tosa.avg_pool2d"(%arg0) {pad = [0, 0, 0, 0], kernel = [4, 4], stride = [1, 1]} : (tensor<1x6x34x62xf32>)  -> (tensor<1x3x31x62xf32>)
  return
}

// -----

// CHECK: #[[$MAP0:.*]] = affine_map<(d0, d1, d2, d3) -> (d3)>
// CHECK: #[[$MAP1:.*]] = affine_map<(d0, d1, d2, d3) -> (d0, d1, d2, d3)>
// CHECK: #[[$MAP2:.*]] = affine_map<(d0, d1, d2, d3) -> (d3, d0, d1, d2)>

func @conv2d_f32(%input: tensor<1x49x42x28xf32>, %weights: tensor<28x3x3x28xf32>, %bias: tensor<28xf32>) -> () {
  // CHECK: %[[INIT:.+]] = linalg.init_tensor [1, 45, 40, 28] : tensor<1x45x40x28xf32>
  // CHECK: %[[BROADCAST:.+]] = linalg.generic {indexing_maps = [#map0, #map1], iterator_types = ["parallel", "parallel", "parallel", "parallel"]} ins(%arg2 : tensor<28xf32>) outs(%[[INIT]] : tensor<1x45x40x28xf32>)
  // CHECK: ^bb0(%arg3: f32, %arg4: f32):
  // CHECK:   linalg.yield %arg3 : f32
  // CHECK: %[[INITKERNEL:.+]] = linalg.init_tensor [3, 3, 28, 28]
  // CHECK: %[[TRANSPOSEKERNEL:.+]] = linalg.generic {indexing_maps = [#map2, #map1], iterator_types = ["parallel", "parallel", "parallel", "parallel"]} ins(%arg1 : tensor<28x3x3x28xf32>) outs(%[[INITKERNEL]] : tensor<3x3x28x28xf32>)
  // CHECK: linalg.conv_2d_input_nhwc_filter_hwcf {dilations = dense<[2, 1]> : tensor<2xi64>, strides = dense<1> : tensor<2xi64>} ins(%arg0, %[[TRANSPOSEKERNEL]] : tensor<1x49x42x28xf32>, tensor<3x3x28x28xf32>) outs(%[[BROADCAST]] : tensor<1x45x40x28xf32>)
  %0 = "tosa.conv2d"(%input, %weights, %bias) {pad = [0, 0, 0, 0], stride = [1, 1], dilation = [2, 1]} : (tensor<1x49x42x28xf32>, tensor<28x3x3x28xf32>, tensor<28xf32>)  -> (tensor<1x45x40x28xf32>)
  return
}

func @conv2d_padded_f32(%input: tensor<1x47x40x28xf32>, %weights: tensor<28x3x3x28xf32>, %bias: tensor<28xf32>) -> () {
  // CHECK: linalg.pad_tensor %arg0
  // CHECK: linalg.conv_2d_input_nhwc_filter_hwcf
  %0 = "tosa.conv2d"(%input, %weights, %bias) {pad = [1, 1, 1, 1], stride = [1, 1], dilation = [2, 1]} : (tensor<1x47x40x28xf32>, tensor<28x3x3x28xf32>, tensor<28xf32>)  -> (tensor<1x45x40x28xf32>)
  return
<<<<<<< HEAD
=======
}

// -----

// CHECK-LABEL: @resize_nearest
func @resize_nearest(%input: tensor<1x2x2x1xf32>) -> () {
  // CHECK: %[[INIT:.+]] = linalg.init_tensor [1, 4, 4, 1]
  // CHECK: %[[GENERIC:.+]] = linalg.indexed_generic
  // CHECK-DAG: %[[XYMIN:.+]] = constant 0
  // CHECK-DAG: %[[YMAX:.+]] = constant 1
  // CHECK-DAG: %[[XMAX:.+]] = constant 1
  // CHECK-DAG: %[[Y:.+]] = index_cast %arg2
  // CHECK-DAG: %[[X:.+]] = index_cast %arg3
  // CHECK-DAG: %[[STRIDEY:.+]] = constant 5.000000e-01
  // CHECK-DAG: %[[STRIDEX:.+]] = constant 5.000000e-01
  // CHECK-DAG: %[[OFFSETY:.+]] = constant 1.000000e-01
  // CHECK-DAG: %[[OFFSETX:.+]] = constant 2.000000e-01
  // CHECK-DAG: %[[VAL4:.+]] = uitofp %[[Y]]
  // CHECK-DAG: %[[VAL5:.+]] = uitofp %[[X]]
  // CHECK-DAG: %[[VAL6:.+]] = mulf %[[VAL4]], %[[STRIDEY]]
  // CHECK-DAG: %[[VAL7:.+]] = mulf %[[VAL5]], %[[STRIDEX]]
  // CHECK-DAG: %[[VAL8:.+]] = addf %[[VAL6]], %[[OFFSETY]]
  // CHECK-DAG: %[[VAL9:.+]] = addf %[[VAL7]], %[[OFFSETX]]
    
  // Find the remainder and integer component of the target index.

  // CHECK-DAG: %[[VAL10:.+]] = floorf %[[VAL8]]
  // CHECK-DAG: %[[VAL11:.+]] = floorf %[[VAL9]]
  // CHECK-DAG: %[[VAL12:.+]] = subf %[[VAL8]], %[[VAL10]]
  // CHECK-DAG: %[[VAL13:.+]] = subf %[[VAL9]], %[[VAL11]]
  // CHECK-DAG: %[[VAL14:.+]] = fptosi %[[VAL10]]
  // CHECK-DAG: %[[VAL15:.+]] = fptosi %[[VAL11]]

  // Round to the nearest index.

  // CHECK-DAG: %[[ROUND:.+]] = constant 5.000000e-01
  // CHECK-DAG: %[[VAL16:.+]] = cmpf oge, %[[VAL12]], %[[ROUND]]
  // CHECK-DAG: %[[VAL17:.+]] = cmpf oge, %[[VAL13]], %[[ROUND]]
  // CHECK-DAG: %[[ZERO:.+]] = constant 0
  // CHECK-DAG: %[[ONE:.+]] = constant 1
  // CHECK-DAG: %[[VAL18:.+]] = select %[[VAL16]], %[[ONE]], %[[ZERO]]
  // CHECK-DAG: %[[VAL19:.+]] = select %[[VAL17]], %[[ONE]], %[[ZERO]]
  // CHECK-DAG: %[[VAL20:.+]] = addi %[[VAL14]], %[[VAL18]]
  // CHECK-DAG: %[[VAL21:.+]] = addi %[[VAL15]], %[[VAL19]]

  // This section applies bound checking to be within the input image.

  // CHECK-DAG: %[[VAL22:.+]] = cmpi slt, %[[VAL20]], %[[XYMIN]]
  // CHECK-DAG: %[[VAL23:.+]] = select %[[VAL22]], %[[XYMIN]], %[[VAL20]]
  // CHECK-DAG: %[[VAL24:.+]] = cmpi slt, %[[YMAX]], %[[VAL20]]
  // CHECK-DAG: %[[VAL25:.+]] = select %[[VAL24]], %[[YMAX]], %[[VAL23]]
  // CHECK-DAG: %[[VAL26:.+]] = cmpi slt, %[[VAL21]], %[[XYMIN]]
  // CHECK-DAG: %[[VAL27:.+]] = select %[[VAL26]], %[[XYMIN]], %[[VAL21]]
  // CHECK-DAG: %[[VAL28:.+]] = cmpi slt, %[[XMAX]], %[[VAL21]]
  // CHECK-DAG: %[[VAL29:.+]] = select %[[VAL28]], %[[XMAX]], %[[VAL27]]

  // Extract the nearest value using the computed indices.

  // CHECK-DAG: %[[IDY:.+]] = index_cast %[[VAL25]]
  // CHECK-DAG: %[[IDX:.+]] = index_cast %[[VAL29]]
  // CHECK-DAG: %[[EXTRACT:.+]] = tensor.extract %arg0[%arg1, %[[IDY]], %[[IDX]], %arg4]
  // CHECK: linalg.yield %[[EXTRACT]]
  %output = "tosa.resize"(%input) { output_size = [4, 4], stride = [0, 0], offset = [0, 0], stride_fp = [0.5 : f32, 0.5 : f32], offset_fp = [0.1 : f32, 0.2 : f32], shift = 0 : i32, mode = "NEAREST_NEIGHBOR" } : (tensor<1x2x2x1xf32>)  -> (tensor<1x4x4x1xf32>)

  return
}

// -----

// CHECK-LABEL: @resize_bilinear
func @resize_bilinear(%input: tensor<1x2x2x1xf32>) -> () {
  // CHECK: %[[INIT:.+]] = linalg.init_tensor [1, 4, 4, 1]
  // CHECK: %[[GENERIC:.+]] = linalg.indexed_generic
  // CHECK: %[[XYMIN:.+]] = constant 0
  // CHECK: %[[YMAX:.+]] = constant 1
  // CHECK: %[[XMAX:.+]] = constant 1

  // CHECK: %[[VAL10:.+]] = floorf %[[VAL8:.+]]
  // CHECK: %[[VAL11:.+]] = floorf %[[VAL9:.+]]

  // CHECK: %[[DY:.+]] = subf %[[VAL8:.+]], %[[VAL10]] 
  // CHECK: %[[DX:.+]] = subf %[[VAL9:.+]], %[[VAL11]] 

  // CHECK: %[[Y0:.+]] = fptosi %[[VAL10]]
  // CHECK: %[[X0:.+]] = fptosi %[[VAL11]]

  // Compute the left, right, and top indices for the bilinear interpolation.

  // CHECK: %[[ONE:.+]] = constant 1
  // CHECK: %[[Y1:.+]] = addi %[[Y0]], %[[ONE]]
  // CHECK: %[[X1:.+]] = addi %[[X0]], %[[ONE]]

  // Bound check each dimension.

  // CHECK: %[[PRED:.+]] = cmpi slt, %[[Y0]], %[[XYMIN]]
  // CHECK: %[[BOUND:.+]] = select %[[PRED]], %[[XYMIN]], %[[Y0]]
  // CHECK: %[[PRED:.+]] = cmpi slt, %[[YMAX]], %[[Y0]]
  // CHECK: %[[YLO:.+]] = select %[[PRED]], %[[YMAX]], %[[BOUND]]

  // CHECK: %[[PRED:.+]] = cmpi slt, %[[Y1]], %[[XYMIN]]
  // CHECK: %[[BOUND:.+]] = select %[[PRED]], %[[XYMIN]], %[[Y1]]
  // CHECK: %[[PRED:.+]] = cmpi slt, %[[YMAX]], %[[Y1]]
  // CHECK: %[[YHI:.+]] = select %[[PRED]], %[[YMAX]], %[[BOUND]]

  // CHECK: %[[PRED:.+]] = cmpi slt, %[[X0]], %[[XYMIN]]
  // CHECK: %[[BOUND:.+]] = select %[[PRED]], %[[XYMIN]], %[[X0]]
  // CHECK: %[[PRED:.+]] = cmpi slt, %[[XMAX]], %[[X0]]
  // CHECK: %[[XLO:.+]] = select %[[PRED]], %[[XMAX]], %[[BOUND]]

  // CHECK: %[[PRED:.+]] = cmpi slt, %[[X1]], %[[XYMIN]]
  // CHECK: %[[BOUND:.+]] = select %[[PRED]], %[[XYMIN]], %[[X1]]
  // CHECK: %[[PRED:.+]] = cmpi slt, %[[XMAX]], %[[X1]]
  // CHECK: %[[XHI:.+]] = select %[[PRED]], %[[XMAX]], %[[BOUND]]

  // Extract each corner of the bilinear interpolation.

  // CHECK: %[[YLOI:.+]] = index_cast %[[YLO]]
  // CHECK: %[[YHII:.+]] = index_cast %[[YHI]]
  // CHECK: %[[XLOI:.+]] = index_cast %[[XLO]]
  // CHECK: %[[XHII:.+]] = index_cast %[[XHI]]

  // CHECK: %[[LOLO:.+]] = tensor.extract %arg0[%arg1, %[[YLOI]], %[[XLOI]], %arg4]
  // CHECK: %[[LOHI:.+]] = tensor.extract %arg0[%arg1, %[[YLOI]], %[[XHII]], %arg4]
  // CHECK: %[[HILO:.+]] = tensor.extract %arg0[%arg1, %[[YHII]], %[[XLOI]], %arg4]
  // CHECK: %[[HIHI:.+]] = tensor.extract %arg0[%arg1, %[[YHII]], %[[XHII]], %arg4]
    
  // Compute the bilinear interpolation.

  // CHECK: %[[ONE:.+]] = constant 1.000000e+00
  // CHECK: %[[NDX:.+]] = subf %[[ONE]], %[[DX]]
  // CHECK: %[[WLOLO:.+]] = mulf %[[LOLO]], %[[NDX]]
  // CHECK: %[[WLOHI:.+]] = mulf %[[LOHI]], %[[DX]]
  // CHECK: %[[LO:.+]] = addf %[[WLOLO]], %[[WLOHI]]
  // CHECK: %[[WHILO:.+]] = mulf %[[HILO]], %[[NDX]]
  // CHECK: %[[WHIHI:.+]] = mulf %[[HIHI]], %[[DX]]
  // CHECK: %[[HI:.+]] = addf %[[WHILO]], %[[WHIHI]]
  // CHECK: %[[NDY:.+]] = subf %[[ONE]], %[[DY]]
  // CHECK: %[[WLO:.+]] = mulf %[[LO]], %[[NDY]]
  // CHECK: %[[WHI:.+]] = mulf %[[HI]], %[[DY]]
  // CHECK: %[[RESULT:.+]] = addf %[[WLO]], %[[WHI]]
  // CHECK: linalg.yield %[[RESULT]]
  %output = "tosa.resize"(%input) { output_size = [4, 4], stride = [0, 0], offset = [0, 0], stride_fp = [0.5 : f32, 0.5 : f32], offset_fp = [0.1 : f32, 0.2 : f32], shift = 0 : i32, mode = "BILINEAR" } : (tensor<1x2x2x1xf32>)  -> (tensor<1x4x4x1xf32>)
  return
}

// -----

// CHECK-LABEL: @resize_nearest_int
func @resize_nearest_int(%input: tensor<1x2x2x1xi32>) -> () {
  // CHECK: %[[INIT:.+]] = linalg.init_tensor [1, 4, 4, 1]
  // CHECK: %[[GENERIC:.+]] = linalg.indexed_generic
  // CHECK-DAG: %[[XYMIN:.+]] = constant 0
  // CHECK-DAG: %[[YMAX:.+]] = constant 1
  // CHECK-DAG: %[[XMAX:.+]] = constant 1
  // CHECK-DAG: %[[Y:.+]] = index_cast %arg2
  // CHECK-DAG: %[[X:.+]] = index_cast %arg3
  // CHECK-DAG: %[[STRIDEY:.+]] = constant 128
  // CHECK-DAG: %[[STRIDEX:.+]] = constant 128
  // CHECK-DAG: %[[OFFSETY:.+]] = constant 1
  // CHECK-DAG: %[[OFFSETX:.+]] = constant 2
  // CHECK-DAG: %[[EIGHT:.+]] = constant 8
  // CHECK-DAG: %[[VAL4:.+]] = muli %[[Y]], %[[STRIDEY]]
  // CHECK-DAG: %[[VAL5:.+]] = muli %[[X]], %[[STRIDEX]]
  // CHECK-DAG: %[[VAL6:.+]] = addi %[[VAL4]], %[[OFFSETY]]
  // CHECK-DAG: %[[VAL7:.+]] = addi %[[VAL5]], %[[OFFSETX]]
    
  // Find the remainder and integer component of the target index.


  // CHECK-DAG: %[[VAL8:.+]] = shift_right_signed %[[VAL6]], %[[EIGHT]]
  // CHECK-DAG: %[[VAL9:.+]] = shift_right_signed %[[VAL7]], %[[EIGHT]]
  // CHECK-DAG: %[[VAL10:.+]] = shift_left %[[VAL8]], %[[EIGHT]]
  // CHECK-DAG: %[[VAL11:.+]] = shift_left %[[VAL9]], %[[EIGHT]]
  // CHECK-DAG: %[[VAL12:.+]] = subi %[[VAL6]], %[[VAL10]]
  // CHECK-DAG: %[[VAL13:.+]] = subi %[[VAL7]], %[[VAL11]]

  // Round to the nearest index.

  // CHECK-DAG: %[[ROUND:.+]] = constant 128
  // CHECK-DAG: %[[VAL16:.+]] = cmpi sge, %[[VAL12]], %[[ROUND]]
  // CHECK-DAG: %[[VAL17:.+]] = cmpi sge, %[[VAL13]], %[[ROUND]]
  // CHECK-DAG: %[[ZERO:.+]] = constant 0
  // CHECK-DAG: %[[ONE:.+]] = constant 1
  // CHECK-DAG: %[[VAL18:.+]] = select %[[VAL16]], %[[ONE]], %[[ZERO]]
  // CHECK-DAG: %[[VAL19:.+]] = select %[[VAL17]], %[[ONE]], %[[ZERO]]
  // CHECK-DAG: %[[VAL20:.+]] = addi %[[VAL8]], %[[VAL18]]
  // CHECK-DAG: %[[VAL21:.+]] = addi %[[VAL9]], %[[VAL19]]

  // This section applies bound checking to be within the input image.

  // CHECK-DAG: %[[VAL22:.+]] = cmpi slt, %[[VAL20]], %[[XYMIN]]
  // CHECK-DAG: %[[VAL23:.+]] = select %[[VAL22]], %[[XYMIN]], %[[VAL20]]
  // CHECK-DAG: %[[VAL24:.+]] = cmpi slt, %[[YMAX]], %[[VAL20]]
  // CHECK-DAG: %[[VAL25:.+]] = select %[[VAL24]], %[[YMAX]], %[[VAL23]]
  // CHECK-DAG: %[[VAL26:.+]] = cmpi slt, %[[VAL21]], %[[XYMIN]]
  // CHECK-DAG: %[[VAL27:.+]] = select %[[VAL26]], %[[XYMIN]], %[[VAL21]]
  // CHECK-DAG: %[[VAL28:.+]] = cmpi slt, %[[XMAX]], %[[VAL21]]
  // CHECK-DAG: %[[VAL29:.+]] = select %[[VAL28]], %[[XMAX]], %[[VAL27]]

  // Extract the nearest value using the computed indices.

  // CHECK-DAG: %[[IDY:.+]] = index_cast %[[VAL25]]
  // CHECK-DAG: %[[IDX:.+]] = index_cast %[[VAL29]]
  // CHECK: %[[EXTRACT:.+]] = tensor.extract %arg0[%arg1, %[[IDY]], %[[IDX]], %arg4]
  // CHECK: linalg.yield %[[EXTRACT]]
  %output = "tosa.resize"(%input) { output_size = [4, 4], stride = [128, 128], offset = [1, 2], stride_fp = [0. : f32, 0. : f32], offset_fp = [0. : f32, 0. : f32], shift = 8 : i32, mode = "NEAREST_NEIGHBOR" } : (tensor<1x2x2x1xi32>)  -> (tensor<1x4x4x1xi32>)
  return
}

// -----

// CHECK-LABEL: @resize_bilinear_int
func @resize_bilinear_int(%input: tensor<1x2x2x1xi8>) -> () {
  // CHECK: %[[INIT:.+]] = linalg.init_tensor [1, 4, 4, 1]
  // CHECK: %[[GENERIC:.+]] = linalg.indexed_generic

  // CHECK: %[[XYMIN:.+]] = constant 0
  // CHECK: %[[YMAX:.+]] = constant 1
  // CHECK: %[[XMAX:.+]] = constant 1

  // CHECK: %[[Y0:.+]] = shift_right_signed
  // CHECK: %[[X0:.+]] = shift_right_signed
  // CHECK: %[[ROUNDY:.+]] = shift_left %[[Y0]]
  // CHECK: %[[ROUNDX:.+]] = shift_left %[[X0]]
  // CHECK: %[[DY:.+]] = subi %6, %[[ROUNDY]]
  // CHECK: %[[DX:.+]] = subi %7, %[[ROUNDX]]

  // Compute the left, right, and top indices for the bilinear interpolation.

  // CHECK: %[[ONE:.+]] = constant 1
  // CHECK: %[[Y1:.+]] = addi %[[Y0]], %[[ONE]]
  // CHECK: %[[X1:.+]] = addi %[[X0]], %[[ONE]]

  // Bound check each dimension.

  // CHECK: %[[PRED:.+]] = cmpi slt, %[[Y0]], %[[XYMIN]]
  // CHECK: %[[BOUND:.+]] = select %[[PRED]], %[[XYMIN]], %[[Y0]]
  // CHECK: %[[PRED:.+]] = cmpi slt, %[[YMAX]], %[[Y0]]
  // CHECK: %[[YLO:.+]] = select %[[PRED]], %[[YMAX]], %[[BOUND]]

  // CHECK: %[[PRED:.+]] = cmpi slt, %[[Y1]], %[[XYMIN]]
  // CHECK: %[[BOUND:.+]] = select %[[PRED]], %[[XYMIN]], %[[Y1]]
  // CHECK: %[[PRED:.+]] = cmpi slt, %[[YMAX]], %[[Y1]]
  // CHECK: %[[YHI:.+]] = select %[[PRED]], %[[YMAX]], %[[BOUND]]

  // CHECK: %[[PRED:.+]] = cmpi slt, %[[X0]], %[[XYMIN]]
  // CHECK: %[[BOUND:.+]] = select %[[PRED]], %[[XYMIN]], %[[X0]]
  // CHECK: %[[PRED:.+]] = cmpi slt, %[[XMAX]], %[[X0]]
  // CHECK: %[[XLO:.+]] = select %[[PRED]], %[[XMAX]], %[[BOUND]]

  // CHECK: %[[PRED:.+]] = cmpi slt, %[[X1]], %[[XYMIN]]
  // CHECK: %[[BOUND:.+]] = select %[[PRED]], %[[XYMIN]], %[[X1]]
  // CHECK: %[[PRED:.+]] = cmpi slt, %[[XMAX]], %[[X1]]
  // CHECK: %[[XHI:.+]] = select %[[PRED]], %[[XMAX]], %[[BOUND]]

  // Extract each corner of the bilinear interpolation.

  // CHECK: %[[YLOI:.+]] = index_cast %[[YLO]]
  // CHECK: %[[YHII:.+]] = index_cast %[[YHI]]
  // CHECK: %[[XLOI:.+]] = index_cast %[[XLO]]
  // CHECK: %[[XHII:.+]] = index_cast %[[XHI]]

  // CHECK: %[[LOLO:.+]] = tensor.extract %arg0[%arg1, %[[YLOI]], %[[XLOI]], %arg4]
  // CHECK: %[[LOHI:.+]] = tensor.extract %arg0[%arg1, %[[YLOI]], %[[XHII]], %arg4]
  // CHECK: %[[HILO:.+]] = tensor.extract %arg0[%arg1, %[[YHII]], %[[XLOI]], %arg4]
  // CHECK: %[[HIHI:.+]] = tensor.extract %arg0[%arg1, %[[YHII]], %[[XHII]], %arg4]

  // CHECK: %[[XLOLO:.+]] = sexti %[[LOLO]]
  // CHECK: %[[XLOHI:.+]] = sexti %[[LOHI]]
  // CHECK: %[[XHILO:.+]] = sexti %[[HILO]]
  // CHECK: %[[XHIHI:.+]] = sexti %[[HIHI]]
    
  // Compute the bilinear interpolation.

  // CHECK: %[[SCALE:.+]] = constant 256
  // CHECK: %[[NDX:.+]] = subi %[[SCALE]], %[[DX]]
  // CHECK: %[[WLOLO:.+]] = muli %[[XLOLO]], %[[NDX]]
  // CHECK: %[[WLOHI:.+]] = muli %[[XLOHI]], %[[DX]]
  // CHECK: %[[LO:.+]] = addi %[[WLOLO]], %[[WLOHI]]
  // CHECK: %[[WHILO:.+]] = muli %[[XHILO]], %[[NDX]]
  // CHECK: %[[WHIHI:.+]] = muli %[[XHIHI]], %[[DX]]
  // CHECK: %[[HI:.+]] = addi %[[WHILO]], %[[WHIHI]]
  // CHECK: %[[NDY:.+]] = subi %[[SCALE]], %[[DY]]
  // CHECK: %[[WLO:.+]] = muli %[[LO]], %[[NDY]]
  // CHECK: %[[WHI:.+]] = muli %[[HI]], %[[DY]]
  // CHECK: %[[RESULT:.+]] = addi %[[WLO]], %[[WHI]]
  // CHECK: linalg.yield %[[RESULT]]
  %output = "tosa.resize"(%input) { output_size = [4, 4], stride = [128, 128], offset = [1, 2], stride_fp = [0. : f32, 0. : f32], offset_fp = [0. : f32, 0. : f32], shift = 8 : i32, mode = "BILINEAR" } : (tensor<1x2x2x1xi8>)  -> (tensor<1x4x4x1xi32>)
  return
>>>>>>> 11299179
}<|MERGE_RESOLUTION|>--- conflicted
+++ resolved
@@ -1061,8 +1061,6 @@
   // CHECK: linalg.conv_2d_input_nhwc_filter_hwcf
   %0 = "tosa.conv2d"(%input, %weights, %bias) {pad = [1, 1, 1, 1], stride = [1, 1], dilation = [2, 1]} : (tensor<1x47x40x28xf32>, tensor<28x3x3x28xf32>, tensor<28xf32>)  -> (tensor<1x45x40x28xf32>)
   return
-<<<<<<< HEAD
-=======
 }
 
 // -----
@@ -1352,5 +1350,4 @@
   // CHECK: linalg.yield %[[RESULT]]
   %output = "tosa.resize"(%input) { output_size = [4, 4], stride = [128, 128], offset = [1, 2], stride_fp = [0. : f32, 0. : f32], offset_fp = [0. : f32, 0. : f32], shift = 8 : i32, mode = "BILINEAR" } : (tensor<1x2x2x1xi8>)  -> (tensor<1x4x4x1xi32>)
   return
->>>>>>> 11299179
 }