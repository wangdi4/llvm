//===- builder-api-test.cpp - Tests for Declarative Builder APIs ----------===//
//
// Part of the LLVM Project, under the Apache License v2.0 with LLVM Exceptions.
// See https://llvm.org/LICENSE.txt for license information.
// SPDX-License-Identifier: Apache-2.0 WITH LLVM-exception
//
//===----------------------------------------------------------------------===//

// RUN: mlir-edsc-builder-api-test | FileCheck %s -dump-input-on-failure

#include "mlir/Dialect/AffineOps/EDSC/Intrinsics.h"
#include "mlir/Dialect/Linalg/EDSC/Intrinsics.h"
#include "mlir/Dialect/LoopOps/EDSC/Builders.h"
#include "mlir/Dialect/StandardOps/EDSC/Intrinsics.h"
#include "mlir/Dialect/VectorOps/EDSC/Intrinsics.h"
#include "mlir/EDSC/Builders.h"
#include "mlir/EDSC/Intrinsics.h"
#include "mlir/IR/AffineExpr.h"
#include "mlir/IR/Builders.h"
#include "mlir/IR/IntegerSet.h"
#include "mlir/IR/MLIRContext.h"
#include "mlir/IR/Module.h"
#include "mlir/IR/StandardTypes.h"
#include "mlir/IR/Types.h"
#include "mlir/Pass/Pass.h"
#include "mlir/Pass/PassManager.h"
#include "mlir/Support/Functional.h"
#include "mlir/Transforms/LoopUtils.h"
#include "mlir/Transforms/Passes.h"

#include "APITest.h"

#include "llvm/Support/raw_ostream.h"

using namespace mlir;
using namespace mlir::edsc;
using namespace mlir::edsc::intrinsics;

static MLIRContext &globalContext() {
  static bool init_once = []() {
    registerDialect<AffineOpsDialect>();
    registerDialect<linalg::LinalgDialect>();
    registerDialect<loop::LoopOpsDialect>();
    registerDialect<StandardOpsDialect>();
    registerDialect<vector::VectorOpsDialect>();
    return true;
  }();
  (void)init_once;
  static thread_local MLIRContext context;
  return context;
}

static FuncOp makeFunction(StringRef name, ArrayRef<Type> results = {},
                           ArrayRef<Type> args = {}) {
  auto &ctx = globalContext();
  auto function = FuncOp::create(UnknownLoc::get(&ctx), name,
                                 FunctionType::get(args, results, &ctx));
  function.addEntryBlock();
  return function;
}

TEST_FUNC(builder_dynamic_for_func_args) {
  auto indexType = IndexType::get(&globalContext());
  auto f32Type = FloatType::getF32(&globalContext());
  auto f =
      makeFunction("builder_dynamic_for_func_args", {}, {indexType, indexType});

  OpBuilder builder(f.getBody());
  ScopedContext scope(builder, f.getLoc());
  ValueHandle i(indexType), j(indexType), lb(f.getArgument(0)),
      ub(f.getArgument(1));
  ValueHandle f7(std_constant_float(llvm::APFloat(7.0f), f32Type));
  ValueHandle f13(std_constant_float(llvm::APFloat(13.0f), f32Type));
  ValueHandle i7(std_constant_int(7, 32));
  ValueHandle i13(std_constant_int(13, 32));
  AffineLoopNestBuilder(&i, lb, ub, 3)([&] {
    using namespace edsc::op;
    lb *std_constant_index(3) + ub;
    lb + std_constant_index(3);
    AffineLoopNestBuilder(&j, lb, ub, 2)([&] {
      ceilDiv(std_constant_index(31) * floorDiv(i + j * std_constant_index(3),
                                                std_constant_index(32)),
              std_constant_index(32));
      ((f7 + f13) / f7) % f13 - f7 *f13;
      ((i7 + i13) / i7) % i13 - i7 *i13;
    });
  });

  // clang-format off
  // CHECK-LABEL: func @builder_dynamic_for_func_args(%{{.*}}: index, %{{.*}}: index) {
  //     CHECK:  affine.for %{{.*}} = affine_map<(d0) -> (d0)>(%{{.*}}) to affine_map<(d0) -> (d0)>(%{{.*}}) step 3 {
  //     CHECK:  {{.*}} = affine.apply affine_map<()[s0] -> (s0 * 3)>()[%{{.*}}]
  //     CHECK:  {{.*}} = affine.apply affine_map<()[s0, s1] -> (s1 + s0 * 3)>()[%{{.*}}, %{{.*}}]
  //     CHECK:  {{.*}} = affine.apply affine_map<()[s0] -> (s0 + 3)>()[%{{.*}}]
  //     CHECK:  affine.for %{{.*}} = affine_map<(d0) -> (d0)>(%{{.*}}) to affine_map<(d0) -> (d0)>(%{{.*}}) step 2 {
  //     CHECK:    {{.*}} = affine.apply affine_map<(d0, d1) -> ((d0 + d1 * 3) floordiv 32)>(%{{.*}}, %{{.*}})
  //     CHECK:    {{.*}} = affine.apply affine_map<(d0, d1) -> (((d0 + d1 * 3) floordiv 32) * 31)>(%{{.*}}, %{{.*}})
  //     CHECK:    {{.*}} = affine.apply affine_map<(d0, d1) -> ((((d0 + d1 * 3) floordiv 32) * 31) ceildiv 32)>(%{{.*}}, %{{.*}})
  // CHECK-DAG:    [[rf1:%[0-9]+]] = addf {{.*}}, {{.*}} : f32
  // CHECK-DAG:    [[rf2:%[0-9]+]] = divf [[rf1]], {{.*}} : f32
  // CHECK-DAG:    [[rf3:%[0-9]+]] = remf [[rf2]], {{.*}} : f32
  // CHECK-DAG:    [[rf4:%[0-9]+]] = mulf {{.*}}, {{.*}} : f32
  //     CHECK:    {{.*}} = subf [[rf3]], [[rf4]] : f32
  // CHECK-DAG:    [[ri1:%[0-9]+]] = addi {{.*}}, {{.*}} : i32
  // CHECK-DAG:    [[ri2:%[0-9]+]] = divi_signed [[ri1]], {{.*}} : i32
  // CHECK-DAG:    [[ri3:%[0-9]+]] = remi_signed [[ri2]], {{.*}} : i32
  // CHECK-DAG:    [[ri4:%[0-9]+]] = muli {{.*}}, {{.*}} : i32
  //     CHECK:    {{.*}} = subi [[ri3]], [[ri4]] : i32
  // clang-format on
  f.print(llvm::outs());
  f.erase();
}

TEST_FUNC(builder_dynamic_for) {
  auto indexType = IndexType::get(&globalContext());
  auto f = makeFunction("builder_dynamic_for", {},
                        {indexType, indexType, indexType, indexType});

  OpBuilder builder(f.getBody());
  ScopedContext scope(builder, f.getLoc());
  ValueHandle i(indexType), a(f.getArgument(0)), b(f.getArgument(1)),
      c(f.getArgument(2)), d(f.getArgument(3));
  using namespace edsc::op;
  AffineLoopNestBuilder(&i, a - b, c + d, 2)();

  // clang-format off
  // CHECK-LABEL: func @builder_dynamic_for(%{{.*}}: index, %{{.*}}: index, %{{.*}}: index, %{{.*}}: index) {
  // CHECK-DAG:    [[r0:%[0-9]+]] = affine.apply affine_map<()[s0, s1] -> (s0 - s1)>()[%{{.*}}, %{{.*}}]
  // CHECK-DAG:    [[r1:%[0-9]+]] = affine.apply affine_map<()[s0, s1] -> (s0 + s1)>()[%{{.*}}, %{{.*}}]
  // CHECK-NEXT:   affine.for %{{.*}} = affine_map<(d0) -> (d0)>([[r0]]) to affine_map<(d0) -> (d0)>([[r1]]) step 2 {
  // clang-format on
  f.print(llvm::outs());
  f.erase();
}

TEST_FUNC(builder_loop_for) {
  auto indexType = IndexType::get(&globalContext());
  auto f = makeFunction("builder_loop_for", {},
                        {indexType, indexType, indexType, indexType});

  OpBuilder builder(f.getBody());
  ScopedContext scope(builder, f.getLoc());
  ValueHandle i(indexType), a(f.getArgument(0)), b(f.getArgument(1)),
      c(f.getArgument(2)), d(f.getArgument(3));
  using namespace edsc::op;
  LoopNestBuilder(&i, a - b, c + d, a)();

  // clang-format off
  // CHECK-LABEL: func @builder_loop_for(%{{.*}}: index, %{{.*}}: index, %{{.*}}: index, %{{.*}}: index) {
  // CHECK-DAG:    [[r0:%[0-9]+]] = affine.apply affine_map<()[s0, s1] -> (s0 - s1)>()[%{{.*}}, %{{.*}}]
  // CHECK-DAG:    [[r1:%[0-9]+]] = affine.apply affine_map<()[s0, s1] -> (s0 + s1)>()[%{{.*}}, %{{.*}}]
  // CHECK-NEXT:   loop.for %{{.*}} = [[r0]] to [[r1]] step {{.*}} {
  // clang-format on
  f.print(llvm::outs());
  f.erase();
}

TEST_FUNC(builder_max_min_for) {
  auto indexType = IndexType::get(&globalContext());
  auto f = makeFunction("builder_max_min_for", {},
                        {indexType, indexType, indexType, indexType});

  OpBuilder builder(f.getBody());
  ScopedContext scope(builder, f.getLoc());
  ValueHandle i(indexType), lb1(f.getArgument(0)), lb2(f.getArgument(1)),
      ub1(f.getArgument(2)), ub2(f.getArgument(3));
  AffineLoopNestBuilder(&i, {lb1, lb2}, {ub1, ub2}, 1)();
  std_ret();

  // clang-format off
  // CHECK-LABEL: func @builder_max_min_for(%{{.*}}: index, %{{.*}}: index, %{{.*}}: index, %{{.*}}: index) {
  // CHECK:  affine.for %{{.*}} = max affine_map<(d0, d1) -> (d0, d1)>(%{{.*}}, %{{.*}}) to min affine_map<(d0, d1) -> (d0, d1)>(%{{.*}}, %{{.*}}) {
  // CHECK:  return
  // clang-format on
  f.print(llvm::outs());
  f.erase();
}

TEST_FUNC(builder_blocks) {
  using namespace edsc::op;
  auto f = makeFunction("builder_blocks");

  OpBuilder builder(f.getBody());
  ScopedContext scope(builder, f.getLoc());
  ValueHandle c1(ValueHandle::create<ConstantIntOp>(42, 32)),
      c2(ValueHandle::create<ConstantIntOp>(1234, 32));
  ValueHandle arg1(c1.getType()), arg2(c1.getType()), arg3(c1.getType()),
      arg4(c1.getType()), r(c1.getType());

  BlockHandle b1, b2, functionBlock(&f.front());
  BlockBuilder(&b1, {&arg1, &arg2})(
      // b2 has not yet been constructed, need to come back later.
      // This is a byproduct of non-structured control-flow.
  );
  BlockBuilder(&b2, {&arg3, &arg4})([&] { br(b1, {arg3, arg4}); });
  // The insertion point within the toplevel function is now past b2, we will
  // need to get back the entry block.
  // This is what happens with unstructured control-flow..
  BlockBuilder(b1, Append())([&] {
    r = arg1 + arg2;
    br(b2, {arg1, r});
  });
  // Get back to entry block and add a branch into b1
  BlockBuilder(functionBlock, Append())([&] { br(b1, {c1, c2}); });

  // clang-format off
  // CHECK-LABEL: @builder_blocks
  // CHECK:        %{{.*}} = constant 42 : i32
  // CHECK-NEXT:   %{{.*}} = constant 1234 : i32
  // CHECK-NEXT:   br ^bb1(%{{.*}}, %{{.*}} : i32, i32)
  // CHECK-NEXT: ^bb1(%{{.*}}: i32, %{{.*}}: i32):   // 2 preds: ^bb0, ^bb2
  // CHECK-NEXT:   %{{.*}} = addi %{{.*}}, %{{.*}} : i32
  // CHECK-NEXT:   br ^bb2(%{{.*}}, %{{.*}} : i32, i32)
  // CHECK-NEXT: ^bb2(%{{.*}}: i32, %{{.*}}: i32):   // pred: ^bb1
  // CHECK-NEXT:   br ^bb1(%{{.*}}, %{{.*}} : i32, i32)
  // CHECK-NEXT: }
  // clang-format on
  f.print(llvm::outs());
  f.erase();
}

TEST_FUNC(builder_blocks_eager) {
  using namespace edsc::op;
  auto f = makeFunction("builder_blocks_eager");

  OpBuilder builder(f.getBody());
  ScopedContext scope(builder, f.getLoc());
  ValueHandle c1(ValueHandle::create<ConstantIntOp>(42, 32)),
      c2(ValueHandle::create<ConstantIntOp>(1234, 32));
  ValueHandle arg1(c1.getType()), arg2(c1.getType()), arg3(c1.getType()),
      arg4(c1.getType()), r(c1.getType());

  // clang-format off
  BlockHandle b1, b2;
  { // Toplevel function scope.
    // Build a new block for b1 eagerly.
    br(&b1, {&arg1, &arg2}, {c1, c2});
    // Construct a new block b2 explicitly with a branch into b1.
    BlockBuilder(&b2, {&arg3, &arg4})([&]{
        br(b1, {arg3, arg4});
    });
    /// And come back to append into b1 once b2 exists.
    BlockBuilder(b1, Append())([&]{
        r = arg1 + arg2;
        br(b2, {arg1, r});
    });
  }

  // CHECK-LABEL: @builder_blocks_eager
  // CHECK:        %{{.*}} = constant 42 : i32
  // CHECK-NEXT:   %{{.*}} = constant 1234 : i32
  // CHECK-NEXT:   br ^bb1(%{{.*}}, %{{.*}} : i32, i32)
  // CHECK-NEXT: ^bb1(%{{.*}}: i32, %{{.*}}: i32):   // 2 preds: ^bb0, ^bb2
  // CHECK-NEXT:   %{{.*}} = addi %{{.*}}, %{{.*}} : i32
  // CHECK-NEXT:   br ^bb2(%{{.*}}, %{{.*}} : i32, i32)
  // CHECK-NEXT: ^bb2(%{{.*}}: i32, %{{.*}}: i32):   // pred: ^bb1
  // CHECK-NEXT:   br ^bb1(%{{.*}}, %{{.*}} : i32, i32)
  // CHECK-NEXT: }
  // clang-format on
  f.print(llvm::outs());
  f.erase();
}

TEST_FUNC(builder_cond_branch) {
  auto f = makeFunction("builder_cond_branch", {},
                        {IntegerType::get(1, &globalContext())});

  OpBuilder builder(f.getBody());
  ScopedContext scope(builder, f.getLoc());
  ValueHandle funcArg(f.getArgument(0));
  ValueHandle c32(ValueHandle::create<ConstantIntOp>(32, 32)),
      c64(ValueHandle::create<ConstantIntOp>(64, 64)),
      c42(ValueHandle::create<ConstantIntOp>(42, 32));
  ValueHandle arg1(c32.getType()), arg2(c64.getType()), arg3(c32.getType());

  BlockHandle b1, b2, functionBlock(&f.front());
  BlockBuilder(&b1, {&arg1})([&] { std_ret(); });
  BlockBuilder(&b2, {&arg2, &arg3})([&] { std_ret(); });
  // Get back to entry block and add a conditional branch
  BlockBuilder(functionBlock, Append())([&] {
    cond_br(funcArg, b1, {c32}, b2, {c64, c42});
  });

  // clang-format off
  // CHECK-LABEL: @builder_cond_branch
  // CHECK:   %{{.*}} = constant 32 : i32
  // CHECK-NEXT:   %{{.*}} = constant 64 : i64
  // CHECK-NEXT:   %{{.*}} = constant 42 : i32
  // CHECK-NEXT:   cond_br %{{.*}}, ^bb1(%{{.*}} : i32), ^bb2(%{{.*}}, %{{.*}} : i64, i32)
  // CHECK-NEXT: ^bb1(%{{.*}}: i32):   // pred: ^bb0
  // CHECK-NEXT:   return
  // CHECK-NEXT: ^bb2(%{{.*}}: i64, %{{.*}}: i32):  // pred: ^bb0
  // CHECK-NEXT:   return
  // clang-format on
  f.print(llvm::outs());
  f.erase();
}

TEST_FUNC(builder_cond_branch_eager) {
  using namespace edsc::op;
  auto f = makeFunction("builder_cond_branch_eager", {},
                        {IntegerType::get(1, &globalContext())});

  OpBuilder builder(f.getBody());
  ScopedContext scope(builder, f.getLoc());
  ValueHandle funcArg(f.getArgument(0));
  ValueHandle c32(ValueHandle::create<ConstantIntOp>(32, 32)),
      c64(ValueHandle::create<ConstantIntOp>(64, 64)),
      c42(ValueHandle::create<ConstantIntOp>(42, 32));
  ValueHandle arg1(c32.getType()), arg2(c64.getType()), arg3(c32.getType());

  // clang-format off
  BlockHandle b1, b2;
  cond_br(funcArg, &b1, {&arg1}, {c32}, &b2, {&arg2, &arg3}, {c64, c42});
  BlockBuilder(b1, Append())([]{
      std_ret();
  });
  BlockBuilder(b2, Append())([]{
      std_ret();
  });

  // CHECK-LABEL: @builder_cond_branch_eager
  // CHECK:   %{{.*}} = constant 32 : i32
  // CHECK-NEXT:   %{{.*}} = constant 64 : i64
  // CHECK-NEXT:   %{{.*}} = constant 42 : i32
  // CHECK-NEXT:   cond_br %{{.*}}, ^bb1(%{{.*}} : i32), ^bb2(%{{.*}}, %{{.*}} : i64, i32)
  // CHECK-NEXT: ^bb1(%{{.*}}: i32):   // pred: ^bb0
  // CHECK-NEXT:   return
  // CHECK-NEXT: ^bb2(%{{.*}}: i64, %{{.*}}: i32):  // pred: ^bb0
  // CHECK-NEXT:   return
  // clang-format on
  f.print(llvm::outs());
  f.erase();
}

TEST_FUNC(builder_helpers) {
  using namespace edsc::op;
  auto indexType = IndexType::get(&globalContext());
  auto f32Type = FloatType::getF32(&globalContext());
  auto memrefType =
      MemRefType::get({ShapedType::kDynamicSize, ShapedType::kDynamicSize,
                       ShapedType::kDynamicSize},
                      f32Type, {}, 0);
  auto f =
      makeFunction("builder_helpers", {}, {memrefType, memrefType, memrefType});

  OpBuilder builder(f.getBody());
  ScopedContext scope(builder, f.getLoc());
  // clang-format off
  ValueHandle f7(
      ValueHandle::create<ConstantFloatOp>(llvm::APFloat(7.0f), f32Type));
  MemRefBoundsCapture vA(f.getArgument(0)), vB(f.getArgument(1)),
      vC(f.getArgument(2));
  AffineIndexedValue A(f.getArgument(0)), B(f.getArgument(1)), C(f.getArgument(2));
  ValueHandle i(indexType), j(indexType), k1(indexType), k2(indexType),
      lb0(indexType), lb1(indexType), lb2(indexType),
      ub0(indexType), ub1(indexType), ub2(indexType);
  int64_t step0, step1, step2;
  std::tie(lb0, ub0, step0) = vA.range(0);
  std::tie(lb1, ub1, step1) = vA.range(1);
  lb2 = vA.lb(2);
  ub2 = vA.ub(2);
  step2 = vA.step(2);
  AffineLoopNestBuilder({&i, &j}, {lb0, lb1}, {ub0, ub1}, {step0, step1})([&]{
    AffineLoopNestBuilder(&k1, lb2, ub2, step2)([&]{
      C(i, j, k1) = f7 + A(i, j, k1) + B(i, j, k1);
    });
    AffineLoopNestBuilder(&k2, lb2, ub2, step2)([&]{
      C(i, j, k2) += A(i, j, k2) + B(i, j, k2);
    });
  });

  // CHECK-LABEL: @builder_helpers
  //      CHECK:   affine.for %{{.*}} = affine_map<(d0) -> (d0)>({{.*}}) to affine_map<(d0) -> (d0)>({{.*}}) {
  // CHECK-NEXT:     affine.for %{{.*}} = affine_map<(d0) -> (d0)>({{.*}}) to affine_map<(d0) -> (d0)>({{.*}}) {
  // CHECK-NEXT:       affine.for %{{.*}} = affine_map<(d0) -> (d0)>({{.*}}) to affine_map<(d0) -> (d0)>({{.*}}) {
  //  CHECK-DAG:         [[a:%.*]] = affine.load %arg0[%{{.*}}, %{{.*}}, %{{.*}}] : memref<?x?x?xf32>
  //  CHECK-DAG:         [[b:%.*]] = addf {{.*}}, [[a]] : f32
  //  CHECK-DAG:         [[c:%.*]] = affine.load %arg1[%{{.*}}, %{{.*}}, %{{.*}}] : memref<?x?x?xf32>
  //  CHECK-DAG:         [[d:%.*]] = addf [[b]], [[c]] : f32
  // CHECK-NEXT:         affine.store [[d]], %{{.*}}[%{{.*}}, %{{.*}}, %{{.*}}] : memref<?x?x?xf32>
  // CHECK-NEXT:       }
  // CHECK-NEXT:       affine.for %{{.*}} = affine_map<(d0) -> (d0)>(%{{.*}}) to affine_map<(d0) -> (d0)>(%{{.*}}) {
  //  CHECK-DAG:         [[a:%.*]] = affine.load %{{.*}}[%{{.*}}, %{{.*}}, %{{.*}}] : memref<?x?x?xf32>
  //  CHECK-DAG:         [[b:%.*]] = affine.load %{{.*}}[%{{.*}}, %{{.*}}, %{{.*}}] : memref<?x?x?xf32>
  //  CHECK-DAG:         [[c:%.*]] = addf [[b]], [[a]] : f32
  //  CHECK-DAG:         [[d:%.*]] = affine.load %{{.*}}[%{{.*}}, %{{.*}}, %{{.*}}] : memref<?x?x?xf32>
  //  CHECK-DAG:         [[e:%.*]] = addf [[d]], [[c]] : f32
  // CHECK-NEXT:         affine.store [[e]], %{{.*}}[%{{.*}}, %{{.*}}, %{{.*}}] : memref<?x?x?xf32>
  // clang-format on
  f.print(llvm::outs());
  f.erase();
}

TEST_FUNC(custom_ops) {
  using namespace edsc::op;
  auto indexType = IndexType::get(&globalContext());
  auto f = makeFunction("custom_ops", {}, {indexType, indexType});

  OpBuilder builder(f.getBody());
  ScopedContext scope(builder, f.getLoc());
  CustomOperation<ValueHandle> MY_CUSTOM_OP("my_custom_op");
  CustomOperation<OperationHandle> MY_CUSTOM_OP_0("my_custom_op_0");
  CustomOperation<OperationHandle> MY_CUSTOM_OP_2("my_custom_op_2");

  // clang-format off
  ValueHandle vh(indexType), vh20(indexType), vh21(indexType);
  OperationHandle ih0, ih2;
  ValueHandle m(indexType), n(indexType);
  ValueHandle M(f.getArgument(0)), N(f.getArgument(1));
  ValueHandle ten(std_constant_index(10)), twenty(std_constant_index(20));
  AffineLoopNestBuilder({&m, &n}, {M, N}, {M + ten, N + twenty}, {1, 1})([&]{
    vh = MY_CUSTOM_OP({m, m + n}, {indexType}, {});
    ih0 = MY_CUSTOM_OP_0({m, m + n}, {});
    ih2 = MY_CUSTOM_OP_2({m, m + n}, {indexType, indexType});
    // These captures are verbose for now, can improve when used in practice.
    vh20 = ValueHandle(ih2.getOperation()->getResult(0));
    vh21 = ValueHandle(ih2.getOperation()->getResult(1));
    MY_CUSTOM_OP({vh20, vh21}, {indexType}, {});
  });

  // CHECK-LABEL: @custom_ops
  // CHECK: affine.for %{{.*}} {{.*}}
  // CHECK:   affine.for %{{.*}} {{.*}}
  // CHECK:     {{.*}} = "my_custom_op"{{.*}} : (index, index) -> index
  // CHECK:     "my_custom_op_0"{{.*}} : (index, index) -> ()
  // CHECK:     [[TWO:%[a-z0-9]+]]:2 = "my_custom_op_2"{{.*}} : (index, index) -> (index, index)
  // CHECK:     {{.*}} = "my_custom_op"([[TWO]]#0, [[TWO]]#1) : (index, index) -> index
  // clang-format on
  f.print(llvm::outs());
  f.erase();
}

TEST_FUNC(insertion_in_block) {
  using namespace edsc::op;
  auto indexType = IndexType::get(&globalContext());
  auto f = makeFunction("insertion_in_block", {}, {indexType, indexType});

  OpBuilder builder(f.getBody());
  ScopedContext scope(builder, f.getLoc());
  BlockHandle b1;
  // clang-format off
  ValueHandle::create<ConstantIntOp>(0, 32);
  BlockBuilder(&b1, {})([]{
    ValueHandle::create<ConstantIntOp>(1, 32);
  });
  ValueHandle::create<ConstantIntOp>(2, 32);
  // CHECK-LABEL: @insertion_in_block
  // CHECK: {{.*}} = constant 0 : i32
  // CHECK: {{.*}} = constant 2 : i32
  // CHECK: ^bb1:   // no predecessors
  // CHECK: {{.*}} = constant 1 : i32
  // clang-format on
  f.print(llvm::outs());
  f.erase();
}

TEST_FUNC(zero_and_std_sign_extendi_op_i1_to_i8) {
  using namespace edsc::op;
  auto i1Type = IntegerType::get(1, &globalContext());
  auto i8Type = IntegerType::get(8, &globalContext());
  auto memrefType = MemRefType::get({}, i1Type, {}, 0);
  auto f = makeFunction("zero_and_std_sign_extendi_op", {},
                        {memrefType, memrefType});

  OpBuilder builder(f.getBody());
  ScopedContext scope(builder, f.getLoc());
  AffineIndexedValue A(f.getArgument(0));
  AffineIndexedValue B(f.getArgument(1));
  // clang-format off
  edsc::intrinsics::std_zero_extendi(*A, i8Type);
  edsc::intrinsics::std_sign_extendi(*B, i8Type);
  // CHECK-LABEL: @zero_and_std_sign_extendi_op
  //      CHECK:     %[[SRC1:.*]] = affine.load
  //      CHECK:     zexti %[[SRC1]] : i1 to i8
  //      CHECK:     %[[SRC2:.*]] = affine.load
  //      CHECK:     sexti %[[SRC2]] : i1 to i8
  // clang-format on
  f.print(llvm::outs());
  f.erase();
}

TEST_FUNC(select_op_i32) {
  using namespace edsc::op;
  auto indexType = IndexType::get(&globalContext());
  auto f32Type = FloatType::getF32(&globalContext());
  auto memrefType = MemRefType::get(
      {ShapedType::kDynamicSize, ShapedType::kDynamicSize}, f32Type, {}, 0);
  auto f = makeFunction("select_op", {}, {memrefType});

  OpBuilder builder(f.getBody());
  ScopedContext scope(builder, f.getLoc());
  // clang-format off
  ValueHandle zero = std_constant_index(0), one = std_constant_index(1);
  MemRefBoundsCapture vA(f.getArgument(0));
  AffineIndexedValue A(f.getArgument(0));
  ValueHandle i(indexType), j(indexType);
  AffineLoopNestBuilder({&i, &j}, {zero, zero}, {one, one}, {1, 1})([&]{
    // This test exercises AffineIndexedValue::operator Value.
    // Without it, one must force conversion to ValueHandle as such:
    //   std_select(
    //      i == zero, ValueHandle(A(zero, zero)), ValueHandle(ValueA(i, j)))
    using edsc::op::operator==;
    std_select(i == zero, *A(zero, zero), *A(i, j));
  });

  // CHECK-LABEL: @select_op
  //      CHECK: affine.for %{{.*}} = 0 to 1 {
  // CHECK-NEXT:   affine.for %{{.*}} = 0 to 1 {
  //  CHECK-DAG:     {{.*}} = cmpi "eq"
  //  CHECK-DAG:     {{.*}} = affine.load
  //  CHECK-DAG:     {{.*}} = affine.load
  // CHECK-NEXT:     {{.*}} = select
  // clang-format on
  f.print(llvm::outs());
  f.erase();
}

TEST_FUNC(select_op_f32) {
  auto indexType = IndexType::get(&globalContext());
  auto f32Type = FloatType::getF32(&globalContext());
  auto memrefType = MemRefType::get(
      {ShapedType::kDynamicSize, ShapedType::kDynamicSize}, f32Type, {}, 0);
  auto f = makeFunction("select_op", {}, {memrefType, memrefType});

  OpBuilder builder(f.getBody());
  ScopedContext scope(builder, f.getLoc());
  // clang-format off
  ValueHandle zero = std_constant_index(0), one = std_constant_index(1);
  MemRefBoundsCapture vA(f.getArgument(0)), vB(f.getArgument(1));
  AffineIndexedValue A(f.getArgument(0)), B(f.getArgument(1));
  ValueHandle i(indexType), j(indexType);
  AffineLoopNestBuilder({&i, &j}, {zero, zero}, {one, one}, {1, 1})([&]{
    using namespace edsc::op;
    std_select(B(i, j) == B(i + one, j), *A(zero, zero), *A(i, j));
    std_select(B(i, j) != B(i + one, j), *A(zero, zero), *A(i, j));
    std_select(B(i, j) >= B(i + one, j), *A(zero, zero), *A(i, j));
    std_select(B(i, j) <= B(i + one, j), *A(zero, zero), *A(i, j));
    std_select(B(i, j) < B(i + one, j), *A(zero, zero), *A(i, j));
    std_select(B(i, j) > B(i + one, j), *A(zero, zero), *A(i, j));
  });

  // CHECK-LABEL: @select_op
  //      CHECK: affine.for %{{.*}} = 0 to 1 {
  // CHECK-NEXT:   affine.for %{{.*}} = 0 to 1 {
  //  CHECK-DAG:     cmpf "oeq"
  //  CHECK-DAG:     affine.load
  //  CHECK-DAG:     affine.load
  //  CHECK-DAG:     affine.load
  //  CHECK-DAG:     affine.load
  //  CHECK-DAG:     affine.apply
  // CHECK-NEXT:     select
  //  CHECK-DAG:     cmpf "one"
  //  CHECK-DAG:     affine.load
  //  CHECK-DAG:     affine.load
  //  CHECK-DAG:     affine.load
  //  CHECK-DAG:     affine.load
  //  CHECK-DAG:     affine.apply
  // CHECK-NEXT:     select
  //  CHECK-DAG:     cmpf "oge"
  //  CHECK-DAG:     affine.load
  //  CHECK-DAG:     affine.load
  //  CHECK-DAG:     affine.load
  //  CHECK-DAG:     affine.load
  //  CHECK-DAG:     affine.apply
  // CHECK-NEXT:     select
  //  CHECK-DAG:     cmpf "ole"
  //  CHECK-DAG:     affine.load
  //  CHECK-DAG:     affine.load
  //  CHECK-DAG:     affine.load
  //  CHECK-DAG:     affine.load
  //  CHECK-DAG:     affine.apply
  // CHECK-NEXT:     select
  //  CHECK-DAG:     cmpf "olt"
  //  CHECK-DAG:     affine.load
  //  CHECK-DAG:     affine.load
  //  CHECK-DAG:     affine.load
  //  CHECK-DAG:     affine.load
  //  CHECK-DAG:     affine.apply
  // CHECK-NEXT:     select
  //  CHECK-DAG:     cmpf "ogt"
  //  CHECK-DAG:     affine.load
  //  CHECK-DAG:     affine.load
  //  CHECK-DAG:     affine.load
  //  CHECK-DAG:     affine.load
  //  CHECK-DAG:     affine.apply
  // CHECK-NEXT:     select
  // clang-format on
  f.print(llvm::outs());
  f.erase();
}

// Inject an EDSC-constructed computation to exercise imperfectly nested 2-d
// tiling.
TEST_FUNC(tile_2d) {
  auto indexType = IndexType::get(&globalContext());
  auto memrefType =
      MemRefType::get({ShapedType::kDynamicSize, ShapedType::kDynamicSize,
                       ShapedType::kDynamicSize},
                      FloatType::getF32(&globalContext()), {}, 0);
  auto f = makeFunction("tile_2d", {}, {memrefType, memrefType, memrefType});

  OpBuilder builder(f.getBody());
  ScopedContext scope(builder, f.getLoc());
  ValueHandle zero = std_constant_index(0);
  MemRefBoundsCapture vA(f.getArgument(0)), vB(f.getArgument(1)),
      vC(f.getArgument(2));
  AffineIndexedValue A(f.getArgument(0)), B(f.getArgument(1)),
      C(f.getArgument(2));
  ValueHandle i(indexType), j(indexType), k1(indexType), k2(indexType);
  ValueHandle M(vC.ub(0)), N(vC.ub(1)), O(vC.ub(2));

  // clang-format off
  using namespace edsc::op;
  AffineLoopNestBuilder({&i, &j}, {zero, zero}, {M, N}, {1, 1})([&]{
    AffineLoopNestBuilder(&k1, zero, O, 1)([&]{
      C(i, j, k1) = A(i, j, k1) + B(i, j, k1);
    });
    AffineLoopNestBuilder(&k2, zero, O, 1)([&]{
      C(i, j, k2) = A(i, j, k2) + B(i, j, k2);
    });
  });
  // clang-format on

  auto li = getForInductionVarOwner(i.getValue()),
       lj = getForInductionVarOwner(j.getValue()),
       lk1 = getForInductionVarOwner(k1.getValue()),
       lk2 = getForInductionVarOwner(k2.getValue());
  auto indicesL1 = mlir::tile({li, lj}, {512, 1024}, {lk1, lk2});
  auto lii1 = indicesL1[0][0], ljj1 = indicesL1[1][0];
  mlir::tile({ljj1, lii1}, {32, 16}, ljj1);

  // clang-format off
  // CHECK-LABEL: func @tile_2d
  //       CHECK: %[[ZERO:.*]] = constant 0 : index
  //       CHECK: %[[M:[0-9]+]] = dim %arg2, 0 : memref<?x?x?xf32>
  //  CHECK-NEXT: %[[N:[0-9]+]] = dim %arg2, 1 : memref<?x?x?xf32>
  //  CHECK-NEXT: %[[P:[0-9]+]] = dim %arg2, 2 : memref<?x?x?xf32>
  //       CHECK:   affine.for %{{.*}} = affine_map<(d0) -> (d0)>(%[[ZERO]]) to affine_map<(d0) -> (d0)>(%[[M]]) step 512 {
  //  CHECK-NEXT:     affine.for %{{.*}} = affine_map<(d0) -> (d0)>(%[[ZERO]]) to affine_map<(d0) -> (d0)>(%[[N]]) step 1024 {
  //  CHECK-NEXT:       affine.for %{{.*}} = affine_map<(d0) -> (d0)>(%[[ZERO]]) to affine_map<(d0) -> (d0)>(%[[P]]) {
  //  CHECK-NEXT:         affine.for %{{.*}} = max affine_map<(d0) -> (0, d0)>(%{{.*}}) to min affine_map<(d0)[s0] -> (s0, d0 + 512)>(%{{.*}})[%[[M]]] step 16 {
  //  CHECK-NEXT:           affine.for %{{.*}} = max affine_map<(d0) -> (0, d0)>(%{{.*}}) to min affine_map<(d0)[s0] -> (s0, d0 + 1024)>(%{{.*}})[%[[N]]] step 32 {
  //  CHECK-NEXT:             affine.for %{{.*}} = max affine_map<(d0, d1) -> (0, d0, d1)>(%{{.*}}, %{{.*}}) to min affine_map<(d0, d1)[s0] -> (s0, d0 + 1024, d1 + 32)>(%{{.*}}, %{{.*}})[%[[N]]] {
  //  CHECK-NEXT:               affine.for %{{.*}} = max affine_map<(d0, d1) -> (0, d0, d1)>(%{{.*}}, %{{.*}}) to min affine_map<(d0, d1)[s0] -> (s0, d0 + 512, d1 + 16)>(%{{.*}}, %{{.*}})[%[[M]]] {
  //  CHECK-NEXT:                 {{.*}} = affine.load {{.*}}[%{{.*}}, %{{.*}}, %{{.*}}] : memref<?x?x?xf32>
  //  CHECK-NEXT:                 {{.*}} = affine.load {{.*}}[%{{.*}}, %{{.*}}, %{{.*}}] : memref<?x?x?xf32>
  //  CHECK-NEXT:                 {{.*}} = addf {{.*}}, {{.*}} : f32
  //  CHECK-NEXT:                 affine.store {{.*}}, {{.*}}[%{{.*}}, %{{.*}}, %{{.*}}] : memref<?x?x?xf32>
  //       CHECK:               }
  //  CHECK-NEXT:             }
  //  CHECK-NEXT:           }
  //  CHECK-NEXT:         }
  //  CHECK-NEXT:       }
  //  CHECK-NEXT:       affine.for %{{.*}} = affine_map<(d0) -> (d0)>(%[[ZERO]]) to affine_map<(d0) -> (d0)>(%[[P]]) {
  //  CHECK-NEXT:         affine.for %{{.*}} = max affine_map<(d0) -> (0, d0)>(%{{.*}}) to min affine_map<(d0)[s0] -> (s0, d0 + 512)>(%{{.*}})[%[[M]]] {
  //  CHECK-NEXT:           affine.for %{{.*}} = max affine_map<(d0) -> (0, d0)>(%{{.*}}) to min affine_map<(d0)[s0] -> (s0, d0 + 1024)>(%{{.*}})[%[[N]]] {
  //  CHECK-NEXT:             {{.*}} = affine.load {{.*}}[%{{.*}}, %{{.*}}, %{{.*}}] : memref<?x?x?xf32>
  //  CHECK-NEXT:             {{.*}} = affine.load {{.*}}[%{{.*}}, %{{.*}}, %{{.*}}] : memref<?x?x?xf32>
  //  CHECK-NEXT:             {{.*}}= addf {{.*}}, {{.*}} : f32
  //  CHECK-NEXT:             affine.store {{.*}}, {{.*}}[%{{.*}}, %{{.*}}, %{{.*}}] : memref<?x?x?xf32>
  // clang-format on
  f.print(llvm::outs());
  f.erase();
}

// Exercise StdIndexedValue for loads and stores.
TEST_FUNC(indirect_access) {
  using namespace edsc::op;
  auto memrefType = MemRefType::get({ShapedType::kDynamicSize},
                                    FloatType::getF32(&globalContext()), {}, 0);
  auto f = makeFunction("indirect_access", {},
                        {memrefType, memrefType, memrefType, memrefType});

  OpBuilder builder(f.getBody());
  ScopedContext scope(builder, f.getLoc());
  ValueHandle zero = std_constant_index(0);
  MemRefBoundsCapture vC(f.getArgument(2));
  AffineIndexedValue B(f.getArgument(1)), D(f.getArgument(3));
  StdIndexedValue A(f.getArgument(0)), C(f.getArgument(2));
  ValueHandle i(builder.getIndexType()), N(vC.ub(0));

  // clang-format off
  AffineLoopNestBuilder(&i, zero, N, 1)([&]{
      C((ValueHandle)D(i)) = A((ValueHandle)B(i));
  });
  // clang-format on

  // clang-format off
  // CHECK-LABEL: func @indirect_access
  // CHECK-SAME: (%[[ARG0:.*]]: memref<?xf32>, %[[ARG1:.*]]: memref<?xf32>, %[[ARG2:.*]]: memref<?xf32>, %[[ARG3:.*]]: memref<?xf32>)
  // CHECK-DAG:  [[B:%.*]] = affine.load %[[ARG1]]
  // CHECK-DAG:  [[D:%.*]] = affine.load %[[ARG3]]
  // CHECK:  load %{{.*}}{{\[}}[[B]]{{\]}}
  // CHECK:  store %{{.*}}, %{{.*}}{{\[}}[[D]]{{\]}}
  // clang-format on
  f.print(llvm::outs());
  f.erase();
}

// Exercise affine loads and stores build with empty maps.
TEST_FUNC(empty_map_load_store) {
  using namespace edsc::op;
  auto memrefType =
      MemRefType::get({}, FloatType::getF32(&globalContext()), {}, 0);
  auto f = makeFunction("empty_map_load_store", {},
                        {memrefType, memrefType, memrefType, memrefType});

  OpBuilder builder(f.getBody());
  ScopedContext scope(builder, f.getLoc());
  ValueHandle zero = std_constant_index(0);
  ValueHandle one = std_constant_index(1);
  AffineIndexedValue input(f.getArgument(0)), res(f.getArgument(1));
  ValueHandle iv(builder.getIndexType());

  // clang-format off
  AffineLoopNestBuilder(&iv, zero, one, 1)([&]{
      res() = input();
  });
  // clang-format on

  // clang-format off
  // CHECK-LABEL: func @empty_map_load_store(
  // CHECK:  [[A:%.*]] = affine.load %{{.*}}[]
  // CHECK:  affine.store [[A]], %{{.*}}[]
  // clang-format on
  f.print(llvm::outs());
  f.erase();
}

// clang-format off
// CHECK-LABEL: func @affine_if_op
// CHECK:       affine.if affine_set<([[d0:.*]], [[d1:.*]]){{\[}}[[s0:.*]], [[s1:.*]]{{\]}}
// CHECK-NOT:   else
// CHECK:       affine.if affine_set<([[d0:.*]], [[d1:.*]]){{\[}}[[s0:.*]], [[s1:.*]]{{\]}}
// CHECK-NEXT: } else {
// clang-format on
TEST_FUNC(affine_if_op) {
  using namespace edsc::op;
  auto f32Type = FloatType::getF32(&globalContext());
  auto memrefType = MemRefType::get(
      {ShapedType::kDynamicSize, ShapedType::kDynamicSize}, f32Type, {}, 0);
  auto f = makeFunction("affine_if_op", {}, {memrefType});

  OpBuilder builder(f.getBody());
  ScopedContext scope(builder, f.getLoc());

  ValueHandle zero = std_constant_index(0), ten = std_constant_index(10);

  SmallVector<bool, 4> isEq = {false, false, false, false};
  SmallVector<AffineExpr, 4> affineExprs = {
      builder.getAffineDimExpr(0),    // d0 >= 0
      builder.getAffineDimExpr(1),    // d1 >= 0
      builder.getAffineSymbolExpr(0), // s0 >= 0
      builder.getAffineSymbolExpr(1)  // s1 >= 0
  };
  auto intSet = IntegerSet::get(2, 2, affineExprs, isEq);

  SmallVector<Value, 4> affineIfArgs = {zero, zero, ten, ten};
  intrinsics::affine_if(intSet, affineIfArgs, /*withElseRegion=*/false);
  intrinsics::affine_if(intSet, affineIfArgs, /*withElseRegion=*/true);

  f.print(llvm::outs());
  f.erase();
}

// clang-format off
// CHECK-LABEL: func @linalg_pointwise
//       CHECK:   linalg.generic {args_in = 2 : i64, args_out = 1 : i64,
// CHECK-SAME: indexing_maps = [affine_map<(d0, d1) -> (d0, d1)>, affine_map<(d0, d1) -> (d0, d1)>, affine_map<(d0, d1) -> (d0, d1)>],
// CHECK-SAME: iterator_types = ["parallel", "parallel"]}
//       CHECK:       addf
//       CHECK:     }: memref<?x?xf32>, memref<?x?xf32>, memref<?x?xf32>
//       CHECK:   linalg.generic {args_in = 2 : i64, args_out = 1 : i64,
// CHECK-SAME: indexing_maps = [affine_map<(d0, d1) -> (d0, d1)>, affine_map<(d0, d1) -> (d0, d1)>, affine_map<(d0, d1) -> (d0, d1)>],
// CHECK-SAME: iterator_types = ["parallel", "parallel"]}
//       CHECK:       cmpf "ogt"
//       CHECK:       select
//       CHECK:   }: memref<?x?xf32>, memref<?x?xf32>, memref<?x?xf32>
//       CHECK:   linalg.generic {args_in = 1 : i64, args_out = 1 : i64,
// CHECK-SAME:      indexing_maps = [affine_map<(d0, d1) -> (d0, d1)>, affine_map<(d0, d1) -> (d0, d1)>],
// CHECK-SAME:      iterator_types = ["parallel", "parallel"]}
//       CHECK:     tanh
//       CHECK:   }: memref<?x?xf32>, memref<?x?xf32>
// clang-format on
TEST_FUNC(linalg_pointwise_test) {
  using namespace edsc;
  using namespace edsc::ops;

  auto f32Type = FloatType::getF32(&globalContext());
  auto memrefType = MemRefType::get(
      {ShapedType::kDynamicSize, ShapedType::kDynamicSize}, f32Type, {}, 0);
  auto f = makeFunction("linalg_pointwise", {},
                        {memrefType, memrefType, memrefType});

  OpBuilder builder(f.getBody());
  ScopedContext scope(builder, f.getLoc());
  ValueHandle A(f.getArgument(0)), B(f.getArgument(1)), C(f.getArgument(2));
  AffineExpr i, j;
  bindDims(&globalContext(), i, j);
  StructuredIndexed SA(A), SB(B), SC(C);
  linalg_pointwise_add(SA({i, j}), SB({i, j}), SC({i, j}));
  linalg_pointwise_max(SA({i, j}), SB({i, j}), SC({i, j}));
  linalg_pointwise_tanh(SA({i, j}), SC({i, j}));

  f.print(llvm::outs());
  f.erase();
}

// clang-format off
// CHECK-LABEL: func @linalg_matmul
//       CHECK:   linalg.generic {args_in = 2 : i64, args_out = 1 : i64,
// CHECK-SAME: indexing_maps = [affine_map<(d0, d1, d2) -> (d0, d2)>, affine_map<(d0, d1, d2) -> (d2, d1)>, affine_map<(d0, d1, d2) -> (d0, d1)>],
// CHECK-SAME: iterator_types = ["parallel", "parallel", "reduction"]}
///      CHECK:   ^bb0(%[[a0:.*]]: f32, %[[a1:.*]]: f32, %[[a2:.*]]: f32):
//       CHECK:     %[[a3:.*]] = mulf %[[a0]], %[[a1]] : f32
//       CHECK:     %[[a4:.*]] = addf %[[a2]], %[[a3]] : f32
//       CHECK:     linalg.yield %[[a4]] : f32
//       CHECK:   }: memref<?x?xf32>, memref<?x?xf32>, memref<?x?xf32>
// clang-format on
TEST_FUNC(linalg_matmul_test) {
  using namespace edsc;
  using namespace edsc::ops;

  auto f32Type = FloatType::getF32(&globalContext());
  auto memrefType = MemRefType::get(
      {ShapedType::kDynamicSize, ShapedType::kDynamicSize}, f32Type, {}, 0);
  auto f =
      makeFunction("linalg_matmul", {}, {memrefType, memrefType, memrefType});

  OpBuilder builder(f.getBody());
  ScopedContext scope(builder, f.getLoc());
  linalg_matmul(makeValueHandles(llvm::to_vector<3>(f.getArguments())));

  f.print(llvm::outs());
  f.erase();
}

// clang-format off
// CHECK-LABEL: func @linalg_conv_nhwc
//       CHECK:   linalg.generic {args_in = 2 : i64, args_out = 1 : i64,
// CHECK-SAME: indexing_maps = [affine_map<(d0, d1, d2, d3, d4, d5, d6) -> (d0, d2 * 3 + d4 * 5, d3 * 4 + d5 * 6, d6)>,
// CHECK-SAME: affine_map<(d0, d1, d2, d3, d4, d5, d6) -> (d4, d5, d6, d1)>,
// CHECK-SAME: affine_map<(d0, d1, d2, d3, d4, d5, d6) -> (d0, d2, d3, d1)>],
// CHECK-SAME: iterator_types = ["parallel", "parallel", "parallel", "parallel", "reduction", "reduction", "reduction"]}
///      CHECK:   ^bb0(%[[a0:.*]]: f32, %[[a1:.*]]: f32, %[[a2:.*]]: f32):
//       CHECK:     %[[a3:.*]] = mulf %[[a0]], %[[a1]] : f32
//       CHECK:     %[[a4:.*]] = addf %[[a2]], %[[a3]] : f32
//       CHECK:     linalg.yield %[[a4]] : f32
//       CHECK:   }: memref<?x?x?x?xf32>, memref<?x?x?x?xf32>, memref<?x?x?x?xf32>
// clang-format on
TEST_FUNC(linalg_conv_nhwc) {
  using namespace edsc;
  using namespace edsc::ops;

  auto f32Type = FloatType::getF32(&globalContext());
  auto memrefType =
      MemRefType::get({ShapedType::kDynamicSize, ShapedType::kDynamicSize,
                       ShapedType::kDynamicSize, ShapedType::kDynamicSize},
                      f32Type, {}, 0);
  auto f = makeFunction("linalg_conv_nhwc", {},
                        {memrefType, memrefType, memrefType});

  OpBuilder builder(f.getBody());
  ScopedContext scope(builder, f.getLoc());
  linalg_conv_nhwc(makeValueHandles(llvm::to_vector<3>(f.getArguments())),
                   /*strides=*/{3, 4}, /*dilations=*/{5, 6});

  f.print(llvm::outs());
  f.erase();
}

// clang-format off
// CHECK-LABEL: func @linalg_dilated_conv_nhwc
//       CHECK:   linalg.generic {args_in = 2 : i64, args_out = 1 : i64,
// CHECK-SAME: indexing_maps = [affine_map<(d0, d1, d2, d3, d4, d5, d6) -> (d0, d3 * 3 + d5 * 5, d4 * 4 + d6 * 6, d2)>,
// CHECK-SAME: affine_map<(d0, d1, d2, d3, d4, d5, d6) -> (d5, d6, d2, d1)>,
// CHECK-SAME: affine_map<(d0, d1, d2, d3, d4, d5, d6) -> (d0, d3, d4, d1 + d2 * 7)>],
// CHECK-SAME: iterator_types = ["parallel", "parallel", "parallel", "parallel", "parallel", "reduction", "reduction"]}
//       CHECK:   ^bb0(%[[a0:.*]]: f32, %[[a1:.*]]: f32, %[[a2:.*]]: f32):
//       CHECK:     %[[a3:.*]] = mulf %[[a0]], %[[a1]] : f32
//       CHECK:     %[[a4:.*]] = addf %[[a2]], %[[a3]] : f32
//       CHECK:     linalg.yield %[[a4]] : f32
//       CHECK:   }: memref<?x?x?x?xf32>, memref<?x?x?x?xf32>, memref<?x?x?x?xf32>
// clang-format on
TEST_FUNC(linalg_dilated_conv_nhwc) {
  using namespace edsc;
  using namespace edsc::ops;

  auto f32Type = FloatType::getF32(&globalContext());
  auto memrefType =
      MemRefType::get({ShapedType::kDynamicSize, ShapedType::kDynamicSize,
                       ShapedType::kDynamicSize, ShapedType::kDynamicSize},
                      f32Type, {}, 0);
  auto f = makeFunction("linalg_dilated_conv_nhwc", {},
                        {memrefType, memrefType, memrefType});

  OpBuilder builder(f.getBody());
  ScopedContext scope(builder, f.getLoc());
  linalg_dilated_conv_nhwc(makeValueHandles(f.getArguments()),
                           /*depth_multiplier=*/7,
                           /*strides=*/{3, 4}, /*dilations=*/{5, 6});

  f.print(llvm::outs());
  f.erase();
}

// clang-format off
// CHECK-LABEL: func @linalg_metadata_ops
//       CHECK: linalg.reshape {{.*}} [affine_map<(d0, d1, d2) -> (d0, d1)>, affine_map<(d0, d1, d2) -> (d2)>] : memref<4x8x16xf32> into memref<32x16xf32>
//       CHECK: linalg.reshape {{.*}} [affine_map<(d0, d1, d2) -> (d0, d1)>, affine_map<(d0, d1, d2) -> (d2)>] : memref<32x16xf32> into memref<4x8x16xf32>
// clang-format on
TEST_FUNC(linalg_metadata_ops) {
  auto f32Type = FloatType::getF32(&globalContext());
  auto memrefType = MemRefType::get({4, 8, 16}, f32Type, {}, 0);
  auto f = makeFunction("linalg_metadata_ops", {}, {memrefType});

  OpBuilder builder(f.getBody());
  ScopedContext scope(builder, f.getLoc());
  AffineExpr i, j, k;
  bindDims(&globalContext(), i, j, k);
  ValueHandle v(f.getArgument(0));
  auto reshaped = linalg_reshape(v, ArrayRef<ArrayRef<AffineExpr>>{{i, j}, k});
  linalg_reshape(memrefType, reshaped,
                 ArrayRef<ArrayRef<AffineExpr>>{{i, j}, k});

  f.print(llvm::outs());
  f.erase();
}

// clang-format off
// CHECK-LABEL: func @linalg_tensors
//       CHECK:   linalg.generic {args_in = 2 : i64, args_out = 1 : i64,
// CHECK-SAME: indexing_maps = [affine_map<(d0, d1) -> (d0, d1)>, affine_map<(d0, d1) -> (d0, d1)>, affine_map<(d0, d1) -> (d0, d1)>],
// CHECK-SAME: iterator_types = ["parallel", "parallel"]}
//       CHECK:       addf
//       CHECK:     }: tensor<?x?xf32>, memref<?x?xf32> -> tensor<?x?xf32>
//       CHECK:   linalg.generic {args_in = 2 : i64, args_out = 1 : i64,
// CHECK-SAME: indexing_maps = [affine_map<(d0, d1) -> (d0, d1)>, affine_map<(d0, d1) -> (d0, d1)>, affine_map<(d0, d1) -> (d0, d1)>],
// CHECK-SAME: iterator_types = ["parallel", "parallel"]}
//       CHECK:       cmpf "ogt"
//       CHECK:       select
//       CHECK:   }: tensor<?x?xf32>, memref<?x?xf32> -> tensor<?x?xf32>
//       CHECK:   linalg.generic {args_in = 1 : i64, args_out = 1 : i64,
// CHECK-SAME:      indexing_maps = [affine_map<(d0, d1) -> (d0, d1)>, affine_map<(d0, d1) -> (d0, d1)>],
// CHECK-SAME:      iterator_types = ["parallel", "parallel"]}
//       CHECK:     tanh
//       CHECK:   }: tensor<?x?xf32> -> tensor<?x?xf32>
//       CHECK:   linalg.generic {args_in = 2 : i64, args_out = 1 : i64,
//  CHECK-SAME:     indexing_maps = [affine_map<(d0, d1, d2) -> (d0, d2)>,
//  CHECK-SAME:                      affine_map<(d0, d1, d2) -> (d2, d1)>,
//  CHECK-SAME:                      affine_map<(d0, d1, d2) -> (d0, d1)>],
//  CHECK-SAME:     iterator_types = ["parallel", "parallel", "reduction"]}
//       CHECK:     mulf
//       CHECK:   }: tensor<?x?xf32>, memref<?x?xf32> -> tensor<?x?xf32>
//       CHECK:   linalg.generic {args_in = 3 : i64, args_out = 1 : i64,
//  CHECK-SAME:     indexing_maps = [affine_map<(d0, d1, d2) -> (d0, d2)>,
//  CHECK-SAME:                      affine_map<(d0, d1, d2) -> (d2, d1)>,
//  CHECK-SAME:                      affine_map<(d0, d1, d2) -> (d0, d1)>,
//  CHECK-SAME:                      affine_map<(d0, d1, d2) -> (d0, d1)>],
//  CHECK-SAME:     iterator_types = ["parallel", "parallel", "reduction"]
//       CHECK:     mulf
//       CHECK:     addf
//       CHECK:   }: tensor<?x?xf32>, memref<?x?xf32>, tensor<?x?xf32> -> tensor<?x?xf32>
// clang-format on
TEST_FUNC(linalg_tensors_test) {
  using namespace edsc;
  using namespace edsc::ops;

  auto f32Type = FloatType::getF32(&globalContext());
  auto memrefType = MemRefType::get(
      {ShapedType::kDynamicSize, ShapedType::kDynamicSize}, f32Type, {}, 0);
  auto tensorType = RankedTensorType::get(
      {ShapedType::kDynamicSize, ShapedType::kDynamicSize}, f32Type);
  auto f = makeFunction("linalg_tensors", {}, {tensorType, memrefType});

  OpBuilder builder(f.getBody());
  ScopedContext scope(builder, f.getLoc());
  ValueHandle A(f.getArgument(0)), B(f.getArgument(1));
  AffineExpr i, j;
  bindDims(&globalContext(), i, j);
  StructuredIndexed SA(A), SB(B), SC(tensorType);
  linalg_pointwise_add(SA({i, j}), SB({i, j}), SC({i, j}));
  linalg_pointwise_max(SA({i, j}), SB({i, j}), SC({i, j}));
  linalg_pointwise_tanh(SA({i, j}), SC({i, j}));
  Value o1 = linalg_matmul(A, B, tensorType)->getResult(0);
  linalg_matmul(A, B, ValueHandle(o1), tensorType);

  f.print(llvm::outs());
  f.erase();
}

<<<<<<< HEAD
// CHECK-LABEL: func @vector_matmul_test(
//  CHECK-SAME:   %[[A:.*]]: vector<4x16xf32>,
//  CHECK-SAME:   %[[B:.*]]: vector<16x8xf32>,
//  CHECK-SAME:   %[[C:.*]]: vector<4x8xf32>)
//  CHECK:   vector.contract {{.*}}[affine_map<(d0, d1, d2) -> (d0, d2)>,
//  CHECK-SAME:                     affine_map<(d0, d1, d2) -> (d2, d1)>,
//  CHECK-SAME:                     affine_map<(d0, d1, d2) -> (d0, d1)>],
//  CHECK-SAME:              {{.*}}["parallel", "parallel", "reduction"]
//  CHECK-SAME: %[[A]], %[[B]], %[[C]]
//  CHECK-SAME:   vector<4x16xf32>, vector<16x8xf32> into vector<4x8xf32>
TEST_FUNC(vector_matmul_test) {
=======
// CHECK-LABEL: func @memref_vector_matmul_test(
//  CHECK-SAME:   %[[A:.*]]: memref<?x?xvector<4x16xf32>>,
//  CHECK-SAME:   %[[B:.*]]: memref<?x?xvector<16x8xf32>>,
//  CHECK-SAME:   %[[C:.*]]: memref<?x?xvector<4x8xf32>>)
//       CHECK:   linalg.generic {{.*}} %[[A]], %[[B]], %[[C]]
//       CHECK:     vector.contract{{.*}}[affine_map<(d0, d1, d2) -> (d0,
//  d2)>,
//  CHECK-SAME:                       affine_map<(d0, d1, d2) -> (d2, d1)>,
//  CHECK-SAME:                       affine_map<(d0, d1, d2) -> (d0, d1)>],
//  CHECK-SAME:                {{.*}}["parallel", "parallel", "reduction"]
//  CHECK-SAME:     vector<4x16xf32>, vector<16x8xf32> into vector<4x8xf32>
//       CHECK:   memref<?x?xvector<4x16xf32>>, memref<?x?xvector<16x8xf32>>,
//  CHECK-SAME:   memref<?x?xvector<4x8xf32>>
TEST_FUNC(memref_vector_matmul_test) {
>>>>>>> b9883c59
  using namespace edsc;
  using namespace edsc::ops;

  int64_t M = 4, N = 8, K = 16;
  auto f32Type = FloatType::getF32(&globalContext());
  auto mkVectorType = VectorType::get({M, K}, f32Type);
  auto knVectorType = VectorType::get({K, N}, f32Type);
  auto mnVectorType = VectorType::get({M, N}, f32Type);
<<<<<<< HEAD
  auto f = makeFunction("vector_matmul_test", {},
                        {mkVectorType, knVectorType, mnVectorType});
=======
  auto typeA =
      MemRefType::get({ShapedType::kDynamicSize, ShapedType::kDynamicSize},
                      mkVectorType, {}, 0);
  auto typeB =
      MemRefType::get({ShapedType::kDynamicSize, ShapedType::kDynamicSize},
                      knVectorType, {}, 0);
  auto typeC =
      MemRefType::get({ShapedType::kDynamicSize, ShapedType::kDynamicSize},
                      mnVectorType, {}, 0);
  auto f = makeFunction("memref_vector_matmul_test", {}, {typeA, typeB, typeC});
>>>>>>> b9883c59

  OpBuilder builder(f.getBody());
  ScopedContext scope(builder, f.getLoc());
  ValueHandle A(f.getArgument(0)), B(f.getArgument(1)), C(f.getArgument(2));
<<<<<<< HEAD
  vector_matmul(A, B, C);
=======
  auto contractionBuilder = [](ArrayRef<BlockArgument> args) {
    assert(args.size() == 3 && "expected 3 block arguments");
    (linalg_yield(vector_matmul(args[0], args[1], args[2])));
  };
  linalg_matmul(A, B, C, contractionBuilder);

>>>>>>> b9883c59
  f.print(llvm::outs());
  f.erase();
}

int main() {
  RUN_TESTS();
  return 0;
}<|MERGE_RESOLUTION|>--- conflicted
+++ resolved
@@ -990,19 +990,6 @@
   f.erase();
 }
 
-<<<<<<< HEAD
-// CHECK-LABEL: func @vector_matmul_test(
-//  CHECK-SAME:   %[[A:.*]]: vector<4x16xf32>,
-//  CHECK-SAME:   %[[B:.*]]: vector<16x8xf32>,
-//  CHECK-SAME:   %[[C:.*]]: vector<4x8xf32>)
-//  CHECK:   vector.contract {{.*}}[affine_map<(d0, d1, d2) -> (d0, d2)>,
-//  CHECK-SAME:                     affine_map<(d0, d1, d2) -> (d2, d1)>,
-//  CHECK-SAME:                     affine_map<(d0, d1, d2) -> (d0, d1)>],
-//  CHECK-SAME:              {{.*}}["parallel", "parallel", "reduction"]
-//  CHECK-SAME: %[[A]], %[[B]], %[[C]]
-//  CHECK-SAME:   vector<4x16xf32>, vector<16x8xf32> into vector<4x8xf32>
-TEST_FUNC(vector_matmul_test) {
-=======
 // CHECK-LABEL: func @memref_vector_matmul_test(
 //  CHECK-SAME:   %[[A:.*]]: memref<?x?xvector<4x16xf32>>,
 //  CHECK-SAME:   %[[B:.*]]: memref<?x?xvector<16x8xf32>>,
@@ -1017,7 +1004,6 @@
 //       CHECK:   memref<?x?xvector<4x16xf32>>, memref<?x?xvector<16x8xf32>>,
 //  CHECK-SAME:   memref<?x?xvector<4x8xf32>>
 TEST_FUNC(memref_vector_matmul_test) {
->>>>>>> b9883c59
   using namespace edsc;
   using namespace edsc::ops;
 
@@ -1026,10 +1012,6 @@
   auto mkVectorType = VectorType::get({M, K}, f32Type);
   auto knVectorType = VectorType::get({K, N}, f32Type);
   auto mnVectorType = VectorType::get({M, N}, f32Type);
-<<<<<<< HEAD
-  auto f = makeFunction("vector_matmul_test", {},
-                        {mkVectorType, knVectorType, mnVectorType});
-=======
   auto typeA =
       MemRefType::get({ShapedType::kDynamicSize, ShapedType::kDynamicSize},
                       mkVectorType, {}, 0);
@@ -1040,21 +1022,16 @@
       MemRefType::get({ShapedType::kDynamicSize, ShapedType::kDynamicSize},
                       mnVectorType, {}, 0);
   auto f = makeFunction("memref_vector_matmul_test", {}, {typeA, typeB, typeC});
->>>>>>> b9883c59
 
   OpBuilder builder(f.getBody());
   ScopedContext scope(builder, f.getLoc());
   ValueHandle A(f.getArgument(0)), B(f.getArgument(1)), C(f.getArgument(2));
-<<<<<<< HEAD
-  vector_matmul(A, B, C);
-=======
   auto contractionBuilder = [](ArrayRef<BlockArgument> args) {
     assert(args.size() == 3 && "expected 3 block arguments");
     (linalg_yield(vector_matmul(args[0], args[1], args[2])));
   };
   linalg_matmul(A, B, C, contractionBuilder);
 
->>>>>>> b9883c59
   f.print(llvm::outs());
   f.erase();
 }
