--- conflicted
+++ resolved
@@ -448,21 +448,6 @@
   ret void
 }
 
-<<<<<<< HEAD
-; Shufflevector
-; CHECK-LABEL: llvm.func @shuffle_vec
-define <4 x half> @shuffle_vec(<4 x half>* %arg0, <4 x half>* %arg1) {
-  ; CHECK: %[[V0:.+]] = llvm.load %{{.+}} : !llvm.ptr<vector<4xf16>>
-  %val0 = load <4 x half>, <4 x half>* %arg0
-  ; CHECK: %[[V1:.+]] = llvm.load %{{.+}} : !llvm.ptr<vector<4xf16>>
-  %val1 = load <4 x half>, <4 x half>* %arg1
-  ; CHECK: llvm.shufflevector %[[V0]], %[[V1]] [2, 3, -1, -1] : vector<4xf16>
-  %shuffle = shufflevector <4 x half> %val0, <4 x half> %val1, <4 x i32> <i32 2, i32 3, i32 undef, i32 undef>
-  ret <4 x half> %shuffle
-}
-
-=======
->>>>>>> 903ae952
 ; Varadic function definition
 %struct.va_list = type { i8* }
 
