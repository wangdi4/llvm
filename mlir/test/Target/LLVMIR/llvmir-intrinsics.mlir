// RUN: mlir-translate -mlir-to-llvmir %s | FileCheck %s

// CHECK-LABEL: @intrinsics
llvm.func @intrinsics(%arg0: f32, %arg1: f32, %arg2: vector<8xf32>, %arg3: !llvm.ptr<i8>) {
  %c3 = llvm.mlir.constant(3 : i32) : i32
  %c1 = llvm.mlir.constant(1 : i32) : i32
  %c0 = llvm.mlir.constant(0 : i32) : i32
  // CHECK: call float @llvm.fmuladd.f32
  "llvm.intr.fmuladd"(%arg0, %arg1, %arg0) : (f32, f32, f32) -> f32
  // CHECK: call <8 x float> @llvm.fmuladd.v8f32
  "llvm.intr.fmuladd"(%arg2, %arg2, %arg2) : (vector<8xf32>, vector<8xf32>, vector<8xf32>) -> vector<8xf32>
  // CHECK: call float @llvm.fma.f32
  "llvm.intr.fma"(%arg0, %arg1, %arg0) : (f32, f32, f32) -> f32
  // CHECK: call <8 x float> @llvm.fma.v8f32
  "llvm.intr.fma"(%arg2, %arg2, %arg2) : (vector<8xf32>, vector<8xf32>, vector<8xf32>) -> vector<8xf32>
  // CHECK: call void @llvm.prefetch.p0(ptr %3, i32 0, i32 3, i32 1)
  "llvm.intr.prefetch"(%arg3, %c0, %c3, %c1) : (!llvm.ptr<i8>, i32, i32, i32) -> ()
  llvm.return
}

// CHECK-LABEL: @exp_test
llvm.func @exp_test(%arg0: f32, %arg1: vector<8xf32>) {
  // CHECK: call float @llvm.exp.f32
  "llvm.intr.exp"(%arg0) : (f32) -> f32
  // CHECK: call <8 x float> @llvm.exp.v8f32
  "llvm.intr.exp"(%arg1) : (vector<8xf32>) -> vector<8xf32>
  llvm.return
}

// CHECK-LABEL: @exp2_test
llvm.func @exp2_test(%arg0: f32, %arg1: vector<8xf32>) {
  // CHECK: call float @llvm.exp2.f32
  "llvm.intr.exp2"(%arg0) : (f32) -> f32
  // CHECK: call <8 x float> @llvm.exp2.v8f32
  "llvm.intr.exp2"(%arg1) : (vector<8xf32>) -> vector<8xf32>
  llvm.return
}

// CHECK-LABEL: @log_test
llvm.func @log_test(%arg0: f32, %arg1: vector<8xf32>) {
  // CHECK: call float @llvm.log.f32
  "llvm.intr.log"(%arg0) : (f32) -> f32
  // CHECK: call <8 x float> @llvm.log.v8f32
  "llvm.intr.log"(%arg1) : (vector<8xf32>) -> vector<8xf32>
  llvm.return
}

// CHECK-LABEL: @log10_test
llvm.func @log10_test(%arg0: f32, %arg1: vector<8xf32>) {
  // CHECK: call float @llvm.log10.f32
  "llvm.intr.log10"(%arg0) : (f32) -> f32
  // CHECK: call <8 x float> @llvm.log10.v8f32
  "llvm.intr.log10"(%arg1) : (vector<8xf32>) -> vector<8xf32>
  llvm.return
}

// CHECK-LABEL: @log2_test
llvm.func @log2_test(%arg0: f32, %arg1: vector<8xf32>) {
  // CHECK: call float @llvm.log2.f32
  "llvm.intr.log2"(%arg0) : (f32) -> f32
  // CHECK: call <8 x float> @llvm.log2.v8f32
  "llvm.intr.log2"(%arg1) : (vector<8xf32>) -> vector<8xf32>
  llvm.return
}

// CHECK-LABEL: @fabs_test
llvm.func @fabs_test(%arg0: f32, %arg1: vector<8xf32>) {
  // CHECK: call float @llvm.fabs.f32
  "llvm.intr.fabs"(%arg0) : (f32) -> f32
  // CHECK: call <8 x float> @llvm.fabs.v8f32
  "llvm.intr.fabs"(%arg1) : (vector<8xf32>) -> vector<8xf32>
  llvm.return
}

// CHECK-LABEL: @sqrt_test
llvm.func @sqrt_test(%arg0: f32, %arg1: vector<8xf32>) {
  // CHECK: call float @llvm.sqrt.f32
  "llvm.intr.sqrt"(%arg0) : (f32) -> f32
  // CHECK: call <8 x float> @llvm.sqrt.v8f32
  "llvm.intr.sqrt"(%arg1) : (vector<8xf32>) -> vector<8xf32>
  llvm.return
}

// CHECK-LABEL: @ceil_test
llvm.func @ceil_test(%arg0: f32, %arg1: vector<8xf32>) {
  // CHECK: call float @llvm.ceil.f32
  "llvm.intr.ceil"(%arg0) : (f32) -> f32
  // CHECK: call <8 x float> @llvm.ceil.v8f32
  "llvm.intr.ceil"(%arg1) : (vector<8xf32>) -> vector<8xf32>
  llvm.return
}

// CHECK-LABEL: @floor_test
llvm.func @floor_test(%arg0: f32, %arg1: vector<8xf32>) {
  // CHECK: call float @llvm.floor.f32
  "llvm.intr.floor"(%arg0) : (f32) -> f32
  // CHECK: call <8 x float> @llvm.floor.v8f32
  "llvm.intr.floor"(%arg1) : (vector<8xf32>) -> vector<8xf32>
  llvm.return
}

// CHECK-LABEL: @cos_test
llvm.func @cos_test(%arg0: f32, %arg1: vector<8xf32>) {
  // CHECK: call float @llvm.cos.f32
  "llvm.intr.cos"(%arg0) : (f32) -> f32
  // CHECK: call <8 x float> @llvm.cos.v8f32
  "llvm.intr.cos"(%arg1) : (vector<8xf32>) -> vector<8xf32>
  llvm.return
}

// CHECK-LABEL: @copysign_test
llvm.func @copysign_test(%arg0: f32, %arg1: f32, %arg2: vector<8xf32>, %arg3: vector<8xf32>) {
  // CHECK: call float @llvm.copysign.f32
  "llvm.intr.copysign"(%arg0, %arg1) : (f32, f32) -> f32
  // CHECK: call <8 x float> @llvm.copysign.v8f32
  "llvm.intr.copysign"(%arg2, %arg3) : (vector<8xf32>, vector<8xf32>) -> vector<8xf32>
  llvm.return
}

// CHECK-LABEL: @pow_test
llvm.func @pow_test(%arg0: f32, %arg1: f32, %arg2: vector<8xf32>, %arg3: vector<8xf32>) {
  // CHECK: call float @llvm.pow.f32
  "llvm.intr.pow"(%arg0, %arg1) : (f32, f32) -> f32
  // CHECK: call <8 x float> @llvm.pow.v8f32
  "llvm.intr.pow"(%arg2, %arg3) : (vector<8xf32>, vector<8xf32>) -> vector<8xf32>
  llvm.return
}

// CHECK-LABEL: @bitreverse_test
llvm.func @bitreverse_test(%arg0: i32, %arg1: vector<8xi32>) {
  // CHECK: call i32 @llvm.bitreverse.i32
  "llvm.intr.bitreverse"(%arg0) : (i32) -> i32
  // CHECK: call <8 x i32> @llvm.bitreverse.v8i32
  "llvm.intr.bitreverse"(%arg1) : (vector<8xi32>) -> vector<8xi32>
  llvm.return
}

// CHECK-LABEL: @ctlz_test
llvm.func @ctlz_test(%arg0: i32, %arg1: vector<8xi32>) {
  %i1 = llvm.mlir.constant(false) : i1
  // CHECK: call i32 @llvm.ctlz.i32
  "llvm.intr.ctlz"(%arg0, %i1) : (i32, i1) -> i32
  // CHECK: call <8 x i32> @llvm.ctlz.v8i32
  "llvm.intr.ctlz"(%arg1, %i1) : (vector<8xi32>, i1) -> vector<8xi32>
  llvm.return
}

// CHECK-LABEL: @cttz_test
llvm.func @cttz_test(%arg0: i32, %arg1: vector<8xi32>) {
  %i1 = llvm.mlir.constant(false) : i1
  // CHECK: call i32 @llvm.cttz.i32
  "llvm.intr.cttz"(%arg0, %i1) : (i32, i1) -> i32
  // CHECK: call <8 x i32> @llvm.cttz.v8i32
  "llvm.intr.cttz"(%arg1, %i1) : (vector<8xi32>, i1) -> vector<8xi32>
  llvm.return
}

// CHECK-LABEL: @ctpop_test
llvm.func @ctpop_test(%arg0: i32, %arg1: vector<8xi32>) {
  // CHECK: call i32 @llvm.ctpop.i32
  "llvm.intr.ctpop"(%arg0) : (i32) -> i32
  // CHECK: call <8 x i32> @llvm.ctpop.v8i32
  "llvm.intr.ctpop"(%arg1) : (vector<8xi32>) -> vector<8xi32>
  llvm.return
}

// CHECK-LABEL: @maximum_test
llvm.func @maximum_test(%arg0: f32, %arg1: f32, %arg2: vector<8xf32>, %arg3: vector<8xf32>) {
  // CHECK: call float @llvm.maximum.f32
  "llvm.intr.maximum"(%arg0, %arg1) : (f32, f32) -> f32
  // CHECK: call <8 x float> @llvm.maximum.v8f32
  "llvm.intr.maximum"(%arg2, %arg3) : (vector<8xf32>, vector<8xf32>) -> vector<8xf32>
  llvm.return
}

// CHECK-LABEL: @minimum_test
llvm.func @minimum_test(%arg0: f32, %arg1: f32, %arg2: vector<8xf32>, %arg3: vector<8xf32>) {
  // CHECK: call float @llvm.minimum.f32
  "llvm.intr.minimum"(%arg0, %arg1) : (f32, f32) -> f32
  // CHECK: call <8 x float> @llvm.minimum.v8f32
  "llvm.intr.minimum"(%arg2, %arg3) : (vector<8xf32>, vector<8xf32>) -> vector<8xf32>
  llvm.return
}

// CHECK-LABEL: @maxnum_test
llvm.func @maxnum_test(%arg0: f32, %arg1: f32, %arg2: vector<8xf32>, %arg3: vector<8xf32>) {
  // CHECK: call float @llvm.maxnum.f32
  "llvm.intr.maxnum"(%arg0, %arg1) : (f32, f32) -> f32
  // CHECK: call <8 x float> @llvm.maxnum.v8f32
  "llvm.intr.maxnum"(%arg2, %arg3) : (vector<8xf32>, vector<8xf32>) -> vector<8xf32>
  llvm.return
}

// CHECK-LABEL: @minnum_test
llvm.func @minnum_test(%arg0: f32, %arg1: f32, %arg2: vector<8xf32>, %arg3: vector<8xf32>) {
  // CHECK: call float @llvm.minnum.f32
  "llvm.intr.minnum"(%arg0, %arg1) : (f32, f32) -> f32
  // CHECK: call <8 x float> @llvm.minnum.v8f32
  "llvm.intr.minnum"(%arg2, %arg3) : (vector<8xf32>, vector<8xf32>) -> vector<8xf32>
  llvm.return
}

// CHECK-LABEL: @smax_test
llvm.func @smax_test(%arg0: i32, %arg1: i32, %arg2: vector<8xi32>, %arg3: vector<8xi32>) {
  // CHECK: call i32 @llvm.smax.i32
  "llvm.intr.smax"(%arg0, %arg1) : (i32, i32) -> i32
  // CHECK: call <8 x i32> @llvm.smax.v8i32
  "llvm.intr.smax"(%arg2, %arg3) : (vector<8xi32>, vector<8xi32>) -> vector<8xi32>
  llvm.return
}

// CHECK-LABEL: @smin_test
llvm.func @smin_test(%arg0: i32, %arg1: i32, %arg2: vector<8xi32>, %arg3: vector<8xi32>) {
  // CHECK: call i32 @llvm.smin.i32
  "llvm.intr.smin"(%arg0, %arg1) : (i32, i32) -> i32
  // CHECK: call <8 x i32> @llvm.smin.v8i32
  "llvm.intr.smin"(%arg2, %arg3) : (vector<8xi32>, vector<8xi32>) -> vector<8xi32>
  llvm.return
}

// CHECK-LABEL: @umax_test
llvm.func @umax_test(%arg0: i32, %arg1: i32, %arg2: vector<8xi32>, %arg3: vector<8xi32>) {
  // CHECK: call i32 @llvm.umax.i32
  "llvm.intr.umax"(%arg0, %arg1) : (i32, i32) -> i32
  // CHECK: call <8 x i32> @llvm.umax.v8i32
  "llvm.intr.umax"(%arg2, %arg3) : (vector<8xi32>, vector<8xi32>) -> vector<8xi32>
  llvm.return
}

// CHECK-LABEL: @umin_test
llvm.func @umin_test(%arg0: i32, %arg1: i32, %arg2: vector<8xi32>, %arg3: vector<8xi32>) {
  // CHECK: call i32 @llvm.umin.i32
  "llvm.intr.umin"(%arg0, %arg1) : (i32, i32) -> i32
  // CHECK: call <8 x i32> @llvm.umin.v8i32
  "llvm.intr.umin"(%arg2, %arg3) : (vector<8xi32>, vector<8xi32>) -> vector<8xi32>
  llvm.return
}

// CHECK-LABEL: @vector_reductions
llvm.func @vector_reductions(%arg0: f32, %arg1: vector<8xf32>, %arg2: vector<8xi32>) {
  // CHECK: call i32 @llvm.vector.reduce.add.v8i32
  "llvm.intr.vector.reduce.add"(%arg2) : (vector<8xi32>) -> i32
  // CHECK: call i32 @llvm.vector.reduce.and.v8i32
  "llvm.intr.vector.reduce.and"(%arg2) : (vector<8xi32>) -> i32
  // CHECK: call float @llvm.vector.reduce.fmax.v8f32
  "llvm.intr.vector.reduce.fmax"(%arg1) : (vector<8xf32>) -> f32
  // CHECK: call float @llvm.vector.reduce.fmin.v8f32
  "llvm.intr.vector.reduce.fmin"(%arg1) : (vector<8xf32>) -> f32
  // CHECK: call i32 @llvm.vector.reduce.mul.v8i32
  "llvm.intr.vector.reduce.mul"(%arg2) : (vector<8xi32>) -> i32
  // CHECK: call i32 @llvm.vector.reduce.or.v8i32
  "llvm.intr.vector.reduce.or"(%arg2) : (vector<8xi32>) -> i32
  // CHECK: call i32 @llvm.vector.reduce.smax.v8i32
  "llvm.intr.vector.reduce.smax"(%arg2) : (vector<8xi32>) -> i32
  // CHECK: call i32 @llvm.vector.reduce.smin.v8i32
  "llvm.intr.vector.reduce.smin"(%arg2) : (vector<8xi32>) -> i32
  // CHECK: call i32 @llvm.vector.reduce.umax.v8i32
  "llvm.intr.vector.reduce.umax"(%arg2) : (vector<8xi32>) -> i32
  // CHECK: call i32 @llvm.vector.reduce.umin.v8i32
  "llvm.intr.vector.reduce.umin"(%arg2) : (vector<8xi32>) -> i32
  // CHECK: call float @llvm.vector.reduce.fadd.v8f32
  "llvm.intr.vector.reduce.fadd"(%arg0, %arg1) : (f32, vector<8xf32>) -> f32
  // CHECK: call float @llvm.vector.reduce.fmul.v8f32
  "llvm.intr.vector.reduce.fmul"(%arg0, %arg1) : (f32, vector<8xf32>) -> f32
  // CHECK: call reassoc float @llvm.vector.reduce.fadd.v8f32
  "llvm.intr.vector.reduce.fadd"(%arg0, %arg1) {reassoc = true} : (f32, vector<8xf32>) -> f32
  // CHECK: call reassoc float @llvm.vector.reduce.fmul.v8f32
  "llvm.intr.vector.reduce.fmul"(%arg0, %arg1) {reassoc = true} : (f32, vector<8xf32>) -> f32
  // CHECK: call i32 @llvm.vector.reduce.xor.v8i32
  "llvm.intr.vector.reduce.xor"(%arg2) : (vector<8xi32>) -> i32
  llvm.return
}

// CHECK-LABEL: @matrix_intrinsics
//                                       4x16                       16x3
llvm.func @matrix_intrinsics(%A: vector<64 x f32>, %B: vector<48 x f32>,
                             %ptr: !llvm.ptr<f32>, %stride: i64) {
  // CHECK: call <12 x float> @llvm.matrix.multiply.v12f32.v64f32.v48f32(<64 x float> %0, <48 x float> %1, i32 4, i32 16, i32 3)
  %C = llvm.intr.matrix.multiply %A, %B
    { lhs_rows = 4: i32, lhs_columns = 16: i32 , rhs_columns = 3: i32} :
    (vector<64 x f32>, vector<48 x f32>) -> vector<12 x f32>
  // CHECK: call <48 x float> @llvm.matrix.transpose.v48f32(<48 x float> %1, i32 3, i32 16)
  %D = llvm.intr.matrix.transpose %B { rows = 3: i32, columns = 16: i32} :
    vector<48 x f32> into vector<48 x f32>
  // CHECK: call <48 x float> @llvm.matrix.column.major.load.v48f32.i64(ptr align 4 %2, i64 %3, i1 false, i32 3, i32 16)
  %E = llvm.intr.matrix.column.major.load %ptr, <stride=%stride>
    { isVolatile = 0: i1, rows = 3: i32, columns = 16: i32} :
    vector<48 x f32> from !llvm.ptr<f32> stride i64
  // CHECK: call void @llvm.matrix.column.major.store.v48f32.i64(<48 x float> %7, ptr align 4 %2, i64 %3, i1 false, i32 3, i32 16)
  llvm.intr.matrix.column.major.store %E, %ptr, <stride=%stride>
    { isVolatile = 0: i1, rows = 3: i32, columns = 16: i32} :
    vector<48 x f32> to !llvm.ptr<f32> stride i64
  llvm.return
}

// CHECK-LABEL: @get_active_lane_mask
llvm.func @get_active_lane_mask(%base: i64, %n: i64) -> (vector<7xi1>) {
  // CHECK: call <7 x i1> @llvm.get.active.lane.mask.v7i1.i64(i64 %0, i64 %1)
  %0 = llvm.intr.get.active.lane.mask %base, %n : i64, i64 to vector<7xi1>
  llvm.return %0 : vector<7xi1>
}

// CHECK-LABEL: @masked_load_store_intrinsics
llvm.func @masked_load_store_intrinsics(%A: !llvm.ptr<vector<7xf32>>, %mask: vector<7xi1>) {
  // CHECK: call <7 x float> @llvm.masked.load.v7f32.p0(ptr %{{.*}}, i32 1, <7 x i1> %{{.*}}, <7 x float> undef)
  %a = llvm.intr.masked.load %A, %mask { alignment = 1: i32} :
    (!llvm.ptr<vector<7xf32>>, vector<7xi1>) -> vector<7xf32>
  // CHECK: call <7 x float> @llvm.masked.load.v7f32.p0(ptr %{{.*}}, i32 1, <7 x i1> %{{.*}}, <7 x float> %{{.*}})
  %b = llvm.intr.masked.load %A, %mask, %a { alignment = 1: i32} :
    (!llvm.ptr<vector<7xf32>>, vector<7xi1>, vector<7xf32>) -> vector<7xf32>
  // CHECK: call void @llvm.masked.store.v7f32.p0(<7 x float> %{{.*}}, ptr %0, i32 {{.*}}, <7 x i1> %{{.*}})
  llvm.intr.masked.store %b, %A, %mask { alignment = 1: i32} :
    vector<7xf32>, vector<7xi1> into !llvm.ptr<vector<7xf32>>
  llvm.return
}

// CHECK-LABEL: @masked_gather_scatter_intrinsics
llvm.func @masked_gather_scatter_intrinsics(%M: !llvm.vec<7 x ptr<f32>>, %mask: vector<7xi1>) {
  // CHECK: call <7 x float> @llvm.masked.gather.v7f32.v7p0(<7 x ptr> %{{.*}}, i32 1, <7 x i1> %{{.*}}, <7 x float> undef)
  %a = llvm.intr.masked.gather %M, %mask { alignment = 1: i32} :
      (!llvm.vec<7 x ptr<f32>>, vector<7xi1>) -> vector<7xf32>
  // CHECK: call <7 x float> @llvm.masked.gather.v7f32.v7p0(<7 x ptr> %{{.*}}, i32 1, <7 x i1> %{{.*}}, <7 x float> %{{.*}})
  %b = llvm.intr.masked.gather %M, %mask, %a { alignment = 1: i32} :
      (!llvm.vec<7 x ptr<f32>>, vector<7xi1>, vector<7xf32>) -> vector<7xf32>
  // CHECK: call void @llvm.masked.scatter.v7f32.v7p0(<7 x float> %{{.*}}, <7 x ptr> %{{.*}}, i32 1, <7 x i1> %{{.*}})
  llvm.intr.masked.scatter %b, %M, %mask { alignment = 1: i32} :
      vector<7xf32>, vector<7xi1> into !llvm.vec<7 x ptr<f32>>
  llvm.return
}

// CHECK-LABEL: @masked_expand_compress_intrinsics
llvm.func @masked_expand_compress_intrinsics(%ptr: !llvm.ptr<f32>, %mask: vector<7xi1>, %passthru: vector<7xf32>) {
  // CHECK: call <7 x float> @llvm.masked.expandload.v7f32(ptr %{{.*}}, <7 x i1> %{{.*}}, <7 x float> %{{.*}})
  %0 = "llvm.intr.masked.expandload"(%ptr, %mask, %passthru)
    : (!llvm.ptr<f32>, vector<7xi1>, vector<7xf32>) -> (vector<7xf32>)
  // CHECK: call void @llvm.masked.compressstore.v7f32(<7 x float> %{{.*}}, ptr %{{.*}}, <7 x i1> %{{.*}})
  "llvm.intr.masked.compressstore"(%0, %ptr, %mask)
    : (vector<7xf32>, !llvm.ptr<f32>, vector<7xi1>) -> ()
  llvm.return
}

// CHECK-LABEL: @memcpy_test
llvm.func @memcpy_test(%arg0: i32, %arg2: !llvm.ptr<i8>, %arg3: !llvm.ptr<i8>) {
  %i1 = llvm.mlir.constant(false) : i1
  // CHECK: call void @llvm.memcpy.p0.p0.i32(ptr %{{.*}}, ptr %{{.*}}, i32 %{{.*}}, i1 {{.*}})
  "llvm.intr.memcpy"(%arg2, %arg3, %arg0, %i1) : (!llvm.ptr<i8>, !llvm.ptr<i8>, i32, i1) -> ()
  %sz = llvm.mlir.constant(10: i64) : i64
  // CHECK: call void @llvm.memcpy.inline.p0.p0.i64(ptr %{{.*}}, ptr %{{.*}}, i64 10, i1 {{.*}})
  "llvm.intr.memcpy.inline"(%arg2, %arg3, %sz, %i1) : (!llvm.ptr<i8>, !llvm.ptr<i8>, i64, i1) -> ()
  llvm.return
}

// CHECK-LABEL: @memmove_test
llvm.func @memmove_test(%arg0: i32, %arg2: !llvm.ptr<i8>, %arg3: !llvm.ptr<i8>) {
  %i1 = llvm.mlir.constant(false) : i1
  // CHECK: call void @llvm.memmove.p0.p0.i32(ptr %{{.*}}, ptr %{{.*}}, i32 %{{.*}}, i1 {{.*}})
  "llvm.intr.memmove"(%arg2, %arg3, %arg0, %i1) : (!llvm.ptr<i8>, !llvm.ptr<i8>, i32, i1) -> ()
  llvm.return
}

// CHECK-LABEL: @memset_test
llvm.func @memset_test(%arg0: i32, %arg2: !llvm.ptr<i8>, %arg3: i8) {
  %i1 = llvm.mlir.constant(false) : i1
  // CHECK: call void @llvm.memset.p0.i32(ptr %{{.*}}, i8 %{{.*}}, i32 %{{.*}}, i1 {{.*}})
  "llvm.intr.memset"(%arg2, %arg3, %arg0, %i1) : (!llvm.ptr<i8>, i8, i32, i1) -> ()
  llvm.return
}

// CHECK-LABEL: @sadd_with_overflow_test
llvm.func @sadd_with_overflow_test(%arg0: i32, %arg1: i32, %arg2: vector<8xi32>, %arg3: vector<8xi32>) {
  // CHECK: call { i32, i1 } @llvm.sadd.with.overflow.i32
  "llvm.intr.sadd.with.overflow"(%arg0, %arg1) : (i32, i32) -> !llvm.struct<(i32, i1)>
  // CHECK: call { <8 x i32>, <8 x i1> } @llvm.sadd.with.overflow.v8i32
  "llvm.intr.sadd.with.overflow"(%arg2, %arg3) : (vector<8xi32>, vector<8xi32>) -> !llvm.struct<(vector<8xi32>, vector<8xi1>)>
  llvm.return
}

// CHECK-LABEL: @uadd_with_overflow_test
llvm.func @uadd_with_overflow_test(%arg0: i32, %arg1: i32, %arg2: vector<8xi32>, %arg3: vector<8xi32>) {
  // CHECK: call { i32, i1 } @llvm.uadd.with.overflow.i32
  "llvm.intr.uadd.with.overflow"(%arg0, %arg1) : (i32, i32) -> !llvm.struct<(i32, i1)>
  // CHECK: call { <8 x i32>, <8 x i1> } @llvm.uadd.with.overflow.v8i32
  "llvm.intr.uadd.with.overflow"(%arg2, %arg3) : (vector<8xi32>, vector<8xi32>) -> !llvm.struct<(vector<8xi32>, vector<8xi1>)>
  llvm.return
}

// CHECK-LABEL: @ssub_with_overflow_test
llvm.func @ssub_with_overflow_test(%arg0: i32, %arg1: i32, %arg2: vector<8xi32>, %arg3: vector<8xi32>) {
  // CHECK: call { i32, i1 } @llvm.ssub.with.overflow.i32
  "llvm.intr.ssub.with.overflow"(%arg0, %arg1) : (i32, i32) -> !llvm.struct<(i32, i1)>
  // CHECK: call { <8 x i32>, <8 x i1> } @llvm.ssub.with.overflow.v8i32
  "llvm.intr.ssub.with.overflow"(%arg2, %arg3) : (vector<8xi32>, vector<8xi32>) -> !llvm.struct<(vector<8xi32>, vector<8xi1>)>
  llvm.return
}

// CHECK-LABEL: @usub_with_overflow_test
llvm.func @usub_with_overflow_test(%arg0: i32, %arg1: i32, %arg2: vector<8xi32>, %arg3: vector<8xi32>) {
  // CHECK: call { i32, i1 } @llvm.usub.with.overflow.i32
  "llvm.intr.usub.with.overflow"(%arg0, %arg1) : (i32, i32) -> !llvm.struct<(i32, i1)>
  // CHECK: call { <8 x i32>, <8 x i1> } @llvm.usub.with.overflow.v8i32
  "llvm.intr.usub.with.overflow"(%arg2, %arg3) : (vector<8xi32>, vector<8xi32>) -> !llvm.struct<(vector<8xi32>, vector<8xi1>)>
  llvm.return
}

// CHECK-LABEL: @smul_with_overflow_test
llvm.func @smul_with_overflow_test(%arg0: i32, %arg1: i32, %arg2: vector<8xi32>, %arg3: vector<8xi32>) {
  // CHECK: call { i32, i1 } @llvm.smul.with.overflow.i32
  "llvm.intr.smul.with.overflow"(%arg0, %arg1) : (i32, i32) -> !llvm.struct<(i32, i1)>
  // CHECK: call { <8 x i32>, <8 x i1> } @llvm.smul.with.overflow.v8i32
  "llvm.intr.smul.with.overflow"(%arg2, %arg3) : (vector<8xi32>, vector<8xi32>) -> !llvm.struct<(vector<8xi32>, vector<8xi1>)>
  llvm.return
}

// CHECK-LABEL: @umul_with_overflow_test
llvm.func @umul_with_overflow_test(%arg0: i32, %arg1: i32, %arg2: vector<8xi32>, %arg3: vector<8xi32>) {
  // CHECK: call { i32, i1 } @llvm.umul.with.overflow.i32
  "llvm.intr.umul.with.overflow"(%arg0, %arg1) : (i32, i32) -> !llvm.struct<(i32, i1)>
  // CHECK: call { <8 x i32>, <8 x i1> } @llvm.umul.with.overflow.v8i32
  "llvm.intr.umul.with.overflow"(%arg2, %arg3) : (vector<8xi32>, vector<8xi32>) -> !llvm.struct<(vector<8xi32>, vector<8xi1>)>
  llvm.return
}

// CHECK-LABEL: @coro_id
llvm.func @coro_id(%arg0: i32, %arg1: !llvm.ptr<i8>) {
  // CHECK: call token @llvm.coro.id
  %null = llvm.mlir.null : !llvm.ptr<i8>
  llvm.intr.coro.id %arg0, %arg1, %arg1, %null : !llvm.token
  llvm.return
}

// CHECK-LABEL: @coro_begin
llvm.func @coro_begin(%arg0: i32, %arg1: !llvm.ptr<i8>) {
  %null = llvm.mlir.null : !llvm.ptr<i8>
  %token = llvm.intr.coro.id %arg0, %arg1, %arg1, %null : !llvm.token
  // CHECK: call ptr @llvm.coro.begin
  llvm.intr.coro.begin %token, %arg1 : !llvm.ptr<i8>
  llvm.return
}

// CHECK-LABEL: @coro_size
llvm.func @coro_size() {
  // CHECK: call i64 @llvm.coro.size.i64
  %0 = llvm.intr.coro.size : i64
  // CHECK: call i32 @llvm.coro.size.i32
  %1 = llvm.intr.coro.size : i32
  llvm.return
}

// CHECK-LABEL: @coro_align
llvm.func @coro_align() {
  // CHECK: call i64 @llvm.coro.align.i64
  %0 = llvm.intr.coro.align : i64
  // CHECK: call i32 @llvm.coro.align.i32
  %1 = llvm.intr.coro.align : i32
  llvm.return
}

// CHECK-LABEL: @coro_save
llvm.func @coro_save(%arg0: !llvm.ptr<i8>) {
  // CHECK: call token @llvm.coro.save
  %0 = llvm.intr.coro.save %arg0 : !llvm.token
  llvm.return
}

// CHECK-LABEL: @coro_suspend
llvm.func @coro_suspend(%arg0: i32, %arg1 : i1, %arg2 : !llvm.ptr<i8>) {
  %null = llvm.mlir.null : !llvm.ptr<i8>
  %token = llvm.intr.coro.id %arg0, %arg2, %arg2, %null : !llvm.token
  // CHECK: call i8 @llvm.coro.suspend
  %0 = llvm.intr.coro.suspend %token, %arg1 : i8
  llvm.return
}

// CHECK-LABEL: @coro_end
llvm.func @coro_end(%arg0: !llvm.ptr<i8>, %arg1 : i1) {
  // CHECK: call i1 @llvm.coro.end
  %0 = llvm.intr.coro.end %arg0, %arg1 : i1
  llvm.return
}

// CHECK-LABEL: @coro_free
llvm.func @coro_free(%arg0: i32, %arg1 : !llvm.ptr<i8>) {
  %null = llvm.mlir.null : !llvm.ptr<i8>
  %token = llvm.intr.coro.id %arg0, %arg1, %arg1, %null : !llvm.token
  // CHECK: call ptr @llvm.coro.free
  %0 = llvm.intr.coro.free %token, %arg1 : !llvm.ptr<i8>
  llvm.return
}

// CHECK-LABEL: @coro_resume
llvm.func @coro_resume(%arg0: !llvm.ptr<i8>) {
  // CHECK: call void @llvm.coro.resume
  llvm.intr.coro.resume %arg0
  llvm.return
}

// CHECK-LABEL: @eh_typeid_for
llvm.func @eh_typeid_for(%arg0 : !llvm.ptr<i8>) {
    // CHECK: call i32 @llvm.eh.typeid.for
    %0 = llvm.intr.eh.typeid.for %arg0 : i32
    llvm.return
}

// CHECK-LABEL: @stack_save
llvm.func @stack_save() {
  // CHECK: call ptr @llvm.stacksave
  %0 = llvm.intr.stacksave : !llvm.ptr<i8>
  llvm.return
}

// CHECK-LABEL: @stack_restore
llvm.func @stack_restore(%arg0: !llvm.ptr<i8>) {
  // CHECK: call void @llvm.stackrestore
  llvm.intr.stackrestore %arg0
  llvm.return
}

// CHECK-LABEL: @vector_predication_intrinsics
llvm.func @vector_predication_intrinsics(%A: vector<8xi32>, %B: vector<8xi32>,
                                         %C: vector<8xf32>, %D: vector<8xf32>,
                                         %E: vector<8xi64>, %F: vector<8xf64>,
                                         %G: !llvm.vec<8 x !llvm.ptr<i32>>,
                                         %i: i32, %f: f32,
                                         %iptr : !llvm.ptr<i32>,
                                         %fptr : !llvm.ptr<f32>,
                                         %mask: vector<8xi1>, %evl: i32) {
  // CHECK: call <8 x i32> @llvm.vp.add.v8i32
  "llvm.intr.vp.add" (%A, %B, %mask, %evl) :
         (vector<8xi32>, vector<8xi32>, vector<8xi1>, i32) -> vector<8xi32>
  // CHECK: call <8 x i32> @llvm.vp.sub.v8i32
  "llvm.intr.vp.sub" (%A, %B, %mask, %evl) :
         (vector<8xi32>, vector<8xi32>, vector<8xi1>, i32) -> vector<8xi32>
  // CHECK: call <8 x i32> @llvm.vp.mul.v8i32
  "llvm.intr.vp.mul" (%A, %B, %mask, %evl) :
         (vector<8xi32>, vector<8xi32>, vector<8xi1>, i32) -> vector<8xi32>
  // CHECK: call <8 x i32> @llvm.vp.sdiv.v8i32
  "llvm.intr.vp.sdiv" (%A, %B, %mask, %evl) :
         (vector<8xi32>, vector<8xi32>, vector<8xi1>, i32) -> vector<8xi32>
  // CHECK: call <8 x i32> @llvm.vp.udiv.v8i32
  "llvm.intr.vp.udiv" (%A, %B, %mask, %evl) :
         (vector<8xi32>, vector<8xi32>, vector<8xi1>, i32) -> vector<8xi32>
  // CHECK: call <8 x i32> @llvm.vp.srem.v8i32
  "llvm.intr.vp.srem" (%A, %B, %mask, %evl) :
         (vector<8xi32>, vector<8xi32>, vector<8xi1>, i32) -> vector<8xi32>
  // CHECK: call <8 x i32> @llvm.vp.urem.v8i32
  "llvm.intr.vp.urem" (%A, %B, %mask, %evl) :
         (vector<8xi32>, vector<8xi32>, vector<8xi1>, i32) -> vector<8xi32>
  // CHECK: call <8 x i32> @llvm.vp.ashr.v8i32
  "llvm.intr.vp.ashr" (%A, %B, %mask, %evl) :
         (vector<8xi32>, vector<8xi32>, vector<8xi1>, i32) -> vector<8xi32>
  // CHECK: call <8 x i32> @llvm.vp.lshr.v8i32
  "llvm.intr.vp.lshr" (%A, %B, %mask, %evl) :
         (vector<8xi32>, vector<8xi32>, vector<8xi1>, i32) -> vector<8xi32>
  // CHECK: call <8 x i32> @llvm.vp.shl.v8i32
  "llvm.intr.vp.shl" (%A, %B, %mask, %evl) :
         (vector<8xi32>, vector<8xi32>, vector<8xi1>, i32) -> vector<8xi32>
  // CHECK: call <8 x i32> @llvm.vp.or.v8i32
  "llvm.intr.vp.or" (%A, %B, %mask, %evl) :
         (vector<8xi32>, vector<8xi32>, vector<8xi1>, i32) -> vector<8xi32>
  // CHECK: call <8 x i32> @llvm.vp.and.v8i32
  "llvm.intr.vp.and" (%A, %B, %mask, %evl) :
         (vector<8xi32>, vector<8xi32>, vector<8xi1>, i32) -> vector<8xi32>
  // CHECK: call <8 x i32> @llvm.vp.xor.v8i32
  "llvm.intr.vp.xor" (%A, %B, %mask, %evl) :
         (vector<8xi32>, vector<8xi32>, vector<8xi1>, i32) -> vector<8xi32>

  // CHECK: call <8 x float> @llvm.vp.fadd.v8f32
  "llvm.intr.vp.fadd" (%C, %D, %mask, %evl) :
         (vector<8xf32>, vector<8xf32>, vector<8xi1>, i32) -> vector<8xf32>
  // CHECK: call <8 x float> @llvm.vp.fsub.v8f32
  "llvm.intr.vp.fsub" (%C, %D, %mask, %evl) :
         (vector<8xf32>, vector<8xf32>, vector<8xi1>, i32) -> vector<8xf32>
  // CHECK: call <8 x float> @llvm.vp.fmul.v8f32
  "llvm.intr.vp.fmul" (%C, %D, %mask, %evl) :
         (vector<8xf32>, vector<8xf32>, vector<8xi1>, i32) -> vector<8xf32>
  // CHECK: call <8 x float> @llvm.vp.fdiv.v8f32
  "llvm.intr.vp.fdiv" (%C, %D, %mask, %evl) :
         (vector<8xf32>, vector<8xf32>, vector<8xi1>, i32) -> vector<8xf32>
  // CHECK: call <8 x float> @llvm.vp.frem.v8f32
  "llvm.intr.vp.frem" (%C, %D, %mask, %evl) :
         (vector<8xf32>, vector<8xf32>, vector<8xi1>, i32) -> vector<8xf32>
  // CHECK: call <8 x float> @llvm.vp.fneg.v8f32
  "llvm.intr.vp.fneg" (%C, %mask, %evl) :
         (vector<8xf32>, vector<8xi1>, i32) -> vector<8xf32>
  // CHECK: call <8 x float> @llvm.vp.fma.v8f32
  "llvm.intr.vp.fma" (%C, %D, %D, %mask, %evl) :
         (vector<8xf32>, vector<8xf32>, vector<8xf32>, vector<8xi1>, i32) -> vector<8xf32>

  // CHECK: call i32 @llvm.vp.reduce.add.v8i32
  "llvm.intr.vp.reduce.add" (%i, %A, %mask, %evl) :
         (i32, vector<8xi32>, vector<8xi1>, i32) -> i32
  // CHECK: call i32 @llvm.vp.reduce.mul.v8i32
  "llvm.intr.vp.reduce.mul" (%i, %A, %mask, %evl) :
         (i32, vector<8xi32>, vector<8xi1>, i32) -> i32
  // CHECK: call i32 @llvm.vp.reduce.and.v8i32
  "llvm.intr.vp.reduce.and" (%i, %A, %mask, %evl) :
         (i32, vector<8xi32>, vector<8xi1>, i32) -> i32
  // CHECK: call i32 @llvm.vp.reduce.or.v8i32
  "llvm.intr.vp.reduce.or" (%i, %A, %mask, %evl) :
         (i32, vector<8xi32>, vector<8xi1>, i32) -> i32
  // CHECK: call i32 @llvm.vp.reduce.xor.v8i32
  "llvm.intr.vp.reduce.xor" (%i, %A, %mask, %evl) :
         (i32, vector<8xi32>, vector<8xi1>, i32) -> i32
  // CHECK: call i32 @llvm.vp.reduce.smax.v8i32
  "llvm.intr.vp.reduce.smax" (%i, %A, %mask, %evl) :
         (i32, vector<8xi32>, vector<8xi1>, i32) -> i32
  // CHECK: call i32 @llvm.vp.reduce.smin.v8i32
  "llvm.intr.vp.reduce.smin" (%i, %A, %mask, %evl) :
         (i32, vector<8xi32>, vector<8xi1>, i32) -> i32
  // CHECK: call i32 @llvm.vp.reduce.umax.v8i32
  "llvm.intr.vp.reduce.umax" (%i, %A, %mask, %evl) :
         (i32, vector<8xi32>, vector<8xi1>, i32) -> i32
  // CHECK: call i32 @llvm.vp.reduce.umin.v8i32
  "llvm.intr.vp.reduce.umin" (%i, %A, %mask, %evl) :
         (i32, vector<8xi32>, vector<8xi1>, i32) -> i32

  // CHECK: call float @llvm.vp.reduce.fadd.v8f32
  "llvm.intr.vp.reduce.fadd" (%f, %C, %mask, %evl) :
         (f32, vector<8xf32>, vector<8xi1>, i32) -> f32
  // CHECK: call float @llvm.vp.reduce.fmul.v8f32
  "llvm.intr.vp.reduce.fmul" (%f, %C, %mask, %evl) :
         (f32, vector<8xf32>, vector<8xi1>, i32) -> f32
  // CHECK: call float @llvm.vp.reduce.fmax.v8f32
  "llvm.intr.vp.reduce.fmax" (%f, %C, %mask, %evl) :
         (f32, vector<8xf32>, vector<8xi1>, i32) -> f32
  // CHECK: call float @llvm.vp.reduce.fmin.v8f32
  "llvm.intr.vp.reduce.fmin" (%f, %C, %mask, %evl) :
         (f32, vector<8xf32>, vector<8xi1>, i32) -> f32

  // CHECK: call <8 x i32> @llvm.vp.select.v8i32
  "llvm.intr.vp.select" (%mask, %A, %B, %evl) :
         (vector<8xi1>, vector<8xi32>, vector<8xi32>, i32) -> vector<8xi32>
  // CHECK: call <8 x i32> @llvm.vp.merge.v8i32
  "llvm.intr.vp.merge" (%mask, %A, %B, %evl) :
         (vector<8xi1>, vector<8xi32>, vector<8xi32>, i32) -> vector<8xi32>

  // CHECK: call void @llvm.vp.store.v8i32.p0
  "llvm.intr.vp.store" (%A, %iptr, %mask, %evl) : 
         (vector<8xi32>, !llvm.ptr<i32>, vector<8xi1>, i32) -> ()
  // CHECK: call <8 x i32> @llvm.vp.load.v8i32.p0
  "llvm.intr.vp.load" (%iptr, %mask, %evl) :
         (!llvm.ptr<i32>, vector<8xi1>, i32) -> vector<8xi32>
  // CHECK: call void @llvm.experimental.vp.strided.store.v8i32.p0.i32
  "llvm.intr.experimental.vp.strided.store" (%A, %iptr, %i, %mask, %evl) : 
         (vector<8xi32>, !llvm.ptr<i32>, i32, vector<8xi1>, i32) -> ()
  // CHECK: call <8 x i32> @llvm.experimental.vp.strided.load.v8i32.p0.i32
  "llvm.intr.experimental.vp.strided.load" (%iptr, %i, %mask, %evl) :
         (!llvm.ptr<i32>, i32, vector<8xi1>, i32) -> vector<8xi32>

  // CHECK: call <8 x i32> @llvm.vp.trunc.v8i32.v8i64
  "llvm.intr.vp.trunc" (%E, %mask, %evl) :
         (vector<8xi64>, vector<8xi1>, i32) -> vector<8xi32>
  // CHECK: call <8 x i64> @llvm.vp.zext.v8i64.v8i32
  "llvm.intr.vp.zext" (%A, %mask, %evl) :
         (vector<8xi32>, vector<8xi1>, i32) -> vector<8xi64>
  // CHECK: call <8 x i64> @llvm.vp.sext.v8i64.v8i32
  "llvm.intr.vp.sext" (%A, %mask, %evl) :
         (vector<8xi32>, vector<8xi1>, i32) -> vector<8xi64>

  // CHECK: call <8 x float> @llvm.vp.fptrunc.v8f32.v8f64
  "llvm.intr.vp.fptrunc" (%F, %mask, %evl) :
         (vector<8xf64>, vector<8xi1>, i32) -> vector<8xf32>
  // CHECK: call <8 x double> @llvm.vp.fpext.v8f64.v8f32
  "llvm.intr.vp.fpext" (%C, %mask, %evl) :
         (vector<8xf32>, vector<8xi1>, i32) -> vector<8xf64>

  // CHECK: call <8 x i64> @llvm.vp.fptoui.v8i64.v8f64
  "llvm.intr.vp.fptoui" (%F, %mask, %evl) :
         (vector<8xf64>, vector<8xi1>, i32) -> vector<8xi64>
  // CHECK: call <8 x i64> @llvm.vp.fptosi.v8i64.v8f64
  "llvm.intr.vp.fptosi" (%F, %mask, %evl) :
         (vector<8xf64>, vector<8xi1>, i32) -> vector<8xi64>

  // CHECK: call <8 x i64> @llvm.vp.ptrtoint.v8i64.v8p0
  "llvm.intr.vp.ptrtoint" (%G, %mask, %evl) :
         (!llvm.vec<8 x !llvm.ptr<i32>>, vector<8xi1>, i32) -> vector<8xi64>
  // CHECK: call <8 x ptr> @llvm.vp.inttoptr.v8p0.v8i64
  "llvm.intr.vp.inttoptr" (%E, %mask, %evl) :
         (vector<8xi64>, vector<8xi1>, i32) -> !llvm.vec<8 x !llvm.ptr<i32>>
  llvm.return
}

// Check that intrinsics are declared with appropriate types.
// CHECK-DAG: declare float @llvm.fma.f32(float, float, float)
// CHECK-DAG: declare <8 x float> @llvm.fma.v8f32(<8 x float>, <8 x float>, <8 x float>) #0
// CHECK-DAG: declare float @llvm.fmuladd.f32(float, float, float)
// CHECK-DAG: declare <8 x float> @llvm.fmuladd.v8f32(<8 x float>, <8 x float>, <8 x float>) #0
// CHECK-DAG: declare void @llvm.prefetch.p0(ptr nocapture readonly, i32 immarg, i32 immarg, i32)
// CHECK-DAG: declare float @llvm.exp.f32(float)
// CHECK-DAG: declare <8 x float> @llvm.exp.v8f32(<8 x float>) #0
// CHECK-DAG: declare float @llvm.log.f32(float)
// CHECK-DAG: declare <8 x float> @llvm.log.v8f32(<8 x float>) #0
// CHECK-DAG: declare float @llvm.log10.f32(float)
// CHECK-DAG: declare <8 x float> @llvm.log10.v8f32(<8 x float>) #0
// CHECK-DAG: declare float @llvm.log2.f32(float)
// CHECK-DAG: declare <8 x float> @llvm.log2.v8f32(<8 x float>) #0
// CHECK-DAG: declare float @llvm.fabs.f32(float)
// CHECK-DAG: declare <8 x float> @llvm.fabs.v8f32(<8 x float>) #0
// CHECK-DAG: declare float @llvm.sqrt.f32(float)
// CHECK-DAG: declare <8 x float> @llvm.sqrt.v8f32(<8 x float>) #0
// CHECK-DAG: declare float @llvm.ceil.f32(float)
// CHECK-DAG: declare <8 x float> @llvm.ceil.v8f32(<8 x float>) #0
// CHECK-DAG: declare float @llvm.cos.f32(float)
// CHECK-DAG: declare <8 x float> @llvm.cos.v8f32(<8 x float>) #0
// CHECK-DAG: declare float @llvm.copysign.f32(float, float)
// CHECK-DAG: declare <12 x float> @llvm.matrix.multiply.v12f32.v64f32.v48f32(<64 x float>, <48 x float>, i32 immarg, i32 immarg, i32 immarg)
// CHECK-DAG: declare <48 x float> @llvm.matrix.transpose.v48f32(<48 x float>, i32 immarg, i32 immarg)
// CHECK-DAG: declare <48 x float> @llvm.matrix.column.major.load.v48f32.i64(ptr nocapture, i64, i1 immarg, i32 immarg, i32 immarg)
// CHECK-DAG: declare void @llvm.matrix.column.major.store.v48f32.i64(<48 x float>, ptr nocapture writeonly, i64, i1 immarg, i32 immarg, i32 immarg)
// CHECK-DAG: declare <7 x i1> @llvm.get.active.lane.mask.v7i1.i64(i64, i64)
// CHECK-DAG: declare <7 x float> @llvm.masked.load.v7f32.p0(ptr, i32 immarg, <7 x i1>, <7 x float>)
// CHECK-DAG: declare void @llvm.masked.store.v7f32.p0(<7 x float>, ptr, i32 immarg, <7 x i1>)
// CHECK-DAG: declare <7 x float> @llvm.masked.gather.v7f32.v7p0(<7 x ptr>, i32 immarg, <7 x i1>, <7 x float>)
// CHECK-DAG: declare void @llvm.masked.scatter.v7f32.v7p0(<7 x float>, <7 x ptr>, i32 immarg, <7 x i1>)
// CHECK-DAG: declare <7 x float> @llvm.masked.expandload.v7f32(ptr, <7 x i1>, <7 x float>)
// CHECK-DAG: declare void @llvm.masked.compressstore.v7f32(<7 x float>, ptr, <7 x i1>)
// CHECK-DAG: declare void @llvm.memcpy.p0.p0.i32(ptr noalias nocapture writeonly, ptr noalias nocapture readonly, i32, i1 immarg)
// CHECK-DAG: declare void @llvm.memcpy.inline.p0.p0.i64(ptr noalias nocapture writeonly, ptr noalias nocapture readonly, i64 immarg, i1 immarg)
// CHECK-DAG: declare { i32, i1 } @llvm.sadd.with.overflow.i32(i32, i32)
// CHECK-DAG: declare { <8 x i32>, <8 x i1> } @llvm.sadd.with.overflow.v8i32(<8 x i32>, <8 x i32>) #0
// CHECK-DAG: declare { i32, i1 } @llvm.uadd.with.overflow.i32(i32, i32)
// CHECK-DAG: declare { <8 x i32>, <8 x i1> } @llvm.uadd.with.overflow.v8i32(<8 x i32>, <8 x i32>) #0
// CHECK-DAG: declare { i32, i1 } @llvm.ssub.with.overflow.i32(i32, i32)
// CHECK-DAG: declare { <8 x i32>, <8 x i1> } @llvm.ssub.with.overflow.v8i32(<8 x i32>, <8 x i32>) #0
// CHECK-DAG: declare { i32, i1 } @llvm.usub.with.overflow.i32(i32, i32)
// CHECK-DAG: declare { <8 x i32>, <8 x i1> } @llvm.usub.with.overflow.v8i32(<8 x i32>, <8 x i32>) #0
// CHECK-DAG: declare { i32, i1 } @llvm.umul.with.overflow.i32(i32, i32)
// CHECK-DAG: declare { <8 x i32>, <8 x i1> } @llvm.umul.with.overflow.v8i32(<8 x i32>, <8 x i32>) #0
// CHECK-DAG: declare token @llvm.coro.id(i32, ptr readnone, ptr nocapture readonly, ptr)
// CHECK-DAG: declare ptr @llvm.coro.begin(token, ptr writeonly)
// CHECK-DAG: declare i64 @llvm.coro.size.i64()
// CHECK-DAG: declare i32 @llvm.coro.size.i32()
// CHECK-DAG: declare token @llvm.coro.save(ptr)
// CHECK-DAG: declare i8 @llvm.coro.suspend(token, i1)
<<<<<<< HEAD
// CHECK-DAG: declare i1 @llvm.coro.end(i8*, i1)
// CHECK-DAG: declare i8* @llvm.coro.free(token, i8* nocapture readonly)
// CHECK-DAG: declare void @llvm.coro.resume(i8*)
=======
// CHECK-DAG: declare i1 @llvm.coro.end(ptr, i1)
// CHECK-DAG: declare ptr @llvm.coro.free(token, ptr nocapture readonly)
// CHECK-DAG: declare void @llvm.coro.resume(ptr)
>>>>>>> 9221f84f
// CHECK-DAG: declare <8 x i32> @llvm.vp.add.v8i32(<8 x i32>, <8 x i32>, <8 x i1>, i32) #2
// CHECK-DAG: declare <8 x i32> @llvm.vp.sub.v8i32(<8 x i32>, <8 x i32>, <8 x i1>, i32) #2
// CHECK-DAG: declare <8 x i32> @llvm.vp.mul.v8i32(<8 x i32>, <8 x i32>, <8 x i1>, i32) #2
// CHECK-DAG: declare <8 x i32> @llvm.vp.sdiv.v8i32(<8 x i32>, <8 x i32>, <8 x i1>, i32) #2
// CHECK-DAG: declare <8 x i32> @llvm.vp.udiv.v8i32(<8 x i32>, <8 x i32>, <8 x i1>, i32) #2
// CHECK-DAG: declare <8 x i32> @llvm.vp.srem.v8i32(<8 x i32>, <8 x i32>, <8 x i1>, i32) #2
// CHECK-DAG: declare <8 x i32> @llvm.vp.urem.v8i32(<8 x i32>, <8 x i32>, <8 x i1>, i32) #2
// CHECK-DAG: declare <8 x i32> @llvm.vp.ashr.v8i32(<8 x i32>, <8 x i32>, <8 x i1>, i32) #2
// CHECK-DAG: declare <8 x i32> @llvm.vp.lshr.v8i32(<8 x i32>, <8 x i32>, <8 x i1>, i32) #2
// CHECK-DAG: declare <8 x i32> @llvm.vp.shl.v8i32(<8 x i32>, <8 x i32>, <8 x i1>, i32) #2
// CHECK-DAG: declare <8 x i32> @llvm.vp.or.v8i32(<8 x i32>, <8 x i32>, <8 x i1>, i32) #2
// CHECK-DAG: declare <8 x i32> @llvm.vp.and.v8i32(<8 x i32>, <8 x i32>, <8 x i1>, i32) #2
// CHECK-DAG: declare <8 x i32> @llvm.vp.xor.v8i32(<8 x i32>, <8 x i32>, <8 x i1>, i32) #2
// CHECK-DAG: declare <8 x float> @llvm.vp.fadd.v8f32(<8 x float>, <8 x float>, <8 x i1>, i32) #2
// CHECK-DAG: declare <8 x float> @llvm.vp.fsub.v8f32(<8 x float>, <8 x float>, <8 x i1>, i32) #2
// CHECK-DAG: declare <8 x float> @llvm.vp.fmul.v8f32(<8 x float>, <8 x float>, <8 x i1>, i32) #2
// CHECK-DAG: declare <8 x float> @llvm.vp.fdiv.v8f32(<8 x float>, <8 x float>, <8 x i1>, i32) #2
// CHECK-DAG: declare <8 x float> @llvm.vp.frem.v8f32(<8 x float>, <8 x float>, <8 x i1>, i32) #2
// CHECK-DAG: declare <8 x float> @llvm.vp.fneg.v8f32(<8 x float>, <8 x i1>, i32) #2
// CHECK-DAG: declare <8 x float> @llvm.vp.fma.v8f32(<8 x float>, <8 x float>, <8 x float>, <8 x i1>, i32) #2
// CHECK-DAG: declare i32 @llvm.vp.reduce.add.v8i32(i32, <8 x i32>, <8 x i1>, i32) #2
// CHECK-DAG: declare i32 @llvm.vp.reduce.mul.v8i32(i32, <8 x i32>, <8 x i1>, i32) #2
// CHECK-DAG: declare i32 @llvm.vp.reduce.and.v8i32(i32, <8 x i32>, <8 x i1>, i32) #2
// CHECK-DAG: declare i32 @llvm.vp.reduce.or.v8i32(i32, <8 x i32>, <8 x i1>, i32) #2
// CHECK-DAG: declare i32 @llvm.vp.reduce.xor.v8i32(i32, <8 x i32>, <8 x i1>, i32) #2
// CHECK-DAG: declare i32 @llvm.vp.reduce.smax.v8i32(i32, <8 x i32>, <8 x i1>, i32) #2
// CHECK-DAG: declare i32 @llvm.vp.reduce.smin.v8i32(i32, <8 x i32>, <8 x i1>, i32) #2
// CHECK-DAG: declare i32 @llvm.vp.reduce.umax.v8i32(i32, <8 x i32>, <8 x i1>, i32) #2
// CHECK-DAG: declare i32 @llvm.vp.reduce.umin.v8i32(i32, <8 x i32>, <8 x i1>, i32) #2
// CHECK-DAG: declare float @llvm.vp.reduce.fadd.v8f32(float, <8 x float>, <8 x i1>, i32) #2
// CHECK-DAG: declare float @llvm.vp.reduce.fmul.v8f32(float, <8 x float>, <8 x i1>, i32) #2
// CHECK-DAG: declare float @llvm.vp.reduce.fmax.v8f32(float, <8 x float>, <8 x i1>, i32) #2
// CHECK-DAG: declare float @llvm.vp.reduce.fmin.v8f32(float, <8 x float>, <8 x i1>, i32) #2
// CHECK-DAG: declare <8 x i32> @llvm.vp.select.v8i32(<8 x i1>, <8 x i32>, <8 x i32>, i32) #2
// CHECK-DAG: declare <8 x i32> @llvm.vp.merge.v8i32(<8 x i1>, <8 x i32>, <8 x i32>, i32) #2
<<<<<<< HEAD
// CHECK-DAG: declare void @llvm.experimental.vp.strided.store.v8i32.p0i32.i32(<8 x i32>, i32* nocapture, i32, <8 x i1>, i32) #4
// CHECK-DAG: declare <8 x i32> @llvm.experimental.vp.strided.load.v8i32.p0i32.i32(i32* nocapture, i32, <8 x i1>, i32) #3
=======
// CHECK-DAG: declare void @llvm.experimental.vp.strided.store.v8i32.p0.i32(<8 x i32>, ptr nocapture, i32, <8 x i1>, i32) #4
// CHECK-DAG: declare <8 x i32> @llvm.experimental.vp.strided.load.v8i32.p0.i32(ptr nocapture, i32, <8 x i1>, i32) #3
>>>>>>> 9221f84f
// CHECK-DAG: declare <8 x i32> @llvm.vp.trunc.v8i32.v8i64(<8 x i64>, <8 x i1>, i32) #2
// CHECK-DAG: declare <8 x i64> @llvm.vp.zext.v8i64.v8i32(<8 x i32>, <8 x i1>, i32) #2
// CHECK-DAG: declare <8 x i64> @llvm.vp.sext.v8i64.v8i32(<8 x i32>, <8 x i1>, i32) #2
// CHECK-DAG: declare <8 x float> @llvm.vp.fptrunc.v8f32.v8f64(<8 x double>, <8 x i1>, i32) #2
// CHECK-DAG: declare <8 x double> @llvm.vp.fpext.v8f64.v8f32(<8 x float>, <8 x i1>, i32) #2
// CHECK-DAG: declare <8 x i64> @llvm.vp.fptoui.v8i64.v8f64(<8 x double>, <8 x i1>, i32) #2
// CHECK-DAG: declare <8 x i64> @llvm.vp.fptosi.v8i64.v8f64(<8 x double>, <8 x i1>, i32) #2
<<<<<<< HEAD
// CHECK-DAG: declare <8 x i64> @llvm.vp.ptrtoint.v8i64.v8p0i32(<8 x i32*>, <8 x i1>, i32) #2
// CHECK-DAG: declare <8 x i32*> @llvm.vp.inttoptr.v8p0i32.v8i64(<8 x i64>, <8 x i1>, i32) #2
=======
// CHECK-DAG: declare <8 x i64> @llvm.vp.ptrtoint.v8i64.v8p0(<8 x ptr>, <8 x i1>, i32) #2
// CHECK-DAG: declare <8 x ptr> @llvm.vp.inttoptr.v8p0.v8i64(<8 x i64>, <8 x i1>, i32) #2
>>>>>>> 9221f84f
<|MERGE_RESOLUTION|>--- conflicted
+++ resolved
@@ -732,15 +732,9 @@
 // CHECK-DAG: declare i32 @llvm.coro.size.i32()
 // CHECK-DAG: declare token @llvm.coro.save(ptr)
 // CHECK-DAG: declare i8 @llvm.coro.suspend(token, i1)
-<<<<<<< HEAD
-// CHECK-DAG: declare i1 @llvm.coro.end(i8*, i1)
-// CHECK-DAG: declare i8* @llvm.coro.free(token, i8* nocapture readonly)
-// CHECK-DAG: declare void @llvm.coro.resume(i8*)
-=======
 // CHECK-DAG: declare i1 @llvm.coro.end(ptr, i1)
 // CHECK-DAG: declare ptr @llvm.coro.free(token, ptr nocapture readonly)
 // CHECK-DAG: declare void @llvm.coro.resume(ptr)
->>>>>>> 9221f84f
 // CHECK-DAG: declare <8 x i32> @llvm.vp.add.v8i32(<8 x i32>, <8 x i32>, <8 x i1>, i32) #2
 // CHECK-DAG: declare <8 x i32> @llvm.vp.sub.v8i32(<8 x i32>, <8 x i32>, <8 x i1>, i32) #2
 // CHECK-DAG: declare <8 x i32> @llvm.vp.mul.v8i32(<8 x i32>, <8 x i32>, <8 x i1>, i32) #2
@@ -776,13 +770,8 @@
 // CHECK-DAG: declare float @llvm.vp.reduce.fmin.v8f32(float, <8 x float>, <8 x i1>, i32) #2
 // CHECK-DAG: declare <8 x i32> @llvm.vp.select.v8i32(<8 x i1>, <8 x i32>, <8 x i32>, i32) #2
 // CHECK-DAG: declare <8 x i32> @llvm.vp.merge.v8i32(<8 x i1>, <8 x i32>, <8 x i32>, i32) #2
-<<<<<<< HEAD
-// CHECK-DAG: declare void @llvm.experimental.vp.strided.store.v8i32.p0i32.i32(<8 x i32>, i32* nocapture, i32, <8 x i1>, i32) #4
-// CHECK-DAG: declare <8 x i32> @llvm.experimental.vp.strided.load.v8i32.p0i32.i32(i32* nocapture, i32, <8 x i1>, i32) #3
-=======
 // CHECK-DAG: declare void @llvm.experimental.vp.strided.store.v8i32.p0.i32(<8 x i32>, ptr nocapture, i32, <8 x i1>, i32) #4
 // CHECK-DAG: declare <8 x i32> @llvm.experimental.vp.strided.load.v8i32.p0.i32(ptr nocapture, i32, <8 x i1>, i32) #3
->>>>>>> 9221f84f
 // CHECK-DAG: declare <8 x i32> @llvm.vp.trunc.v8i32.v8i64(<8 x i64>, <8 x i1>, i32) #2
 // CHECK-DAG: declare <8 x i64> @llvm.vp.zext.v8i64.v8i32(<8 x i32>, <8 x i1>, i32) #2
 // CHECK-DAG: declare <8 x i64> @llvm.vp.sext.v8i64.v8i32(<8 x i32>, <8 x i1>, i32) #2
@@ -790,10 +779,5 @@
 // CHECK-DAG: declare <8 x double> @llvm.vp.fpext.v8f64.v8f32(<8 x float>, <8 x i1>, i32) #2
 // CHECK-DAG: declare <8 x i64> @llvm.vp.fptoui.v8i64.v8f64(<8 x double>, <8 x i1>, i32) #2
 // CHECK-DAG: declare <8 x i64> @llvm.vp.fptosi.v8i64.v8f64(<8 x double>, <8 x i1>, i32) #2
-<<<<<<< HEAD
-// CHECK-DAG: declare <8 x i64> @llvm.vp.ptrtoint.v8i64.v8p0i32(<8 x i32*>, <8 x i1>, i32) #2
-// CHECK-DAG: declare <8 x i32*> @llvm.vp.inttoptr.v8p0i32.v8i64(<8 x i64>, <8 x i1>, i32) #2
-=======
 // CHECK-DAG: declare <8 x i64> @llvm.vp.ptrtoint.v8i64.v8p0(<8 x ptr>, <8 x i1>, i32) #2
-// CHECK-DAG: declare <8 x ptr> @llvm.vp.inttoptr.v8p0.v8i64(<8 x i64>, <8 x i1>, i32) #2
->>>>>>> 9221f84f
+// CHECK-DAG: declare <8 x ptr> @llvm.vp.inttoptr.v8p0.v8i64(<8 x i64>, <8 x i1>, i32) #2