//--------------------------------------------------------------------------------------------------
// WHEN CREATING A NEW TEST, PLEASE JUST COPY & PASTE WITHOUT EDITS.
//
// Set-up that's shared across all tests in this directory. In principle, this
// config could be moved to lit.local.cfg. However, there are downstream users that
//  do not use these LIT config files. Hence why this is kept inline.
//
// DEFINE: %{sparsifier_opts} = enable-runtime-library=true
// DEFINE: %{sparsifier_opts_sve} = enable-arm-sve=true %{sparsifier_opts}
// DEFINE: %{compile} = mlir-opt %s --sparsifier="%{sparsifier_opts}"
// DEFINE: %{compile_sve} = mlir-opt %s --sparsifier="%{sparsifier_opts_sve}"
// DEFINE: %{run_libs} = -shared-libs=%mlir_c_runner_utils,%mlir_runner_utils
// DEFINE: %{run_opts} = -e entry -entry-point-result=void
// DEFINE: %{run} = mlir-cpu-runner %{run_opts} %{run_libs}
// DEFINE: %{run_sve} = %mcr_aarch64_cmd --march=aarch64 --mattr="+sve" %{run_opts} %{run_libs}
//
// DEFINE: %{env} =
//--------------------------------------------------------------------------------------------------

// REDEFINE: %{env} = TENSOR0="%mlir_src_dir/test/Integration/data/ds.mtx"
// RUN: %{compile} | env %{env} %{run} | FileCheck %s
//
// Do the same run, but now with direct IR generation.
// REDEFINE: %{sparsifier_opts} = enable-runtime-library=false
<<<<<<< HEAD
// R_UN: %{compile} | env %{env} %{run} | FileCheck %s
=======
// RUN: %{compile} | env %{env} %{run} | FileCheck %s
//
// Do the same run, but now with direct IR generation and vectorization.
// REDEFINE: %{sparsifier_opts} = enable-runtime-library=false enable-buffer-initialization=true vl=2 reassociate-fp-reductions=true enable-index-optimizations=true
// RUN: %{compile} | env %{env} %{run} | FileCheck %s
>>>>>>> 7ca33737

!Filename = !llvm.ptr

#CSR = #sparse_tensor.encoding<{
  map = (i, j) -> ( i : dense, j : compressed)
}>

#CSR_hi = #sparse_tensor.encoding<{
  map = (i, j) -> ( i : dense, j : loose_compressed)
}>

#NV_24 = #sparse_tensor.encoding<{
  map = ( i, j ) -> ( i            : dense,
                      j floordiv 4 : dense,
                      j mod 4      : block2_4),
  crdWidth = 8
}>

module {

  func.func private @getTensorFilename(index) -> (!Filename)

  //
  // Input matrix:
  //
  //  [[0.0,  0.0,  1.0,  2.0,  0.0,  3.0,  0.0,  4.0],
  //   [0.0,  5.0,  6.0,  0.0,  7.0,  0.0,  0.0,  8.0],
  //   [9.0,  0.0, 10.0,  0.0, 11.0, 12.0,  0.0,  0.0]]
  //
  func.func @entry() {
    %u0 = arith.constant 0   : i8
    %c0 = arith.constant 0   : index
    %f0 = arith.constant 0.0 : f64

    %fileName = call @getTensorFilename(%c0) : (index) -> (!Filename)
    %A1 = sparse_tensor.new %fileName : !Filename to tensor<?x?xf64, #CSR>
    %A2 = sparse_tensor.new %fileName : !Filename to tensor<?x?xf64, #CSR_hi>
    %A3 = sparse_tensor.new %fileName : !Filename to tensor<?x?xf64, #NV_24>

    //
    // CSR:
    //
    // CHECK:      ( 0, 4, 8, 12 )
    // CHECK-NEXT: ( 2, 3, 5, 7, 1, 2, 4, 7, 0, 2, 4, 5 )
    // CHECK-NEXT: ( 1, 2, 3, 4, 5, 6, 7, 8, 9, 10, 11, 12 )
    //
    %pos1 = sparse_tensor.positions %A1 {level = 1 : index } : tensor<?x?xf64, #CSR> to memref<?xindex>
    %vecp1 = vector.transfer_read %pos1[%c0], %c0 : memref<?xindex>, vector<4xindex>
    vector.print %vecp1 : vector<4xindex>
    %crd1 = sparse_tensor.coordinates %A1 {level = 1 : index } : tensor<?x?xf64, #CSR> to memref<?xindex>
    %vecc1 = vector.transfer_read %crd1[%c0], %c0 : memref<?xindex>, vector<12xindex>
    vector.print %vecc1 : vector<12xindex>
    %val1 = sparse_tensor.values %A1 : tensor<?x?xf64, #CSR> to memref<?xf64>
    %vecv1 = vector.transfer_read %val1[%c0], %f0 : memref<?xf64>, vector<12xf64>
    vector.print %vecv1 : vector<12xf64>

    //
    // CSR_hi:
    //
    // CHECK-NEXT: ( 0, 4, 4, 8, 8, 12 )
    // CHECK-NEXT: ( 2, 3, 5, 7, 1, 2, 4, 7, 0, 2, 4, 5 )
    // CHECK-NEXT: ( 1, 2, 3, 4, 5, 6, 7, 8, 9, 10, 11, 12 )
    //
    %pos2 = sparse_tensor.positions %A2 {level = 1 : index } : tensor<?x?xf64, #CSR_hi> to memref<?xindex>
    %vecp2 = vector.transfer_read %pos2[%c0], %c0 : memref<?xindex>, vector<6xindex>
    vector.print %vecp2 : vector<6xindex>
    %crd2 = sparse_tensor.coordinates %A2 {level = 1 : index } : tensor<?x?xf64, #CSR_hi> to memref<?xindex>
    %vecc2 = vector.transfer_read %crd2[%c0], %c0 : memref<?xindex>, vector<12xindex>
    vector.print %vecc2 : vector<12xindex>
    %val2 = sparse_tensor.values %A2 : tensor<?x?xf64, #CSR_hi> to memref<?xf64>
    %vecv2 = vector.transfer_read %val2[%c0], %f0 : memref<?xf64>, vector<12xf64>
    vector.print %vecv2 : vector<12xf64>

    //
    // NV_24
    //
    // CHECK-NEXT: ( 2, 3, 1, 3, 1, 2, 0, 3, 0, 2, 0, 1 )
    // CHECK-NEXT: ( 1, 2, 3, 4, 5, 6, 7, 8, 9, 10, 11, 12 )
    //
    %crd3 = sparse_tensor.coordinates %A3 {level = 2 : index } : tensor<?x?xf64, #NV_24> to memref<?xi8>
    %vecc3 = vector.transfer_read %crd3[%c0], %u0 : memref<?xi8>, vector<12xi8>
    vector.print %vecc3 : vector<12xi8>
    %val3 = sparse_tensor.values %A3 : tensor<?x?xf64, #NV_24> to memref<?xf64>
    %vecv3 = vector.transfer_read %val3[%c0], %f0 : memref<?xf64>, vector<12xf64>
    vector.print %vecv3 : vector<12xf64>

    // Release the resources.
    bufferization.dealloc_tensor %A1: tensor<?x?xf64, #CSR>
    bufferization.dealloc_tensor %A2: tensor<?x?xf64, #CSR_hi>
    bufferization.dealloc_tensor %A3: tensor<?x?xf64, #NV_24>

    return
  }
}<|MERGE_RESOLUTION|>--- conflicted
+++ resolved
@@ -22,15 +22,11 @@
 //
 // Do the same run, but now with direct IR generation.
 // REDEFINE: %{sparsifier_opts} = enable-runtime-library=false
-<<<<<<< HEAD
-// R_UN: %{compile} | env %{env} %{run} | FileCheck %s
-=======
 // RUN: %{compile} | env %{env} %{run} | FileCheck %s
 //
 // Do the same run, but now with direct IR generation and vectorization.
 // REDEFINE: %{sparsifier_opts} = enable-runtime-library=false enable-buffer-initialization=true vl=2 reassociate-fp-reductions=true enable-index-optimizations=true
 // RUN: %{compile} | env %{env} %{run} | FileCheck %s
->>>>>>> 7ca33737
 
 !Filename = !llvm.ptr
 
