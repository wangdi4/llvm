// RUN: mlir-opt %s \
// RUN:   -transform-interpreter \
// RUN:   -test-transform-dialect-erase-schedule \
// RUN:   -lower-vector-mask \
// RUN:   -one-shot-bufferize="bufferize-function-boundaries" \
// RUN:   -enable-arm-streaming="mode=locally enable-za" \
// RUN:   -convert-vector-to-arm-sme -convert-arm-sme-to-scf \
// RUN:   -convert-vector-to-llvm="enable-arm-sme" -cse -canonicalize \
// RUN:   -allocate-arm-sme-tiles -test-lower-to-llvm | \
// RUN: %mcr_aarch64_cmd \
// RUN:   -e=entry -entry-point-result=void \
// RUN:   -march=aarch64 -mattr="+sve,+sme" \
// RUN:   -shared-libs=%mlir_runner_utils,%mlir_c_runner_utils | \
// RUN: FileCheck %s

func.func @entry() {
  %c0 = arith.constant 0 : index
  %c4 = arith.constant 4 : index
  %step = arith.constant 1 : index

  %c123_f32 = arith.constant 123.0 : f32

  %min_elts_s = arith.constant 4 : index
  %vscale = vector.vscale

  // "svl" refers to the Streaming Vector Length and "svl_s" the number of
  // 32-bit elements in a vector of SVL bits.
  %svl_s = arith.muli %min_elts_s, %vscale : index

  %tile_init = bufferization.alloc_tensor(%svl_s, %svl_s) : tensor<?x?xf32>

  // Initialize tile with "123.0".
  // TODO: this could be simplified to tensor.splat + tensor.insert_slice once
  // splat supports dynamically shaped tensors.
  %tile_0 = scf.for %i = %c0 to %svl_s step %step iter_args(%tile_partial = %tile_init) -> tensor<?x?xf32> {
    %inner_tile = scf.for %j = %c0 to %svl_s step %step iter_args(%inner_tile_partial = %tile_partial) -> tensor<?x?xf32> {
      %tile_update = tensor.insert %c123_f32 into %inner_tile_partial[%i, %j] : tensor<?x?xf32>
      scf.yield %tile_update : tensor<?x?xf32>
    }
    scf.yield %inner_tile : tensor<?x?xf32>
  }

  // Print tile after initialization. The smallest SVL is 128-bits so the tile
  // will be at least 4x4xf32.
  //
  // CHECK:      ( 123, 123, 123, 123
  // CHECK-NEXT: ( 123, 123, 123, 123
  // CHECK-NEXT: ( 123, 123, 123, 123
  // CHECK-NEXT: ( 123, 123, 123, 123
  scf.for %i = %c0 to %svl_s step %step {
    vector.print punctuation <open>
    scf.for %j = %c0 to %svl_s step %step {
      %element = tensor.extract %tile_0[%i, %j] : tensor<?x?xf32>
      vector.print %element : f32 punctuation <no_punctuation>

      // Print comma unless last element.
      %c1_index = arith.constant 1 : index
      %last_i = arith.subi %svl_s, %c1_index : index
      %isNotLastIter = arith.cmpi ult, %j, %last_i : index
      scf.if %isNotLastIter {
        vector.print punctuation <comma>
      }
    }
    vector.print punctuation <close>
    vector.print punctuation <newline>
  }

  // Fill tile with pi.
  %pi = arith.constant 3.14 : f32
  %tile_1 = linalg.fill ins(%pi : f32) outs(%tile_0 : tensor<?x?xf32>) -> tensor<?x?xf32>

  // Print tile after filling with pi. The smallest SVL is 128-bits so the tile
  // will be at least 4x4xf32.
  //
  // CHECK:      ( 3.14, 3.14, 3.14, 3.14
  // CHECK-NEXT: ( 3.14, 3.14, 3.14, 3.14
  // CHECK-NEXT: ( 3.14, 3.14, 3.14, 3.14
  // CHECK-NEXT: ( 3.14, 3.14, 3.14, 3.14
  scf.for %i = %c0 to %svl_s step %step {
    vector.print punctuation <open>
    scf.for %j = %c0 to %svl_s step %step {
      %element = tensor.extract %tile_1[%i, %j] : tensor<?x?xf32>
      vector.print %element : f32 punctuation <no_punctuation>

      // Print comma unless last element.
      %c1_index = arith.constant 1 : index
      %last_i = arith.subi %svl_s, %c1_index : index
      %isNotLastIter = arith.cmpi ult, %j, %last_i : index
      scf.if %isNotLastIter {
        vector.print punctuation <comma>
      }
    }
    vector.print punctuation <close>
    vector.print punctuation <newline>
  }

  // CHECK: SME: END OF TEST OUTPUT
  vector.print str "SME: END OF TEST OUTPUT"

  return
}

module attributes {transform.with_named_sequence} {
  transform.named_sequence @__transform_main(%arg1: !transform.any_op {transform.readonly}) {
    %0 = transform.structured.match ops{["linalg.fill"]} in %arg1 : (!transform.any_op) -> !transform.any_op
    transform.structured.vectorize %0 vector_sizes [[4], [4]] : !transform.any_op
    transform.yield
  }
<<<<<<< HEAD
}

llvm.func @printCString(!llvm.ptr<i8>)
llvm.mlir.global internal constant @str_sme_end("SME: END OF TEST OUTPUT\0A")
=======
}
>>>>>>> 7f76a303
<|MERGE_RESOLUTION|>--- conflicted
+++ resolved
@@ -106,11 +106,4 @@
     transform.structured.vectorize %0 vector_sizes [[4], [4]] : !transform.any_op
     transform.yield
   }
-<<<<<<< HEAD
-}
-
-llvm.func @printCString(!llvm.ptr<i8>)
-llvm.mlir.global internal constant @str_sme_end("SME: END OF TEST OUTPUT\0A")
-=======
-}
->>>>>>> 7f76a303
+}