//===- execution_engine.c - Test for the C bindings for the MLIR JIT-------===//
//
// Part of the LLVM Project, under the Apache License v2.0 with LLVM
// Exceptions.
// See https://llvm.org/LICENSE.txt for license information.
// SPDX-License-Identifier: Apache-2.0 WITH LLVM-exception
//
//===----------------------------------------------------------------------===//

/* RUN: mlir-capi-execution-engine-test 2>&1 | FileCheck %s
 */
/* REQUIRES: llvm_has_native_target
*/

#include "mlir-c/Conversion.h"
#include "mlir-c/ExecutionEngine.h"
#include "mlir-c/IR.h"
#include "mlir-c/Registration.h"

#include <assert.h>
#include <math.h>
#include <stdio.h>
#include <stdlib.h>
#include <string.h>

void lowerModuleToLLVM(MlirContext ctx, MlirModule module) {
  MlirPassManager pm = mlirPassManagerCreate(ctx);
  MlirOpPassManager opm = mlirPassManagerGetNestedUnder(
<<<<<<< HEAD
      pm, mlirStringRefCreateFromCString("builtin.func"));
=======
      pm, mlirStringRefCreateFromCString("func.func"));
>>>>>>> 7f962794
  mlirPassManagerAddOwnedPass(pm, mlirCreateConversionConvertFuncToLLVM());
  mlirOpPassManagerAddOwnedPass(opm,
                                mlirCreateConversionConvertArithmeticToLLVM());
  MlirLogicalResult status = mlirPassManagerRun(pm, module);
  if (mlirLogicalResultIsFailure(status)) {
    fprintf(stderr, "Unexpected failure running pass pipeline\n");
    exit(2);
  }
  mlirPassManagerDestroy(pm);
}

// CHECK-LABEL: Running test 'testSimpleExecution'
void testSimpleExecution() {
  MlirContext ctx = mlirContextCreate();
  mlirRegisterAllDialects(ctx);
  MlirModule module = mlirModuleCreateParse(
      ctx, mlirStringRefCreateFromCString(
               // clang-format off
"module {                                                                   \n"
"  func @add(%arg0 : i32) -> i32 attributes { llvm.emit_c_interface } {     \n"
"    %res = arith.addi %arg0, %arg0 : i32                                   \n"
"    return %res : i32                                                      \n"
"  }                                                                        \n"
"}"));
  // clang-format on
  lowerModuleToLLVM(ctx, module);
  mlirRegisterAllLLVMTranslations(ctx);
  MlirExecutionEngine jit = mlirExecutionEngineCreate(
      module, /*optLevel=*/2, /*numPaths=*/0, /*sharedLibPaths=*/NULL);
  if (mlirExecutionEngineIsNull(jit)) {
    fprintf(stderr, "Execution engine creation failed");
    exit(2);
  }
  int input = 42;
  int result = -1;
  void *args[2] = {&input, &result};
  if (mlirLogicalResultIsFailure(mlirExecutionEngineInvokePacked(
          jit, mlirStringRefCreateFromCString("add"), args))) {
    fprintf(stderr, "Execution engine creation failed");
    abort();
  }
  // CHECK: Input: 42 Result: 84
  printf("Input: %d Result: %d\n", input, result);
  mlirExecutionEngineDestroy(jit);
  mlirModuleDestroy(module);
  mlirContextDestroy(ctx);
}

int main() {

#define _STRINGIFY(x) #x
#define STRINGIFY(x) _STRINGIFY(x)
#define TEST(test)                                                             \
  printf("Running test '" STRINGIFY(test) "'\n");                              \
  test();

  TEST(testSimpleExecution);
  return 0;
}<|MERGE_RESOLUTION|>--- conflicted
+++ resolved
@@ -26,11 +26,7 @@
 void lowerModuleToLLVM(MlirContext ctx, MlirModule module) {
   MlirPassManager pm = mlirPassManagerCreate(ctx);
   MlirOpPassManager opm = mlirPassManagerGetNestedUnder(
-<<<<<<< HEAD
-      pm, mlirStringRefCreateFromCString("builtin.func"));
-=======
       pm, mlirStringRefCreateFromCString("func.func"));
->>>>>>> 7f962794
   mlirPassManagerAddOwnedPass(pm, mlirCreateConversionConvertFuncToLLVM());
   mlirOpPassManagerAddOwnedPass(opm,
                                 mlirCreateConversionConvertArithmeticToLLVM());
