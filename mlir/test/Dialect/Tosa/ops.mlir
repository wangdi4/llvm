// RUN: mlir-opt %s | mlir-opt | FileCheck %s
// RUN: mlir-opt %s --mlir-print-op-generic | mlir-opt | FileCheck %s


// -----
// CHECK-LABEL: argmax
func @test_argmax(%arg0: tensor<14x19xf32>) -> tensor<14xi32> {
  %0 = "tosa.argmax"(%arg0) {axis = 1 : i64} : (tensor<14x19xf32>) -> tensor<14xi32>
  return %0 : tensor<14xi32>
}

// -----
// CHECK-LABEL: avg_pool2d_f32
func @test_avg_pool2d_f32(%arg0: tensor<1x7x7x9xf32>) -> tensor<1x7x7x9xf32> {
    %0 = "tosa.avg_pool2d"(%arg0) {kernel = [2, 2], pad = [0, 1, 0, 1], stride = [1, 1]} : (tensor<1x7x7x9xf32>) -> tensor<1x7x7x9xf32>
    return %0 : tensor<1x7x7x9xf32>
}

// -----
// CHECK-LABEL: avg_pool2d_i8
func @test_avg_pool2d_i8(%arg0: tensor<1x7x7x9xi8>) -> tensor<1x7x7x9xi8> {
    %0 = "tosa.avg_pool2d"(%arg0) {kernel = [2, 2], pad = [0, 1, 0, 1], stride = [1, 1]} : (tensor<1x7x7x9xi8>) -> tensor<1x7x7x9xi8>
    return %0 : tensor<1x7x7x9xi8>
}

// -----
// CHECK-LABEL: avg_pool2d_i16
func @test_avg_pool2d_i16(%arg0: tensor<1x7x7x9xi16>) -> tensor<1x7x7x9xi16> {
    %0 = "tosa.avg_pool2d"(%arg0) {kernel = [2, 2], pad = [0, 1, 0, 1], stride = [1, 1]} : (tensor<1x7x7x9xi16>) -> tensor<1x7x7x9xi16>
    return %0 : tensor<1x7x7x9xi16>
}

// -----
// CHECK-LABEL: avg_pool2d_q8
func @test_avg_pool2d_q8(%arg0: tensor<1x7x7x9x!quant.uniform<i8:f32, 0.01>>) -> tensor<1x7x7x9x!quant.uniform<i8:f32, 0.01>> {
    %0 = "tosa.avg_pool2d"(%arg0) {kernel = [2, 2], pad = [0, 1, 0, 1], stride = [1, 1]} : (tensor<1x7x7x9x!quant.uniform<i8:f32, 0.01>>) -> tensor<1x7x7x9x!quant.uniform<i8:f32, 0.01>>
    return %0 : tensor<1x7x7x9x!quant.uniform<i8:f32, 0.01>>
}

// -----
// CHECK-LABEL: conv2d
func @test_conv2d(%arg0: tensor<1x4x4x4xf32>, %arg1: tensor<8x1x1x4xf32>, %arg2: tensor<8xf32>) -> tensor<1x4x4x8xf32> {
    %0 = "tosa.conv2d"(%arg0, %arg1, %arg2) {dilation = [1, 1], pad = [0, 0, 0, 0], stride = [1, 1]} : (tensor<1x4x4x4xf32>, tensor<8x1x1x4xf32>, tensor<8xf32>) -> tensor<1x4x4x8xf32>
    return %0 : tensor<1x4x4x8xf32>
}

// -----
// CHECK-LABEL: depthwise_conv2d
func @test_depthwise_conv2d(%arg0: tensor<1x4x4x4xf32>, %arg1: tensor<1x1x4x2xf32>, %arg2: tensor<8xf32>) -> tensor<1x4x4x8xf32> {
  %2 = "tosa.depthwise_conv2d"(%arg0, %arg1, %arg2) {dilation = [1, 1], pad = [0, 0, 0, 0], stride = [1, 1]} : (tensor<1x4x4x4xf32>, tensor<1x1x4x2xf32>, tensor<8xf32>) -> tensor<1x4x4x8xf32>
  return %2 : tensor<1x4x4x8xf32>
}

// -----
// CHECK-LABEL: fully_connected
func @test_fully_connected(%arg0: tensor<14x19xf32>, %arg1: tensor<19x28xf32>, %arg2: tensor<28xf32>) -> tensor<14x28xf32> {
  %0 = "tosa.fully_connected"(%arg0, %arg1, %arg2) : (tensor<14x19xf32>, tensor<19x28xf32>, tensor<28xf32>) -> tensor<14x28xf32>
  return %0 : tensor<14x28xf32>
}

// -----
// CHECK-LABEL: test_matmul
func @test_matmul(%arg0: tensor<1x14x19xf32>, %arg1: tensor<1x19x28xf32>) -> tensor<1x14x28xf32> {
  %0 = "tosa.matmul"(%arg0, %arg1) : (tensor<1x14x19xf32>, tensor<1x19x28xf32>) -> tensor<1x14x28xf32>
  return %0 : tensor<1x14x28xf32>
}

// -----
// CHECK-LABEL: max_pool2d
func @test_max_pool2d(%arg0: tensor<1x32x32x8xf32>) -> tensor<1x32x32x8xf32> {
  %0 = "tosa.max_pool2d"(%arg0) {kernel = [1, 1], pad = [0, 0, 0, 0], stride = [1, 1]} : (tensor<1x32x32x8xf32>) -> tensor<1x32x32x8xf32>
  return %0 : tensor<1x32x32x8xf32>
}

// -----
/// CHECK-LABEL: transpose_conv2d
func @test_transpose_conv2d(%arg0: tensor<1x32x32x8xf32>, %arg1: tensor<16x1x1x8xf32>, %arg2: tensor<16xf32>) -> tensor<1x32x32x16xf32> {
  %0 = "tosa.transpose_conv2d"(%arg0, %arg1, %arg2) {dilation = [1, 1], out_pad = [0, 0], out_shape = [1, 32, 32, 16], stride = [1, 1]} : (tensor<1x32x32x8xf32>, tensor<16x1x1x8xf32>, tensor<16xf32>) -> tensor<1x32x32x16xf32>
  return %0 : tensor<1x32x32x16xf32>
}

// -----
// CHECK-LABEL: clamp
func @test_clamp(%arg0: tensor<13x21x3xf32>) -> tensor<13x21x3xf32> {
  %0 = "tosa.clamp"(%arg0) {min_fp = 0.0 : f32, max_fp = 1.0: f32, min_int = 0 : i64, max_int = 1 : i64} : (tensor<13x21x3xf32>) -> tensor<13x21x3xf32>
  return %0 : tensor<13x21x3xf32>
}

// -----
// CHECK-LABEL: relu
func @test_relu(%arg0: tensor<13x21x3xf32>) -> tensor<13x21x3xf32> {
  %0 = "tosa.reluN"(%arg0) {max_fp = 3.40282347E+38 : f32, max_int = 0 : i64} : (tensor<13x21x3xf32>) -> tensor<13x21x3xf32>
  return %0 : tensor<13x21x3xf32>
}


// -----
// CHECK-LABEL: sigmoid
func @test_sigmoid(%arg0: tensor<13x21x3xf32>) -> tensor<13x21x3xf32> {
  %0 = "tosa.sigmoid"(%arg0) : (tensor<13x21x3xf32>) -> tensor<13x21x3xf32>
  return %0 : tensor<13x21x3xf32>
}

// -----
// CHECK-LABEL: tanh
func @test_tanh(%arg0: tensor<13x21x3xf32>) -> tensor<13x21x3xf32> {
  %0 = "tosa.tanh"(%arg0) : (tensor<13x21x3xf32>) -> tensor<13x21x3xf32>
  return %0 : tensor<13x21x3xf32>
}

// -----
// CHECK-LABEL: add
func @test_add(%arg0: tensor<13x21x1xf32>, %arg1: tensor<13x21x3xf32>) -> tensor<13x21x3xf32> {
  %0 = "tosa.add"(%arg0, %arg1) : (tensor<13x21x1xf32>, tensor<13x21x3xf32>) -> tensor<13x21x3xf32>
  return %0 : tensor<13x21x3xf32>
}

// -----
// CHECK-LABEL: arithmetic_right_shift
func @test_arithmetic_right_shift(%arg0: tensor<13x21x1xf32>, %arg1: tensor<13x21x3xf32>) -> tensor<13x21x3xf32> {
  %0 = "tosa.arithmetic_right_shift"(%arg0, %arg1) { round = false } : (tensor<13x21x1xf32>, tensor<13x21x3xf32>) -> tensor<13x21x3xf32>
  return %0 : tensor<13x21x3xf32>
}

// -----
// CHECK-LABEL: bitwise_and
func @test_bitwise_and(%arg0: tensor<13x21x3xi32>, %arg1: tensor<13x21x1xi32>) -> tensor<13x21x3xi32> {
  %0 = "tosa.bitwise_and"(%arg0, %arg1) : (tensor<13x21x3xi32>, tensor<13x21x1xi32>) -> tensor<13x21x3xi32>
  return %0 : tensor<13x21x3xi32>
}

// -----
// CHECK-LABEL: bitwise_or
func @test_bitwise_or(%arg0: tensor<13x21x3xi32>, %arg1: tensor<13x1x3xi32>) -> tensor<13x21x3xi32> {
  %0 = "tosa.bitwise_or"(%arg0, %arg1) : (tensor<13x21x3xi32>, tensor<13x1x3xi32>) -> tensor<13x21x3xi32>
  return %0 : tensor<13x21x3xi32>
}

// -----
// CHECK-LABEL: bitwise_xor
func @test_bitwise_xor(%arg0: tensor<13x21x1xi32>, %arg1: tensor<13x21x3xi32>) -> tensor<13x21x3xi32> {
  %0 = "tosa.bitwise_xor"(%arg0, %arg1) : (tensor<13x21x1xi32>, tensor<13x21x3xi32>) -> tensor<13x21x3xi32>
  return %0 : tensor<13x21x3xi32>
}

// -----
// CHECK-LABEL: div
func @test_div(%arg0: tensor<13x21x1xi32>, %arg1: tensor<13x21x3xi32>) -> tensor<13x21x3xi32> {
  %0 = "tosa.div"(%arg0, %arg1) : (tensor<13x21x1xi32>, tensor<13x21x3xi32>) -> tensor<13x21x3xi32>
  return %0 : tensor<13x21x3xi32>
}

// -----
// CHECK-LABEL: logical_and
func @test_logical_and(%arg0: tensor<13x21x3xi1>, %arg1: tensor<13x21x1xi1>) -> tensor<13x21x3xi1> {
  %0 = "tosa.logical_and"(%arg0, %arg1) : (tensor<13x21x3xi1>, tensor<13x21x1xi1>) -> tensor<13x21x3xi1>
  return %0 : tensor<13x21x3xi1>
}

// -----
// CHECK-LABEL: logical_left_shift
func @test_logical_left_shift(%arg0: tensor<13x21x3xi32>, %arg1: tensor<13x21x1xi32>) -> tensor<13x21x3xi32> {
  %0 = "tosa.logical_left_shift"(%arg0, %arg1) : (tensor<13x21x3xi32>, tensor<13x21x1xi32>) -> tensor<13x21x3xi32>
  return %0 : tensor<13x21x3xi32>
}

// -----
// CHECK-LABEL: logical_right_shift
func @test_logical_right_shift(%arg0: tensor<13x21x3xi32>, %arg1: tensor<13x21x1xi32>) -> tensor<13x21x3xi32> {
  %0 = "tosa.logical_right_shift"(%arg0, %arg1) : (tensor<13x21x3xi32>, tensor<13x21x1xi32>) -> tensor<13x21x3xi32>
  return %0 : tensor<13x21x3xi32>
}

// -----
// CHECK-LABEL: logical_or
func @test_logical_or(%arg0: tensor<13x1x3xi1>, %arg1: tensor<13x21x3xi1>) -> tensor<13x21x3xi1> {
  %0 = "tosa.logical_or"(%arg0, %arg1) : (tensor<13x1x3xi1>, tensor<13x21x3xi1>) -> tensor<13x21x3xi1>
  return %0 : tensor<13x21x3xi1>
}

// -----
// CHECK-LABEL: logical_xor
func @test_logical_xor(%arg0: tensor<13x1x3xi1>, %arg1: tensor<13x21x3xi1>) -> tensor<13x21x3xi1> {
  %0 = "tosa.logical_xor"(%arg0, %arg1) : (tensor<13x1x3xi1>, tensor<13x21x3xi1>) -> tensor<13x21x3xi1>
  return %0 : tensor<13x21x3xi1>
}

// -----
// CHECK-LABEL: maximum
func @test_max(%arg0: tensor<13x21x3xf32>, %arg1: tensor<13x21x1xf32>) -> tensor<13x21x3xf32> {
  %0 = "tosa.maximum"(%arg0, %arg1) : (tensor<13x21x3xf32>, tensor<13x21x1xf32>) -> tensor<13x21x3xf32>
  return %0 : tensor<13x21x3xf32>
}

// -----
// CHECK-LABEL: minimum
func @test_min(%arg0: tensor<13x21x3xf32>, %arg1: tensor<1x21x3xf32>) -> tensor<13x21x3xf32> {
  %0 = "tosa.minimum"(%arg0, %arg1) : (tensor<13x21x3xf32>, tensor<1x21x3xf32>) -> tensor<13x21x3xf32>
  return %0 : tensor<13x21x3xf32>
}

// -----
// CHECK-LABEL: mul
func @test_mul(%arg0: tensor<13x21x3xf32>, %arg1: tensor<13x1x3xf32>) -> tensor<13x21x3xf32> {
  %0 = "tosa.mul"(%arg0, %arg1)  { shift = 1 : i32 } : (tensor<13x21x3xf32>, tensor<13x1x3xf32>) -> tensor<13x21x3xf32>
  return %0 : tensor<13x21x3xf32>
}

// -----
// CHECK-LABEL: pow
func @test_pow(%arg0: tensor<13x21x3xf32>, %arg1: tensor<13x21x1xf32>) -> tensor<13x21x3xf32> {
  %0 = "tosa.pow"(%arg0, %arg1) : (tensor<13x21x3xf32>, tensor<13x21x1xf32>) -> tensor<13x21x3xf32>
  return %0 : tensor<13x21x3xf32>
}

// -----
// CHECK-LABEL: sub
func @test_sub(%arg0: tensor<1x21x3xf32>, %arg1: tensor<13x21x3xf32>) -> tensor<13x21x3xf32> {
  %0 = "tosa.sub"(%arg0, %arg1) : (tensor<1x21x3xf32>, tensor<13x21x3xf32>) -> tensor<13x21x3xf32>
  return %0 : tensor<13x21x3xf32>
}

// -----
// CHECK-LABEL: table
func @main(%arg0: tensor<64xi32>, %arg1: tensor<513x!quant.uniform<i16:f32, 1.0:0>>) -> tensor<64x!quant.uniform<i16:f32, 1.0:0>> {
    %0 = "tosa.table"(%arg0, %arg1) : (tensor<64xi32>, tensor<513x!quant.uniform<i16:f32, 1.0:0>>) -> tensor<64x!quant.uniform<i16:f32, 1.0:0>>
    return %0 : tensor<64x!quant.uniform<i16:f32, 1.0:0>>
}

// -----
// CHECK-LABEL: abs
func @test_abs(%arg0: tensor<13x21x3xf32>) -> tensor<13x21x3xf32> {
  %0 = "tosa.abs"(%arg0) : (tensor<13x21x3xf32>) -> tensor<13x21x3xf32>
  return %0 : tensor<13x21x3xf32>
}

// -----
// CHECK-LABEL: bitwise_not
func @test_bitwise_not(%arg0: tensor<13x21x1xi32>) -> tensor<13x21x1xi32> {
  %0 = "tosa.bitwise_not"(%arg0) : (tensor<13x21x1xi32>) -> tensor<13x21x1xi32>
  return %0 : tensor<13x21x1xi32>
}

// -----
// CHECK-LABEL: ceil
func @test_ceil(%arg0: tensor<13x21x3xf32>) -> tensor<13x21x3xf32> {
  %0 = "tosa.ceil"(%arg0) : (tensor<13x21x3xf32>) -> tensor<13x21x3xf32>
  return %0 : tensor<13x21x3xf32>
}

// -----
// CHECK-LABEL: clz
func @test_clz(%arg0: tensor<13x21x3xi32>) -> tensor<13x21x3xi32> {
  %0 = "tosa.clz"(%arg0) : (tensor<13x21x3xi32>) -> tensor<13x21x3xi32>
  return %0 : tensor<13x21x3xi32>
}

// -----
// CHECK-LABEL: exp
func @test_exp(%arg0: tensor<13x21x3xf32>) -> tensor<13x21x3xf32> {
  %0 = "tosa.exp"(%arg0) : (tensor<13x21x3xf32>) -> tensor<13x21x3xf32>
  return %0 : tensor<13x21x3xf32>
}

// -----
// CHECK-LABEL: floor
func @test_floor(%arg0: tensor<13x21x3xf32>) -> tensor<13x21x3xf32> {
  %0 = "tosa.floor"(%arg0) : (tensor<13x21x3xf32>) -> tensor<13x21x3xf32>
  return %0 : tensor<13x21x3xf32>
}

// -----
// CHECK-LABEL: log
func @test_log(%arg0: tensor<13x21x3xf32>) -> tensor<13x21x3xf32> {
  %0 = "tosa.log"(%arg0) : (tensor<13x21x3xf32>) -> tensor<13x21x3xf32>
  return %0 : tensor<13x21x3xf32>
}

// -----
// CHECK-LABEL: logical_not
func @test_logical_not(%arg0: tensor<1x21x3xi1>) -> tensor<1x21x3xi1> {
  %0 = "tosa.logical_not"(%arg0) : (tensor<1x21x3xi1>) -> tensor<1x21x3xi1>
  return %0 : tensor<1x21x3xi1>
}

// -----
// CHECK-LABEL: negate
func @test_negate(%arg0: tensor<13x21x3xf32>) -> tensor<13x21x3xf32> {
  %0 = "tosa.negate"(%arg0) : (tensor<13x21x3xf32>) -> tensor<13x21x3xf32>
  return %0 : tensor<13x21x3xf32>
}

// -----
// CHECK-LABEL: reciprocal
func @test_reciprocal(%arg0: tensor<13x21x3xf32>) -> tensor<13x21x3xf32> {
  %0 = "tosa.reciprocal"(%arg0) : (tensor<13x21x3xf32>) -> tensor<13x21x3xf32>
  return %0 : tensor<13x21x3xf32>
}

// -----
// CHECK-LABEL: rsqrt
func @test_rsqrt(%arg0: tensor<13x21x3xf32>) -> tensor<13x21x3xf32> {
  %0 = "tosa.rsqrt"(%arg0) : (tensor<13x21x3xf32>) -> tensor<13x21x3xf32>
  return %0 : tensor<13x21x3xf32>
}

// -----
// CHECK-LABEL: select
func @test_select(%arg0: tensor<1x1x1xi1>, %arg1: tensor<13x21x3xf32>, %arg2: tensor<13x21x3xf32>) -> tensor<13x21x3xf32> {
  %0 = "tosa.select"(%arg0, %arg1, %arg2) : (tensor<1x1x1xi1>, tensor<13x21x3xf32>, tensor<13x21x3xf32>) -> tensor<13x21x3xf32>
  return %0 : tensor<13x21x3xf32>
}


// -----
// CHECK-LABEL: equal
func @test_equal(%arg0: tensor<13x21x3xf32>, %arg1: tensor<13x1x3xf32>) -> tensor<13x21x3xi1> {
  %0 = "tosa.equal"(%arg0, %arg1) : (tensor<13x21x3xf32>, tensor<13x1x3xf32>) -> tensor<13x21x3xi1>
  return %0 : tensor<13x21x3xi1>
}

// -----
// CHECK-LABEL: greater
func @test_greater(%arg0: tensor<13x21x1xf32>, %arg1: tensor<13x21x3xf32>) -> tensor<13x21x3xi1> {
  %0 = "tosa.greater"(%arg0, %arg1) : (tensor<13x21x1xf32>, tensor<13x21x3xf32>) -> tensor<13x21x3xi1>
  return %0 : tensor<13x21x3xi1>
}

// -----
// CHECK-LABEL: greater_equal
func @test_greater_equal(%arg0: tensor<13x1x3xf32>, %arg1: tensor<13x21x3xf32>) -> tensor<13x21x3xi1> {
  %0 = "tosa.greater_equal"(%arg0, %arg1) : (tensor<13x1x3xf32>, tensor<13x21x3xf32>) -> tensor<13x21x3xi1>
  return %0 : tensor<13x21x3xi1>
}

// -----
// CHECK-LABEL: reduce_all
func @test_reduce_all(%arg0: tensor<13x21x3xi1>) -> tensor<21x3xi1> {
  %0 = "tosa.reduce_all"(%arg0) {axis = 0 : i64} : (tensor<13x21x3xi1>) -> tensor<1x21x3xi1>
  %1 = "tosa.reshape"(%0) {new_shape = [21, 3]} : (tensor<1x21x3xi1>) -> tensor<21x3xi1>
  return %1 : tensor<21x3xi1>
}

// -----
// CHECK-LABEL: reduce_any
func @test_reduce_any(%arg0: tensor<13x21x3xi1>) -> tensor<21x3xi1> {
  %0 = "tosa.reduce_any"(%arg0) {axis = 0 : i64} : (tensor<13x21x3xi1>) -> tensor<1x21x3xi1>
  %1 = "tosa.reshape"(%0) {new_shape = [21, 3]} : (tensor<1x21x3xi1>) -> tensor<21x3xi1>
  return %1 : tensor<21x3xi1>
}

// -----
// CHECK-LABEL: reduce_max
func @test_reduce_max(%arg0: tensor<13x21x3xf32>) -> tensor<21x3xf32> {
  %0 = "tosa.reduce_max"(%arg0) {axis = 0 : i64} : (tensor<13x21x3xf32>) -> tensor<1x21x3xf32>
  %1 = "tosa.reshape"(%0) {new_shape = [21, 3]} : (tensor<1x21x3xf32>) -> tensor<21x3xf32>
  return %1 : tensor<21x3xf32>
}

// -----
// CHECK-LABEL: reduce_min
func @test_reduce_min(%arg0: tensor<13x21x3xf32>) -> tensor<21x3xf32> {
  %0 = "tosa.reduce_min"(%arg0) {axis = 0 : i64} : (tensor<13x21x3xf32>) -> tensor<1x21x3xf32>
  %1 = "tosa.reshape"(%0) {new_shape = [21, 3]} : (tensor<1x21x3xf32>) -> tensor<21x3xf32>
  return %1 : tensor<21x3xf32>
}

// -----
// CHECK-LABEL: reduce_product
func @test_reduce_product(%arg0: tensor<13x21x3xf32>) -> tensor<21x3xf32> {
  %0 = "tosa.reduce_prod"(%arg0) {axis = 0 : i64} : (tensor<13x21x3xf32>) -> tensor<1x21x3xf32>
  %1 = "tosa.reshape"(%0) {new_shape = [21, 3]} : (tensor<1x21x3xf32>) -> tensor<21x3xf32>
  return %1 : tensor<21x3xf32>
}

// -----
// CHECK-LABEL: reduce_sum
func @test_reduce_sum(%arg0: tensor<13x21x3xf32>) -> tensor<21x3xf32> {
  %0 = "tosa.reduce_sum"(%arg0) {axis = 0 : i64} : (tensor<13x21x3xf32>) -> tensor<1x21x3xf32>
  %1 = "tosa.reshape"(%0) {new_shape = [21, 3]} : (tensor<1x21x3xf32>) -> tensor<21x3xf32>
  return %1 : tensor<21x3xf32>
}

// -----
// CHECK-LABEL: concat
func @test_concat(%arg0: tensor<13x21x3xf32>, %arg1: tensor<13x21x3xf32>) -> tensor<26x21x3xf32> {
  %0 = "tosa.concat"(%arg0, %arg1) {axis = 0 : i64} : (tensor<13x21x3xf32>, tensor<13x21x3xf32>) -> tensor<26x21x3xf32>
  return %0 : tensor<26x21x3xf32>
}

// -----
// CHECK-LABEL: pad
func @test_pad(%arg0: tensor<13x21x3xf32>, %arg1: tensor<3x2xi32>) -> tensor<13x21x3xf32> {
  %0 = "tosa.pad"(%arg0, %arg1) : (tensor<13x21x3xf32>, tensor<3x2xi32>) -> tensor<13x21x3xf32>
  return %0 : tensor<13x21x3xf32>
}

// -----
// CHECK-LABEL: pad_explicit_value
func @test_pad_explicit_value(%arg0: tensor<13x21x3xf32>, %arg1: tensor<3x2xi32>) -> tensor<13x21x3xf32> {
  %0 = "tosa.const"() {value = dense<3.14> : tensor<f32>} : () -> tensor<f32>
  %1 = "tosa.pad"(%arg0, %arg1, %0) : (tensor<13x21x3xf32>, tensor<3x2xi32>, tensor<f32>) -> tensor<13x21x3xf32>
  return %1 : tensor<13x21x3xf32>
}

// -----
// CHECK-LABEL: reshape
func @test_reshape(%arg0: tensor<13x21x3xf32>) -> tensor<1x819xf32> {
  %0 = "tosa.reshape"(%arg0) {new_shape = [1, 819]} : (tensor<13x21x3xf32>) -> tensor<1x819xf32>
  return %0 : tensor<1x819xf32>
}

// -----
// CHECK-LABEL: reverse
func @test_reverse(%arg0: tensor<13x21x3xf32>) -> tensor<13x21x3xf32> {
  %0 = "tosa.reverse"(%arg0) {axis = 0 : i64} : (tensor<13x21x3xf32>) -> tensor<13x21x3xf32>
  return %0 : tensor<13x21x3xf32>
}

// -----
// CHECK-LABEL: slice
func @test_slice(%arg0: tensor<13x21x3xf32>) -> tensor<4x11x1xf32> {
  %0 = "tosa.slice"(%arg0) {start = [6, 8, 0], size = [4, 11, 1]} : (tensor<13x21x3xf32>) -> tensor<4x11x1xf32>
  return %0 : tensor<4x11x1xf32>
}

// -----
// CHECK-LABEL: tile
func @test_tile(%arg0: tensor<13x21x3xf32>) -> tensor<39x21x6xf32> {
  %0 = "tosa.tile"(%arg0) {multiples = [3, 1, 2]} : (tensor<13x21x3xf32>) -> tensor<39x21x6xf32>
  return %0 : tensor<39x21x6xf32>
}

// -----
// CHECK-LABEL: transpose
func @test_transpose(%arg0: tensor<13x21x3xf32>) -> tensor<3x13x21xf32> {
  %0 = "tosa.const"() {value = dense<[2, 0, 1]> : tensor<3xi32>} : () -> tensor<3xi32>
  %1 = "tosa.transpose"(%arg0, %0) : (tensor<13x21x3xf32>, tensor<3xi32>) -> tensor<3x13x21xf32>
  return %1 : tensor<3x13x21xf32>
}

// -----
// CHECK-LABEL: gather
func @test_gather(%arg0: tensor<13x21x3xf32>, %arg1: tensor<13x26xi32>) -> tensor<13x26x3xf32> {
  %0 = "tosa.gather"(%arg0, %arg1) : (tensor<13x21x3xf32>, tensor<13x26xi32>) -> tensor<13x26x3xf32>
  return %0 : tensor<13x26x3xf32>
}

// -----
// CHECK-LABEL: scatter
func @test_scatter(%arg0: tensor<13x21x3xf32>, %arg1: tensor<13x26xi32>, %arg2: tensor<13x26x3xf32>) -> tensor<13x21x3xf32> {
  %0 = "tosa.scatter"(%arg0, %arg1, %arg2) : (tensor<13x21x3xf32>, tensor<13x26xi32>, tensor<13x26x3xf32>) -> tensor<13x21x3xf32>
  return %0 : tensor<13x21x3xf32>
}

// -----
// CHECK-LABEL: resize
func @test_resize(%arg0: tensor<1x32x32x8xf32>) -> tensor<1x64x64x8xf32> {
  %1 = "tosa.resize"(%arg0) {output_size = [64, 64], stride = [1024, 1024], offset = [0, 0], shift = 10 : i32, stride_fp = [0.0 : f32, 0.0 : f32], offset_fp = [0.0 : f32, 0.0 : f32], mode = "BILINEAR"} : (tensor<1x32x32x8xf32>) -> tensor<1x64x64x8xf32>
  return %1 : tensor<1x64x64x8xf32>
}

// -----
// CHECK-LABEL: cast
func @test_cast1(%arg0: tensor<13x21x3xi32>) -> tensor<13x21x3xf32> {
  %0 = "tosa.cast"(%arg0) : (tensor<13x21x3xi32>) -> tensor<13x21x3xf32>
  return %0 : tensor<13x21x3xf32>
}

// -----
// CHECK-LABEL: cast2
func @test_cast2(%arg0: tensor<13x21x3xi32>) -> tensor<13x21x3x!quant.uniform<u8:f32, 0.078431375324726104:128>> {
  %0 = "tosa.cast"(%arg0) : (tensor<13x21x3xi32>) -> tensor<13x21x3x!quant.uniform<u8:f32, 0.078431375324726104:128>>
  return %0 : tensor<13x21x3x!quant.uniform<u8:f32, 0.078431375324726104:128>>
}

// -----
// CHECK-LABEL: cast3
func @test_cast3(%arg0: tensor<13x21x3xi32>) -> tensor<13x21x3x!quant.uniform<i16:f32, 0.078431375324726104:128>> {
  %0 = "tosa.cast"(%arg0) : (tensor<13x21x3xi32>) -> tensor<13x21x3x!quant.uniform<i16:f32, 0.078431375324726104:128>>
  return %0 : tensor<13x21x3x!quant.uniform<i16:f32, 0.078431375324726104:128>>
}

// -----
// CHECK-LABEL: rescale
func @test_rescale(%arg0: tensor<13x21x3x!quant.uniform<u8:f32, 0.015655439347028732:127>>) -> tensor<13x21x3x!quant.uniform<i8:f32, 0.015655439347028732:-1>> {
    %0 = "tosa.rescale"(%arg0) {double_round = false, input_zp = 127 : i32, multiplier = [1073741824 : i32], output_zp = -1 : i32, per_channel = false, scale32 = true, shift = [30 : i32]} : (tensor<13x21x3x!quant.uniform<u8:f32, 0.015655439347028732:127>>) -> tensor<13x21x3x!quant.uniform<i8:f32, 0.015655439347028732:-1>>
    return %0 : tensor<13x21x3x!quant.uniform<i8:f32, 0.015655439347028732:-1>>
}

// -----
// CHECK-LABEL: const
func @test_const(%arg0 : index) -> tensor<4xi32> {
    %0 = "tosa.const"() {value = dense<[3, 0, 1, 2]> : tensor<4xi32>} : () -> tensor<4xi32>
    return %0 : tensor<4xi32>
}

// -----
// CHECK-LABEL: identity
func @test_identity(%arg0: tensor<13x21x3xi32>) -> tensor<13x21x3xi32> {
  %0 = "tosa.identity"(%arg0) : (tensor<13x21x3xi32>) -> tensor<13x21x3xi32>
  return %0 : tensor<13x21x3xi32>
}

// -----
// CHECK-LABEL: cond_if
func @test_cond_if(%arg0: tensor<f32>, %arg1: tensor<f32>, %arg2: tensor<i1>) -> tensor<f32> {
  %0 = "tosa.cond_if"(%arg2, %arg0, %arg1) ({
<<<<<<< HEAD
  ^bb0(%arg3: tensor<f32>, %arg4: tensor<f32>):  // no predecessors
=======
  ^bb0(%arg3: tensor<f32>, %arg4: tensor<f32>):  
>>>>>>> 0a1e6d9c
    %1 = "tosa.add"(%arg3, %arg4) : (tensor<f32>, tensor<f32>) -> tensor<f32>
    "tosa.yield"(%1) : (tensor<f32>) -> ()
  },  {
  ^bb0(%arg3: tensor<f32>, %arg4: tensor<f32>):  
    %1 = "tosa.sub"(%arg3, %arg4) : (tensor<f32>, tensor<f32>) -> tensor<f32>
    "tosa.yield"(%1) : (tensor<f32>) -> ()
  }) : (tensor<i1>, tensor<f32>, tensor<f32>) -> tensor<f32>
  return %0 : tensor<f32>
}

// -----
// CHECK-LABEL: while_loop
func @test_while_loop(%arg0: tensor<10xi32>, %arg1: tensor<i32>) {
  %0 = "tosa.const"() {value = dense<0> : tensor<i32>} : () -> tensor<i32>
  %1:3 = "tosa.while_loop"(%0, %0, %arg0) ({
<<<<<<< HEAD
  ^bb0(%arg2: tensor<i32>, %arg3: tensor<i32>, %arg4: tensor<10xi32>):  // no predecessors
=======
  ^bb0(%arg2: tensor<i32>, %arg3: tensor<i32>, %arg4: tensor<10xi32>):  
>>>>>>> 0a1e6d9c
    %2 = "tosa.greater_equal"(%arg3, %arg1) : (tensor<i32>, tensor<i32>) -> tensor<i1>
    %3 = "tosa.logical_not"(%2) : (tensor<i1>) -> tensor<i1>
    "tosa.yield"(%3) : (tensor<i1>) -> ()
  },  {
  ^bb0(%arg2: tensor<i32>, %arg3: tensor<i32>, %arg4: tensor<10xi32>):  
    %2 = "tosa.const"() {value = dense<1> : tensor<i32>} : () -> tensor<i32>
    %3 = "tosa.add"(%arg3, %2) : (tensor<i32>, tensor<i32>) -> tensor<i32>
    %4 = "tosa.reshape"(%2) {new_shape = [1]} : (tensor<i32>) -> tensor<1xi32>
    %5 = "tosa.add"(%arg4, %4) : (tensor<10xi32>, tensor<1xi32>) -> tensor<10xi32>
    %6 = "tosa.add"(%arg2, %2) : (tensor<i32>, tensor<i32>) -> tensor<i32>
    "tosa.yield"(%6, %3, %5) : (tensor<i32>, tensor<i32>, tensor<10xi32>) -> ()
  }) : (tensor<i32>, tensor<i32>, tensor<10xi32>) -> (tensor<i32>, tensor<i32>, tensor<10xi32>)
  return
}<|MERGE_RESOLUTION|>--- conflicted
+++ resolved
@@ -506,11 +506,7 @@
 // CHECK-LABEL: cond_if
 func @test_cond_if(%arg0: tensor<f32>, %arg1: tensor<f32>, %arg2: tensor<i1>) -> tensor<f32> {
   %0 = "tosa.cond_if"(%arg2, %arg0, %arg1) ({
-<<<<<<< HEAD
-  ^bb0(%arg3: tensor<f32>, %arg4: tensor<f32>):  // no predecessors
-=======
   ^bb0(%arg3: tensor<f32>, %arg4: tensor<f32>):  
->>>>>>> 0a1e6d9c
     %1 = "tosa.add"(%arg3, %arg4) : (tensor<f32>, tensor<f32>) -> tensor<f32>
     "tosa.yield"(%1) : (tensor<f32>) -> ()
   },  {
@@ -526,11 +522,7 @@
 func @test_while_loop(%arg0: tensor<10xi32>, %arg1: tensor<i32>) {
   %0 = "tosa.const"() {value = dense<0> : tensor<i32>} : () -> tensor<i32>
   %1:3 = "tosa.while_loop"(%0, %0, %arg0) ({
-<<<<<<< HEAD
-  ^bb0(%arg2: tensor<i32>, %arg3: tensor<i32>, %arg4: tensor<10xi32>):  // no predecessors
-=======
   ^bb0(%arg2: tensor<i32>, %arg3: tensor<i32>, %arg4: tensor<10xi32>):  
->>>>>>> 0a1e6d9c
     %2 = "tosa.greater_equal"(%arg3, %arg1) : (tensor<i32>, tensor<i32>) -> tensor<i1>
     %3 = "tosa.logical_not"(%2) : (tensor<i1>) -> tensor<i1>
     "tosa.yield"(%3) : (tensor<i1>) -> ()
