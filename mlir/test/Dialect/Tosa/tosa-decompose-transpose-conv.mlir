--- conflicted
+++ resolved
@@ -5,13 +5,8 @@
   // CHECK: %[[REV1:.+]] = "tosa.reverse"(%arg1) {axis = 1 : i64}
   // CHECK: %[[REV2:.+]] = "tosa.reverse"(%[[REV1]]) {axis = 2 : i64}
   // CHECK: "tosa.conv2d"(%arg0, %[[REV2]], %arg2)
-<<<<<<< HEAD
-  // CHECK-SAME: dilation = [1, 1], pad = [2, 2, 5, 5], stride = [1, 1]
-  %0 = "tosa.transpose_conv2d"(%arg0, %arg1, %arg2) {out_pad = [0, 0, 0, 0], out_shape = [-1, -1, -1, -1], stride = [1, 1]} : (tensor<2x16x14x3xf32>, tensor<5x3x6x3xf32>, tensor<5xf32>) -> tensor<2x18x19x5xf32>
-=======
   // CHECK-SAME: dilation = array<i64: 1, 1>, pad = array<i64: 2, 2, 5, 5>, stride = array<i64: 1, 1>
   %0 = "tosa.transpose_conv2d"(%arg0, %arg1, %arg2) {out_pad = array<i64: 0, 0, 0, 0>, out_shape = array<i64: -1, -1, -1, -1>, stride = array<i64: 1, 1>} : (tensor<2x16x14x3xf32>, tensor<5x3x6x3xf32>, tensor<5xf32>) -> tensor<2x18x19x5xf32>
->>>>>>> 6641c2bc
   return %0 : tensor<2x18x19x5xf32>
 }
 
@@ -34,15 +29,6 @@
   // CHECK-DAG: %[[REV0:.+]] = "tosa.reverse"(%0) {axis = 2 : i64}
   // CHECK-DAG: %[[REV1:.+]] = "tosa.reverse"(%arg1) {axis = 1 : i64}
   // CHECK: "tosa.conv2d"(%arg0, %1, %arg2) 
-<<<<<<< HEAD
-  // CHECK-SAME: dilation = [1, 1], pad = [3, 4, 8, 9],
-  // CHECK-SAME: quantization_info = #tosa.conv_quant<input_zp = -22, weight_zp = 42>, stride = [1, 1]}
-  %0 = "tosa.transpose_conv2d"(%arg0, %arg1, %arg2) {
-    out_pad = [1, 2, 3, 4],
-    quantization_info = #tosa.conv_quant<input_zp = -22, weight_zp = 42>,
-    out_shape = [-1, -1, -1, -1],
-    stride = [1, 1]} : (tensor<2x16x14x3xi8>, tensor<5x3x6x3xi8>, tensor<5xi32>) -> tensor<2x21x26x5xi32>
-=======
   // CHECK-SAME: dilation = array<i64: 1, 1>, pad = array<i64: 3, 4, 8, 9>,
   // CHECK-SAME: quantization_info = #tosa.conv_quant<input_zp = -22, weight_zp = 42>, stride = array<i64: 1, 1>}
   %0 = "tosa.transpose_conv2d"(%arg0, %arg1, %arg2) {
@@ -50,7 +36,6 @@
     quantization_info = #tosa.conv_quant<input_zp = -22, weight_zp = 42>,
     out_shape = array<i64: -1, -1, -1, -1>,
     stride = array<i64: 1, 1>} : (tensor<2x16x14x3xi8>, tensor<5x3x6x3xi8>, tensor<5xi32>) -> tensor<2x21x26x5xi32>
->>>>>>> 6641c2bc
   return %0 : tensor<2x21x26x5xi32>
 }
 
@@ -144,15 +129,9 @@
   // CHECK: %[[PAD_RESULT:.+]] = "tosa.pad"(%[[RESHAPE_RESULT_1]], %[[RESULT_PAD]])
   // CHECK: %[[ADD:.+]] = "tosa.add"(%[[PAD_RESULT]], %arg2)
   %2 =  "tosa.transpose_conv2d"(%arg0, %arg1, %arg2)  {
-<<<<<<< HEAD
-    out_pad = [2, 0, 0, 1],
-    out_shape = [1, -1, -1, 1],
-    stride = [1, 2],
-=======
     out_pad = array<i64: 2, 0, 0, 1>,
     out_shape = array<i64: 1, -1, -1, 1>,
     stride = array<i64: 1, 2>,
->>>>>>> 6641c2bc
     quantization_info = #tosa.conv_quant<input_zp = -103, weight_zp = 93>} :
     (tensor<1x16x1x1xi8>, tensor<1x2x1x1xi8>, tensor<1xi32>) -> (tensor<1x19x2x1xi32>)
   "func.return" (%2) : (tensor<1x19x2x1xi32>) -> ()
