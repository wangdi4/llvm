// RUN: mlir-opt -split-input-file %s | FileCheck %s
// Verify the printed output can be parsed.
// RUN: mlir-opt -split-input-file %s | mlir-opt -allow-unregistered-dialect  | FileCheck %s
// Verify the generic form can be parsed.
// RUN: mlir-opt -split-input-file -mlir-print-op-generic %s | mlir-opt -allow-unregistered-dialect | FileCheck %s

func @compute1(%A: memref<10x10xf32>, %B: memref<10x10xf32>, %C: memref<10x10xf32>) -> memref<10x10xf32> {
  %c0 = constant 0 : index
  %c10 = constant 10 : index
  %c1 = constant 1 : index
  %async = constant 1 : i64

  acc.parallel async(%async: i64) {
    acc.loop gang vector {
      scf.for %arg3 = %c0 to %c10 step %c1 {
        scf.for %arg4 = %c0 to %c10 step %c1 {
          scf.for %arg5 = %c0 to %c10 step %c1 {
            %a = load %A[%arg3, %arg5] : memref<10x10xf32>
            %b = load %B[%arg5, %arg4] : memref<10x10xf32>
            %cij = load %C[%arg3, %arg4] : memref<10x10xf32>
            %p = mulf %a, %b : f32
            %co = addf %cij, %p : f32
            store %co, %C[%arg3, %arg4] : memref<10x10xf32>
          }
        }
      }
      acc.yield
    } attributes { collapse = 3 }
    acc.yield
  }

  return %C : memref<10x10xf32>
}

// CHECK-LABEL: func @compute1(
//  CHECK-NEXT:   %{{.*}} = constant 0 : index
//  CHECK-NEXT:   %{{.*}} = constant 10 : index
//  CHECK-NEXT:   %{{.*}} = constant 1 : index
//  CHECK-NEXT:   [[ASYNC:%.*]] = constant 1 : i64
//  CHECK-NEXT:   acc.parallel async([[ASYNC]]: i64) {
//  CHECK-NEXT:     acc.loop gang vector {
//  CHECK-NEXT:       scf.for %{{.*}} = %{{.*}} to %{{.*}} step %{{.*}} {
//  CHECK-NEXT:         scf.for %{{.*}} = %{{.*}} to %{{.*}} step %{{.*}} {
//  CHECK-NEXT:           scf.for %{{.*}} = %{{.*}} to %{{.*}} step %{{.*}} {
//  CHECK-NEXT:             %{{.*}} = load %{{.*}}[%{{.*}}, %{{.*}}] : memref<10x10xf32>
//  CHECK-NEXT:             %{{.*}} = load %{{.*}}[%{{.*}}, %{{.*}}] : memref<10x10xf32>
//  CHECK-NEXT:             %{{.*}} = load %{{.*}}[%{{.*}}, %{{.*}}] : memref<10x10xf32>
//  CHECK-NEXT:             %{{.*}} = mulf %{{.*}}, %{{.*}} : f32
//  CHECK-NEXT:             %{{.*}} = addf %{{.*}}, %{{.*}} : f32
//  CHECK-NEXT:             store %{{.*}}, %{{.*}}[%{{.*}}, %{{.*}}] : memref<10x10xf32>
//  CHECK-NEXT:           }
//  CHECK-NEXT:         }
//  CHECK-NEXT:       }
//  CHECK-NEXT:       acc.yield
//  CHECK-NEXT:     } attributes {collapse = 3 : i64}
//  CHECK-NEXT:     acc.yield
//  CHECK-NEXT:   }
//  CHECK-NEXT:   return %{{.*}} : memref<10x10xf32>
//  CHECK-NEXT: }

// -----

func @compute2(%A: memref<10x10xf32>, %B: memref<10x10xf32>, %C: memref<10x10xf32>) -> memref<10x10xf32> {
  %c0 = constant 0 : index
  %c10 = constant 10 : index
  %c1 = constant 1 : index

  acc.parallel {
    acc.loop {
      scf.for %arg3 = %c0 to %c10 step %c1 {
        scf.for %arg4 = %c0 to %c10 step %c1 {
          scf.for %arg5 = %c0 to %c10 step %c1 {
            %a = load %A[%arg3, %arg5] : memref<10x10xf32>
            %b = load %B[%arg5, %arg4] : memref<10x10xf32>
            %cij = load %C[%arg3, %arg4] : memref<10x10xf32>
            %p = mulf %a, %b : f32
            %co = addf %cij, %p : f32
            store %co, %C[%arg3, %arg4] : memref<10x10xf32>
          }
        }
      }
      acc.yield
    } attributes {seq}
    acc.yield
  }

  return %C : memref<10x10xf32>
}

// CHECK-LABEL: func @compute2(
//  CHECK-NEXT:   %{{.*}} = constant 0 : index
//  CHECK-NEXT:   %{{.*}} = constant 10 : index
//  CHECK-NEXT:   %{{.*}} = constant 1 : index
//  CHECK-NEXT:   acc.parallel {
//  CHECK-NEXT:     acc.loop {
//  CHECK-NEXT:       scf.for %{{.*}} = %{{.*}} to %{{.*}} step %{{.*}} {
//  CHECK-NEXT:         scf.for %{{.*}} = %{{.*}} to %{{.*}} step %{{.*}} {
//  CHECK-NEXT:           scf.for %{{.*}} = %{{.*}} to %{{.*}} step %{{.*}} {
//  CHECK-NEXT:             %{{.*}} = load %{{.*}}[%{{.*}}, %{{.*}}] : memref<10x10xf32>
//  CHECK-NEXT:             %{{.*}} = load %{{.*}}[%{{.*}}, %{{.*}}] : memref<10x10xf32>
//  CHECK-NEXT:             %{{.*}} = load %{{.*}}[%{{.*}}, %{{.*}}] : memref<10x10xf32>
//  CHECK-NEXT:             %{{.*}} = mulf %{{.*}}, %{{.*}} : f32
//  CHECK-NEXT:             %{{.*}} = addf %{{.*}}, %{{.*}} : f32
//  CHECK-NEXT:             store %{{.*}}, %{{.*}}[%{{.*}}, %{{.*}}] : memref<10x10xf32>
//  CHECK-NEXT:           }
//  CHECK-NEXT:         }
//  CHECK-NEXT:       }
//  CHECK-NEXT:       acc.yield
//  CHECK-NEXT:     } attributes {seq}
//  CHECK-NEXT:     acc.yield
//  CHECK-NEXT:   }
//  CHECK-NEXT:   return %{{.*}} : memref<10x10xf32>
//  CHECK-NEXT: }

// -----

func @compute3(%a: memref<10x10xf32>, %b: memref<10x10xf32>, %c: memref<10xf32>, %d: memref<10xf32>) -> memref<10xf32> {
  %lb = constant 0 : index
  %st = constant 1 : index
  %c10 = constant 10 : index
  %numGangs = constant 10 : i64
  %numWorkers = constant 10 : i64

  acc.data present(%a, %b, %c, %d: memref<10x10xf32>, memref<10x10xf32>, memref<10xf32>, memref<10xf32>) {
    acc.parallel num_gangs(%numGangs: i64) num_workers(%numWorkers: i64) private(%c : memref<10xf32>) {
      acc.loop gang {
        scf.for %x = %lb to %c10 step %st {
          acc.loop worker {
            scf.for %y = %lb to %c10 step %st {
              %axy = load %a[%x, %y] : memref<10x10xf32>
              %bxy = load %b[%x, %y] : memref<10x10xf32>
              %tmp = addf %axy, %bxy : f32
              store %tmp, %c[%y] : memref<10xf32>
            }
            acc.yield
          }

          acc.loop {
            // for i = 0 to 10 step 1
            //   d[x] += c[i]
            scf.for %i = %lb to %c10 step %st {
              %ci = load %c[%i] : memref<10xf32>
              %dx = load %d[%x] : memref<10xf32>
              %z = addf %ci, %dx : f32
              store %z, %d[%x] : memref<10xf32>
            }
            acc.yield
          } attributes {seq}
        }
        acc.yield
      }
      acc.yield
    }
    acc.terminator
  }

  return %d : memref<10xf32>
}

// CHECK:      func @compute3({{.*}}: memref<10x10xf32>, {{.*}}: memref<10x10xf32>, [[ARG2:%.*]]: memref<10xf32>, {{.*}}: memref<10xf32>) -> memref<10xf32> {
// CHECK-NEXT:   [[C0:%.*]] = constant 0 : index
// CHECK-NEXT:   [[C1:%.*]] = constant 1 : index
// CHECK-NEXT:   [[C10:%.*]] = constant 10 : index
// CHECK-NEXT:   [[NUMGANG:%.*]] = constant 10 : i64
// CHECK-NEXT:   [[NUMWORKERS:%.*]] = constant 10 : i64
// CHECK-NEXT:   acc.data present(%{{.*}}, %{{.*}}, %{{.*}}, %{{.*}} : memref<10x10xf32>, memref<10x10xf32>, memref<10xf32>, memref<10xf32>) {
// CHECK-NEXT:     acc.parallel num_gangs([[NUMGANG]]: i64) num_workers([[NUMWORKERS]]: i64) private([[ARG2]]: memref<10xf32>) {
// CHECK-NEXT:       acc.loop gang {
// CHECK-NEXT:         scf.for %{{.*}} = [[C0]] to [[C10]] step [[C1]] {
// CHECK-NEXT:           acc.loop worker {
// CHECK-NEXT:             scf.for %{{.*}} = [[C0]] to [[C10]] step [[C1]] {
// CHECK-NEXT:               %{{.*}} = load %{{.*}}[%{{.*}}, %{{.*}}] : memref<10x10xf32>
// CHECK-NEXT:               %{{.*}} = load %{{.*}}[%{{.*}}, %{{.*}}] : memref<10x10xf32>
// CHECK-NEXT:               %{{.*}} = addf %{{.*}}, %{{.*}} : f32
// CHECK-NEXT:               store %{{.*}}, %{{.*}}[%{{.*}}] : memref<10xf32>
// CHECK-NEXT:             }
// CHECK-NEXT:             acc.yield
// CHECK-NEXT:           }
// CHECK-NEXT:           acc.loop {
// CHECK-NEXT:             scf.for %{{.*}} = [[C0]] to [[C10]] step [[C1]] {
// CHECK-NEXT:               %{{.*}} = load %{{.*}}[%{{.*}}] : memref<10xf32>
// CHECK-NEXT:               %{{.*}} = load %{{.*}}[%{{.*}}] : memref<10xf32>
// CHECK-NEXT:               %{{.*}} = addf %{{.*}}, %{{.*}} : f32
// CHECK-NEXT:               store %{{.*}}, %{{.*}}[%{{.*}}] : memref<10xf32>
// CHECK-NEXT:             }
// CHECK-NEXT:             acc.yield
// CHECK-NEXT:           } attributes {seq}
// CHECK-NEXT:         }
// CHECK-NEXT:         acc.yield
// CHECK-NEXT:       }
// CHECK-NEXT:       acc.yield
// CHECK-NEXT:     }
// CHECK-NEXT:     acc.terminator
// CHECK-NEXT:   }
// CHECK-NEXT:   return %{{.*}} : memref<10xf32>
// CHECK-NEXT: }

// -----

func @testloopop() -> () {
  %i64Value = constant 1 : i64
  %i32Value = constant 128 : i32
  %idxValue = constant 8 : index

  acc.loop gang worker vector {
    "test.openacc_dummy_op"() : () -> ()
    acc.yield
  }
  acc.loop gang(num=%i64Value: i64) {
    "test.openacc_dummy_op"() : () -> ()
    acc.yield
  }
  acc.loop gang(static=%i64Value: i64) {
    "test.openacc_dummy_op"() : () -> ()
    acc.yield
  }
  acc.loop worker(%i64Value: i64) {
    "test.openacc_dummy_op"() : () -> ()
    acc.yield
  }
  acc.loop worker(%i32Value: i32) {
    "test.openacc_dummy_op"() : () -> ()
    acc.yield
  }
  acc.loop worker(%idxValue: index) {
    "test.openacc_dummy_op"() : () -> ()
    acc.yield
  }
  acc.loop vector(%i64Value: i64) {
    "test.openacc_dummy_op"() : () -> ()
    acc.yield
  }
  acc.loop vector(%i32Value: i32) {
    "test.openacc_dummy_op"() : () -> ()
    acc.yield
  }
  acc.loop vector(%idxValue: index) {
    "test.openacc_dummy_op"() : () -> ()
    acc.yield
  }
  acc.loop gang(num=%i64Value: i64) worker vector {
    "test.openacc_dummy_op"() : () -> ()
    acc.yield
  }
  acc.loop gang(num=%i64Value: i64, static=%i64Value: i64) worker(%i64Value: i64) vector(%i64Value: i64) {
    "test.openacc_dummy_op"() : () -> ()
    acc.yield
  }
  acc.loop gang(num=%i32Value: i32, static=%idxValue: index) {
    "test.openacc_dummy_op"() : () -> ()
    acc.yield
  }
  acc.loop tile(%i64Value: i64, %i64Value: i64) {
    "test.openacc_dummy_op"() : () -> ()
    acc.yield
  }
  acc.loop tile(%i32Value: i32, %i32Value: i32) {
    "test.openacc_dummy_op"() : () -> ()
    acc.yield
  }
  return
}

// CHECK:      [[I64VALUE:%.*]] = constant 1 : i64
// CHECK-NEXT: [[I32VALUE:%.*]] = constant 128 : i32
// CHECK-NEXT: [[IDXVALUE:%.*]] = constant 8 : index
// CHECK:      acc.loop gang worker vector {
// CHECK-NEXT:   "test.openacc_dummy_op"() : () -> ()
// CHECK-NEXT:   acc.yield
// CHECK-NEXT: }
// CHECK:      acc.loop gang(num=[[I64VALUE]]: i64) {
// CHECK-NEXT:   "test.openacc_dummy_op"() : () -> ()
// CHECK-NEXT:   acc.yield
// CHECK-NEXT: }
// CHECK:      acc.loop gang(static=[[I64VALUE]]: i64) {
// CHECK-NEXT:   "test.openacc_dummy_op"() : () -> ()
// CHECK-NEXT:   acc.yield
// CHECK-NEXT: }
// CHECK:      acc.loop worker([[I64VALUE]]: i64) {
// CHECK-NEXT:   "test.openacc_dummy_op"() : () -> ()
// CHECK-NEXT:   acc.yield
// CHECK-NEXT: }
// CHECK:      acc.loop worker([[I32VALUE]]: i32) {
// CHECK-NEXT:   "test.openacc_dummy_op"() : () -> ()
// CHECK-NEXT:   acc.yield
// CHECK-NEXT: }
// CHECK:      acc.loop worker([[IDXVALUE]]: index) {
// CHECK-NEXT:   "test.openacc_dummy_op"() : () -> ()
// CHECK-NEXT:   acc.yield
// CHECK-NEXT: }
// CHECK:      acc.loop vector([[I64VALUE]]: i64) {
// CHECK-NEXT:   "test.openacc_dummy_op"() : () -> ()
// CHECK-NEXT:   acc.yield
// CHECK-NEXT: }
// CHECK:      acc.loop vector([[I32VALUE]]: i32) {
// CHECK-NEXT:   "test.openacc_dummy_op"() : () -> ()
// CHECK-NEXT:   acc.yield
// CHECK-NEXT: }
// CHECK:      acc.loop vector([[IDXVALUE]]: index) {
// CHECK-NEXT:   "test.openacc_dummy_op"() : () -> ()
// CHECK-NEXT:   acc.yield
// CHECK-NEXT: }
// CHECK:      acc.loop gang(num=[[I64VALUE]]: i64) worker vector {
// CHECK-NEXT:   "test.openacc_dummy_op"() : () -> ()
// CHECK-NEXT:   acc.yield
// CHECK-NEXT: }
// CHECK:      acc.loop gang(num=[[I64VALUE]]: i64, static=[[I64VALUE]]: i64) worker([[I64VALUE]]: i64) vector([[I64VALUE]]: i64) {
// CHECK-NEXT:   "test.openacc_dummy_op"() : () -> ()
// CHECK-NEXT:   acc.yield
// CHECK-NEXT: }
// CHECK:      acc.loop gang(num=[[I32VALUE]]: i32, static=[[IDXVALUE]]: index) {
// CHECK-NEXT:   "test.openacc_dummy_op"() : () -> ()
// CHECK-NEXT:   acc.yield
// CHECK-NEXT: }
// CHECK:      acc.loop tile([[I64VALUE]]: i64, [[I64VALUE]]: i64) {
// CHECK-NEXT:   "test.openacc_dummy_op"() : () -> ()
// CHECK-NEXT:   acc.yield
// CHECK-NEXT: }
// CHECK:      acc.loop tile([[I32VALUE]]: i32, [[I32VALUE]]: i32) {
// CHECK-NEXT:   "test.openacc_dummy_op"() : () -> ()
// CHECK-NEXT:   acc.yield
// CHECK-NEXT: }

// -----

func @testparallelop(%a: memref<10xf32>, %b: memref<10xf32>, %c: memref<10x10xf32>) -> () {
  %i64value = constant 1 : i64
  %i32value = constant 1 : i32
  %idxValue = constant 1 : index
  acc.parallel async(%i64value: i64) {
  }
  acc.parallel async(%i32value: i32) {
  }
  acc.parallel async(%idxValue: index) {
  }
  acc.parallel wait(%i64value: i64) {
  }
  acc.parallel wait(%i32value: i32) {
  }
  acc.parallel wait(%idxValue: index) {
  }
  acc.parallel wait(%i64value: i64, %i32value: i32, %idxValue: index) {
  }
  acc.parallel num_gangs(%i64value: i64) {
  }
  acc.parallel num_gangs(%i32value: i32) {
  }
  acc.parallel num_gangs(%idxValue: index) {
  }
  acc.parallel num_workers(%i64value: i64) {
  }
  acc.parallel num_workers(%i32value: i32) {
  }
  acc.parallel num_workers(%idxValue: index) {
  }
  acc.parallel vector_length(%i64value: i64) {
  }
  acc.parallel vector_length(%i32value: i32) {
  }
  acc.parallel vector_length(%idxValue: index) {
  }
  acc.parallel copyin(%a: memref<10xf32>, %b: memref<10xf32>) {
  }
  acc.parallel copyin_readonly(%a: memref<10xf32>, %b: memref<10xf32>) {
  }
  acc.parallel copyin(%a: memref<10xf32>) copyout_zero(%b: memref<10xf32>, %c: memref<10x10xf32>) {
  }
  acc.parallel copyout(%b: memref<10xf32>, %c: memref<10x10xf32>) create(%a: memref<10xf32>) {
  }
  acc.parallel copyout_zero(%b: memref<10xf32>, %c: memref<10x10xf32>) create_zero(%a: memref<10xf32>) {
  }
  acc.parallel no_create(%a: memref<10xf32>) present(%b: memref<10xf32>, %c: memref<10x10xf32>) {
  }
  acc.parallel deviceptr(%a: memref<10xf32>) attach(%b: memref<10xf32>, %c: memref<10x10xf32>) {
  }
  acc.parallel private(%a: memref<10xf32>, %c: memref<10x10xf32>) firstprivate(%b: memref<10xf32>) {
  }
  acc.parallel {
  } attributes {defaultAttr = "none"}
  acc.parallel {
  } attributes {defaultAttr = "present"}
  acc.parallel {
  } attributes {asyncAttr}
  acc.parallel {
  } attributes {waitAttr}
  acc.parallel {
  } attributes {selfAttr}
  return
}

// CHECK:      func @testparallelop([[ARGA:%.*]]: memref<10xf32>, [[ARGB:%.*]]: memref<10xf32>, [[ARGC:%.*]]: memref<10x10xf32>) {
// CHECK:      [[I64VALUE:%.*]] = constant 1 : i64
// CHECK:      [[I32VALUE:%.*]] = constant 1 : i32
// CHECK:      [[IDXVALUE:%.*]] = constant 1 : index
// CHECK:      acc.parallel async([[I64VALUE]]: i64) {
// CHECK-NEXT: }
// CHECK:      acc.parallel async([[I32VALUE]]: i32) {
// CHECK-NEXT: }
// CHECK:      acc.parallel async([[IDXVALUE]]: index) {
// CHECK-NEXT: }
// CHECK:      acc.parallel wait([[I64VALUE]]: i64) {
// CHECK-NEXT: }
// CHECK:      acc.parallel wait([[I32VALUE]]: i32) {
// CHECK-NEXT: }
// CHECK:      acc.parallel wait([[IDXVALUE]]: index) {
// CHECK-NEXT: }
// CHECK:      acc.parallel wait([[I64VALUE]]: i64, [[I32VALUE]]: i32, [[IDXVALUE]]: index) {
// CHECK-NEXT: }
// CHECK:      acc.parallel num_gangs([[I64VALUE]]: i64) {
// CHECK-NEXT: }
// CHECK:      acc.parallel num_gangs([[I32VALUE]]: i32) {
// CHECK-NEXT: }
// CHECK:      acc.parallel num_gangs([[IDXVALUE]]: index) {
// CHECK-NEXT: }
// CHECK:      acc.parallel num_workers([[I64VALUE]]: i64) {
// CHECK-NEXT: }
// CHECK:      acc.parallel num_workers([[I32VALUE]]: i32) {
// CHECK-NEXT: }
// CHECK:      acc.parallel num_workers([[IDXVALUE]]: index) {
// CHECK-NEXT: }
// CHECK:      acc.parallel vector_length([[I64VALUE]]: i64) {
// CHECK-NEXT: }
// CHECK:      acc.parallel vector_length([[I32VALUE]]: i32) {
// CHECK-NEXT: }
// CHECK:      acc.parallel vector_length([[IDXVALUE]]: index) {
// CHECK-NEXT: }
// CHECK:      acc.parallel copyin([[ARGA]]: memref<10xf32>, [[ARGB]]: memref<10xf32>) {
// CHECK-NEXT: }
// CHECK:      acc.parallel copyin_readonly([[ARGA]]: memref<10xf32>, [[ARGB]]: memref<10xf32>) {
// CHECK-NEXT: }
// CHECK:      acc.parallel copyin([[ARGA]]: memref<10xf32>) copyout_zero([[ARGB]]: memref<10xf32>, [[ARGC]]: memref<10x10xf32>) {
// CHECK-NEXT: }
// CHECK:      acc.parallel copyout([[ARGB]]: memref<10xf32>, [[ARGC]]: memref<10x10xf32>) create([[ARGA]]: memref<10xf32>) {
// CHECK-NEXT: }
// CHECK:      acc.parallel copyout_zero([[ARGB]]: memref<10xf32>, [[ARGC]]: memref<10x10xf32>) create_zero([[ARGA]]: memref<10xf32>) {
// CHECK-NEXT: }
// CHECK:      acc.parallel no_create([[ARGA]]: memref<10xf32>) present([[ARGB]]: memref<10xf32>, [[ARGC]]: memref<10x10xf32>) {
// CHECK-NEXT: }
// CHECK:      acc.parallel deviceptr([[ARGA]]: memref<10xf32>) attach([[ARGB]]: memref<10xf32>, [[ARGC]]: memref<10x10xf32>) {
// CHECK-NEXT: }
// CHECK:      acc.parallel private([[ARGA]]: memref<10xf32>, [[ARGC]]: memref<10x10xf32>) firstprivate([[ARGB]]: memref<10xf32>) {
// CHECK-NEXT: }
// CHECK:      acc.parallel {
// CHECK-NEXT: } attributes {defaultAttr = "none"}
// CHECK:      acc.parallel {
// CHECK-NEXT: } attributes {defaultAttr = "present"}
// CHECK:      acc.parallel {
// CHECK-NEXT: } attributes {asyncAttr}
// CHECK:      acc.parallel {
// CHECK-NEXT: } attributes {waitAttr}
// CHECK:      acc.parallel {
// CHECK-NEXT: } attributes {selfAttr}

// -----

func @testdataop(%a: memref<10xf32>, %b: memref<10xf32>, %c: memref<10x10xf32>) -> () {
  %ifCond = constant true
  acc.data if(%ifCond) present(%a : memref<10xf32>) {
  }
  acc.data present(%a, %b, %c : memref<10xf32>, memref<10xf32>, memref<10x10xf32>) {
  }
  acc.data copy(%a, %b, %c : memref<10xf32>, memref<10xf32>, memref<10x10xf32>) {
  }
  acc.data copyin(%a, %b, %c : memref<10xf32>, memref<10xf32>, memref<10x10xf32>) {
  }
  acc.data copyin_readonly(%a, %b, %c : memref<10xf32>, memref<10xf32>, memref<10x10xf32>) {
  }
  acc.data copyout(%a, %b, %c : memref<10xf32>, memref<10xf32>, memref<10x10xf32>) {
  }
  acc.data copyout_zero(%a, %b, %c : memref<10xf32>, memref<10xf32>, memref<10x10xf32>) {
  }
  acc.data create(%a, %b, %c : memref<10xf32>, memref<10xf32>, memref<10x10xf32>) {
  }
  acc.data create_zero(%a, %b, %c : memref<10xf32>, memref<10xf32>, memref<10x10xf32>) {
  }
  acc.data no_create(%a, %b, %c : memref<10xf32>, memref<10xf32>, memref<10x10xf32>) {
  }
  acc.data deviceptr(%a, %b, %c : memref<10xf32>, memref<10xf32>, memref<10x10xf32>) {
  }
  acc.data attach(%a, %b, %c : memref<10xf32>, memref<10xf32>, memref<10x10xf32>) {
  }
  acc.data copyin(%b: memref<10xf32>) copyout(%c: memref<10x10xf32>) present(%a: memref<10xf32>) {
  }
  acc.data present(%a : memref<10xf32>) {
  } attributes { defaultAttr = "none" }
  acc.data present(%a : memref<10xf32>) {
  } attributes { defaultAttr = "present" }
  acc.data {
  } attributes { defaultAttr = "none" }
  return
}

// CHECK:      func @testdataop([[ARGA:%.*]]: memref<10xf32>, [[ARGB:%.*]]: memref<10xf32>, [[ARGC:%.*]]: memref<10x10xf32>) {
// CHECK:      [[IFCOND1:%.*]] = constant true
// CHECK:      acc.data if([[IFCOND1]]) present([[ARGA]] : memref<10xf32>) {
// CHECK-NEXT: }
// CHECK:      acc.data present([[ARGA]], [[ARGB]], [[ARGC]] : memref<10xf32>, memref<10xf32>, memref<10x10xf32>) {
// CHECK-NEXT: }
// CHECK:      acc.data copy([[ARGA]], [[ARGB]], [[ARGC]] : memref<10xf32>, memref<10xf32>, memref<10x10xf32>) {
// CHECK-NEXT: }
// CHECK:      acc.data copyin([[ARGA]], [[ARGB]], [[ARGC]] : memref<10xf32>, memref<10xf32>, memref<10x10xf32>) {
// CHECK-NEXT: }
// CHECK:      acc.data copyin_readonly([[ARGA]], [[ARGB]], [[ARGC]] : memref<10xf32>, memref<10xf32>, memref<10x10xf32>) {
// CHECK-NEXT: }
// CHECK:      acc.data copyout([[ARGA]], [[ARGB]], [[ARGC]] : memref<10xf32>, memref<10xf32>, memref<10x10xf32>) {
// CHECK-NEXT: }
// CHECK:      acc.data copyout_zero([[ARGA]], [[ARGB]], [[ARGC]] : memref<10xf32>, memref<10xf32>, memref<10x10xf32>) {
// CHECK-NEXT: }
// CHECK:      acc.data create([[ARGA]], [[ARGB]], [[ARGC]] : memref<10xf32>, memref<10xf32>, memref<10x10xf32>) {
// CHECK-NEXT: }
// CHECK:      acc.data create_zero([[ARGA]], [[ARGB]], [[ARGC]] : memref<10xf32>, memref<10xf32>, memref<10x10xf32>) {
// CHECK-NEXT: }
// CHECK:      acc.data no_create([[ARGA]], [[ARGB]], [[ARGC]] : memref<10xf32>, memref<10xf32>, memref<10x10xf32>) {
// CHECK-NEXT: }
// CHECK:      acc.data deviceptr([[ARGA]], [[ARGB]], [[ARGC]] : memref<10xf32>, memref<10xf32>, memref<10x10xf32>) {
// CHECK-NEXT: }
// CHECK:      acc.data attach([[ARGA]], [[ARGB]], [[ARGC]] : memref<10xf32>, memref<10xf32>, memref<10x10xf32>) {
// CHECK-NEXT: }
// CHECK:      acc.data copyin([[ARGB]] : memref<10xf32>) copyout([[ARGC]] : memref<10x10xf32>) present([[ARGA]] : memref<10xf32>) {
// CHECK-NEXT: }
// CHECK:      acc.data present([[ARGA]] : memref<10xf32>) {
// CHECK-NEXT: } attributes {defaultAttr = "none"}
// CHECK:      acc.data present([[ARGA]] : memref<10xf32>) {
// CHECK-NEXT: } attributes {defaultAttr = "present"}
// CHECK:      acc.data {
// CHECK-NEXT: } attributes {defaultAttr = "none"}

// -----

func @testupdateop(%a: memref<10xf32>, %b: memref<10xf32>, %c: memref<10x10xf32>) -> () {
  %i64Value = constant 1 : i64
  %i32Value = constant 1 : i32
  %idxValue = constant 1 : index
  acc.update async(%i64Value: i64) host(%a: memref<10xf32>)
  acc.update async(%i32Value: i32) host(%a: memref<10xf32>)
  acc.update async(%idxValue: index) host(%a: memref<10xf32>)
  acc.update wait_devnum(%i64Value: i64) wait(%i32Value, %idxValue : i32, index) host(%a: memref<10xf32>)
  acc.update host(%a: memref<10xf32>) device(%b, %c : memref<10xf32>, memref<10x10xf32>)
  acc.update host(%a: memref<10xf32>) device(%b, %c : memref<10xf32>, memref<10x10xf32>) attributes {async}
  acc.update host(%a: memref<10xf32>) device(%b, %c : memref<10xf32>, memref<10x10xf32>) attributes {wait}
  acc.update host(%a: memref<10xf32>) device(%b, %c : memref<10xf32>, memref<10x10xf32>) attributes {ifPresent}
  return
}

// CHECK: func @testupdateop([[ARGA:%.*]]: memref<10xf32>, [[ARGB:%.*]]: memref<10xf32>, [[ARGC:%.*]]: memref<10x10xf32>) {
// CHECK:   [[I64VALUE:%.*]] = constant 1 : i64
// CHECK:   [[I32VALUE:%.*]] = constant 1 : i32
// CHECK:   [[IDXVALUE:%.*]] = constant 1 : index
// CHECK:   acc.update async([[I64VALUE]] : i64) host([[ARGA]] : memref<10xf32>)
// CHECK:   acc.update async([[I32VALUE]] : i32) host([[ARGA]] : memref<10xf32>)
// CHECK:   acc.update async([[IDXVALUE]] : index) host([[ARGA]] : memref<10xf32>)
// CHECK:   acc.update wait_devnum([[I64VALUE]] : i64) wait([[I32VALUE]], [[IDXVALUE]] : i32, index) host([[ARGA]] : memref<10xf32>)
// CHECK:   acc.update host([[ARGA]] : memref<10xf32>) device([[ARGB]], [[ARGC]] : memref<10xf32>, memref<10x10xf32>)
// CHECK:   acc.update host([[ARGA]] : memref<10xf32>) device([[ARGB]], [[ARGC]] : memref<10xf32>, memref<10x10xf32>) attributes {async}
// CHECK:   acc.update host([[ARGA]] : memref<10xf32>) device([[ARGB]], [[ARGC]] : memref<10xf32>, memref<10x10xf32>) attributes {wait}
// CHECK:   acc.update host([[ARGA]] : memref<10xf32>) device([[ARGB]], [[ARGC]] : memref<10xf32>, memref<10x10xf32>) attributes {ifPresent}

// -----

%i64Value = constant 1 : i64
%i32Value = constant 1 : i32
%idxValue = constant 1 : index
%ifCond = constant true
acc.wait
acc.wait(%i64Value: i64)
acc.wait(%i32Value: i32)
acc.wait(%idxValue: index)
acc.wait(%i32Value, %idxValue : i32, index)
acc.wait async(%i64Value: i64)
acc.wait async(%i32Value: i32)
acc.wait async(%idxValue: index)
acc.wait(%i32Value: i32) async(%idxValue: index)
acc.wait(%i64Value: i64) wait_devnum(%i32Value: i32)
acc.wait attributes {async}
acc.wait(%i64Value: i64) async(%idxValue: index) wait_devnum(%i32Value: i32)
acc.wait if(%ifCond)

// CHECK: [[I64VALUE:%.*]] = constant 1 : i64
// CHECK: [[I32VALUE:%.*]] = constant 1 : i32
// CHECK: [[IDXVALUE:%.*]] = constant 1 : index
// CHECK: [[IFCOND:%.*]] = constant true
// CHECK: acc.wait
// CHECK: acc.wait([[I64VALUE]] : i64)
// CHECK: acc.wait([[I32VALUE]] : i32)
// CHECK: acc.wait([[IDXVALUE]] : index)
// CHECK: acc.wait([[I32VALUE]], [[IDXVALUE]] : i32, index)
// CHECK: acc.wait async([[I64VALUE]] : i64)
// CHECK: acc.wait async([[I32VALUE]] : i32)
// CHECK: acc.wait async([[IDXVALUE]] : index)
// CHECK: acc.wait([[I32VALUE]] : i32) async([[IDXVALUE]] : index)
// CHECK: acc.wait([[I64VALUE]] : i64) wait_devnum([[I32VALUE]] : i32)
// CHECK: acc.wait attributes {async}
// CHECK: acc.wait([[I64VALUE]] : i64) async([[IDXVALUE]] : index) wait_devnum([[I32VALUE]] : i32)
// CHECK: acc.wait if([[IFCOND]])

// -----

%i64Value = constant 1 : i64
%i32Value = constant 1 : i32
%i32Value2 = constant 2 : i32
%idxValue = constant 1 : index
%ifCond = constant true
acc.init
acc.init device_type(%i32Value : i32)
acc.init device_type(%i32Value, %i32Value2 : i32, i32)
acc.init device_num(%i64Value : i64)
acc.init device_num(%i32Value : i32)
acc.init device_num(%idxValue : index)
acc.init if(%ifCond)

// CHECK: [[I64VALUE:%.*]] = constant 1 : i64
// CHECK: [[I32VALUE:%.*]] = constant 1 : i32
// CHECK: [[I32VALUE2:%.*]] = constant 2 : i32
// CHECK: [[IDXVALUE:%.*]] = constant 1 : index
// CHECK: [[IFCOND:%.*]] = constant true
// CHECK: acc.init
// CHECK: acc.init device_type([[I32VALUE]] : i32)
// CHECK: acc.init device_type([[I32VALUE]], [[I32VALUE2]] : i32, i32)
// CHECK: acc.init device_num([[I64VALUE]] : i64)
// CHECK: acc.init device_num([[I32VALUE]] : i32)
// CHECK: acc.init device_num([[IDXVALUE]] : index)
// CHECK: acc.init if([[IFCOND]])

// -----

%i64Value = constant 1 : i64
%i32Value = constant 1 : i32
%i32Value2 = constant 2 : i32
%idxValue = constant 1 : index
%ifCond = constant true
acc.shutdown
acc.shutdown device_type(%i32Value : i32)
acc.shutdown device_type(%i32Value, %i32Value2 : i32, i32)
acc.shutdown device_num(%i64Value : i64)
acc.shutdown device_num(%i32Value : i32)
acc.shutdown device_num(%idxValue : index)
acc.shutdown if(%ifCond)

// CHECK: [[I64VALUE:%.*]] = constant 1 : i64
// CHECK: [[I32VALUE:%.*]] = constant 1 : i32
// CHECK: [[I32VALUE2:%.*]] = constant 2 : i32
// CHECK: [[IDXVALUE:%.*]] = constant 1 : index
// CHECK: [[IFCOND:%.*]] = constant true
// CHECK: acc.shutdown
// CHECK: acc.shutdown device_type([[I32VALUE]] : i32)
// CHECK: acc.shutdown device_type([[I32VALUE]], [[I32VALUE2]] : i32, i32)
// CHECK: acc.shutdown device_num([[I64VALUE]] : i64)
// CHECK: acc.shutdown device_num([[I32VALUE]] : i32)
// CHECK: acc.shutdown device_num([[IDXVALUE]] : index)
// CHECK: acc.shutdown if([[IFCOND]])

// -----

func @testexitdataop(%a: memref<10xf32>, %b: memref<10xf32>, %c: memref<10x10xf32>) -> () {
  %ifCond = constant true
  %i64Value = constant 1 : i64
  %i32Value = constant 1 : i32
  %idxValue = constant 1 : index

  acc.exit_data copyout(%a : memref<10xf32>)
  acc.exit_data delete(%a : memref<10xf32>)
  acc.exit_data delete(%a : memref<10xf32>) attributes {async,finalize}
  acc.exit_data detach(%a : memref<10xf32>)
  acc.exit_data copyout(%a : memref<10xf32>) attributes {async}
  acc.exit_data delete(%a : memref<10xf32>) attributes {wait}
  acc.exit_data async(%i64Value : i64) copyout(%a : memref<10xf32>)
  acc.exit_data if(%ifCond) copyout(%a : memref<10xf32>)
  acc.exit_data wait_devnum(%i64Value: i64) wait(%i32Value, %idxValue : i32, index) copyout(%a : memref<10xf32>)

  return
}

// CHECK: func @testexitdataop([[ARGA:%.*]]: memref<10xf32>, [[ARGB:%.*]]: memref<10xf32>, [[ARGC:%.*]]: memref<10x10xf32>) {
// CHECK: [[IFCOND1:%.*]] = constant true
// CHECK: [[I64VALUE:%.*]] = constant 1 : i64
// CHECK: [[I32VALUE:%.*]] = constant 1 : i32
// CHECK: [[IDXVALUE:%.*]] = constant 1 : index
// CHECK: acc.exit_data copyout([[ARGA]] : memref<10xf32>)
// CHECK: acc.exit_data delete([[ARGA]] : memref<10xf32>)
// CHECK: acc.exit_data delete([[ARGA]] : memref<10xf32>) attributes {async, finalize}
// CHECK: acc.exit_data detach([[ARGA]] : memref<10xf32>)
// CHECK: acc.exit_data copyout([[ARGA]] : memref<10xf32>) attributes {async}
// CHECK: acc.exit_data delete([[ARGA]] : memref<10xf32>) attributes {wait}
// CHECK: acc.exit_data async([[I64VALUE]] : i64) copyout([[ARGA]] : memref<10xf32>)
// CHECK: acc.exit_data if([[IFCOND]]) copyout([[ARGA]] : memref<10xf32>)
<<<<<<< HEAD
// CHECK: acc.exit_data wait_devnum([[I64VALUE]] : i64) wait([[I32VALUE]], [[IDXVALUE]] : i32, index) copyout([[ARGA]] : memref<10xf32>)
=======
// CHECK: acc.exit_data wait_devnum([[I64VALUE]] : i64) wait([[I32VALUE]], [[IDXVALUE]] : i32, index) copyout([[ARGA]] : memref<10xf32>)
// -----


func @testenterdataop(%a: memref<10xf32>, %b: memref<10xf32>, %c: memref<10x10xf32>) -> () {
  %ifCond = constant true
  %i64Value = constant 1 : i64
  %i32Value = constant 1 : i32
  %idxValue = constant 1 : index

  acc.enter_data copyin(%a : memref<10xf32>)
  acc.enter_data create(%a : memref<10xf32>) create_zero(%b, %c : memref<10xf32>, memref<10x10xf32>)
  acc.enter_data attach(%a : memref<10xf32>)
  acc.enter_data copyin(%a : memref<10xf32>) attributes {async}
  acc.enter_data create(%a : memref<10xf32>) attributes {wait}
  acc.enter_data async(%i64Value : i64) copyin(%a : memref<10xf32>)
  acc.enter_data if(%ifCond) copyin(%a : memref<10xf32>)
  acc.enter_data wait_devnum(%i64Value: i64) wait(%i32Value, %idxValue : i32, index) copyin(%a : memref<10xf32>)

  return
}

// CHECK: func @testenterdataop([[ARGA:%.*]]: memref<10xf32>, [[ARGB:%.*]]: memref<10xf32>, [[ARGC:%.*]]: memref<10x10xf32>) {
// CHECK: [[IFCOND1:%.*]] = constant true
// CHECK: [[I64VALUE:%.*]] = constant 1 : i64
// CHECK: [[I32VALUE:%.*]] = constant 1 : i32
// CHECK: [[IDXVALUE:%.*]] = constant 1 : index
// CHECK: acc.enter_data copyin([[ARGA]] : memref<10xf32>)
// CHECK: acc.enter_data create([[ARGA]] : memref<10xf32>) create_zero([[ARGB]], [[ARGC]] : memref<10xf32>, memref<10x10xf32>)
// CHECK: acc.enter_data attach([[ARGA]] : memref<10xf32>)
// CHECK: acc.enter_data copyin([[ARGA]] : memref<10xf32>) attributes {async}
// CHECK: acc.enter_data create([[ARGA]] : memref<10xf32>) attributes {wait}
// CHECK: acc.enter_data async([[I64VALUE]] : i64) copyin([[ARGA]] : memref<10xf32>)
// CHECK: acc.enter_data if([[IFCOND]]) copyin([[ARGA]] : memref<10xf32>)
// CHECK: acc.enter_data wait_devnum([[I64VALUE]] : i64) wait([[I32VALUE]], [[IDXVALUE]] : i32, index) copyin([[ARGA]] : memref<10xf32>)
>>>>>>> 5b65a958
<|MERGE_RESOLUTION|>--- conflicted
+++ resolved
@@ -683,9 +683,6 @@
 // CHECK: acc.exit_data delete([[ARGA]] : memref<10xf32>) attributes {wait}
 // CHECK: acc.exit_data async([[I64VALUE]] : i64) copyout([[ARGA]] : memref<10xf32>)
 // CHECK: acc.exit_data if([[IFCOND]]) copyout([[ARGA]] : memref<10xf32>)
-<<<<<<< HEAD
-// CHECK: acc.exit_data wait_devnum([[I64VALUE]] : i64) wait([[I32VALUE]], [[IDXVALUE]] : i32, index) copyout([[ARGA]] : memref<10xf32>)
-=======
 // CHECK: acc.exit_data wait_devnum([[I64VALUE]] : i64) wait([[I32VALUE]], [[IDXVALUE]] : i32, index) copyout([[ARGA]] : memref<10xf32>)
 // -----
 
@@ -720,5 +717,4 @@
 // CHECK: acc.enter_data create([[ARGA]] : memref<10xf32>) attributes {wait}
 // CHECK: acc.enter_data async([[I64VALUE]] : i64) copyin([[ARGA]] : memref<10xf32>)
 // CHECK: acc.enter_data if([[IFCOND]]) copyin([[ARGA]] : memref<10xf32>)
-// CHECK: acc.enter_data wait_devnum([[I64VALUE]] : i64) wait([[I32VALUE]], [[IDXVALUE]] : i32, index) copyin([[ARGA]] : memref<10xf32>)
->>>>>>> 5b65a958
+// CHECK: acc.enter_data wait_devnum([[I64VALUE]] : i64) wait([[I32VALUE]], [[IDXVALUE]] : i32, index) copyin([[ARGA]] : memref<10xf32>)