--- conflicted
+++ resolved
@@ -6,7 +6,6 @@
   dimLevelType = [ "compressed" ],
   indexBitWidth = 64,
   pointerBitWidth = 32
-<<<<<<< HEAD
 }>
 
 #Dense2D = #sparse_tensor.encoding<{
@@ -15,16 +14,6 @@
   pointerBitWidth = 32
 }>
 
-=======
-}>
-
-#Dense2D = #sparse_tensor.encoding<{
-  dimLevelType = [ "dense", "dense" ],
-  indexBitWidth = 64,
-  pointerBitWidth = 32
-}>
-
->>>>>>> 81cf9108
 #Row = #sparse_tensor.encoding<{
   dimLevelType = [ "compressed", "dense" ],
   indexBitWidth = 64,
@@ -36,7 +25,6 @@
   indexBitWidth = 64,
   pointerBitWidth = 32
 }>
-<<<<<<< HEAD
 
 #DCSR = #sparse_tensor.encoding<{
   dimLevelType = [ "compressed", "compressed" ],
@@ -49,22 +37,6 @@
   dimOrdering = affine_map<(i, j, k) -> (k, i, j)>
 }>
 
-// CHECK-LABEL: func @sparse_nop(
-//  CHECK-SAME: %[[A:.*]]: tuple<memref<1xindex>, memref<?xi32>, memref<?xi64>, memref<?xf64>>)
-//       CHECK: return %[[A]] : tuple<memref<1xindex>, memref<?xi32>, memref<?xi64>, memref<?xf64>>
-=======
-
-#DCSR = #sparse_tensor.encoding<{
-  dimLevelType = [ "compressed", "compressed" ],
-  indexBitWidth = 64,
-  pointerBitWidth = 32
-}>
-
-#Dense3D = #sparse_tensor.encoding<{
-  dimLevelType = [ "dense", "dense", "dense" ],
-  dimOrdering = affine_map<(i, j, k) -> (k, i, j)>
-}>
-
 // CHECK-CODEGEN-LABEL: func @sparse_nop(
 //  CHECK-CODEGEN-SAME: %[[A:.*]]: tuple<memref<1xindex>, memref<?xi32>, memref<?xi64>, memref<?xf64>>)
 //       CHECK-CODEGEN: return %[[A]] : tuple<memref<1xindex>, memref<?xi32>, memref<?xi64>, memref<?xf64>>
@@ -75,16 +47,10 @@
 //  CHECK-STORAGE-SAME: %[[A2:.*2]]: memref<?xi64>,
 //  CHECK-STORAGE-SAME: %[[A3:.*3]]: memref<?xf64>) 
 //       CHECK-STORAGE: return %[[A0]], %[[A1]], %[[A2]], %[[A3]] : memref<1xindex>, memref<?xi32>, memref<?xi64>, memref<?xf64>
->>>>>>> 81cf9108
 func.func @sparse_nop(%arg0: tensor<?xf64, #SparseVector>) -> tensor<?xf64, #SparseVector> {
   return %arg0 : tensor<?xf64, #SparseVector>
 }
 
-<<<<<<< HEAD
-// CHECK-LABEL: func @sparse_nop_cast(
-//  CHECK-SAME: %[[A:.*]]: tuple<memref<1xindex>, memref<?xi32>, memref<?xi64>, memref<?xf32>>)
-//       CHECK: return %[[A]] : tuple<memref<1xindex>, memref<?xi32>, memref<?xi64>, memref<?xf32>>
-=======
 // CHECK-CODEGEN-LABEL: func @sparse_nop_cast(
 //  CHECK-CODEGEN-SAME: %[[A:.*]]: tuple<memref<1xindex>, memref<?xi32>, memref<?xi64>, memref<?xf32>>)
 //       CHECK-CODEGEN: return %[[A]] : tuple<memref<1xindex>, memref<?xi32>, memref<?xi64>, memref<?xf32>>
@@ -95,17 +61,11 @@
 //  CHECK-STORAGE-SAME: %[[A2:.*2]]: memref<?xi64>,
 //  CHECK-STORAGE-SAME: %[[A3:.*3]]: memref<?xf32>) 
 //       CHECK-STORAGE: return %[[A0]], %[[A1]], %[[A2]], %[[A3]] : memref<1xindex>, memref<?xi32>, memref<?xi64>, memref<?xf32>
->>>>>>> 81cf9108
 func.func @sparse_nop_cast(%arg0: tensor<64xf32, #SparseVector>) -> tensor<?xf32, #SparseVector> {
   %0 = tensor.cast %arg0 : tensor<64xf32, #SparseVector> to tensor<?xf32, #SparseVector>
   return %0 : tensor<?xf32, #SparseVector>
 }
 
-<<<<<<< HEAD
-// CHECK-LABEL: func @sparse_nop_cast_3d(
-//  CHECK-SAME: %[[A:.*]]: tuple<memref<3xindex>, memref<?xf32>>)
-//       CHECK: return %[[A]] : tuple<memref<3xindex>, memref<?xf32>>
-=======
 // CHECK-CODEGEN-LABEL: func @sparse_nop_cast_3d(
 //  CHECK-CODEGEN-SAME: %[[A:.*]]: tuple<memref<3xindex>, memref<?xf32>>)
 //       CHECK-CODEGEN: return %[[A]] : tuple<memref<3xindex>, memref<?xf32>>
@@ -114,16 +74,11 @@
 //  CHECK-STORAGE-SAME: %[[A0:.*0]]: memref<3xindex>,
 //  CHECK-STORAGE-SAME: %[[A1:.*1]]: memref<?xf32>) 
 //       CHECK-STORAGE: return %[[A0]], %[[A1]] : memref<3xindex>, memref<?xf32>
->>>>>>> 81cf9108
 func.func @sparse_nop_cast_3d(%arg0: tensor<10x20x30xf32, #Dense3D>) -> tensor<?x?x?xf32, #Dense3D> {
   %0 = tensor.cast %arg0 : tensor<10x20x30xf32, #Dense3D> to tensor<?x?x?xf32, #Dense3D>
   return %0 : tensor<?x?x?xf32, #Dense3D>
 }
 
-<<<<<<< HEAD
-// CHECK-LABEL: func @sparse_dense_2d(
-//  CHECK-SAME: %[[A:.*]]: tuple<memref<2xindex>, memref<?xf64>>)
-=======
 // CHECK-CODEGEN-LABEL: func @sparse_dense_2d(
 //  CHECK-CODEGEN-SAME: %[[A:.*]]: tuple<memref<2xindex>, memref<?xf64>>)
 //
@@ -131,15 +86,10 @@
 //  CHECK-STORAGE-SAME: %[[A0:.*0]]: memref<2xindex>,
 //  CHECK-STORAGE-SAME: %[[A1:.*1]]: memref<?xf64>) {
 //       CHECK-STORAGE: return
->>>>>>> 81cf9108
 func.func @sparse_dense_2d(%arg0: tensor<?x?xf64, #Dense2D>) {
   return
 }
 
-<<<<<<< HEAD
-// CHECK-LABEL: func @sparse_row(
-//  CHECK-SAME: %[[A:.*]]: tuple<memref<2xindex>, memref<?xi32>, memref<?xi64>, memref<?xf64>>)
-=======
 // CHECK-CODEGEN-LABEL: func @sparse_row(
 //  CHECK-CODEGEN-SAME: %[[A:.*]]: tuple<memref<2xindex>, memref<?xi32>, memref<?xi64>, memref<?xf64>>)
 //
@@ -149,15 +99,10 @@
 //  CHECK-STORAGE-SAME: %[[A2:.*2]]: memref<?xi64>,
 //  CHECK-STORAGE-SAME: %[[A3:.*3]]: memref<?xf64>) {
 //       CHECK-STORAGE: return
->>>>>>> 81cf9108
 func.func @sparse_row(%arg0: tensor<?x?xf64, #Row>) {
   return
 }
 
-<<<<<<< HEAD
-// CHECK-LABEL: func @sparse_csr(
-//  CHECK-SAME: %[[A:.*]]: tuple<memref<2xindex>, memref<?xi32>, memref<?xi64>, memref<?xf64>>)
-=======
 // CHECK-CODEGEN-LABEL: func @sparse_csr(
 //  CHECK-CODEGEN-SAME: %[[A:.*]]: tuple<memref<2xindex>, memref<?xi32>, memref<?xi64>, memref<?xf64>>)
 //
@@ -167,15 +112,10 @@
 //  CHECK-STORAGE-SAME: %[[A2:.*2]]: memref<?xi64>,
 //  CHECK-STORAGE-SAME: %[[A3:.*3]]: memref<?xf64>) {
 //       CHECK-STORAGE: return
->>>>>>> 81cf9108
 func.func @sparse_csr(%arg0: tensor<?x?xf64, #CSR>) {
   return
 }
 
-<<<<<<< HEAD
-// CHECK-LABEL: func @sparse_dcsr(
-//  CHECK-SAME: %[[A:.*]]: tuple<memref<2xindex>, memref<?xi32>, memref<?xi64>, memref<?xi32>, memref<?xi64>, memref<?xf64>>)
-=======
 // CHECK-CODEGEN-LABEL: func @sparse_dcsr(
 //  CHECK-CODEGEN-SAME: %[[A:.*]]: tuple<memref<2xindex>, memref<?xi32>, memref<?xi64>, memref<?xi32>, memref<?xi64>, memref<?xf64>>)
 //
@@ -187,7 +127,6 @@
 //  CHECK-STORAGE-SAME: %[[A4:.*4]]: memref<?xi64>,
 //  CHECK-STORAGE-SAME: %[[A5:.*5]]: memref<?xf64>) {
 //       CHECK-STORAGE: return
->>>>>>> 81cf9108
 func.func @sparse_dcsr(%arg0: tensor<?x?xf64, #DCSR>) {
   return
 }
@@ -196,12 +135,6 @@
 // Querying for dimension 1 in the tensor type can immediately
 // fold using the original static dimension sizes.
 //
-<<<<<<< HEAD
-// CHECK-LABEL: func @sparse_dense_3d(
-//  CHECK-SAME: %[[A:.*]]: tuple<memref<3xindex>, memref<?xf64>>)
-//       CHECK: %[[C:.*]] = arith.constant 20 : index
-//       CHECK: return %[[C]] : index
-=======
 // CHECK-CODEGEN-LABEL: func @sparse_dense_3d(
 //  CHECK-CODEGEN-SAME: %[[A:.*]]: tuple<memref<3xindex>, memref<?xf64>>)
 //       CHECK-CODEGEN: %[[C:.*]] = arith.constant 20 : index
@@ -212,7 +145,6 @@
 //  CHECK-STORAGE-SAME: %[[A1:.*1]]: memref<?xf64>) 
 //       CHECK-STORAGE: %[[C:.*]] = arith.constant 20 : index
 //       CHECK-STORAGE: return %[[C]] : index
->>>>>>> 81cf9108
 func.func @sparse_dense_3d(%arg0: tensor<10x20x30xf64, #Dense3D>) -> index {
   %c = arith.constant 1 : index
   %0 = tensor.dim %arg0, %c : tensor<10x20x30xf64, #Dense3D>
@@ -224,14 +156,6 @@
 // into querying for dimension 2 in the stored sparse tensor scheme,
 // since the latter honors the dimOrdering.
 //
-<<<<<<< HEAD
-// CHECK-LABEL: func @sparse_dense_3d_dyn(
-//  CHECK-SAME: %[[A:.*]]: tuple<memref<3xindex>, memref<?xf64>>)
-//       CHECK: %[[C:.*]] = arith.constant 2 : index
-//       CHECK: %[[F:.*]] = sparse_tensor.storage_get %[[A]][0] : tuple<memref<3xindex>, memref<?xf64>> to memref<3xindex>
-//       CHECK: %[[L:.*]] = memref.load %[[F]][%[[C]]] : memref<3xindex>
-//       CHECK: return %[[L]] : index
-=======
 // CHECK-CODEGEN-LABEL: func @sparse_dense_3d_dyn(
 //  CHECK-CODEGEN-SAME: %[[A:.*]]: tuple<memref<3xindex>, memref<?xf64>>)
 //       CHECK-CODEGEN: %[[C:.*]] = arith.constant 2 : index
@@ -245,19 +169,12 @@
 //       CHECK-STORAGE: %[[C:.*]] = arith.constant 2 : index
 //       CHECK-STORAGE: %[[L:.*]] = memref.load %[[A0]][%[[C]]] : memref<3xindex>
 //       CHECK-STORAGE: return %[[L]] : index
->>>>>>> 81cf9108
 func.func @sparse_dense_3d_dyn(%arg0: tensor<?x?x?xf64, #Dense3D>) -> index {
   %c = arith.constant 1 : index
   %0 = tensor.dim %arg0, %c : tensor<?x?x?xf64, #Dense3D>
   return %0 : index
 }
 
-<<<<<<< HEAD
-// CHECK-LABEL: func @sparse_pointers_dcsr(
-//  CHECK-SAME: %[[A:.*]]: tuple<memref<2xindex>, memref<?xi32>, memref<?xi64>, memref<?xi32>, memref<?xi64>, memref<?xf64>>)
-//       CHECK: %[[F:.*]] = sparse_tensor.storage_get %[[A]][3] : tuple<memref<2xindex>, memref<?xi32>, memref<?xi64>, memref<?xi32>, memref<?xi64>, memref<?xf64>> to memref<?xi32>
-//       CHECK: return %[[F]] : memref<?xi32>
-=======
 // CHECK-CODEGEN-LABEL: func @sparse_pointers_dcsr(
 //  CHECK-CODEGEN-SAME: %[[A:.*]]: tuple<memref<2xindex>, memref<?xi32>, memref<?xi64>, memref<?xi32>, memref<?xi64>, memref<?xf64>>)
 //       CHECK-CODEGEN: %[[F:.*]] = sparse_tensor.storage_get %[[A]][3] : tuple<memref<2xindex>, memref<?xi32>, memref<?xi64>, memref<?xi32>, memref<?xi64>, memref<?xf64>> to memref<?xi32>
@@ -271,19 +188,12 @@
 //  CHECK-STORAGE-SAME: %[[A4:.*4]]: memref<?xi64>,
 //  CHECK-STORAGE-SAME: %[[A5:.*5]]: memref<?xf64>) 
 //       CHECK-STORAGE: return %[[A3]] : memref<?xi32>
->>>>>>> 81cf9108
 func.func @sparse_pointers_dcsr(%arg0: tensor<?x?xf64, #DCSR>) -> memref<?xi32> {
   %c = arith.constant 1 : index
   %0 = sparse_tensor.pointers %arg0, %c : tensor<?x?xf64, #DCSR> to memref<?xi32>
   return %0 : memref<?xi32>
 }
 
-<<<<<<< HEAD
-// CHECK-LABEL: func @sparse_indices_dcsr(
-//  CHECK-SAME: %[[A:.*]]: tuple<memref<2xindex>, memref<?xi32>, memref<?xi64>, memref<?xi32>, memref<?xi64>, memref<?xf64>>)
-//       CHECK: %[[F:.*]] = sparse_tensor.storage_get %[[A]][4] : tuple<memref<2xindex>, memref<?xi32>, memref<?xi64>, memref<?xi32>, memref<?xi64>, memref<?xf64>> to memref<?xi64>
-//       CHECK: return %[[F]] : memref<?xi64>
-=======
 // CHECK-CODEGEN-LABEL: func @sparse_indices_dcsr(
 //  CHECK-CODEGEN-SAME: %[[A:.*]]: tuple<memref<2xindex>, memref<?xi32>, memref<?xi64>, memref<?xi32>, memref<?xi64>, memref<?xf64>>)
 //       CHECK-CODEGEN: %[[F:.*]] = sparse_tensor.storage_get %[[A]][4] : tuple<memref<2xindex>, memref<?xi32>, memref<?xi64>, memref<?xi32>, memref<?xi64>, memref<?xf64>> to memref<?xi64>
@@ -297,19 +207,12 @@
 //  CHECK-STORAGE-SAME: %[[A4:.*4]]: memref<?xi64>,
 //  CHECK-STORAGE-SAME: %[[A5:.*5]]: memref<?xf64>) 
 //       CHECK-STORAGE: return %[[A4]] : memref<?xi64>
->>>>>>> 81cf9108
 func.func @sparse_indices_dcsr(%arg0: tensor<?x?xf64, #DCSR>) -> memref<?xi64> {
   %c = arith.constant 1 : index
   %0 = sparse_tensor.indices %arg0, %c : tensor<?x?xf64, #DCSR> to memref<?xi64>
   return %0 : memref<?xi64>
 }
 
-<<<<<<< HEAD
-// CHECK-LABEL: func @sparse_values_dcsr(
-//  CHECK-SAME: %[[A:.*]]: tuple<memref<2xindex>, memref<?xi32>, memref<?xi64>, memref<?xi32>, memref<?xi64>, memref<?xf64>>)
-//       CHECK: %[[F:.*]] = sparse_tensor.storage_get %[[A]][5] : tuple<memref<2xindex>, memref<?xi32>, memref<?xi64>, memref<?xi32>, memref<?xi64>, memref<?xf64>> to memref<?xf64>
-//       CHECK: return %[[F]] : memref<?xf64>
-=======
 // CHECK-CODEGEN-LABEL: func @sparse_values_dcsr(
 //  CHECK-CODEGEN-SAME: %[[A:.*]]: tuple<memref<2xindex>, memref<?xi32>, memref<?xi64>, memref<?xi32>, memref<?xi64>, memref<?xf64>>)
 //       CHECK-CODEGEN: %[[F:.*]] = sparse_tensor.storage_get %[[A]][5] : tuple<memref<2xindex>, memref<?xi32>, memref<?xi64>, memref<?xi32>, memref<?xi64>, memref<?xf64>> to memref<?xf64>
@@ -323,25 +226,11 @@
 //  CHECK-STORAGE-SAME: %[[A4:.*4]]: memref<?xi64>,
 //  CHECK-STORAGE-SAME: %[[A5:.*5]]: memref<?xf64>) 
 //       CHECK-STORAGE: return %[[A5]] : memref<?xf64>
->>>>>>> 81cf9108
 func.func @sparse_values_dcsr(%arg0: tensor<?x?xf64, #DCSR>) -> memref<?xf64> {
   %0 = sparse_tensor.values %arg0 : tensor<?x?xf64, #DCSR> to memref<?xf64>
   return %0 : memref<?xf64>
 }
 
-<<<<<<< HEAD
-// CHECK-LABEL: func @sparse_dealloc_csr(
-//  CHECK-SAME: %[[A:.*]]: tuple<memref<2xindex>, memref<?xi32>, memref<?xi64>, memref<?xf64>>)
-//       CHECK: %[[F0:.*]] = sparse_tensor.storage_get %[[A]][0] : tuple<memref<2xindex>, memref<?xi32>, memref<?xi64>, memref<?xf64>> to memref<2xindex>
-//       CHECK: memref.dealloc %[[F0]] : memref<2xindex>
-//       CHECK: %[[F1:.*]] = sparse_tensor.storage_get %[[A]][1] : tuple<memref<2xindex>, memref<?xi32>, memref<?xi64>, memref<?xf64>> to memref<?xi32>
-//       CHECK: memref.dealloc %[[F1]] : memref<?xi32>
-//       CHECK: %[[F2:.*]] = sparse_tensor.storage_get %[[A]][2] : tuple<memref<2xindex>, memref<?xi32>, memref<?xi64>, memref<?xf64>> to memref<?xi64>
-//       CHECK: memref.dealloc %[[F2]] : memref<?xi64>
-//       CHECK: %[[F3:.*]] = sparse_tensor.storage_get %[[A]][3] : tuple<memref<2xindex>, memref<?xi32>, memref<?xi64>, memref<?xf64>> to memref<?xf64>
-//       CHECK: memref.dealloc %[[F3]] : memref<?xf64>
-//       CHECK: return
-=======
 // CHECK-CODEGEN-LABEL: func @sparse_dealloc_csr(
 //  CHECK-CODEGEN-SAME: %[[A:.*]]: tuple<memref<2xindex>, memref<?xi32>, memref<?xi64>, memref<?xf64>>)
 //       CHECK-CODEGEN: %[[F0:.*]] = sparse_tensor.storage_get %[[A]][0] : tuple<memref<2xindex>, memref<?xi32>, memref<?xi64>, memref<?xf64>> to memref<2xindex>
@@ -364,7 +253,6 @@
 //       CHECK-STORAGE: memref.dealloc %[[A2]] : memref<?xi64>
 //       CHECK-STORAGE: memref.dealloc %[[A3]] : memref<?xf64>
 //       CHECK-STORAGE: return
->>>>>>> 81cf9108
 func.func @sparse_dealloc_csr(%arg0: tensor<?x?xf64, #CSR>) {
   bufferization.dealloc_tensor %arg0 : tensor<?x?xf64, #CSR>
   return
