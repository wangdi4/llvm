// RUN: mlir-opt %s -split-input-file | mlir-opt | FileCheck %s

#SparseVector = #sparse_tensor.encoding<{dimLevelType = ["compressed"]}>

// CHECK-LABEL: func @sparse_new(
// CHECK-SAME: %[[A:.*]]: !llvm.ptr<i8>)
//       CHECK: %[[T:.*]] = sparse_tensor.new %[[A]] : !llvm.ptr<i8> to tensor<128xf64, #{{.*}}>
//       CHECK: return %[[T]] : tensor<128xf64, #{{.*}}>
func.func @sparse_new(%arg0: !llvm.ptr<i8>) -> tensor<128xf64, #SparseVector> {
  %0 = sparse_tensor.new %arg0 : !llvm.ptr<i8> to tensor<128xf64, #SparseVector>
  return %0 : tensor<128xf64, #SparseVector>
}

// -----

#SparseVector = #sparse_tensor.encoding<{dimLevelType = ["compressed"]}>

// CHECK-LABEL: func @sparse_dealloc(
// CHECK-SAME: %[[A:.*]]: tensor<128xf64, #{{.*}}>
//       CHECK: bufferization.dealloc_tensor %[[A]] : tensor<128xf64, #{{.*}}>
//       CHECK: return
func.func @sparse_dealloc(%arg0: tensor<128xf64, #SparseVector>) {
  bufferization.dealloc_tensor %arg0 : tensor<128xf64, #SparseVector>
  return
}

// -----

#SparseVector = #sparse_tensor.encoding<{dimLevelType = ["compressed"]}>

// CHECK-LABEL: func @sparse_convert_1d_to_sparse(
// CHECK-SAME: %[[A:.*]]: tensor<64xf32>)
//       CHECK: %[[T:.*]] = sparse_tensor.convert %[[A]] : tensor<64xf32> to tensor<64xf32, #{{.*}}>
//       CHECK: return %[[T]] : tensor<64xf32, #{{.*}}>
func.func @sparse_convert_1d_to_sparse(%arg0: tensor<64xf32>) -> tensor<64xf32, #SparseVector> {
  %0 = sparse_tensor.convert %arg0 : tensor<64xf32> to tensor<64xf32, #SparseVector>
  return %0 : tensor<64xf32, #SparseVector>
}

// -----

#SparseTensor = #sparse_tensor.encoding<{ dimLevelType = [ "dense", "dense", "compressed" ] }>

// CHECK-LABEL: func @sparse_convert_3d_from_sparse(
// CHECK-SAME: %[[A:.*]]: tensor<8x8x8xf64, #{{.*}}>)
//       CHECK: %[[T:.*]] = sparse_tensor.convert %[[A]] : tensor<8x8x8xf64, #{{.*}}> to tensor<8x8x8xf64>
//       CHECK: return %[[T]] : tensor<8x8x8xf64>
func.func @sparse_convert_3d_from_sparse(%arg0: tensor<8x8x8xf64, #SparseTensor>) -> tensor<8x8x8xf64> {
  %0 = sparse_tensor.convert %arg0 : tensor<8x8x8xf64, #SparseTensor> to tensor<8x8x8xf64>
  return %0 : tensor<8x8x8xf64>
}

// -----

#SparseVector = #sparse_tensor.encoding<{dimLevelType = ["compressed"]}>

// CHECK-LABEL: func @sparse_pointers(
//  CHECK-SAME: %[[A:.*]]: tensor<128xf64, #{{.*}}>)
//       CHECK: %[[T:.*]] = sparse_tensor.pointers %[[A]] {dimension = 0 : index} : tensor<128xf64, #{{.*}}> to memref<?xindex>
//       CHECK: return %[[T]] : memref<?xindex>
func.func @sparse_pointers(%arg0: tensor<128xf64, #SparseVector>) -> memref<?xindex> {
  %0 = sparse_tensor.pointers %arg0 {dimension = 0 : index} : tensor<128xf64, #SparseVector> to memref<?xindex>
  return %0 : memref<?xindex>
}

// -----

#SparseVector = #sparse_tensor.encoding<{dimLevelType = ["compressed"]}>

// CHECK-LABEL: func @sparse_indices(
//  CHECK-SAME: %[[A:.*]]: tensor<128xf64, #{{.*}}>)
//       CHECK: %[[T:.*]] = sparse_tensor.indices %[[A]] {dimension = 0 : index} : tensor<128xf64, #{{.*}}> to memref<?xindex>
//       CHECK: return %[[T]] : memref<?xindex>
func.func @sparse_indices(%arg0: tensor<128xf64, #SparseVector>) -> memref<?xindex> {
  %0 = sparse_tensor.indices %arg0 {dimension = 0 : index} : tensor<128xf64, #SparseVector> to memref<?xindex>
  return %0 : memref<?xindex>
}

// -----

#SparseVector = #sparse_tensor.encoding<{dimLevelType = ["compressed"]}>

// CHECK-LABEL: func @sparse_values(
//  CHECK-SAME: %[[A:.*]]: tensor<128xf64, #{{.*}}>)
//       CHECK: %[[T:.*]] = sparse_tensor.values %[[A]] : tensor<128xf64, #{{.*}}> to memref<?xf64>
//       CHECK: return %[[T]] : memref<?xf64>
func.func @sparse_values(%arg0: tensor<128xf64, #SparseVector>) -> memref<?xf64> {
  %0 = sparse_tensor.values %arg0 : tensor<128xf64, #SparseVector> to memref<?xf64>
  return %0 : memref<?xf64>
}

// -----

#DenseMatrix = #sparse_tensor.encoding<{dimLevelType = ["dense","dense"]}>

// CHECK-LABEL: func @sparse_load(
//  CHECK-SAME: %[[A:.*]]: tensor<16x32xf64, #{{.*}}>)
//       CHECK: %[[T:.*]] = sparse_tensor.load %[[A]] : tensor<16x32xf64, #{{.*}}>
//       CHECK: return %[[T]] : tensor<16x32xf64, #{{.*}}>
func.func @sparse_load(%arg0: tensor<16x32xf64, #DenseMatrix>) -> tensor<16x32xf64, #DenseMatrix> {
  %0 = sparse_tensor.load %arg0 : tensor<16x32xf64, #DenseMatrix>
  return %0 : tensor<16x32xf64, #DenseMatrix>
}

// -----

#DenseMatrix = #sparse_tensor.encoding<{dimLevelType = ["dense","dense"]}>

// CHECK-LABEL: func @sparse_load_ins(
//  CHECK-SAME: %[[A:.*]]: tensor<16x32xf64, #{{.*}}>)
//       CHECK: %[[T:.*]] = sparse_tensor.load %[[A]] hasInserts : tensor<16x32xf64, #{{.*}}>
//       CHECK: return %[[T]] : tensor<16x32xf64, #{{.*}}>
func.func @sparse_load_ins(%arg0: tensor<16x32xf64, #DenseMatrix>) -> tensor<16x32xf64, #DenseMatrix> {
  %0 = sparse_tensor.load %arg0 hasInserts : tensor<16x32xf64, #DenseMatrix>
  return %0 : tensor<16x32xf64, #DenseMatrix>
}

// -----

#SparseVector = #sparse_tensor.encoding<{dimLevelType = ["compressed"]}>

// CHECK-LABEL: func @sparse_insert(
//  CHECK-SAME: %[[A:.*]]: tensor<128xf64, #sparse_tensor.encoding<{{.*}}>>,
//  CHECK-SAME: %[[B:.*]]: index,
//  CHECK-SAME: %[[C:.*]]: f64) {
<<<<<<< HEAD
//       CHECK: sparse_tensor.insert %[[A]], %[[B]], %[[C]] : tensor<128xf64, #{{.*}}>, memref<?xindex>, f64
//       CHECK: return
func.func @sparse_insert(%arg0: tensor<128xf64, #SparseVector>, %arg1: memref<?xindex>, %arg2: f64) {
  sparse_tensor.insert %arg0, %arg1, %arg2 : tensor<128xf64, #SparseVector>, memref<?xindex>, f64
=======
//       CHECK: sparse_tensor.insert %[[C]] into %[[A]][%[[B]]] : tensor<128xf64, #{{.*}}>
//       CHECK: return
func.func @sparse_insert(%arg0: tensor<128xf64, #SparseVector>, %arg1: index, %arg2: f64) {
  sparse_tensor.insert %arg2 into %arg0[%arg1] : tensor<128xf64, #SparseVector>
>>>>>>> f788a4d7
  return
}

// -----

// CHECK-LABEL: func @sparse_push_back(
//  CHECK-SAME: %[[A:.*]]: memref<?xindex>,
//  CHECK-SAME: %[[B:.*]]: memref<?xf64>,
//  CHECK-SAME: %[[C:.*]]: f64) -> memref<?xf64> {
//       CHECK: %[[D:.*]] = sparse_tensor.push_back %[[A]], %[[B]], %[[C]] {idx = 2 : index} : memref<?xindex>, memref<?xf64>, f64 to memref<?xf64>
//       CHECK: return %[[D]]
func.func @sparse_push_back(%arg0: memref<?xindex>, %arg1: memref<?xf64>, %arg2: f64) -> memref<?xf64> {
  %0 = sparse_tensor.push_back %arg0, %arg1, %arg2 {idx = 2 : index} : memref<?xindex>, memref<?xf64>, f64 to memref<?xf64>
  return %0 : memref<?xf64>
}

// -----

<<<<<<< HEAD
=======
// CHECK-LABEL: func @sparse_push_back_inbound(
//  CHECK-SAME: %[[A:.*]]: memref<?xindex>,
//  CHECK-SAME: %[[B:.*]]: memref<?xf64>,
//  CHECK-SAME: %[[C:.*]]: f64) -> memref<?xf64> {
//       CHECK: %[[D:.*]] = sparse_tensor.push_back inbounds %[[A]], %[[B]], %[[C]] {idx = 2 : index} : memref<?xindex>, memref<?xf64>, f64 to memref<?xf64>
//       CHECK: return %[[D]]
func.func @sparse_push_back_inbound(%arg0: memref<?xindex>, %arg1: memref<?xf64>, %arg2: f64) -> memref<?xf64> {
  %0 = sparse_tensor.push_back inbounds %arg0, %arg1, %arg2 {idx = 2 : index} : memref<?xindex>, memref<?xf64>, f64 to memref<?xf64>
  return %0 : memref<?xf64>
}

// -----

>>>>>>> f788a4d7
#SparseMatrix = #sparse_tensor.encoding<{dimLevelType = ["compressed", "compressed"]}>

// CHECK-LABEL: func @sparse_expansion(
//  CHECK-SAME: %[[A:.*]]: tensor<8x8xf64, #sparse_tensor.encoding<{{.*}}>>)
//       CHECK: %{{.*}}, %{{.*}}, %{{.*}}, %[[T:.*]] = sparse_tensor.expand %[[A]]
//       CHECK: return %[[T]] : index
func.func @sparse_expansion(%tensor: tensor<8x8xf64, #SparseMatrix>) -> index {
  %values, %filled, %added, %count = sparse_tensor.expand %tensor
    : tensor<8x8xf64, #SparseMatrix> to memref<?xf64>, memref<?xi1>, memref<?xindex>
  return %count : index
}

// -----

#SparseMatrix = #sparse_tensor.encoding<{dimLevelType = ["compressed", "compressed"]}>

// CHECK-LABEL: func @sparse_compression(
//  CHECK-SAME: %[[A0:.*0]]: memref<?xf64>,
//  CHECK-SAME: %[[A1:.*1]]: memref<?xi1>,
//  CHECK-SAME: %[[A2:.*2]]: memref<?xindex>,
//  CHECK-SAME: %[[A3:.*3]]: index
//  CHECK-SAME: %[[A4:.*4]]: tensor<8x8xf64, #sparse_tensor.encoding<{{.*}}>>,
//  CHECK-SAME: %[[A5:.*5]]: index)
//       CHECK: sparse_tensor.compress %[[A0]], %[[A1]], %[[A2]], %[[A3]] into %[[A4]][%[[A5]]
//       CHECK: return
func.func @sparse_compression(%values: memref<?xf64>,
                              %filled: memref<?xi1>,
                              %added: memref<?xindex>,
                              %count: index,
			      %tensor: tensor<8x8xf64, #SparseMatrix>,
			      %index: index) {
  sparse_tensor.compress %values, %filled, %added, %count into %tensor[%index]
    : memref<?xf64>, memref<?xi1>, memref<?xindex>, tensor<8x8xf64, #SparseMatrix>
  return
}

// -----

#SparseMatrix = #sparse_tensor.encoding<{dimLevelType = ["compressed", "compressed"]}>

// CHECK-LABEL: func @sparse_out(
//  CHECK-SAME: %[[A:.*]]: tensor<?x?xf64, #sparse_tensor.encoding<{{.*}}>>,
//  CHECK-SAME: %[[B:.*]]: !llvm.ptr<i8>)
//       CHECK: sparse_tensor.out %[[A]], %[[B]] : tensor<?x?xf64, #sparse_tensor.encoding<{{.*}}>>, !llvm.ptr<i8>
//       CHECK: return
func.func @sparse_out(%arg0: tensor<?x?xf64, #SparseMatrix>, %arg1: !llvm.ptr<i8>) {
  sparse_tensor.out %arg0, %arg1 : tensor<?x?xf64, #SparseMatrix>, !llvm.ptr<i8>
  return
}

// -----

#SparseMatrix = #sparse_tensor.encoding<{dimLevelType = ["compressed", "compressed"]}>

// CHECK-LABEL: func @sparse_binary(
//  CHECK-SAME:   %[[A:.*]]: f64, %[[B:.*]]: i64) -> f64 {
//       CHECK:   %[[Z:.*]] = arith.constant 0.000000e+00 : f64
//       CHECK:   %[[C1:.*]] = sparse_tensor.binary %[[A]], %[[B]] : f64, i64 to f64
//       CHECK:     overlap = {
//       CHECK:       ^bb0(%[[A1:.*]]: f64, %[[B1:.*]]: i64):
//       CHECK:         sparse_tensor.yield %[[A1]] : f64
//       CHECK:     }
//       CHECK:     left = identity
//       CHECK:     right = {
//       CHECK:       ^bb0(%[[A2:.*]]: i64):
//       CHECK:         sparse_tensor.yield %[[Z]] : f64
//       CHECK:     }
//       CHECK:   return %[[C1]] : f64
//       CHECK: }
func.func @sparse_binary(%arg0: f64, %arg1: i64) -> f64 {
  %cf0 = arith.constant 0.0 : f64
  %r = sparse_tensor.binary %arg0, %arg1 : f64, i64 to f64
    overlap={
      ^bb0(%x: f64, %y: i64):
        sparse_tensor.yield %x : f64
    }
    left=identity
    right={
      ^bb0(%y: i64):
        sparse_tensor.yield %cf0 : f64
    }
  return %r : f64
}

// -----

#SparseMatrix = #sparse_tensor.encoding<{dimLevelType = ["compressed", "compressed"]}>

// CHECK-LABEL: func @sparse_unary(
//  CHECK-SAME:   %[[A:.*]]: f64) -> f64 {
//       CHECK:   %[[C1:.*]] = sparse_tensor.unary %[[A]] : f64 to f64
//       CHECK:     present = {
//       CHECK:       ^bb0(%[[A1:.*]]: f64):
//       CHECK:         sparse_tensor.yield %[[A1]] : f64
//       CHECK:     }
//       CHECK:     absent = {
//       CHECK:       %[[R:.*]] = arith.constant -1.000000e+00 : f64
//       CHECK:       sparse_tensor.yield %[[R]] : f64
//       CHECK:     }
//       CHECK:   return %[[C1]] : f64
//       CHECK: }
func.func @sparse_unary(%arg0: f64) -> f64 {
  %r = sparse_tensor.unary %arg0 : f64 to f64
    present={
      ^bb0(%x: f64):
        sparse_tensor.yield %x : f64
    } absent={
      ^bb0:
        %cf1 = arith.constant -1.0 : f64
        sparse_tensor.yield %cf1 : f64
    }
  return %r : f64
}

// -----

#SparseMatrix = #sparse_tensor.encoding<{dimLevelType = ["compressed", "compressed"]}>

// CHECK-LABEL: func @sparse_unary(
//  CHECK-SAME:   %[[A:.*]]: f64) -> i64 {
//       CHECK:   %[[C1:.*]] = sparse_tensor.unary %[[A]] : f64 to i64
//       CHECK:     present = {
//       CHECK:       ^bb0(%[[A1:.*]]: f64):
//       CHECK:         %[[R:.*]] = arith.fptosi %[[A1]] : f64 to i64
//       CHECK:         sparse_tensor.yield %[[R]] : i64
//       CHECK:     }
//       CHECK:     absent = {
//       CHECK:     }
//       CHECK:   return %[[C1]] : i64
//       CHECK: }
func.func @sparse_unary(%arg0: f64) -> i64 {
  %r = sparse_tensor.unary %arg0 : f64 to i64
    present={
      ^bb0(%x: f64):
        %ret = arith.fptosi %x : f64 to i64
        sparse_tensor.yield %ret : i64
    }
    absent={}
  return %r : i64
}

// -----

#SparseMatrix = #sparse_tensor.encoding<{dimLevelType = ["compressed", "compressed"]}>

// CHECK-LABEL: func @sparse_reduce_2d_to_1d(
//  CHECK-SAME:   %[[A:.*]]: f64, %[[B:.*]]: f64) -> f64 {
//       CHECK:   %[[Z:.*]] = arith.constant 0.000000e+00 : f64
//       CHECK:   %[[C1:.*]] = sparse_tensor.reduce %[[A]], %[[B]], %[[Z]] : f64 {
//       CHECK:       ^bb0(%[[A1:.*]]: f64, %[[B1:.*]]: f64):
//       CHECK:         sparse_tensor.yield %[[A1]] : f64
//       CHECK:     }
//       CHECK:   return %[[C1]] : f64
//       CHECK: }
func.func @sparse_reduce_2d_to_1d(%arg0: f64, %arg1: f64) -> f64 {
  %cf0 = arith.constant 0.0 : f64
  %r = sparse_tensor.reduce %arg0, %arg1, %cf0 : f64 {
      ^bb0(%x: f64, %y: f64):
        sparse_tensor.yield %x : f64
    }
  return %r : f64
}

// -----

#SparseMatrix = #sparse_tensor.encoding<{dimLevelType = ["compressed", "compressed"]}>

// CHECK-LABEL: func @sparse_select(
//  CHECK-SAME:   %[[A:.*]]: f64) -> f64 {
//       CHECK:   %[[Z:.*]] = arith.constant 0.000000e+00 : f64
//       CHECK:   %[[C1:.*]] = sparse_tensor.select %[[A]] : f64 {
//       CHECK:       ^bb0(%[[A1:.*]]: f64):
//       CHECK:         %[[B1:.*]] = arith.cmpf ogt, %[[A1]], %[[Z]] : f64
//       CHECK:         sparse_tensor.yield %[[B1]] : i1
//       CHECK:     }
//       CHECK:   return %[[C1]] : f64
//       CHECK: }
func.func @sparse_select(%arg0: f64) -> f64 {
  %cf0 = arith.constant 0.0 : f64
  %r = sparse_tensor.select %arg0 : f64 {
      ^bb0(%x: f64):
        %cmp = arith.cmpf "ogt", %x, %cf0 : f64
        sparse_tensor.yield %cmp : i1
    }
  return %r : f64
}

// -----

#SparseMatrix = #sparse_tensor.encoding<{dimLevelType = ["compressed", "compressed"]}>

// CHECK-LABEL: func @concat_sparse_sparse(
//  CHECK-SAME:   %[[A0:.*]]: tensor<2x4xf64
//  CHECK-SAME:   %[[A1:.*]]: tensor<3x4xf64
//  CHECK-SAME:   %[[A2:.*]]: tensor<4x4xf64
//       CHECK:   %[[TMP0:.*]] = sparse_tensor.concatenate %[[A0]], %[[A1]], %[[A2]] {dimension = 0 : index} :
//  CHECK-SAME:   tensor<2x4xf64
//  CHECK-SAME:   tensor<3x4xf64
//  CHECK-SAME:   tensor<4x4xf64
//  CHECK-SAME:   tensor<9x4xf64
//       CHECK:   return %[[TMP0]] : tensor<9x4xf64
func.func @concat_sparse_sparse(%arg0: tensor<2x4xf64, #SparseMatrix>,
                                %arg1: tensor<3x4xf64, #SparseMatrix>,
                                %arg2: tensor<4x4xf64, #SparseMatrix>) -> tensor<9x4xf64, #SparseMatrix> {
  %0 = sparse_tensor.concatenate %arg0, %arg1, %arg2 {dimension = 0 : index}
       : tensor<2x4xf64, #SparseMatrix>,
         tensor<3x4xf64, #SparseMatrix>,
         tensor<4x4xf64, #SparseMatrix> to tensor<9x4xf64, #SparseMatrix>
  return %0 : tensor<9x4xf64, #SparseMatrix>
}

// -----

#DCSR = #sparse_tensor.encoding<{dimLevelType = ["compressed", "compressed"]}>

// CHECK-LABEL: func @sparse_tensor_foreach(
//  CHECK-SAME: %[[A0:.*]]: tensor<2x4xf64
//       CHECK: sparse_tensor.foreach in %[[A0]] : 
//       CHECK:  ^bb0(%arg1: index, %arg2: index, %arg3: f64):
func.func @sparse_tensor_foreach(%arg0: tensor<2x4xf64, #DCSR>) -> () {
  sparse_tensor.foreach in %arg0 : tensor<2x4xf64, #DCSR> do {
    ^bb0(%1: index, %2: index, %v: f64) :
  }
  return
<<<<<<< HEAD
=======
}

// ----

// CHECK-LABEL: func @sparse_sort_1d0v(
//  CHECK-SAME: %[[A:.*]]: index,
//  CHECK-SAME: %[[B:.*]]: memref<?xindex>)
//       CHECK: sparse_tensor.sort %[[A]], %[[B]] : memref<?xindex>
//       CHECK: return %[[B]]
func.func @sparse_sort_1d0v(%arg0: index, %arg1: memref<?xindex>) -> (memref<?xindex>) {
  sparse_tensor.sort %arg0, %arg1 : memref<?xindex>
  return %arg1 : memref<?xindex>
}

// -----

// CHECK-LABEL: func @sparse_sort_1d2v(
//  CHECK-SAME: %[[A:.*]]: index,
//  CHECK-SAME: %[[B:.*]]: memref<20xindex>,
//  CHECK-SAME: %[[C:.*]]: memref<10xindex>,
//  CHECK-SAME: %[[D:.*]]: memref<?xf32>)
//       CHECK: sparse_tensor.sort %[[A]], %[[B]] jointly %[[C]], %[[D]] : memref<20xindex> jointly memref<10xindex>, memref<?xf32>
//       CHECK: return %[[B]], %[[C]], %[[D]]
func.func @sparse_sort_1d2v(%arg0: index, %arg1: memref<20xindex>, %arg2: memref<10xindex>, %arg3: memref<?xf32>) -> (memref<20xindex>, memref<10xindex>, memref<?xf32>) {
  sparse_tensor.sort %arg0, %arg1 jointly %arg2, %arg3 : memref<20xindex> jointly memref<10xindex>, memref<?xf32>
  return %arg1, %arg2, %arg3 : memref<20xindex>, memref<10xindex>, memref<?xf32>
}

// -----

// CHECK-LABEL: func @sparse_sort_2d1v(
//  CHECK-SAME: %[[A:.*]]: index,
//  CHECK-SAME: %[[B:.*]]: memref<10xi8>,
//  CHECK-SAME: %[[C:.*]]: memref<20xi8>,
//  CHECK-SAME: %[[D:.*]]: memref<10xf64>)
//       CHECK: sparse_tensor.sort %[[A]], %[[B]], %[[C]] jointly %[[D]] : memref<10xi8>, memref<20xi8> jointly memref<10xf64>
//       CHECK: return %[[B]], %[[C]], %[[D]]
func.func @sparse_sort_2d1v(%arg0: index, %arg1: memref<10xi8>, %arg2: memref<20xi8>, %arg3: memref<10xf64>) -> (memref<10xi8>, memref<20xi8>, memref<10xf64>) {
  sparse_tensor.sort %arg0, %arg1, %arg2 jointly %arg3 : memref<10xi8>, memref<20xi8> jointly memref<10xf64>
  return %arg1, %arg2, %arg3 : memref<10xi8>, memref<20xi8>, memref<10xf64>
>>>>>>> f788a4d7
}<|MERGE_RESOLUTION|>--- conflicted
+++ resolved
@@ -123,17 +123,10 @@
 //  CHECK-SAME: %[[A:.*]]: tensor<128xf64, #sparse_tensor.encoding<{{.*}}>>,
 //  CHECK-SAME: %[[B:.*]]: index,
 //  CHECK-SAME: %[[C:.*]]: f64) {
-<<<<<<< HEAD
-//       CHECK: sparse_tensor.insert %[[A]], %[[B]], %[[C]] : tensor<128xf64, #{{.*}}>, memref<?xindex>, f64
-//       CHECK: return
-func.func @sparse_insert(%arg0: tensor<128xf64, #SparseVector>, %arg1: memref<?xindex>, %arg2: f64) {
-  sparse_tensor.insert %arg0, %arg1, %arg2 : tensor<128xf64, #SparseVector>, memref<?xindex>, f64
-=======
 //       CHECK: sparse_tensor.insert %[[C]] into %[[A]][%[[B]]] : tensor<128xf64, #{{.*}}>
 //       CHECK: return
 func.func @sparse_insert(%arg0: tensor<128xf64, #SparseVector>, %arg1: index, %arg2: f64) {
   sparse_tensor.insert %arg2 into %arg0[%arg1] : tensor<128xf64, #SparseVector>
->>>>>>> f788a4d7
   return
 }
 
@@ -152,8 +145,6 @@
 
 // -----
 
-<<<<<<< HEAD
-=======
 // CHECK-LABEL: func @sparse_push_back_inbound(
 //  CHECK-SAME: %[[A:.*]]: memref<?xindex>,
 //  CHECK-SAME: %[[B:.*]]: memref<?xf64>,
@@ -167,7 +158,6 @@
 
 // -----
 
->>>>>>> f788a4d7
 #SparseMatrix = #sparse_tensor.encoding<{dimLevelType = ["compressed", "compressed"]}>
 
 // CHECK-LABEL: func @sparse_expansion(
@@ -392,8 +382,6 @@
     ^bb0(%1: index, %2: index, %v: f64) :
   }
   return
-<<<<<<< HEAD
-=======
 }
 
 // ----
@@ -434,5 +422,4 @@
 func.func @sparse_sort_2d1v(%arg0: index, %arg1: memref<10xi8>, %arg2: memref<20xi8>, %arg3: memref<10xf64>) -> (memref<10xi8>, memref<20xi8>, memref<10xf64>) {
   sparse_tensor.sort %arg0, %arg1, %arg2 jointly %arg3 : memref<10xi8>, memref<20xi8> jointly memref<10xf64>
   return %arg1, %arg2, %arg3 : memref<10xi8>, memref<20xi8>, memref<10xf64>
->>>>>>> f788a4d7
 }