--- conflicted
+++ resolved
@@ -108,8 +108,6 @@
 }
 
 // -----
-<<<<<<< HEAD
-=======
 // Cast constant size to index and fold it away.
 // CHECK-LABEL: func @const_size_to_index
 func @const_size_to_index() -> index {
@@ -186,7 +184,6 @@
 
 // -----
 
->>>>>>> 568f3912
 // Canonicalization of shape.get_extent
 
 // Basic folding.
