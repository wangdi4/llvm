// RUN: mlir-opt %s -canonicalize | FileCheck %s

// Test case: Basic folding of tensor_load(tensor_to_memref(t)) -> t
// CHECK-LABEL:   func @tensor_load_of_tensor_to_memref(
// CHECK-SAME:                                          %[[TENSOR:.*]]: tensor<?xf32>) -> tensor<?xf32> {
// CHECK:           return %[[TENSOR]]
func @tensor_load_of_tensor_to_memref(%arg0: tensor<?xf32>) -> tensor<?xf32> {
  %0 = tensor_to_memref %arg0 : memref<?xf32>
  %1 = tensor_load %0 : memref<?xf32>
  return %1 : tensor<?xf32>
}

// Test case: Basic folding of tensor_to_memref(tensor_load(m)) -> m
// CHECK-LABEL:   func @tensor_to_memref_of_tensor_load(
// CHECK-SAME:                                          %[[MEMREF:.*]]: memref<?xf32>) -> memref<?xf32> {
// CHECK:           return %[[MEMREF]]
func @tensor_to_memref_of_tensor_load(%arg0: memref<?xf32>) -> memref<?xf32> {
  %0 = tensor_load %arg0 : memref<?xf32>
  %1 = tensor_to_memref %0 : memref<?xf32>
  return %1 : memref<?xf32>
}

// Test case: If the memrefs are not the same type, don't fold them.
// CHECK-LABEL:   func @no_fold_tensor_to_memref_of_tensor_load(
// CHECK-SAME:                                                  %[[MEMREF_ADDRSPACE2:.*]]: memref<?xf32, 2>) -> memref<?xf32, 7> {
// CHECK:           %[[TENSOR:.*]] = tensor_load %[[MEMREF_ADDRSPACE2]] : memref<?xf32, 2>
// CHECK:           %[[MEMREF_ADDRSPACE7:.*]] = tensor_to_memref %[[TENSOR]] : memref<?xf32, 7>
// CHECK:           return %[[MEMREF_ADDRSPACE7]]
func @no_fold_tensor_to_memref_of_tensor_load(%arg0: memref<?xf32, 2>) -> memref<?xf32, 7> {
  %0 = tensor_load %arg0 : memref<?xf32, 2>
  %1 = tensor_to_memref %0 : memref<?xf32, 7>
  return %1 : memref<?xf32, 7>
}

// Test case: Basic folding of dim(tensor_load(m)) -> dim(m).
// CHECK-LABEL: func @dim_of_tensor_load(
//  CHECK-SAME:     %[[MEMREF:[0-9a-z]*]]: memref<?xf32>
//       CHECK:   %[[C0:.*]] = constant 0
//       CHECK:   %[[D:.*]] = dim %[[MEMREF]], %[[C0]]
//       CHECK:   return %[[D]] : index
func @dim_of_tensor_load(%arg0: memref<?xf32>) -> index {
  %c0 = constant 0 : index
  %0 = tensor_load %arg0 : memref<?xf32>
  %1 = dim %0, %c0 : tensor<?xf32>
  return %1 : index
}

// Test case: Folding of load(tensor_to_memref(%v, %idxs))
//            -> tensor.extract(%v, %idx)
// CHECK-LABEL: func @load_from_tensor_to_memref(
//  CHECK-SAME:     %[[IDX0:[0-9a-z]+]]: index, %[[IDX1:[0-9a-z]+]]: index
//  CHECK-SAME:     %[[TENSOR:[0-9a-z]+]]: tensor<?x?xf32>
//       CHECK:   %[[RES:.*]] = tensor.extract %[[TENSOR]][%[[IDX0]], %[[IDX1]]]
//   CHECK-NOT:   load
//       CHECK:   return %[[RES]] : f32
func @load_from_tensor_to_memref(%arg0: index, %arg1: index, %arg2: tensor<?x?xf32>) -> f32 {
  %0 = tensor_to_memref %arg2 : memref<?x?xf32>
  %1 = load %0[%arg0, %arg1] : memref<?x?xf32>
  return %1 : f32
}

// Test case: Folding of dim(tensor.generate %idx) -> %idx
// CHECK-LABEL: func @dim_of_tensor.generate(
//  CHECK-SAME:     %[[IDX0:[0-9a-z]+]]: index, %[[IDX1:[0-9a-z]+]]: index
//   CHECK-NOT:   dim
//       CHECK:   return %[[IDX1]] : index
func @dim_of_tensor.generate(%arg0: index, %arg1: index) -> index {
  %c3 = constant 3 : index
  %0 = tensor.generate %arg0, %arg1 {
  ^bb0(%arg2: index, %arg3: index, %arg4: index, %arg5: index, %arg6: index):
    tensor.yield %c3 : index
  } : tensor<2x?x4x?x5xindex>
  %1 = dim %0, %c3 : tensor<2x?x4x?x5xindex>
  return %1 : index
}

// Test case: Folding of comparisons with equal operands.
// CHECK-LABEL: @cmpi_equal_operands
//   CHECK-DAG:   %[[T:.*]] = constant true
//   CHECK-DAG:   %[[F:.*]] = constant false
//       CHECK:   return %[[T]], %[[T]], %[[T]], %[[T]], %[[T]],
//  CHECK-SAME:          %[[F]], %[[F]], %[[F]], %[[F]], %[[F]]
func @cmpi_equal_operands(%arg0: i64)
    -> (i1, i1, i1, i1, i1, i1, i1, i1, i1, i1) {
  %0 = cmpi eq, %arg0, %arg0 : i64
  %1 = cmpi sle, %arg0, %arg0 : i64
  %2 = cmpi sge, %arg0, %arg0 : i64
  %3 = cmpi ule, %arg0, %arg0 : i64
  %4 = cmpi uge, %arg0, %arg0 : i64
  %5 = cmpi ne, %arg0, %arg0 : i64
  %6 = cmpi slt, %arg0, %arg0 : i64
  %7 = cmpi sgt, %arg0, %arg0 : i64
  %8 = cmpi ult, %arg0, %arg0 : i64
  %9 = cmpi ugt, %arg0, %arg0 : i64
  return %0, %1, %2, %3, %4, %5, %6, %7, %8, %9
      : i1, i1, i1, i1, i1, i1, i1, i1, i1, i1
}

// Test case: Folding of dim(memref_reshape %v %shp, %idx) -> load %shp[%idx]
// CHECK-LABEL: func @dim_of_memref_reshape(
//  CHECK-SAME:     %[[MEM:[0-9a-z]+]]: memref<*xf32>,
//  CHECK-SAME:     %[[SHP:[0-9a-z]+]]: memref<?xindex>
//  CHECK-NEXT:   %[[IDX:.*]] = constant 3
//  CHECK-NEXT:   %[[DIM:.*]] = load %[[SHP]][%[[IDX]]]
//  CHECK-NEXT:   store
//   CHECK-NOT:   dim
//       CHECK:   return %[[DIM]] : index
func @dim_of_memref_reshape(%arg0: memref<*xf32>, %arg1: memref<?xindex>)
    -> index {
  %c3 = constant 3 : index
  %0 = memref_reshape %arg0(%arg1)
      : (memref<*xf32>, memref<?xindex>) -> memref<*xf32>
  // Update the shape to test that he load ends up in the right place.
  store %c3, %arg1[%c3] : memref<?xindex>
  %1 = dim %0, %c3 : memref<*xf32>
  return %1 : index
}

// Test case: Folding dim(tensor.cast %0, %idx) -> dim %0, %idx
// CHECK-LABEL: func @fold_dim_of_tensor.cast
//  CHECK-SAME:   %[[ARG0:.[a-z0-9A-Z_]+]]: tensor<4x?xf32>
//   CHECK-DAG:   %[[C1:.+]] = constant 1 : index
//   CHECK-DAG:   %[[C4:.+]] = constant 4 : index
//       CHECK:   %[[T0:.+]] = dim %[[ARG0]], %[[C1]]
//  CHECK-NEXT:   return %[[C4]], %[[T0]]
func @fold_dim_of_tensor.cast(%arg0 : tensor<4x?xf32>) -> (index, index) {
  %c0 = constant 0 : index
  %c1 = constant 1 : index
  %0 = tensor.cast %arg0 : tensor<4x?xf32> to tensor<?x?xf32>
  %1 = dim %0, %c0 : tensor<?x?xf32>
  %2 = dim %0, %c1 : tensor<?x?xf32>
  return %1, %2: index, index
}

// CHECK-LABEL: func @tensor_cast_to_memref
//  CHECK-SAME:   %[[ARG0:.+]]: tensor<4x6x16x32xi8>
//       CHECK:   %[[M:.+]] = tensor_to_memref %[[ARG0]] : memref<4x6x16x32xi8>
//       CHECK:   %[[M1:.+]] = memref_cast %[[M]] : memref<4x6x16x32xi8> to memref<?x?x16x32xi8>
//       CHECK:   return %[[M1]] : memref<?x?x16x32xi8>
func @tensor_cast_to_memref(%arg0 : tensor<4x6x16x32xi8>) ->
  memref<?x?x16x32xi8> {
  %0 = tensor.cast %arg0 : tensor<4x6x16x32xi8> to tensor<?x?x16x32xi8>
  %1 = tensor_to_memref %0 : memref<?x?x16x32xi8>
  return %1 : memref<?x?x16x32xi8>
<<<<<<< HEAD
=======
}

// CHECK-LABEL: func @subview_of_memcast
//  CHECK-SAME:   %[[ARG0:.[a-z0-9A-Z_]+]]: memref<4x6x16x32xi8>
//       CHECK:   %[[S:.+]] = subview %arg0[0, 1, 0, 0] [1, 1, 16, 32] [1, 1, 1, 1] : memref<4x6x16x32xi8> to memref<16x32xi8, #{{.*}}>
//       CHECK:   %[[M:.+]] = memref_cast %[[S]] : memref<16x32xi8, #{{.*}}> to memref<16x32xi8, #{{.*}}>
//       CHECK:   return %[[M]] : memref<16x32xi8, #{{.*}}>
func @subview_of_memcast(%arg : memref<4x6x16x32xi8>) ->
  memref<16x32xi8, affine_map<(d0, d1)[s0] -> (d0 * 32 + d1 + s0)>>{
  %0 = memref_cast %arg : memref<4x6x16x32xi8> to memref<?x?x16x32xi8>
  %1 = subview %0[0, 1, 0, 0] [1, 1, 16, 32] [1, 1, 1, 1] :
    memref<?x?x16x32xi8> to
    memref<16x32xi8, affine_map<(d0, d1)[s0] -> (d0 * 32 + d1 + s0)>>
  return %1 : memref<16x32xi8, affine_map<(d0, d1)[s0] -> (d0 * 32 + d1 + s0)>>
>>>>>>> d64c571b
}<|MERGE_RESOLUTION|>--- conflicted
+++ resolved
@@ -142,8 +142,6 @@
   %0 = tensor.cast %arg0 : tensor<4x6x16x32xi8> to tensor<?x?x16x32xi8>
   %1 = tensor_to_memref %0 : memref<?x?x16x32xi8>
   return %1 : memref<?x?x16x32xi8>
-<<<<<<< HEAD
-=======
 }
 
 // CHECK-LABEL: func @subview_of_memcast
@@ -158,5 +156,4 @@
     memref<?x?x16x32xi8> to
     memref<16x32xi8, affine_map<(d0, d1)[s0] -> (d0 * 32 + d1 + s0)>>
   return %1 : memref<16x32xi8, affine_map<(d0, d1)[s0] -> (d0 * 32 + d1 + s0)>>
->>>>>>> d64c571b
 }