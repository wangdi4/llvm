// RUN: mlir-opt %s -linalg-fuse-elementwise-ops="allow-folding-unit-dim-reshapes=false" -split-input-file | FileCheck %s
// RUN: mlir-opt %s -linalg-fuse-elementwise-ops="allow-folding-unit-dim-reshapes=true" -split-input-file | FileCheck %s --check-prefix=FOLDUNITDIM
#map0 = affine_map<(d0, d1, d2) -> (d2, d0, d1)>
#map1 = affine_map<(d0, d1, d2) -> (d1, d2, d0)>
#map2 = affine_map<(d0, d1, d2) -> ()>
func @generic_op_reshape_producer_fusion(%arg0 : tensor<?x?x4x?xf32>,
                                         %arg1 : tensor<?x?x?xf32>,
                                         %arg2 : f32) ->
                                         tensor<?x?x?xf32>
{
  %0 = tensor.collapse_shape %arg0 [[0], [1, 2], [3]] :
    tensor<?x?x4x?xf32> into tensor<?x?x?xf32>
  %1 = linalg.generic {
     indexing_maps = [#map0, #map1, #map2, #map1],
     iterator_types = ["parallel", "parallel", "parallel"]}
       ins(%0, %arg1, %arg2 : tensor<?x?x?xf32>, tensor<?x?x?xf32>, f32)
       outs(%0 : tensor<?x?x?xf32>) {
    ^bb0(%arg3: f32, %arg4: f32, %arg5: f32, %s: f32):       
      %1 = arith.mulf %arg3, %arg4 : f32
      %2 = arith.addf %1, %arg5 : f32
      linalg.yield %2 : f32
  } -> tensor<?x?x?xf32>
  return %1 : tensor<?x?x?xf32>
}

//  CHECK-DAG: #[[MAP5:.+]] = affine_map<(d0, d1, d2, d3) -> (d3, d0, d1, d2)>
//  CHECK-DAG: #[[MAP6:.+]] = affine_map<(d0, d1, d2, d3) -> (d2, d3, d0, d1)>
//  CHECK-DAG: #[[MAP7:.+]] = affine_map<(d0, d1, d2, d3) -> ()>
//      CHECK: func @generic_op_reshape_producer_fusion
// CHECK-SAME:   %[[ARG0:[a-zA-Z0-9_]+]]: tensor<?x?x4x?xf32>
// CHECK-SAME:   %[[ARG1:[a-zA-Z0-9_]+]]: tensor<?x?x?xf32>
// CHECK-SAME:   %[[ARG2:[a-zA-Z0-9_]+]]: f32
//      CHECK:   %[[T0:.+]] = tensor.collapse_shape %[[ARG0]]
// CHECK-SAME:     [0], [1, 2], [3]
//      CHECK:   %[[T1:.+]] = tensor.expand_shape %[[ARG1]]
// CHECK-SAME:     [0], [1], [2, 3]
//      CHECK:   %[[T3:.+]] = linalg.generic
// CHECK-SAME:     indexing_maps = [#[[MAP5]], #[[MAP6]], #[[MAP7]], #[[MAP6]]]
// CHECK-SAME:     ["parallel", "parallel", "parallel", "parallel"]
// CHECK-SAME:     ins(%[[ARG0]], %[[T1]], %[[ARG2]] : tensor<?x?x4x?xf32>, tensor<?x?x?x4xf32>, f32)
// CHECK-SAME:     outs(%{{.+}} : tensor<?x?x?x4xf32>)
//      CHECK:   %[[T4:.+]] = tensor.collapse_shape %[[T3]]
// CHECK-SAME:     [0], [1], [2, 3]
// CHECK-SAME:     tensor<?x?x?x4xf32> into tensor<?x?x?xf32>
//      CHECK:   return %[[T4]]

// -----

#map0 = affine_map<(d0, d1) -> (d0, d1)>
#map1 = affine_map<(d0, d1) -> ()>
func @generic_op_reshape_consumer_fusion(%arg0 : tensor<?x?xf32>,
                                         %arg1 : tensor<?x?xf32>,
                                         %arg2 : f32) ->
                                         tensor<?x4x?x5xf32>
{
  %0 = linalg.generic {
     indexing_maps = [#map0, #map0, #map1, #map0],
     iterator_types = ["parallel", "parallel"]}
       ins(%arg0, %arg1, %arg2 : tensor<?x?xf32>, tensor<?x?xf32>, f32)
       outs(%arg0 : tensor<?x?xf32>) {
    ^bb0(%arg3: f32, %arg4: f32, %arg5: f32, %s: f32):       
      %1 = arith.mulf %arg3, %arg4 : f32
      %2 = arith.addf %1, %arg5 : f32
      linalg.yield %2 : f32
  } -> tensor<?x?xf32>
  %1 = tensor.expand_shape %0 [[0], [1, 2, 3]] :
    tensor<?x?xf32> into tensor<?x4x?x5xf32>
  return %1 : tensor<?x4x?x5xf32>
}

//  CHECK-DAG: #[[MAP2:.+]] = affine_map<(d0, d1, d2, d3) -> (d0, d1, d2, d3)>
//  CHECK-DAG: #[[MAP3:.+]] = affine_map<(d0, d1, d2, d3) -> ()>

//      CHECK: func @generic_op_reshape_consumer_fusion
// CHECK-SAME:   %[[ARG0:[a-zA-Z0-9_]+]]: tensor<?x?xf32>
// CHECK-SAME:   %[[ARG1:[a-zA-Z0-9_]+]]: tensor<?x?xf32>
// CHECK-SAME:   %[[ARG2:[a-zA-Z0-9_]+]]: f32
//      CHECK:   %[[T0:.+]] = tensor.expand_shape %[[ARG0]]
// CHECK-SAME:     [0], [1, 2, 3]
// CHECK-SAME:     tensor<?x?xf32> into tensor<?x4x?x5xf32>
//      CHECK:   %[[T1:.+]] = tensor.expand_shape %[[ARG1]]
// CHECK-SAME:     [0], [1, 2, 3]
// CHECK-SAME:     tensor<?x?xf32> into tensor<?x4x?x5xf32>
//      CHECK:   %[[T3:.+]] = linalg.generic
// CHECK-SAME:     indexing_maps = [#[[MAP2]], #[[MAP2]], #[[MAP3]], #[[MAP2]]]
// CHECK-SAME:     ["parallel", "parallel", "parallel", "parallel"]
// CHECK-SAME:     ins(%[[T0]], %[[T1]], %[[ARG2]] : tensor<?x4x?x5xf32>, tensor<?x4x?x5xf32>, f32)
// CHECK-SAME:     outs(%{{.+}} : tensor<?x4x?x5xf32>)
//      CHECK:   return %[[T3]] : tensor<?x4x?x5xf32>


// -----

func @reshape_as_consumer_permutation
  (%a : tensor<?x?x?xf32>, %b : tensor<?x?xf32>)
    -> tensor<?x2x?x3x4x?xf32> {
  %c = linalg.generic {
         indexing_maps = [affine_map<(d0, d1, d2) -> (d1, d0, d2)>,
                          affine_map<(d0, d1, d2) -> (d1, d2)>,
                          affine_map<(d0, d1, d2) -> (d0, d2, d1)>],
         iterator_types = ["parallel", "parallel", "parallel"]}
          ins(%a, %b : tensor<?x?x?xf32>, tensor<?x?xf32>)
         outs(%a : tensor<?x?x?xf32>) {
       ^bb0(%arg0 : f32, %arg1: f32, %s: f32):
         %1 = arith.addf %arg0, %arg1 : f32
         linalg.yield %1 : f32
       } -> tensor<?x?x?xf32>
  %d = tensor.expand_shape %c [[0, 1], [2], [3, 4, 5]]
       : tensor<?x?x?xf32> into tensor<?x2x?x3x4x?xf32>
  return %d : tensor<?x2x?x3x4x?xf32>
}
//  CHECK-DAG: #[[MAP8:.+]] = affine_map<(d0, d1, d2, d3, d4, d5) -> (d2, d3, d4, d0, d1, d5)>
//  CHECK-DAG: #[[MAP9:.+]] = affine_map<(d0, d1, d2, d3, d4, d5) -> (d2, d3, d4, d5)>
//  CHECK-DAG: #[[MAP10:.+]] = affine_map<(d0, d1, d2, d3, d4, d5) -> (d0, d1, d5, d2, d3, d4)>
//      CHECK: func @reshape_as_consumer_permutation
// CHECK-SAME:   %[[ARG0:[a-zA-Z0-9_]+]]: tensor<?x?x?xf32>
// CHECK-SAME:   %[[ARG1:[a-zA-Z0-9_]+]]: tensor<?x?xf32>
//      CHECK:   %[[T0:.+]] = tensor.expand_shape %[[ARG0]]
// CHECK-SAME:     [0, 1, 2], [3, 4], [5]
// CHECK-SAME:     tensor<?x?x?xf32> into tensor<3x4x?x?x2x?xf32>
//      CHECK:   %[[T1:.+]] = tensor.expand_shape %[[ARG1]]
// CHECK-SAME:     [0, 1, 2], [3]
// CHECK-SAME:     tensor<?x?xf32> into tensor<3x4x?x?xf32>
//      CHECK:   %[[T3:.+]] = linalg.generic
// CHECK-SAME:     indexing_maps = [#[[MAP8]], #[[MAP9]], #[[MAP10]]]
// CHECK-SAME:     ["parallel", "parallel", "parallel", "parallel", "parallel", "parallel"]
// CHECK-SAME:     ins(%[[T0]], %[[T1]] : tensor<3x4x?x?x2x?xf32>, tensor<3x4x?x?xf32>)
// CHECK-SAME:     outs(%{{.+}} : tensor<?x2x?x3x4x?xf32>)
//      CHECK:   return %[[T3]] : tensor<?x2x?x3x4x?xf32>

// -----

#map0 = affine_map<(d0, d1) -> (d0, d1)>
#map1 = affine_map<(d0, d1, d2) -> (d0, d1)>
#map2 = affine_map<(d0, d1, d2) -> (d2)>

func @generic_op_reshape_consumer_static(%arg0: tensor<264x4xf32>)
                                            -> tensor<8x33x4xf32> {
  %cst = arith.constant dense<2.000000e+00> : tensor<264x4xf32>
  %0 = linalg.init_tensor [264, 4] : tensor<264x4xf32>
  %1 = linalg.generic {
     indexing_maps = [#map0, #map0, #map0],
     iterator_types = ["parallel", "parallel"]}
       ins(%arg0, %cst : tensor<264x4xf32>, tensor<264x4xf32>)
       outs(%0 : tensor<264x4xf32>) {
    ^bb0(%arg1: f32, %arg2: f32, %s: f32):  
      %2 = arith.mulf %arg1, %arg2 : f32
      linalg.yield %2 : f32
    } -> tensor<264x4xf32>
  %2 = tensor.expand_shape %1 [[0, 1], [2]] :
    tensor<264x4xf32> into tensor<8x33x4xf32>
  return %2 : tensor<8x33x4xf32>
}

//  CHECK-DAG: #[[MAP2:.+]] = affine_map<(d0, d1, d2) -> (d0, d1, d2)>
//      CHECK: func @generic_op_reshape_consumer_static
// CHECK-SAME:   %[[ARG0:[a-zA-Z0-9_]+]]: tensor<264x4xf32>
//      CHECK:   %[[T0:.+]] = tensor.expand_shape %[[ARG0]]
// CHECK-SAME:     [0, 1], [2]
// CHECK-SAME:     tensor<264x4xf32> into tensor<8x33x4xf32>
//      CHECK:   %[[T1:.+]] = linalg.init_tensor [8, 33, 4]
//      CHECK:   %[[T2:.+]] = linalg.generic
// CHECK-SAME:     indexing_maps = [#[[MAP2]], #[[MAP2]]]
// CHECK-SAME:     ["parallel", "parallel", "parallel"]
// CHECK-SAME:     ins(%[[T0]] : tensor<8x33x4xf32>)
// CHECK-SAME:     outs(%[[T1]] : tensor<8x33x4xf32>)
//      CHECK:   return %[[T2]] : tensor<8x33x4xf32>

// -----

#map0 = affine_map<(d0, d1, d2) -> (d2, d0, d1)>
#map1 = affine_map<(d0, d1, d2) -> (d1, d2, d0)>
func @indexed_consumer_reshape_producer_fusion(%arg0 : tensor<?x?x4x?xi32>,
                                         %arg1 : tensor<?x?x?xi32>) ->
                                         tensor<?x?x?xi32>
{
  %0 = tensor.collapse_shape %arg0 [[0], [1, 2], [3]]:
    tensor<?x?x4x?xi32> into tensor<?x?x?xi32>
  %1 = linalg.generic {
     indexing_maps = [#map0, #map1, #map1],
     iterator_types = ["parallel", "parallel", "parallel"]}
       ins(%0, %arg1 : tensor<?x?x?xi32>, tensor<?x?x?xi32>)
      outs(%0 : tensor<?x?x?xi32>) {
    ^bb0(%arg3: i32, %arg4: i32, %s: i32):
      %idx0 = linalg.index 0 : index
      %idx1 = linalg.index 1 : index
      %idx2 = linalg.index 2 : index
      %1 = arith.muli %arg3, %arg4 : i32
      %2 = arith.index_cast %idx0 : index to i32
      %3 = arith.addi %1, %2 : i32
      %4 = arith.index_cast %idx1 : index to i32
      %5 = arith.addi %3, %4 : i32
      %6 = arith.index_cast %idx2 : index to i32
      %7 = arith.addi %5, %6 : i32
      linalg.yield %7 : i32
  } -> tensor<?x?x?xi32>
  return %1 : tensor<?x?x?xi32>
}

// Only check the body in the indexed version of the test.
//       CHECK: #[[MAP:.+]] =  affine_map<(d0, d1) -> (d0 + d1 * 4)>
//       CHECK: func @indexed_consumer_reshape_producer_fusion
//       CHECK:   linalg.generic
//       CHECK:   ^{{.*}}(
//  CHECK-SAME:     %[[ARG3:[a-zA-Z0-9]+]]: i32, %[[ARG4:[a-zA-Z0-9]+]]: i32,
//  CHECK-SAME:     %[[ARG8:[a-zA-Z0-9]+]]: i32)
//   CHECK-DAG:     %[[IDX0:.+]] = linalg.index 0 : index
//   CHECK-DAG:     %[[IDX1:.+]] = linalg.index 1 : index
//   CHECK-DAG:     %[[IDX2:.+]] = linalg.index 2 : index
//   CHECK-DAG:     %[[IDX3:.+]] = linalg.index 3 : index
//   CHECK-DAG:     %[[T3:.+]] = affine.apply #[[MAP]](%[[IDX1]], %[[IDX0]])
//       CHECK:     %[[T4:.+]] = arith.muli %[[ARG3]], %[[ARG4]]
//       CHECK:     %[[T5:.+]] = arith.index_cast %[[T3]]
//       CHECK:     %[[T6:.+]] = arith.addi %[[T4]], %[[T5]]
//       CHECK:     %[[T7:.+]] = arith.index_cast %[[IDX2]]
//       CHECK:     %[[T8:.+]] = arith.addi %[[T6]], %[[T7]]
//       CHECK:     %[[T9:.+]] = arith.index_cast %[[IDX3]]
//       CHECK:     %[[T10:.+]] = arith.addi %[[T8]], %[[T9]]
//       CHECK:     linalg.yield %[[T10]]

// -----

#map0 = affine_map<(d0, d1) -> (d0, d1)>
func @indexed_producer_reshape_consumer_fusion(%arg0 : tensor<?x?xi32>,
                                         %arg1 : tensor<?x?xi32>) ->
                                         tensor<?x?x4x5xi32>
{
  %0 = linalg.generic {
     indexing_maps = [#map0, #map0, #map0],
     iterator_types = ["parallel", "parallel"]}
       ins(%arg0, %arg1 : tensor<?x?xi32>, tensor<?x?xi32>)
      outs(%arg0 : tensor<?x?xi32>) {
    ^bb0(%arg3: i32, %arg4: i32, %s: i32):       
      %idx0 = linalg.index 0 : index
      %idx1 = linalg.index 1 : index
      %1 = arith.muli %arg3, %arg4 : i32
      %2 = arith.index_cast %idx0 : index to i32
      %3 = arith.addi %1, %2 : i32
      %4 = arith.index_cast %idx1 : index to i32
      %5 = arith.addi %3, %4 : i32
      linalg.yield %5 : i32
  } -> tensor<?x?xi32>
  %1 = tensor.expand_shape %0 [[0], [1, 2, 3]] :
    tensor<?x?xi32> into tensor<?x?x4x5xi32>
  return %1 : tensor<?x?x4x5xi32>
}

// Only check the body in the indexed version of the test.
//       CHECK: #[[MAP:.+]] = affine_map<(d0, d1, d2) -> (d0 + d1 * 5 + d2 * 20)>
//       CHECK: func @indexed_producer_reshape_consumer_fusion
//       CHECK:   linalg.generic
//       CHECK:   ^{{.*}}(
//  CHECK-SAME:     %[[ARG3:[a-zA-Z0-9]+]]: i32, %[[ARG4:[a-zA-Z0-9]+]]: i32,
//  CHECK-SAME:     %[[ARG5:[a-zA-Z0-9]+]]: i32)
//   CHECK-DAG:     %[[IDX0:.+]] = linalg.index 0 : index
//   CHECK-DAG:     %[[IDX1:.+]] = linalg.index 1 : index
//   CHECK-DAG:     %[[IDX2:.+]] = linalg.index 2 : index
//   CHECK-DAG:     %[[IDX3:.+]] = linalg.index 3 : index
//   CHECK-DAG:     %[[T3:.+]] = affine.apply #[[MAP]](%[[IDX3]], %[[IDX2]], %[[IDX1]])
//       CHECK:     %[[T4:.+]] = arith.muli %[[ARG3]], %[[ARG4]]
//       CHECK:     %[[T5:.+]] = arith.index_cast %[[IDX0]]
//       CHECK:     %[[T6:.+]] = arith.addi %[[T4]], %[[T5]]
//       CHECK:     %[[T7:.+]] = arith.index_cast %[[T3]]
//       CHECK:     %[[T8:.+]] = arith.addi %[[T6]], %[[T7]]
//       CHECK:     linalg.yield %[[T8]]

// -----

func @reshape_as_consumer_permutation
  (%a : tensor<210x6x4xi32>, %b : tensor<210x4xi32>)
    -> tensor<2x3x4x5x6x7xi32> {
  %shape = linalg.init_tensor [6, 4, 210] : tensor<6x4x210xi32>
  %c = linalg.generic {
         indexing_maps = [affine_map<(d0, d1, d2) -> (d1, d0, d2)>,
                          affine_map<(d0, d1, d2) -> (d1, d2)>,
                          affine_map<(d0, d1, d2) -> (d0, d2, d1)>],
         iterator_types = ["parallel", "parallel", "parallel"]}
          ins(%a, %b : tensor<210x6x4xi32>, tensor<210x4xi32>)
          outs(%shape : tensor<6x4x210xi32>) {
       ^bb0(%arg3 : i32, %arg4: i32, %s: i32):
         %idx0 = linalg.index 0 : index
         %idx1 = linalg.index 1 : index
         %idx2 = linalg.index 2 : index
         %1 = arith.addi %arg3, %arg4 : i32
         %2 = arith.index_cast %idx0 : index to i32
         %3 = arith.addi %1, %2 : i32
         %4 = arith.index_cast %idx1 : index to i32
         %5 = arith.addi %3, %4 : i32
         %6 = arith.index_cast %idx2 : index to i32
         %7 = arith.addi %5, %6 : i32
         linalg.yield %7 : i32
       } -> tensor<6x4x210xi32>
  %d = tensor.expand_shape %c [[0, 1], [2], [3, 4, 5]]
       : tensor<6x4x210xi32> into tensor<2x3x4x5x6x7xi32>
  return %d : tensor<2x3x4x5x6x7xi32>
}


//   CHECK-DAG: #[[MAP5:.+]] = affine_map<(d0, d1, d2, d3, d4, d5) -> (d2, d3, d4, d0, d1, d5)>
//   CHECK-DAG: #[[MAP6:.+]] = affine_map<(d0, d1, d2, d3, d4, d5) -> (d2, d3, d4, d5)>
//   CHECK-DAG: #[[MAP7:.+]] = affine_map<(d0, d1, d2, d3, d4, d5) -> (d0, d1, d5, d2, d3, d4)>
//   CHECK-DAG: #[[MAP8:.+]] = affine_map<(d0, d1) -> (d0 + d1 * 3)>
//   CHECK-DAG: #[[MAP9:.+]] = affine_map<(d0, d1, d2) -> (d0 + d1 * 7 + d2 * 42)>
//       CHECK: func @reshape_as_consumer_permutation
//  CHECK-SAME:   %[[ARG0:.+]]: tensor<210x6x4xi32>
//  CHECK-SAME:   %[[ARG1:.+]]: tensor<210x4xi32>
//   CHECK-DAG:   %[[T1:.+]] = tensor.expand_shape %[[ARG0]]
//  CHECK-SAME:     [0, 1, 2], [3, 4], [5]
//   CHECK-DAG:   %[[T2:.+]] = tensor.expand_shape %[[ARG1]]
//  CHECK-SAME:     [0, 1, 2], [3]
//   CHECK-DAG:   %[[T0:.+]] = linalg.init_tensor [2, 3, 4, 5, 6, 7]
//       CHECK:   %[[T4:.+]] = linalg.generic
//  CHECK-SAME:     indexing_maps = [#[[MAP5]], #[[MAP6]], #[[MAP7]]]
//  CHECK-SAME:     ins(%[[T1]], %[[T2]] : tensor<5x6x7x2x3x4xi32>, tensor<5x6x7x4xi32>)
//  CHECK-SAME:     outs(%[[T0]] : tensor<2x3x4x5x6x7xi32>)
//       CHECK:   ^{{.+}}(
//  CHECK-SAME:     %[[ARG8:[a-zA-Z0-9]+]]: i32, %[[ARG9:[a-zA-Z0-9]+]]: i32,
//  CHECK-SAME:     %[[ARG10:[a-zA-Z0-9]+]]: i32)
//   CHECK-DAG:       %[[IDX0:.+]] = linalg.index 0 : index
//   CHECK-DAG:       %[[IDX1:.+]] = linalg.index 1 : index
//   CHECK-DAG:       %[[IDX2:.+]] = linalg.index 2 : index
//   CHECK-DAG:       %[[IDX3:.+]] = linalg.index 3 : index
//   CHECK-DAG:       %[[IDX4:.+]] = linalg.index 4 : index
//   CHECK-DAG:       %[[IDX5:.+]] = linalg.index 5 : index
//   CHECK-DAG:       %[[T5:.+]] = affine.apply #[[MAP8]](%[[IDX1]], %[[IDX0]])
//   CHECK-DAG:       %[[T6:.+]] = affine.apply #[[MAP9]](%[[IDX4]], %[[IDX3]], %[[IDX2]])
//   CHECK-DAG:       %[[T7:.+]] = arith.addi %[[ARG8]], %[[ARG9]]
//       CHECK:       %[[T8:.+]] = arith.index_cast %[[T5]]
//       CHECK:       %[[T9:.+]] = arith.addi %[[T7]], %[[T8]]
//       CHECK:       %[[T10:.+]] = arith.index_cast %[[T6]]
//       CHECK:       %[[T11:.+]] = arith.addi %[[T9]], %[[T10]]
//       CHECK:       %[[T12:.+]] = arith.index_cast %[[IDX5]]
//       CHECK:       %[[T13:.+]] = arith.addi %[[T11]], %[[T12]]

// -----

func @reshape_as_producer_projected_permutation(
    %arg0 : tensor<33x8x?xi32>, %shape : tensor<264x?x4xi32>) -> tensor<264x?x4xi32>
{
  %0 = tensor.collapse_shape %arg0 [[0, 1], [2]]
    : tensor<33x8x?xi32> into tensor<264x?xi32>
  %1 = linalg.generic
    {indexing_maps = [affine_map<(d0, d1, d2) -> (d0, d1)>,
                      affine_map<(d0, d1, d2) -> (d0, d1, d2)>],
     iterator_types = ["parallel", "parallel", "parallel"]}
     ins(%0 : tensor<264x?xi32>)
    outs(%shape : tensor<264x?x4xi32>) {
  ^bb0(%arg1: i32, %s: i32):  
    %idx0 = linalg.index 0 : index
    %idx1 = linalg.index 1 : index
    %idx2 = linalg.index 2 : index
    %2 = arith.index_cast %idx0 : index to i32
    %3 = arith.addi %arg1, %2 : i32
    %4 = arith.index_cast %idx1 : index to i32
    %5 = arith.addi %3, %4 : i32
    %6 = arith.index_cast %idx2 : index to i32
    %7 = arith.addi %5, %6 : i32
    linalg.yield %7 : i32
  } -> tensor<264x?x4xi32>
  return %1 : tensor<264x?x4xi32>
}

//   CHECK-DAG: #[[MAP0:.+]] = affine_map<(d0, d1, d2, d3) -> (d0, d1, d2)>
//   CHECK-DAG: #[[MAP1:.+]] = affine_map<(d0, d1, d2, d3) -> (d0, d1, d2, d3)>
//   CHECK-DAG: #[[MAP2:.+]] = affine_map<(d0, d1) -> (d0 + d1 * 8)>
//       CHECK: @reshape_as_producer_projected_permutation
//  CHECK-SAME:   %[[ARG0:.+]]: tensor<33x8x?xi32>
//       CHECK:   %[[RES:.+]] = linalg.generic
//  CHECK-SAME:     indexing_maps = [#[[MAP0]], #[[MAP1]]]
//  CHECK-SAME:     ins(%[[ARG0]] : tensor<33x8x?xi32>)
//       CHECK:   ^{{.+}}(
//  CHECK-SAME:     %[[ARG1:[a-zA-Z0-9]+]]: i32,
//  CHECK-SAME:     %[[ARG2:[a-zA-Z0-9]+]]: i32)
//   CHECK-DAG:       %[[IDX0:.+]] = linalg.index 0 : index
//   CHECK-DAG:       %[[IDX1:.+]] = linalg.index 1 : index
//   CHECK-DAG:       %[[IDX2:.+]] = linalg.index 2 : index
//   CHECK-DAG:       %[[IDX3:.+]] = linalg.index 3 : index
//   CHECK-DAG:       %[[T0:.+]] = affine.apply #[[MAP2]](%[[IDX1]], %[[IDX0]])
//       CHECK:       %[[T1:.+]] = arith.index_cast %[[T0]] : index to i32
//       CHECK:       %[[T2:.+]] = arith.addi %[[ARG1]], %[[T1]] : i32
//       CHECK:       %[[T3:.+]] = arith.index_cast %[[IDX2]] : index to i32
//       CHECK:       %[[T4:.+]] = arith.addi %[[T2]], %[[T3]] : i32
//       CHECK:       %[[T5:.+]] = arith.index_cast %[[IDX3]] : index to i32
//       CHECK:       %[[T6:.+]] = arith.addi %[[T4]], %[[T5]] : i32
//       CHECK:       linalg.yield %[[T6]] : i32
//       CHECK:    %[[RES2:.+]] = tensor.collapse_shape %[[RES]]
//  CHECK-SAME:      [0, 1], [2], [3]
//  CHECK-SAME:    : tensor<33x8x?x4xi32> into tensor<264x?x4xi32>
//       CHECK:  return %[[RES2]] : tensor<264x?x4xi32>

// -----

#map0 = affine_map<(d0, d1) -> (d0, d1)>
#map1 = affine_map<(d0, d1) -> (d1, d0)>
func @generic_op_reshape_consumer_fusion_projected(%arg0 : tensor<?x?xf32>,
                                                   %arg1 : tensor<?x?xf32>) ->
                                                   tensor<?x?x4x5xf32>
{
  %0 = linalg.generic {
     indexing_maps = [#map0, #map0, #map1],
     iterator_types = ["parallel", "parallel"]}
       ins(%arg0, %arg1 : tensor<?x?xf32>, tensor<?x?xf32>)
       outs(%arg0 : tensor<?x?xf32>) {
    ^bb0(%arg3: f32, %arg4: f32, %s: f32):       
      %1 = arith.mulf %arg3, %arg4 : f32
      linalg.yield %1 : f32
  } -> tensor<?x?xf32>
  %1 = tensor.expand_shape %0 [[0], [1, 2, 3]] :
    tensor<?x?xf32> into tensor<?x?x4x5xf32>
  return %1 : tensor<?x?x4x5xf32>
}

//  CHECK-DAG: #[[MAP4:.+]] = affine_map<(d0, d1, d2, d3) -> (d0, d1, d2, d3)>
//  CHECK-DAG: #[[MAP5:.+]] = affine_map<(d0, d1, d2, d3) -> (d3, d0, d1, d2)>
//      CHECK: func @generic_op_reshape_consumer_fusion_projected
// CHECK-SAME:   %[[ARG0:[a-zA-Z0-9_]+]]: tensor<?x?xf32>
// CHECK-SAME:   %[[ARG1:[a-zA-Z0-9_]+]]: tensor<?x?xf32>
//      CHECK:   %[[T0:.+]] = tensor.expand_shape %[[ARG0]]
// CHECK-SAME:     [0, 1, 2], [3]
// CHECK-SAME:     tensor<?x?xf32> into tensor<?x4x5x?xf32>
//      CHECK:   %[[T1:.+]] = tensor.expand_shape %[[ARG1]]
// CHECK-SAME:     [0, 1, 2], [3]
// CHECK-SAME:     tensor<?x?xf32> into tensor<?x4x5x?xf32>
//      CHECK:   %[[T3:.+]] = linalg.generic
// CHECK-SAME:     indexing_maps = [#[[MAP4]], #[[MAP4]], #[[MAP5]]]
// CHECK-SAME:     ["parallel", "parallel", "parallel", "parallel"]
// CHECK-SAME:     ins(%[[T0]], %[[T1]] : tensor<?x4x5x?xf32>, tensor<?x4x5x?xf32>)
// CHECK-SAME:     outs(%{{.+}} : tensor<?x?x4x5xf32>)
//      CHECK:   return %[[T3]] : tensor<?x?x4x5xf32>

// -----

func @unit_dim_reshape_expansion(%arg0 : tensor<1x5xf32>) -> tensor<5x5xf32> {
  %0 = tensor.collapse_shape %arg0 [[0, 1]]
      : tensor<1x5xf32> into tensor<5xf32>
  %1 = linalg.init_tensor [5, 5] : tensor<5x5xf32>
  %2 = linalg.generic
    {indexing_maps = [affine_map<(d0, d1) -> (d0)>,
                      affine_map<(d0, d1) -> (d0, d1)>],
     iterator_types = ["parallel", "parallel"]}
    ins(%0 : tensor<5xf32>) outs(%1 : tensor<5x5xf32>) {
  ^bb0(%arg2: f32, %arg3: f32):  
    linalg.yield %arg2 : f32
  } -> tensor<5x5xf32>
  return %2 : tensor<5x5xf32>
}
//      CHECK: func @unit_dim_reshape_expansion
//  CHECK-DAG:   tensor.collapse_shape
//  CHECK-DAG:   linalg.init_tensor
//      CHECK:   linalg.generic

// -----

func @unit_dim_reshape_collapse(%arg0 : tensor<5xf32>) -> tensor<5x1x5xf32> {
  %0 = linalg.init_tensor [5, 5] : tensor<5x5xf32>
  %1 = linalg.generic
    {indexing_maps = [affine_map<(d0, d1) -> (d0)>,
                      affine_map<(d0, d1) -> (d0, d1)>],
     iterator_types = ["parallel", "parallel"]}
    ins(%arg0 : tensor<5xf32>) outs(%0 : tensor<5x5xf32>) {
  ^bb0(%arg2: f32, %arg3: f32):  
    linalg.yield %arg2 : f32
  } -> tensor<5x5xf32>
  %2 = tensor.expand_shape %1 [[0, 1], [2]]
    : tensor<5x5xf32> into tensor<5x1x5xf32>
  return %2 : tensor<5x1x5xf32>
}
// CHECK: func @unit_dim_reshape_collapse
// CHECK:   linalg.init_tensor
// CHECK:   linalg.generic
// CHECK:   tensor.expand_shape

// -----

func @unit_dim_reshape_expansion_full
  (%arg0 : tensor<1x?x1x2x1x4xf32>, %arg1 : tensor<?x2x4xf32>)
  -> tensor<?x2x4xf32> {
  %c1 = arith.constant 1 : index
  %0 = tensor.collapse_shape %arg0 [[0, 1, 2], [3, 4], [5]]
    : tensor<1x?x1x2x1x4xf32> into tensor<?x2x4xf32>
  %1 = tensor.dim %arg0, %c1 : tensor<1x?x1x2x1x4xf32>
  %2 = linalg.init_tensor [%1, 2, 4] : tensor<?x2x4xf32>
  %3 = linalg.generic
    {indexing_maps = [affine_map<(d0, d1, d2) -> (d0, d1, d2)>,
                      affine_map<(d0, d1, d2) -> (d0, d1, d2)>,
                      affine_map<(d0, d1, d2) -> (d0, d1, d2)>],
     iterator_types = ["parallel", "parallel", "parallel"]}
    ins(%0, %arg1 : tensor<?x2x4xf32>, tensor<?x2x4xf32>)
    outs(%2 : tensor<?x2x4xf32>) {
  ^bb0(%arg2: f32, %arg3: f32, %arg4: f32):  
    %4 = arith.mulf %arg2, %arg3 : f32
    linalg.yield %4 : f32
  } -> tensor<?x2x4xf32>
  return %3 : tensor<?x2x4xf32>
}
//      CHECK: func @unit_dim_reshape_expansion_full
//  CHECK-DAG:   tensor.collapse_shape
//  CHECK-DAG:   linalg.init_tensor
//      CHECK:   linalg.generic
// CHECK-SAME:     ins(%{{.+}}, %{{.+}} : tensor<?x2x4xf32>, tensor<?x2x4xf32>)

//         FOLDUNITDIM: func @unit_dim_reshape_expansion_full
//    FOLDUNITDIM-SAME:   %[[ARG0:.+]]: tensor<1x?x1x2x1x4xf32>
//    FOLDUNITDIM-SAME:   %[[ARG1:.+]]: tensor<?x2x4xf32>
//     FOLDUNITDIM-DAG:   %[[RESHAPE:.+]] = tensor.expand_shape %[[ARG1]]
//         FOLDUNITDIM:   linalg.generic
//    FOLDUNITDIM-SAME:     ins(%[[ARG0]], %[[RESHAPE]] : tensor<1x?x1x2x1x4xf32>, tensor<1x?x1x2x1x4xf32>)
//    FOLDUNITDIM-SAME:     outs(%{{.+}} : tensor<1x?x1x2x1x4xf32>)

// -----

func @no_fuse_dynamic_dims(%arg0: tensor<?x?xf32>) -> tensor<?xf32> {
  %c0 = arith.constant 0 : index
  %0 = tensor.collapse_shape %arg0 [[0, 1]] : tensor<?x?xf32> into tensor<?xf32>
  %1 = tensor.dim %0, %c0 : tensor<?xf32>
  %2 = linalg.init_tensor [%1] : tensor<?xf32>
  %3 = linalg.generic {
    indexing_maps = [affine_map<(d0) -> (d0)>, affine_map<(d0) -> (d0)>],
    iterator_types = ["parallel"]}
    ins(%0 : tensor<?xf32>) outs(%2 : tensor<?xf32>) {
      ^bb0(%arg1 : f32, %arg2: f32):
        %4 = arith.addf %arg1, %arg1 : f32
        linalg.yield %4 : f32
    } -> tensor<?xf32>
  return %3 : tensor<?xf32>
}
//      CHECK: func @no_fuse_dynamic_dims
// CHECK-SAME:     %[[ARG0:.+]]: tensor<?x?xf32>
//      CHECK:   %[[RESHAPE:.+]] = tensor.collapse_shape %[[ARG0]]
//      CHECK:   %[[GENERIC:.+]] = linalg.generic
// CHECK-SAME:       ins(%[[RESHAPE]] : tensor<?xf32>)
//      CHECK:   return %[[GENERIC]]

// -----

func @no_fuse_mismatched_dynamism(%arg0: tensor<1x1xi64>, %arg1: tensor<?xi64>) -> tensor<1xi64> {
  %0 = tensor.collapse_shape %arg0 [[0, 1]] : tensor<1x1xi64> into tensor<1xi64>
  %1 = linalg.init_tensor [1] : tensor<1xi64>
  %2 = linalg.generic
    {indexing_maps = [affine_map<(d0) -> (d0)>,
                      affine_map<(d0) -> (d0)>,
                      affine_map<(d0) -> (d0)>],
     iterator_types = ["parallel"]}
    ins(%0, %arg1 : tensor<1xi64>, tensor<?xi64>)
    outs(%1 : tensor<1xi64>) {
<<<<<<< HEAD
  ^bb0(%arg4: i64, %arg5: i64, %arg6: i64):  // no predecessors
=======
  ^bb0(%arg4: i64, %arg5: i64, %arg6: i64):  
>>>>>>> 0a1e6d9c
    %3 = arith.addi %arg4, %arg5 : i64
    linalg.yield %3 : i64
  } -> tensor<1xi64>
  return %2 : tensor<1xi64>
}

//      CHECK: func @no_fuse_mismatched_dynamism
// CHECK-SAME:     %[[ARG0:.+]]: tensor<1x1xi64>
// CHECK-SAME:     %[[ARG1:.+]]: tensor<?xi64>
//      CHECK:   %[[RESHAPE:.+]] = tensor.collapse_shape %[[ARG0]]
//      CHECK:   %[[GENERIC:.+]] = linalg.generic
// CHECK-SAME:       ins(%[[RESHAPE]], %[[ARG1]] : tensor<1xi64>, tensor<?xi64>)
//      CHECK:   return %[[GENERIC]]<|MERGE_RESOLUTION|>--- conflicted
+++ resolved
@@ -543,11 +543,7 @@
      iterator_types = ["parallel"]}
     ins(%0, %arg1 : tensor<1xi64>, tensor<?xi64>)
     outs(%1 : tensor<1xi64>) {
-<<<<<<< HEAD
-  ^bb0(%arg4: i64, %arg5: i64, %arg6: i64):  // no predecessors
-=======
   ^bb0(%arg4: i64, %arg5: i64, %arg6: i64):  
->>>>>>> 0a1e6d9c
     %3 = arith.addi %arg4, %arg5 : i64
     linalg.yield %3 : i64
   } -> tensor<1xi64>
