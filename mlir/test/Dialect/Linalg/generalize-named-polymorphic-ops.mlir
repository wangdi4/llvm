// RUN: mlir-opt %s -split-input-file -linalg-generalize-named-ops | FileCheck %s

func @generalize_matmul_tensor_f32(%A : tensor<16x8xf32>, %B: tensor<8x32xf32>, %C: tensor<16x32xf32>) -> tensor<16x32xf32> {
  %0 = linalg.matmul ins(%A, %B: tensor<16x8xf32>, tensor<8x32xf32>)
                          outs(%C: tensor<16x32xf32>) -> tensor<16x32xf32>
  return %0: tensor<16x32xf32>
}

// CHECK-LABEL: @generalize_matmul_tensor_f32
// CHECK:      ^{{.*}}(%[[A_ARG:.+]]: f32, %[[B_ARG:.+]]: f32, %[[C_ARG:.+]]: f32)
// CHECK-NEXT:   %[[MUL:.+]] = mulf %[[A_ARG]], %[[B_ARG]] : f32
// CHECK-NEXT:   %[[ADD:.+]] = addf %[[C_ARG]], %[[MUL]] : f32
// CHECK-NEXT:   linalg.yield %[[ADD]] : f32
// CHECK-NEXT: -> tensor<16x32xf32>

// -----

func @generalize_matmul_tensor_i32(%A : tensor<16x8xi32>, %B: tensor<8x32xi32>, %C: tensor<16x32xi32>) -> tensor<16x32xi32> {
  %0 = linalg.matmul ins(%A, %B: tensor<16x8xi32>, tensor<8x32xi32>)
                          outs(%C: tensor<16x32xi32>) -> tensor<16x32xi32>
  return %0: tensor<16x32xi32>
}

// CHECK-LABEL: @generalize_matmul_tensor_i32
// CHECK:      ^{{.*}}(%[[A_ARG:.+]]: i32, %[[B_ARG:.+]]: i32, %[[C_ARG:.+]]: i32)
// CHECK-NEXT:   %[[MUL:.+]] = muli %[[A_ARG]], %[[B_ARG]] : i32
// CHECK-NEXT:   %[[ADD:.+]] = addi %[[C_ARG]], %[[MUL]] : i32
// CHECK-NEXT:   linalg.yield %[[ADD]] : i32
// CHECK-NEXT: -> tensor<16x32xi32>

// -----
// Verifies floating point to integer cast.
func @generalize_matmul_tensor_f32_f32_i16(%A : tensor<16x8xf32>, %B: tensor<8x32xf32>, %C: tensor<16x32xi16>) -> tensor<16x32xi16> {
<<<<<<< HEAD
  %0 = linalg.polymorphic_matmul ins(%A, %B: tensor<16x8xf32>, tensor<8x32xf32>)
=======
  %0 = linalg.matmul ins(%A, %B: tensor<16x8xf32>, tensor<8x32xf32>)
>>>>>>> 2e412c55
                          outs(%C: tensor<16x32xi16>) -> tensor<16x32xi16>
  return %0: tensor<16x32xi16>
}

// CHECK-LABEL: @generalize_matmul_tensor_f32_f32_i16
// CHECK:      ^{{.*}}(%[[A_ARG:.+]]: f32, %[[B_ARG:.+]]: f32, %[[C_ARG:.+]]: i16)
// CHECK-NEXT:   %[[A_CAST:.+]] = fptosi %[[A_ARG]] : f32 to i16
// CHECK-NEXT:   %[[B_CAST:.+]] = fptosi %[[B_ARG]] : f32 to i16
// CHECK-NEXT:   %[[MUL:.+]] = muli %[[A_CAST]], %[[B_CAST]] : i16
// CHECK-NEXT:   %[[ADD:.+]] = addi %[[C_ARG]], %[[MUL]] : i16
// CHECK-NEXT:   linalg.yield %[[ADD]] : i16
// CHECK-NEXT: -> tensor<16x32xi16>

// -----
// Verifies sign extension cast.
func @generalize_matmul_tensor_i8_i8_i32(%A : tensor<16x8xi8>, %B: tensor<8x32xi8>, %C: tensor<16x32xi32>) -> tensor<16x32xi32> {
<<<<<<< HEAD
  %0 = linalg.polymorphic_matmul ins(%A, %B: tensor<16x8xi8>, tensor<8x32xi8>)
=======
  %0 = linalg.matmul ins(%A, %B: tensor<16x8xi8>, tensor<8x32xi8>)
>>>>>>> 2e412c55
                          outs(%C: tensor<16x32xi32>) -> tensor<16x32xi32>
  return %0: tensor<16x32xi32>
}

// CHECK-LABEL: @generalize_matmul_tensor_i8_i8_i32
// CHECK:      ^{{.*}}(%[[A_ARG:.+]]: i8, %[[B_ARG:.+]]: i8, %[[C_ARG:.+]]: i32)
// CHECK-NEXT:   %[[A_CAST:.+]] = sexti %[[A_ARG]] : i8 to i32
// CHECK-NEXT:   %[[B_CAST:.+]] = sexti %[[B_ARG]] : i8 to i32
// CHECK-NEXT:   %[[MUL:.+]] = muli %[[A_CAST]], %[[B_CAST]] : i32
// CHECK-NEXT:   %[[ADD:.+]] = addi %[[C_ARG]], %[[MUL]] : i32
// CHECK-NEXT:   linalg.yield %[[ADD]] : i32
// CHECK-NEXT: -> tensor<16x32xi32>

// -----
// Verifies that different argument types is legal.
func @generalize_matmul_tensor_i8_i16_i32(%A : tensor<16x8xi8>, %B: tensor<8x32xi16>, %C: tensor<16x32xi32>) -> tensor<16x32xi32> {
<<<<<<< HEAD
  %0 = linalg.polymorphic_matmul ins(%A, %B: tensor<16x8xi8>, tensor<8x32xi16>)
=======
  %0 = linalg.matmul ins(%A, %B: tensor<16x8xi8>, tensor<8x32xi16>)
>>>>>>> 2e412c55
                          outs(%C: tensor<16x32xi32>) -> tensor<16x32xi32>
  return %0: tensor<16x32xi32>
}

// CHECK-LABEL: @generalize_matmul_tensor_i8_i16_i32
// CHECK:      ^{{.*}}(%[[A_ARG:.+]]: i8, %[[B_ARG:.+]]: i16, %[[C_ARG:.+]]: i32)
// CHECK-NEXT:   %[[A_CAST:.+]] = sexti %[[A_ARG]] : i8 to i32
// CHECK-NEXT:   %[[B_CAST:.+]] = sexti %[[B_ARG]] : i16 to i32
// CHECK-NEXT:   %[[MUL:.+]] = muli %[[A_CAST]], %[[B_CAST]] : i32
// CHECK-NEXT:   %[[ADD:.+]] = addi %[[C_ARG]], %[[MUL]] : i32
// CHECK-NEXT:   linalg.yield %[[ADD]] : i32
// CHECK-NEXT: -> tensor<16x32xi32>

// -----
// Somewhat non-sensical but checks integer truncation cast.
func @generalize_matmul_tensor_i32_i32_i16(%A : tensor<16x8xi32>, %B: tensor<8x32xi32>, %C: tensor<16x32xi16>) -> tensor<16x32xi16> {
<<<<<<< HEAD
  %0 = linalg.polymorphic_matmul ins(%A, %B: tensor<16x8xi32>, tensor<8x32xi32>)
=======
  %0 = linalg.matmul ins(%A, %B: tensor<16x8xi32>, tensor<8x32xi32>)
>>>>>>> 2e412c55
                          outs(%C: tensor<16x32xi16>) -> tensor<16x32xi16>
  return %0: tensor<16x32xi16>
}

// CHECK-LABEL: @generalize_matmul_tensor_i32_i32_i16
// CHECK:      ^{{.*}}(%[[A_ARG:.+]]: i32, %[[B_ARG:.+]]: i32, %[[C_ARG:.+]]: i16)
// CHECK-NEXT:   %[[A_CAST:.+]] = trunci %[[A_ARG]] : i32 to i16
// CHECK-NEXT:   %[[B_CAST:.+]] = trunci %[[B_ARG]] : i32 to i16
// CHECK-NEXT:   %[[MUL:.+]] = muli %[[A_CAST]], %[[B_CAST]] : i16
// CHECK-NEXT:   %[[ADD:.+]] = addi %[[C_ARG]], %[[MUL]] : i16
// CHECK-NEXT:   linalg.yield %[[ADD]] : i16
// CHECK-NEXT: -> tensor<16x32xi16>

// -----
// Verifies integer to floating point cast.
func @generalize_matmul_tensor_i8_i8_f32(%A : tensor<16x8xi8>, %B: tensor<8x32xi8>, %C: tensor<16x32xf32>) -> tensor<16x32xf32> {
<<<<<<< HEAD
  %0 = linalg.polymorphic_matmul ins(%A, %B: tensor<16x8xi8>, tensor<8x32xi8>)
=======
  %0 = linalg.matmul ins(%A, %B: tensor<16x8xi8>, tensor<8x32xi8>)
>>>>>>> 2e412c55
                          outs(%C: tensor<16x32xf32>) -> tensor<16x32xf32>
  return %0: tensor<16x32xf32>
}

// CHECK-LABEL: @generalize_matmul_tensor_i8_i8_f32
// CHECK:      ^{{.*}}(%[[A_ARG:.+]]: i8, %[[B_ARG:.+]]: i8, %[[C_ARG:.+]]: f32)
// CHECK-NEXT:   %[[A_CAST:.+]] = sitofp %[[A_ARG]] : i8 to f32
// CHECK-NEXT:   %[[B_CAST:.+]] = sitofp %[[B_ARG]] : i8 to f32
// CHECK-NEXT:   %[[MUL:.+]] = mulf %[[A_CAST]], %[[B_CAST]] : f32
// CHECK-NEXT:   %[[ADD:.+]] = addf %[[C_ARG]], %[[MUL]] : f32
// CHECK-NEXT:   linalg.yield %[[ADD]] : f32
// CHECK-NEXT: -> tensor<16x32xf32>

// -----
// Verifies floating point extension cast.
func @generalize_matmul_tensor_f16_f16_f32(%A : tensor<16x8xf16>, %B: tensor<8x32xf16>, %C: tensor<16x32xf32>) -> tensor<16x32xf32> {
<<<<<<< HEAD
  %0 = linalg.polymorphic_matmul ins(%A, %B: tensor<16x8xf16>, tensor<8x32xf16>)
=======
  %0 = linalg.matmul ins(%A, %B: tensor<16x8xf16>, tensor<8x32xf16>)
>>>>>>> 2e412c55
                          outs(%C: tensor<16x32xf32>) -> tensor<16x32xf32>
  return %0: tensor<16x32xf32>
}

// CHECK-LABEL: @generalize_matmul_tensor_f16_f16_f32
// CHECK:      ^{{.*}}(%[[A_ARG:.+]]: f16, %[[B_ARG:.+]]: f16, %[[C_ARG:.+]]: f32)
// CHECK-NEXT:   %[[A_CAST:.+]] = fpext %[[A_ARG]] : f16 to f32
// CHECK-NEXT:   %[[B_CAST:.+]] = fpext %[[B_ARG]] : f16 to f32
// CHECK-NEXT:   %[[MUL:.+]] = mulf %[[A_CAST]], %[[B_CAST]] : f32
// CHECK-NEXT:   %[[ADD:.+]] = addf %[[C_ARG]], %[[MUL]] : f32
// CHECK-NEXT:   linalg.yield %[[ADD]] : f32
// CHECK-NEXT: -> tensor<16x32xf32>

// -----
// Verifies floating point truncation.
func @generalize_matmul_tensor_f64_f64_f32(%A : tensor<16x8xf64>, %B: tensor<8x32xf64>, %C: tensor<16x32xf32>) -> tensor<16x32xf32> {
<<<<<<< HEAD
  %0 = linalg.polymorphic_matmul ins(%A, %B: tensor<16x8xf64>, tensor<8x32xf64>)
=======
  %0 = linalg.matmul ins(%A, %B: tensor<16x8xf64>, tensor<8x32xf64>)
>>>>>>> 2e412c55
                          outs(%C: tensor<16x32xf32>) -> tensor<16x32xf32>
  return %0: tensor<16x32xf32>
}

// CHECK-LABEL: @generalize_matmul_tensor_f64_f64_f32
// CHECK:      ^{{.*}}(%[[A_ARG:.+]]: f64, %[[B_ARG:.+]]: f64, %[[C_ARG:.+]]: f32)
// CHECK-NEXT:   %[[A_CAST:.+]] = fptrunc %[[A_ARG]] : f64 to f32
// CHECK-NEXT:   %[[B_CAST:.+]] = fptrunc %[[B_ARG]] : f64 to f32
// CHECK-NEXT:   %[[MUL:.+]] = mulf %[[A_CAST]], %[[B_CAST]] : f32
// CHECK-NEXT:   %[[ADD:.+]] = addf %[[C_ARG]], %[[MUL]] : f32
// CHECK-NEXT:   linalg.yield %[[ADD]] : f32
// CHECK-NEXT: -> tensor<16x32xf32><|MERGE_RESOLUTION|>--- conflicted
+++ resolved
@@ -31,11 +31,7 @@
 // -----
 // Verifies floating point to integer cast.
 func @generalize_matmul_tensor_f32_f32_i16(%A : tensor<16x8xf32>, %B: tensor<8x32xf32>, %C: tensor<16x32xi16>) -> tensor<16x32xi16> {
-<<<<<<< HEAD
-  %0 = linalg.polymorphic_matmul ins(%A, %B: tensor<16x8xf32>, tensor<8x32xf32>)
-=======
   %0 = linalg.matmul ins(%A, %B: tensor<16x8xf32>, tensor<8x32xf32>)
->>>>>>> 2e412c55
                           outs(%C: tensor<16x32xi16>) -> tensor<16x32xi16>
   return %0: tensor<16x32xi16>
 }
@@ -52,11 +48,7 @@
 // -----
 // Verifies sign extension cast.
 func @generalize_matmul_tensor_i8_i8_i32(%A : tensor<16x8xi8>, %B: tensor<8x32xi8>, %C: tensor<16x32xi32>) -> tensor<16x32xi32> {
-<<<<<<< HEAD
-  %0 = linalg.polymorphic_matmul ins(%A, %B: tensor<16x8xi8>, tensor<8x32xi8>)
-=======
   %0 = linalg.matmul ins(%A, %B: tensor<16x8xi8>, tensor<8x32xi8>)
->>>>>>> 2e412c55
                           outs(%C: tensor<16x32xi32>) -> tensor<16x32xi32>
   return %0: tensor<16x32xi32>
 }
@@ -73,11 +65,7 @@
 // -----
 // Verifies that different argument types is legal.
 func @generalize_matmul_tensor_i8_i16_i32(%A : tensor<16x8xi8>, %B: tensor<8x32xi16>, %C: tensor<16x32xi32>) -> tensor<16x32xi32> {
-<<<<<<< HEAD
-  %0 = linalg.polymorphic_matmul ins(%A, %B: tensor<16x8xi8>, tensor<8x32xi16>)
-=======
   %0 = linalg.matmul ins(%A, %B: tensor<16x8xi8>, tensor<8x32xi16>)
->>>>>>> 2e412c55
                           outs(%C: tensor<16x32xi32>) -> tensor<16x32xi32>
   return %0: tensor<16x32xi32>
 }
@@ -94,11 +82,7 @@
 // -----
 // Somewhat non-sensical but checks integer truncation cast.
 func @generalize_matmul_tensor_i32_i32_i16(%A : tensor<16x8xi32>, %B: tensor<8x32xi32>, %C: tensor<16x32xi16>) -> tensor<16x32xi16> {
-<<<<<<< HEAD
-  %0 = linalg.polymorphic_matmul ins(%A, %B: tensor<16x8xi32>, tensor<8x32xi32>)
-=======
   %0 = linalg.matmul ins(%A, %B: tensor<16x8xi32>, tensor<8x32xi32>)
->>>>>>> 2e412c55
                           outs(%C: tensor<16x32xi16>) -> tensor<16x32xi16>
   return %0: tensor<16x32xi16>
 }
@@ -115,11 +99,7 @@
 // -----
 // Verifies integer to floating point cast.
 func @generalize_matmul_tensor_i8_i8_f32(%A : tensor<16x8xi8>, %B: tensor<8x32xi8>, %C: tensor<16x32xf32>) -> tensor<16x32xf32> {
-<<<<<<< HEAD
-  %0 = linalg.polymorphic_matmul ins(%A, %B: tensor<16x8xi8>, tensor<8x32xi8>)
-=======
   %0 = linalg.matmul ins(%A, %B: tensor<16x8xi8>, tensor<8x32xi8>)
->>>>>>> 2e412c55
                           outs(%C: tensor<16x32xf32>) -> tensor<16x32xf32>
   return %0: tensor<16x32xf32>
 }
@@ -136,11 +116,7 @@
 // -----
 // Verifies floating point extension cast.
 func @generalize_matmul_tensor_f16_f16_f32(%A : tensor<16x8xf16>, %B: tensor<8x32xf16>, %C: tensor<16x32xf32>) -> tensor<16x32xf32> {
-<<<<<<< HEAD
-  %0 = linalg.polymorphic_matmul ins(%A, %B: tensor<16x8xf16>, tensor<8x32xf16>)
-=======
   %0 = linalg.matmul ins(%A, %B: tensor<16x8xf16>, tensor<8x32xf16>)
->>>>>>> 2e412c55
                           outs(%C: tensor<16x32xf32>) -> tensor<16x32xf32>
   return %0: tensor<16x32xf32>
 }
@@ -157,11 +133,7 @@
 // -----
 // Verifies floating point truncation.
 func @generalize_matmul_tensor_f64_f64_f32(%A : tensor<16x8xf64>, %B: tensor<8x32xf64>, %C: tensor<16x32xf32>) -> tensor<16x32xf32> {
-<<<<<<< HEAD
-  %0 = linalg.polymorphic_matmul ins(%A, %B: tensor<16x8xf64>, tensor<8x32xf64>)
-=======
   %0 = linalg.matmul ins(%A, %B: tensor<16x8xf64>, tensor<8x32xf64>)
->>>>>>> 2e412c55
                           outs(%C: tensor<16x32xf32>) -> tensor<16x32xf32>
   return %0: tensor<16x32xf32>
 }
