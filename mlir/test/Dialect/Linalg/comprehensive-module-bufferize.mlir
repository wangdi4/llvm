--- conflicted
+++ resolved
@@ -1358,8 +1358,6 @@
   %0 = tensor.rank %arg0 : tensor<*xf32>
   // CHECK: return %[[r]] : index
   return %0 : index
-<<<<<<< HEAD
-=======
 }
 
 // -----
@@ -1401,5 +1399,4 @@
          : tensor<3x2xindex>
   //     CHECK: return %[[MEMREF]]
   return %0 : tensor<3x2xindex>
->>>>>>> f2fbb2a4
 }