// RUN: mlir-opt -split-input-file -verify-diagnostics %s | FileCheck %s

// CHECK-LABEL: func @depthwise_conv_2d_nhwc_hwcm_tensor
func @depthwise_conv_2d_nhwc_hwcm_tensor(%input: tensor<2x4x5x2xf32>, %filter: tensor<2x2x2x3xf32>) -> tensor<2x3x4x2x3xf32> {
  %zero = arith.constant 0.000000e+00 : f32
  %init = linalg.init_tensor [2, 3, 4, 2, 3] : tensor<2x3x4x2x3xf32>
  %fill = linalg.fill(%zero, %init) : f32, tensor<2x3x4x2x3xf32> -> tensor<2x3x4x2x3xf32>
  // CHECK:      %{{.+}} = linalg.depthwise_conv_2d_nhwc_hwcm
  // CHECK-SAME:   {dilations = dense<1> : tensor<2xi64>, strides = dense<1> : tensor<2xi64>}
  // CHECK-SAME:   ins(%{{.+}}, %{{.+}} : tensor<2x4x5x2xf32>, tensor<2x2x2x3xf32>)
  // CHECK-SAME:   outs(%{{.+}} : tensor<2x3x4x2x3xf32>)
  %0 = linalg.depthwise_conv_2d_nhwc_hwcm
     { dilations = dense<1> : tensor<2xi64>, strides = dense<1> : tensor<2xi64> }
     ins(%input, %filter : tensor<2x4x5x2xf32>, tensor<2x2x2x3xf32>)
    outs(%fill : tensor<2x3x4x2x3xf32>) -> tensor<2x3x4x2x3xf32>
  return %0 : tensor<2x3x4x2x3xf32>
}

// CHECK-LABEL: func @depthwise_conv_2d_nhwc_hwcm_memref
func @depthwise_conv_2d_nhwc_hwcm_memref(%input: memref<2x4x5x2xf32>, %filter: memref<2x2x2x3xf32>, %output: memref<2x3x4x2x3xf32>) {
  // CHECK:      linalg.depthwise_conv_2d_nhwc_hwcm
  // CHECK-SAME:   {dilations = dense<1> : tensor<2xi64>, strides = dense<1> : tensor<2xi64>}
  // CHECK-SAME:   ins(%{{.+}}, %{{.+}} : memref<2x4x5x2xf32>, memref<2x2x2x3xf32>)
  // CHECK-SAME:   outs(%{{.+}} : memref<2x3x4x2x3xf32>)
  linalg.depthwise_conv_2d_nhwc_hwcm
     { dilations = dense<1> : tensor<2xi64>, strides = dense<1> : tensor<2xi64> }
     ins(%input, %filter : memref<2x4x5x2xf32>, memref<2x2x2x3xf32>)
    outs(%output : memref<2x3x4x2x3xf32>)
  return
}

// CHECK-LABEL: func @depthwise_conv_1d_nw_tensor
func @depthwise_conv_1d_nw_tensor(%input: tensor<1x113x96xf32>, %filter: tensor<3x96xf32>) -> tensor<1x56x96xf32> {
  %init = linalg.init_tensor [1, 56, 96] : tensor<1x56x96xf32>
  // CHECK:      %{{.+}} = linalg.depthwise_conv_1d_nw
  // CHECK-SAME:   {dilations = dense<1> : vector<1xi64>, strides = dense<2> : vector<1xi64>}
  // CHECK-SAME:   ins(%{{.+}}, %{{.+}} : tensor<1x113x96xf32>, tensor<3x96xf32>)
  // CHECK-SAME:   outs(%{{.+}} : tensor<1x56x96xf32>) -> tensor<1x56x96xf32>
  %0 = linalg.depthwise_conv_1d_nwc_wc {dilations = dense<1> : vector<1xi64>, strides = dense<2> : vector<1xi64>}
         ins(%input, %filter: tensor<1x113x96xf32>, tensor<3x96xf32>)
         outs(%init: tensor<1x56x96xf32>) -> tensor<1x56x96xf32>
  return %0: tensor<1x56x96xf32>
}

// CHECK-LABEL: func @depthwise_conv_2d_nhwc_hwc_tensor
func @depthwise_conv_2d_nhwc_hwc_tensor(%input: tensor<1x113x113x96xf32>, %filter: tensor<3x3x96xf32>) -> tensor<1x56x56x96xf32> {
  %init = linalg.init_tensor [1, 56, 56, 96] : tensor<1x56x56x96xf32>
  // CHECK:      %{{.+}} = linalg.depthwise_conv_2d_nhwc_hwc
  // CHECK-SAME:   {dilations = dense<1> : vector<2xi64>, strides = dense<2> : vector<2xi64>}
  // CHECK-SAME:   ins(%{{.+}}, %{{.+}} : tensor<1x113x113x96xf32>, tensor<3x3x96xf32>)
  // CHECK-SAME:   outs(%{{.+}} : tensor<1x56x56x96xf32>) -> tensor<1x56x56x96xf32>
  %0 = linalg.depthwise_conv_2d_nhwc_hwc {dilations = dense<1> : vector<2xi64>, strides = dense<2> : vector<2xi64>}
         ins(%input, %filter: tensor<1x113x113x96xf32>, tensor<3x3x96xf32>)
         outs(%init: tensor<1x56x56x96xf32>) -> tensor<1x56x56x96xf32>
  return %0: tensor<1x56x56x96xf32>
}

// CHECK-LABEL: func @depthwise_conv_2d_nhwc_hwc_memref
func @depthwise_conv_2d_nhwc_hwc_memref(%input: memref<1x113x113x96xf32>, %filter: memref<3x3x96xf32>, %output: memref<1x56x56x96xf32>) {
  // CHECK:      linalg.depthwise_conv_2d_nhwc_hwc
  // CHECK-SAME:   {dilations = dense<1> : vector<2xi64>, strides = dense<2> : vector<2xi64>}
  // CHECK-SAME:   ins(%{{.+}}, %{{.+}} : memref<1x113x113x96xf32>, memref<3x3x96xf32>)
  // CHECK-SAME:   outs(%{{.+}} : memref<1x56x56x96xf32>)
  linalg.depthwise_conv_2d_nhwc_hwc {dilations = dense<1> : vector<2xi64>, strides = dense<2> : vector<2xi64>}
    ins(%input, %filter: memref<1x113x113x96xf32>, memref<3x3x96xf32>)
    outs(%output: memref<1x56x56x96xf32>)
  return
}

func @depthwise_conv_2d_nhwc_hwcm_tensor_dilated(%input: tensor<2x8x9x2xf32>, %filter: tensor<2x2x2x3xf32>) -> tensor<2x6x7x2x3xf32> {
  %zero = arith.constant 0.000000e+00 : f32
  %init = linalg.init_tensor [2, 6, 7, 2, 3] : tensor<2x6x7x2x3xf32>
  %fill = linalg.fill(%zero, %init) : f32, tensor<2x6x7x2x3xf32> -> tensor<2x6x7x2x3xf32>
  // CHECK:      %{{.+}} = linalg.depthwise_conv_2d_nhwc_hwcm
  // CHECK-SAME:   {dilations = dense<2> : tensor<2xi64>, strides = dense<1> : tensor<2xi64>}
  // CHECK-SAME:   ins(%{{.+}}, %{{.+}} : tensor<2x8x9x2xf32>, tensor<2x2x2x3xf32>)
  // CHECK-SAME:   outs(%{{.+}} : tensor<2x6x7x2x3xf32>)
  %0 = linalg.depthwise_conv_2d_nhwc_hwcm
     { dilations = dense<2> : tensor<2xi64>, strides = dense<1> : tensor<2xi64> }
     ins(%input, %filter : tensor<2x8x9x2xf32>, tensor<2x2x2x3xf32>)
    outs(%fill : tensor<2x6x7x2x3xf32>) -> tensor<2x6x7x2x3xf32>
  return %0 : tensor<2x6x7x2x3xf32>
}

// CHECK-LABEL: func @depthwise_conv_2d_nhwc_hwcm_memref_dilated
func @depthwise_conv_2d_nhwc_hwcm_memref_dilated(%input: memref<2x8x9x2xf32>, %filter: memref<2x2x2x3xf32>, %output: memref<2x6x7x2x3xf32>) {
  // CHECK:      linalg.depthwise_conv_2d_nhwc_hwcm
  // CHECK-SAME:   {dilations = dense<2> : tensor<2xi64>, strides = dense<1> : tensor<2xi64>}
  // CHECK-SAME:   ins(%{{.+}}, %{{.+}} : memref<2x8x9x2xf32>, memref<2x2x2x3xf32>)
  // CHECK-SAME:   outs(%{{.+}} : memref<2x6x7x2x3xf32>)
  linalg.depthwise_conv_2d_nhwc_hwcm
     { dilations = dense<2> : tensor<2xi64>, strides = dense<1> : tensor<2xi64> }
     ins(%input, %filter : memref<2x8x9x2xf32>, memref<2x2x2x3xf32>)
    outs(%output : memref<2x6x7x2x3xf32>)
  return
}

// -----

func @depthwise_conv_2d_input_nhwc_filter_missing_stride(%input: memref<1x113x113x96xf32>, %filter: memref<3x3x96xf32>, %output: memref<1x56x56x96xf32>) {
  // expected-error @+1 {{missing indexing map required attribute 'strides'}}
  linalg.depthwise_conv_2d_nhwc_hwc {dilations = dense<1> : vector<2xi64>}
    ins(%input, %filter: memref<1x113x113x96xf32>, memref<3x3x96xf32>)
    outs(%output: memref<1x56x56x96xf32>)
  return
}

// -----

func @depthwise_conv_2d_input_nhwc_filter_missing_dilations(%input: memref<1x113x113x96xf32>, %filter: memref<3x3x96xf32>, %output: memref<1x56x56x96xf32>) {
  // expected-error @+1 {{missing indexing map required attribute 'dilations'}}
  linalg.depthwise_conv_2d_nhwc_hwc {strides = dense<1> : vector<2xi64>}
    ins(%input, %filter: memref<1x113x113x96xf32>, memref<3x3x96xf32>)
    outs(%output: memref<1x56x56x96xf32>)
  return
}

// -----

func @depthwise_conv_2d_input_nhwc_filter_wrong_stride_element_type(%input: memref<1x113x113x96xf32>, %filter: memref<3x3x96xf32>, %output: memref<1x56x56x96xf32>) {
  // expected-error @+1 {{incorrect element type for indexing map required attribute 'strides'}}
  linalg.depthwise_conv_2d_nhwc_hwc {dilations = dense<1> : vector<2xi64>, strides = dense<2.0> : vector<2xf32>}
    ins(%input, %filter: memref<1x113x113x96xf32>, memref<3x3x96xf32>)
    outs(%output: memref<1x56x56x96xf32>)
  return
}

// -----

func @depthwise_conv_2d_input_nhwc_filter_wrong_stride_size(%input: memref<1x113x113x96xf32>, %filter: memref<3x3x96xf32>, %output: memref<1x56x56x96xf32>) {
  // expected-error @+1 {{incorrect shape for indexing map required attribute 'strides'}}
  linalg.depthwise_conv_2d_nhwc_hwc {dilations = dense<1> : vector<2xi64>, strides = dense<2> : vector<3xi64> }
    ins(%input, %filter: memref<1x113x113x96xf32>, memref<3x3x96xf32>)
    outs(%output: memref<1x56x56x96xf32>)
  return
}

// -----

// CHECK-LABEL: func @conv_1d_nwc_wcf
func @conv_1d_nwc_wcf(%input: tensor<?x?x?xf32>, %filter: tensor<?x?x?xf32>, %init: tensor<?x?x?xf32>) -> tensor<?x?x?xf32> {
  // CHECK:      %{{.+}} = linalg.conv_1d_nwc_wcf
  // CHECK-SAME:   dilations = dense<1> : tensor<1xi64>
  // CHECK-SAME:   strides = dense<1> : tensor<1xi64>
  // CHECK-SAME:   ins(%{{.+}}, %{{.+}} : tensor<?x?x?xf32>, tensor<?x?x?xf32>)
  // CHECK-SAME:   outs(%{{.+}} : tensor<?x?x?xf32>) -> tensor<?x?x?xf32>
  %0 = linalg.conv_1d_nwc_wcf {dilations = dense<1> : tensor<1xi64>,
                                            strides = dense<1> : tensor<1xi64>}
     ins (%input, %filter: tensor<?x?x?xf32>, tensor<?x?x?xf32>)
    outs (%init: tensor<?x?x?xf32>) -> tensor<?x?x?xf32>
  return %0 : tensor<?x?x?xf32>
}

// -----

// CHECK-LABEL: func @conv_1d_nwc_wcf
func @conv_1d_nwc_wcf(%input: memref<?x?x?xf32>, %filter: memref<?x?x?xf32>, %output: memref<?x?x?xf32>) {
  // CHECK:      linalg.conv_1d_nwc_wcf
  // CHECK-SAME:   dilations = dense<1> : tensor<1xi64>
  // CHECK-SAME:   strides = dense<1> : tensor<1xi64>
  // CHECK-SAME:   ins(%{{.+}}, %{{.+}} : memref<?x?x?xf32>, memref<?x?x?xf32>)
  // CHECK-SAME:   outs(%{{.+}} : memref<?x?x?xf32>)
  linalg.conv_1d_nwc_wcf {dilations = dense<1> : tensor<1xi64>,
                                       strides = dense<1> : tensor<1xi64>}
     ins (%input, %filter: memref<?x?x?xf32>, memref<?x?x?xf32>)
    outs (%output: memref<?x?x?xf32>)
  return
}

// -----

// CHECK-LABEL: func @conv_2d_nhwc_hwcf
func @conv_2d_nhwc_hwcf(%input: tensor<?x?x?x?xf32>, %filter: tensor<?x?x?x?xf32>, %init: tensor<?x?x?x?xf32>) -> tensor<?x?x?x?xf32> {
  // CHECK:      %{{.+}} = linalg.conv_2d_nhwc_hwcf
  // CHECK-SAME:   dilations = dense<1> : tensor<2xi64>
  // CHECK-SAME:   strides = dense<1> : tensor<2xi64>
  // CHECK-SAME:   ins(%{{.+}}, %{{.+}} : tensor<?x?x?x?xf32>, tensor<?x?x?x?xf32>)
  // CHECK-SAME:   outs(%{{.+}} : tensor<?x?x?x?xf32>) -> tensor<?x?x?x?xf32>
  %0 = linalg.conv_2d_nhwc_hwcf {dilations = dense<1> : tensor<2xi64>,
                                              strides = dense<1> : tensor<2xi64>}
     ins (%input, %filter: tensor<?x?x?x?xf32>, tensor<?x?x?x?xf32>)
    outs (%init: tensor<?x?x?x?xf32>) -> tensor<?x?x?x?xf32>
  return %0 : tensor<?x?x?x?xf32>
}

// -----

// CHECK-LABEL: func @conv_2d_nhwc_hwcf
func @conv_2d_nhwc_hwcf(%input: memref<?x?x?x?xf32>, %filter: memref<?x?x?x?xf32>, %output: memref<?x?x?x?xf32>) {
  // CHECK:      linalg.conv_2d_nhwc_hwcf
  // CHECK-SAME:   dilations = dense<1> : tensor<2xi64>
  // CHECK-SAME:   strides = dense<1> : tensor<2xi64>
  // CHECK-SAME:   ins(%{{.+}}, %{{.+}} : memref<?x?x?x?xf32>, memref<?x?x?x?xf32>)
  // CHECK-SAME:   outs(%{{.+}} : memref<?x?x?x?xf32>)
  linalg.conv_2d_nhwc_hwcf {dilations = dense<1> : tensor<2xi64>,
                                         strides = dense<1> : tensor<2xi64>}
     ins (%input, %filter: memref<?x?x?x?xf32>, memref<?x?x?x?xf32>)
    outs (%output: memref<?x?x?x?xf32>)
  return
}

// -----

// CHECK-LABEL: func @conv_3d_ndhwc_dhwcf
func @conv_3d_ndhwc_dhwcf(%input: tensor<?x?x?x?x?xf32>, %filter: tensor<?x?x?x?x?xf32>, %init: tensor<?x?x?x?x?xf32>) -> tensor<?x?x?x?x?xf32> {
  // CHECK:      %{{.+}} = linalg.conv_3d_ndhwc_dhwcf
  // CHECK-SAME:   dilations = dense<1> : tensor<3xi64>
  // CHECK-SAME:   strides = dense<1> : tensor<3xi64>
  // CHECK-SAME:   ins(%{{.+}}, %{{.+}} : tensor<?x?x?x?x?xf32>, tensor<?x?x?x?x?xf32>)
  // CHECK-SAME:   outs(%{{.+}} : tensor<?x?x?x?x?xf32>) -> tensor<?x?x?x?x?xf32>
  %0 = linalg.conv_3d_ndhwc_dhwcf {dilations = dense<1> : tensor<3xi64>,
                                                strides = dense<1> : tensor<3xi64>}
     ins (%input, %filter: tensor<?x?x?x?x?xf32>, tensor<?x?x?x?x?xf32>)
    outs (%init: tensor<?x?x?x?x?xf32>) -> tensor<?x?x?x?x?xf32>
  return %0 : tensor<?x?x?x?x?xf32>
}

// -----

// CHECK-LABEL: func @conv_3d_ndhwc_dhwcf
func @conv_3d_ndhwc_dhwcf(%input: memref<?x?x?x?x?xf32>, %filter: memref<?x?x?x?x?xf32>, %output: memref<?x?x?x?x?xf32>) {
  // CHECK:      linalg.conv_3d_ndhwc_dhwcf
  // CHECK-SAME:   dilations = dense<1> : tensor<3xi64>
  // CHECK-SAME:   strides = dense<1> : tensor<3xi64>
  // CHECK-SAME:   ins(%{{.+}}, %{{.+}} : memref<?x?x?x?x?xf32>, memref<?x?x?x?x?xf32>)
  // CHECK-SAME:   outs(%{{.+}} : memref<?x?x?x?x?xf32>)
  linalg.conv_3d_ndhwc_dhwcf {dilations = dense<1> : tensor<3xi64>,
                                           strides = dense<1> : tensor<3xi64>}
     ins (%input, %filter: memref<?x?x?x?x?xf32>, memref<?x?x?x?x?xf32>)
    outs (%output: memref<?x?x?x?x?xf32>)
  return
}

// -----

// CHECK-LABEL: func @pooling_nhwc_sum_tensor
// CHECK:         %{{.+}} = linalg.pooling_nhwc_sum
// CHECK-SAME:      dilations = dense<1> : tensor<2xi64>
// CHECK-SAME:      strides = dense<1> : tensor<2xi64>
// CHECK-SAME:      ins(%{{.+}}, %{{.+}} : tensor<1x4x4x1xf32>, tensor<3x3xf32>)
// CHECK-SAME:      outs(%{{.+}} : tensor<1x2x2x1xf32>) -> tensor<1x2x2x1xf32>
func @pooling_nhwc_sum_tensor(%input: tensor<1x4x4x1xf32>) -> tensor<1x2x2x1xf32> {
  %fake = linalg.init_tensor [3, 3] : tensor<3x3xf32>
  %init = linalg.init_tensor [1, 2, 2, 1] : tensor<1x2x2x1xf32>
  %cst = arith.constant 0.000000e+00 : f32
  %fill = linalg.fill(%cst, %init) : f32, tensor<1x2x2x1xf32> -> tensor<1x2x2x1xf32>
  %res = linalg.pooling_nhwc_sum {dilations = dense<1> : tensor<2xi64>, strides = dense<1> : tensor<2xi64>}
    ins(%input, %fake: tensor<1x4x4x1xf32>, tensor<3x3xf32>)
    outs(%fill: tensor<1x2x2x1xf32>) -> tensor<1x2x2x1xf32>
  return %res : tensor<1x2x2x1xf32>
}

// -----

// CHECK-LABEL: func @pooling_nhwc_sum
// CHECK:         linalg.pooling_nhwc_sum
// CHECK-SAME:      dilations = dense<1> : tensor<2xi64>
// CHECK-SAME:      strides = dense<1> : tensor<2xi64>
// CHECK-SAME:      ins(%{{.+}}, %{{.+}} : memref<1x4x4x1xf32>, memref<3x3xf32>)
// CHECK-SAME:      outs(%{{.+}} : memref<1x2x2x1xf32>)
func @pooling_nhwc_sum(%input: memref<1x4x4x1xf32>, %fake: memref<3x3xf32>, %output: memref<1x2x2x1xf32>) {
  linalg.pooling_nhwc_sum {dilations = dense<1> : tensor<2xi64>, strides = dense<1> : tensor<2xi64>}
    ins(%input, %fake: memref<1x4x4x1xf32>, memref<3x3xf32>)
    outs(%output: memref<1x2x2x1xf32>)
  return
}

// -----

// CHECK-LABEL: func @pooling_nhwc_max_tensor
// CHECK:         %{{.+}} = linalg.pooling_nhwc_max
// CHECK-SAME:      dilations = dense<1> : tensor<2xi64>
// CHECK-SAME:      strides = dense<1> : tensor<2xi64>
// CHECK-SAME:      ins(%{{.+}}, %{{.+}} : tensor<1x4x4x1xf32>, tensor<3x3xf32>)
// CHECK-SAME:      outs(%{{.+}} : tensor<1x2x2x1xf32>) -> tensor<1x2x2x1xf32>
func @pooling_nhwc_max_tensor(%input: tensor<1x4x4x1xf32>) -> tensor<1x2x2x1xf32> {
  %fake = linalg.init_tensor [3, 3] : tensor<3x3xf32>
  %init = linalg.init_tensor [1, 2, 2, 1] : tensor<1x2x2x1xf32>
  %cst = arith.constant 0.000000e+00 : f32
  %fill = linalg.fill(%cst, %init) : f32, tensor<1x2x2x1xf32> -> tensor<1x2x2x1xf32>
  %res = linalg.pooling_nhwc_max {dilations = dense<1> : tensor<2xi64>, strides = dense<1> : tensor<2xi64>}
    ins(%input, %fake: tensor<1x4x4x1xf32>, tensor<3x3xf32>)
    outs(%fill: tensor<1x2x2x1xf32>) -> tensor<1x2x2x1xf32>
  return %res : tensor<1x2x2x1xf32>
}

// -----
// CHECK-LABEL: func @pooling_nchw_max_tensor
// CHECK:         %{{.+}} = linalg.pooling_nchw_max
// CHECK-SAME:      dilations = dense<1> : tensor<2xi64>
// CHECK-SAME:      strides = dense<1> : tensor<2xi64>
// CHECK-SAME:      ins(%{{.+}}, %{{.+}} : tensor<1x1x4x4xf32>, tensor<3x3xf32>)
// CHECK-SAME:      outs(%{{.+}} : tensor<1x1x2x2xf32>) -> tensor<1x1x2x2xf32>

func @pooling_nchw_max_tensor(%input: tensor<1x1x4x4xf32>) -> tensor<1x1x2x2xf32> {
  %fake = linalg.init_tensor [3, 3] : tensor<3x3xf32>
  %init = linalg.init_tensor [1, 1, 2, 2] : tensor<1x1x2x2xf32>
  %cst = arith.constant 0.000000e+00 : f32
  %fill = linalg.fill(%cst, %init) : f32, tensor<1x1x2x2xf32> -> tensor<1x1x2x2xf32>
  %res = linalg.pooling_nchw_max {dilations = dense<1> : tensor<2xi64>, strides = dense<1> : tensor<2xi64>}
    ins(%input, %fake: tensor<1x1x4x4xf32>, tensor<3x3xf32>)
    outs(%fill: tensor<1x1x2x2xf32>) -> tensor<1x1x2x2xf32>
  return %res : tensor<1x1x2x2xf32>
}

// -----

// CHECK-LABEL: func @pooling_nhwc_max
// CHECK:         linalg.pooling_nhwc_max
// CHECK-SAME:      dilations = dense<1> : tensor<2xi64>
// CHECK-SAME:      strides = dense<1> : tensor<2xi64>
// CHECK-SAME:      ins(%{{.+}}, %{{.+}} : memref<1x4x4x1xf32>, memref<3x3xf32>)
// CHECK-SAME:      outs(%{{.+}} : memref<1x2x2x1xf32>)
func @pooling_nhwc_max(%input: memref<1x4x4x1xf32>, %fake: memref<3x3xf32>, %output: memref<1x2x2x1xf32>) {
  linalg.pooling_nhwc_max {dilations = dense<1> : tensor<2xi64>, strides = dense<1> : tensor<2xi64>}
    ins(%input, %fake: memref<1x4x4x1xf32>, memref<3x3xf32>)
    outs(%output: memref<1x2x2x1xf32>)
  return
}

// -----

// CHECK-LABEL: func @pooling_nhwc_i8_max_tensor
// CHECK:         %{{.+}} = linalg.pooling_nhwc_max
// CHECK-SAME:      dilations = dense<1> : tensor<2xi64>
// CHECK-SAME:      strides = dense<1> : tensor<2xi64>
// CHECK-SAME:      ins(%{{.+}}, %{{.+}} : tensor<1x4x4x1xi8>, tensor<3x3xi8>)
// CHECK-SAME:      outs(%{{.+}} : tensor<1x2x2x1xi8>) -> tensor<1x2x2x1xi8>
func @pooling_nhwc_i8_max_tensor(%input: tensor<1x4x4x1xi8>) -> tensor<1x2x2x1xi8> {
  %fake = linalg.init_tensor [3, 3] : tensor<3x3xi8>
  %init = linalg.init_tensor [1, 2, 2, 1] : tensor<1x2x2x1xi8>
  %cst = arith.constant 0 : i8
  %fill = linalg.fill(%cst, %init) : i8, tensor<1x2x2x1xi8> -> tensor<1x2x2x1xi8>
  %res = linalg.pooling_nhwc_max {dilations = dense<1> : tensor<2xi64>, strides = dense<1> : tensor<2xi64>}
    ins(%input, %fake: tensor<1x4x4x1xi8>, tensor<3x3xi8>)
    outs(%fill: tensor<1x2x2x1xi8>) -> tensor<1x2x2x1xi8>
  return %res : tensor<1x2x2x1xi8>
}

// -----

// CHECK-LABEL: func @pooling_nhwc_i8_max
// CHECK:         linalg.pooling_nhwc_max
// CHECK-SAME:      dilations = dense<1> : tensor<2xi64>
// CHECK-SAME:      strides = dense<1> : tensor<2xi64>
// CHECK-SAME:      ins(%{{.+}}, %{{.+}} : memref<1x4x4x1xi8>, memref<3x3xi8>)
// CHECK-SAME:      outs(%{{.+}} : memref<1x2x2x1xi8>)
func @pooling_nhwc_i8_max(%input: memref<1x4x4x1xi8>, %fake: memref<3x3xi8>, %output: memref<1x2x2x1xi8>) {
  linalg.pooling_nhwc_max {dilations = dense<1> : tensor<2xi64>, strides = dense<1> : tensor<2xi64>}
    ins(%input, %fake: memref<1x4x4x1xi8>, memref<3x3xi8>)
    outs(%output: memref<1x2x2x1xi8>)
  return
}

// -----

// CHECK-LABEL: func @pooling_nhwc_i16_max_tensor
// CHECK:         %{{.+}} = linalg.pooling_nhwc_max
// CHECK-SAME:      dilations = dense<1> : tensor<2xi64>
// CHECK-SAME:      strides = dense<1> : tensor<2xi64>
// CHECK-SAME:      ins(%{{.+}}, %{{.+}} : tensor<1x4x4x1xi16>, tensor<3x3xi16>)
// CHECK-SAME:      outs(%{{.+}} : tensor<1x2x2x1xi16>) -> tensor<1x2x2x1xi16>
func @pooling_nhwc_i16_max_tensor(%input: tensor<1x4x4x1xi16>) -> tensor<1x2x2x1xi16> {
  %fake = linalg.init_tensor [3, 3] : tensor<3x3xi16>
  %init = linalg.init_tensor [1, 2, 2, 1] : tensor<1x2x2x1xi16>
  %cst = arith.constant 0 : i16
  %fill = linalg.fill(%cst, %init) : i16, tensor<1x2x2x1xi16> -> tensor<1x2x2x1xi16>
  %res = linalg.pooling_nhwc_max {dilations = dense<1> : tensor<2xi64>, strides = dense<1> : tensor<2xi64>}
    ins(%input, %fake: tensor<1x4x4x1xi16>, tensor<3x3xi16>)
    outs(%fill: tensor<1x2x2x1xi16>) -> tensor<1x2x2x1xi16>
  return %res : tensor<1x2x2x1xi16>
}

// -----

// CHECK-LABEL: func @pooling_nhwc_i16_max
// CHECK:         linalg.pooling_nhwc_max
// CHECK-SAME:      dilations = dense<1> : tensor<2xi64>
// CHECK-SAME:      strides = dense<1> : tensor<2xi64>
// CHECK-SAME:      ins(%{{.+}}, %{{.+}} : memref<1x4x4x1xi16>, memref<3x3xi16>)
// CHECK-SAME:      outs(%{{.+}} : memref<1x2x2x1xi16>)
func @pooling_nhwc_i16_max(%input: memref<1x4x4x1xi16>, %fake: memref<3x3xi16>, %output: memref<1x2x2x1xi16>) {
  linalg.pooling_nhwc_max {dilations = dense<1> : tensor<2xi64>, strides = dense<1> : tensor<2xi64>}
    ins(%input, %fake: memref<1x4x4x1xi16>, memref<3x3xi16>)
    outs(%output: memref<1x2x2x1xi16>)
  return
}

// -----

// CHECK-LABEL: func @pooling_nhwc_i32_max_tensor
// CHECK:         %{{.+}} = linalg.pooling_nhwc_max
// CHECK-SAME:      dilations = dense<1> : tensor<2xi64>
// CHECK-SAME:      strides = dense<1> : tensor<2xi64>
// CHECK-SAME:      ins(%{{.+}}, %{{.+}} : tensor<1x4x4x1xi32>, tensor<3x3xi32>)
// CHECK-SAME:      outs(%{{.+}} : tensor<1x2x2x1xi32>) -> tensor<1x2x2x1xi32>
func @pooling_nhwc_i32_max_tensor(%input: tensor<1x4x4x1xi32>) -> tensor<1x2x2x1xi32> {
  %fake = linalg.init_tensor [3, 3] : tensor<3x3xi32>
  %init = linalg.init_tensor [1, 2, 2, 1] : tensor<1x2x2x1xi32>
  %cst = arith.constant 0 : i32
  %fill = linalg.fill(%cst, %init) : i32, tensor<1x2x2x1xi32> -> tensor<1x2x2x1xi32>
  %res = linalg.pooling_nhwc_max {dilations = dense<1> : tensor<2xi64>, strides = dense<1> : tensor<2xi64>}
    ins(%input, %fake: tensor<1x4x4x1xi32>, tensor<3x3xi32>)
    outs(%fill: tensor<1x2x2x1xi32>) -> tensor<1x2x2x1xi32>
  return %res : tensor<1x2x2x1xi32>
}

// -----

// CHECK-LABEL: func @pooling_nhwc_i32_max
// CHECK:         linalg.pooling_nhwc_max
// CHECK-SAME:      dilations = dense<1> : tensor<2xi64>
// CHECK-SAME:      strides = dense<1> : tensor<2xi64>
// CHECK-SAME:      ins(%{{.+}}, %{{.+}} : memref<1x4x4x1xi32>, memref<3x3xi32>)
// CHECK-SAME:      outs(%{{.+}} : memref<1x2x2x1xi32>)
func @pooling_nhwc_i32_max(%input: memref<1x4x4x1xi32>, %fake: memref<3x3xi32>, %output: memref<1x2x2x1xi32>) {
  linalg.pooling_nhwc_max {dilations = dense<1> : tensor<2xi64>, strides = dense<1> : tensor<2xi64>}
    ins(%input, %fake: memref<1x4x4x1xi32>, memref<3x3xi32>)
    outs(%output: memref<1x2x2x1xi32>)
  return
}


// -----

// CHECK-LABEL: func @pooling_nhwc_min_tensor
// CHECK:         %{{.+}} = linalg.pooling_nhwc_min
// CHECK-SAME:      dilations = dense<1> : tensor<2xi64>
// CHECK-SAME:      strides = dense<1> : tensor<2xi64>
// CHECK-SAME:      ins(%{{.+}}, %{{.+}} : tensor<1x4x4x1xf32>, tensor<3x3xf32>)
// CHECK-SAME:      outs(%{{.+}} : tensor<1x2x2x1xf32>) -> tensor<1x2x2x1xf32>
func @pooling_nhwc_min_tensor(%input: tensor<1x4x4x1xf32>) -> tensor<1x2x2x1xf32> {
  %fake = linalg.init_tensor [3, 3] : tensor<3x3xf32>
  %init = linalg.init_tensor [1, 2, 2, 1] : tensor<1x2x2x1xf32>
  %cst = arith.constant 0.000000e+00 : f32
  %fill = linalg.fill(%cst, %init) : f32, tensor<1x2x2x1xf32> -> tensor<1x2x2x1xf32>
  %res = linalg.pooling_nhwc_min {dilations = dense<1> : tensor<2xi64>, strides = dense<1> : tensor<2xi64>}
    ins(%input, %fake: tensor<1x4x4x1xf32>, tensor<3x3xf32>)
    outs(%fill: tensor<1x2x2x1xf32>) -> tensor<1x2x2x1xf32>
  return %res : tensor<1x2x2x1xf32>
}

// -----

// CHECK-LABEL: func @pooling_nhwc_min
// CHECK:         linalg.pooling_nhwc_min
// CHECK-SAME:      dilations = dense<1> : tensor<2xi64>
// CHECK-SAME:      strides = dense<1> : tensor<2xi64>
// CHECK-SAME:      ins(%{{.+}}, %{{.+}} : memref<1x4x4x1xf32>, memref<3x3xf32>)
// CHECK-SAME:      outs(%{{.+}} : memref<1x2x2x1xf32>)
func @pooling_nhwc_min(%input: memref<1x4x4x1xf32>, %fake: memref<3x3xf32>, %output: memref<1x2x2x1xf32>) {
  linalg.pooling_nhwc_min {dilations = dense<1> : tensor<2xi64>, strides = dense<1> : tensor<2xi64>}
    ins(%input, %fake: memref<1x4x4x1xf32>, memref<3x3xf32>)
    outs(%output: memref<1x2x2x1xf32>)
  return
}

// -----

// CHECK-LABEL: func @pooling_ndhwc_sum_tensor
// CHECK:         %{{.+}} = linalg.pooling_ndhwc_sum
// CHECK-SAME:      dilations = dense<1> : tensor<3xi64>
// CHECK-SAME:      strides = dense<1> : tensor<3xi64>
// CHECK-SAME:      ins(%{{.+}}, %{{.+}} : tensor<1x4x4x4x1xf32>, tensor<3x3x3xf32>)
// CHECK-SAME:      outs(%{{.+}} : tensor<1x2x2x2x1xf32>) -> tensor<1x2x2x2x1xf32>
func @pooling_ndhwc_sum_tensor(%input: tensor<1x4x4x4x1xf32>) -> tensor<1x2x2x2x1xf32> {
  %fake = linalg.init_tensor [3, 3, 3] : tensor<3x3x3xf32>
  %init = linalg.init_tensor [1, 2, 2, 2, 1] : tensor<1x2x2x2x1xf32>
  %cst = arith.constant 0.000000e+00 : f32
  %fill = linalg.fill(%cst, %init) : f32, tensor<1x2x2x2x1xf32> -> tensor<1x2x2x2x1xf32>
  %res = linalg.pooling_ndhwc_sum {dilations = dense<1> : tensor<3xi64>, strides = dense<1> : tensor<3xi64>}
    ins(%input, %fake: tensor<1x4x4x4x1xf32>, tensor<3x3x3xf32>)
    outs(%fill: tensor<1x2x2x2x1xf32>) -> tensor<1x2x2x2x1xf32>
  return %res : tensor<1x2x2x2x1xf32>
}

// -----

// CHECK-LABEL: func @pooling_ndhwc_sum
// CHECK:         linalg.pooling_ndhwc_sum
// CHECK-SAME:      dilations = dense<1> : tensor<3xi64>
// CHECK-SAME:      strides = dense<1> : tensor<3xi64>
// CHECK-SAME:      ins(%{{.+}}, %{{.+}} : memref<1x4x4x4x1xf32>, memref<3x3x3xf32>)
// CHECK-SAME:      outs(%{{.+}} : memref<1x2x2x2x1xf32>)
func @pooling_ndhwc_sum(%input: memref<1x4x4x4x1xf32>, %fake: memref<3x3x3xf32>, %output: memref<1x2x2x2x1xf32>) {
  linalg.pooling_ndhwc_sum {dilations = dense<1> : tensor<3xi64>, strides = dense<1> : tensor<3xi64>}
    ins(%input, %fake: memref<1x4x4x4x1xf32>, memref<3x3x3xf32>)
    outs(%output: memref<1x2x2x2x1xf32>)
  return
}

// -----

// CHECK-LABEL: func @pooling_ndhwc_max_tensor
// CHECK:         %{{.+}} = linalg.pooling_ndhwc_max
// CHECK-SAME:      dilations = dense<1> : tensor<3xi64>
// CHECK-SAME:      strides = dense<1> : tensor<3xi64>
// CHECK-SAME:      ins(%{{.+}}, %{{.+}} : tensor<1x4x4x4x1xf32>, tensor<3x3x3xf32>)
// CHECK-SAME:      outs(%{{.+}} : tensor<1x2x2x2x1xf32>) -> tensor<1x2x2x2x1xf32>
func @pooling_ndhwc_max_tensor(%input: tensor<1x4x4x4x1xf32>) -> tensor<1x2x2x2x1xf32> {
  %fake = linalg.init_tensor [3, 3, 3] : tensor<3x3x3xf32>
  %init = linalg.init_tensor [1, 2, 2, 2, 1] : tensor<1x2x2x2x1xf32>
  %cst = arith.constant 0.000000e+00 : f32
  %fill = linalg.fill(%cst, %init) : f32, tensor<1x2x2x2x1xf32> -> tensor<1x2x2x2x1xf32>
  %res = linalg.pooling_ndhwc_max {dilations = dense<1> : tensor<3xi64>, strides = dense<1> : tensor<3xi64>}
    ins(%input, %fake: tensor<1x4x4x4x1xf32>, tensor<3x3x3xf32>)
    outs(%fill: tensor<1x2x2x2x1xf32>) -> tensor<1x2x2x2x1xf32>
  return %res : tensor<1x2x2x2x1xf32>
}

// -----

// CHECK-LABEL: func @pooling_ndhwc_max
// CHECK:         linalg.pooling_ndhwc_max
// CHECK-SAME:      dilations = dense<1> : tensor<3xi64>
// CHECK-SAME:      strides = dense<1> : tensor<3xi64>
// CHECK-SAME:      ins(%{{.+}}, %{{.+}} : memref<1x4x4x4x1xf32>, memref<3x3x3xf32>)
// CHECK-SAME:      outs(%{{.+}} : memref<1x2x2x2x1xf32>)
func @pooling_ndhwc_max(%input: memref<1x4x4x4x1xf32>, %fake: memref<3x3x3xf32>, %output: memref<1x2x2x2x1xf32>) {
  linalg.pooling_ndhwc_max {dilations = dense<1> : tensor<3xi64>, strides = dense<1> : tensor<3xi64>}
    ins(%input, %fake: memref<1x4x4x4x1xf32>, memref<3x3x3xf32>)
    outs(%output: memref<1x2x2x2x1xf32>)
  return
}

// -----

// CHECK-LABEL: func @pooling_ndhwc_min_tensor
// CHECK:         %{{.+}} = linalg.pooling_ndhwc_min
// CHECK-SAME:      dilations = dense<1> : tensor<3xi64>
// CHECK-SAME:      strides = dense<1> : tensor<3xi64>
// CHECK-SAME:      ins(%{{.+}}, %{{.+}} : tensor<1x4x4x4x1xf32>, tensor<3x3x3xf32>)
// CHECK-SAME:      outs(%{{.+}} : tensor<1x2x2x2x1xf32>) -> tensor<1x2x2x2x1xf32>
func @pooling_ndhwc_min_tensor(%input: tensor<1x4x4x4x1xf32>) -> tensor<1x2x2x2x1xf32> {
  %fake = linalg.init_tensor [3, 3, 3] : tensor<3x3x3xf32>
  %init = linalg.init_tensor [1, 2, 2, 2, 1] : tensor<1x2x2x2x1xf32>
  %cst = arith.constant 0.000000e+00 : f32
  %fill = linalg.fill(%cst, %init) : f32, tensor<1x2x2x2x1xf32> -> tensor<1x2x2x2x1xf32>
  %res = linalg.pooling_ndhwc_min {dilations = dense<1> : tensor<3xi64>, strides = dense<1> : tensor<3xi64>}
    ins(%input, %fake: tensor<1x4x4x4x1xf32>, tensor<3x3x3xf32>)
    outs(%fill: tensor<1x2x2x2x1xf32>) -> tensor<1x2x2x2x1xf32>
  return %res : tensor<1x2x2x2x1xf32>
}

// -----

// CHECK-LABEL: func @pooling_ndhwc_min
// CHECK:         linalg.pooling_ndhwc_min
// CHECK-SAME:      dilations = dense<1> : tensor<3xi64>
// CHECK-SAME:      strides = dense<1> : tensor<3xi64>
// CHECK-SAME:      ins(%{{.+}}, %{{.+}} : memref<1x4x4x4x1xf32>, memref<3x3x3xf32>)
// CHECK-SAME:      outs(%{{.+}} : memref<1x2x2x2x1xf32>)
func @pooling_ndhwc_min(%input: memref<1x4x4x4x1xf32>, %fake: memref<3x3x3xf32>, %output: memref<1x2x2x2x1xf32>) {
  linalg.pooling_ndhwc_min {dilations = dense<1> : tensor<3xi64>, strides = dense<1> : tensor<3xi64>}
    ins(%input, %fake: memref<1x4x4x4x1xf32>, memref<3x3x3xf32>)
    outs(%output: memref<1x2x2x2x1xf32>)
  return
}

// -----

#map0 = affine_map<(d0, d1, d2, d3, d4, d5, d6) -> (d0, d1 * 2, d2 * 2 + d5, d6)>
#map1 = affine_map<(d0, d1, d2, d3, d4, d5, d6) -> (d4, d5, d6, d3)>
#map2 = affine_map<(d0, d1, d2, d3, d4, d5, d6) -> (d0, d1, d2, d3)>
func @conv_interface_wrong_input_indexing_map(
    %arg0 : tensor<?x?x?x?xf32>, %arg2 : tensor<?x?x?x?xf32>, %arg1 : tensor<?x?x?x?xf32>) -> tensor<?x?x?x?xf32> {
  // expected-error @+1 {{unexpected input index map for convolutions}}
  %0 = "linalg.conv_2d_nhwc_hwcf"(%arg0, %arg1, %arg2) ({
<<<<<<< HEAD
    ^bb0(%arg3: f32, %arg4: f32, %arg5 : f32):  // no predecessors
=======
    ^bb0(%arg3: f32, %arg4: f32, %arg5 : f32):  
>>>>>>> 0a1e6d9c
      %1 = "arith.mulf"(%arg3, %arg4) : (f32, f32) -> f32
      %2 = "arith.addf"(%arg5, %1) : (f32, f32) -> f32
      "linalg.yield"(%2) : (f32) -> ()
    }) {dilations = dense<1> : tensor<2xi64>, linalg.memoized_indexing_maps = [#map0, #map1, #map2], operand_segment_sizes = dense<[2, 1]> : vector<2xi32>, strides = dense<2> : tensor<2xi64>} : (tensor<?x?x?x?xf32>, tensor<?x?x?x?xf32>, tensor<?x?x?x?xf32>) -> tensor<?x?x?x?xf32>
  return %0 : tensor<?x?x?x?xf32>
}

// -----

#map0 = affine_map<(d0, d1, d2, d3, d4, d5, d6) -> (d0, d1 + d4, d2 + d5, d6)>
#map1 = affine_map<(d0, d1, d2, d3, d4, d5, d6) -> (d4, d5, d6, d3, d5 + 1)>
#map2 = affine_map<(d0, d1, d2, d3, d4, d5, d6) -> (d0, d1, d2, d3)>
func @conv_interface_wrong_num_operands(
    %arg0 : tensor<?x?x?x?xf32>, %arg1 : tensor<?x?x?x?x?xf32>, %arg2 : tensor<?x?x?x?xf32>) -> tensor<?x?x?x?xf32> {
  // expected-error @+1 {{expected output/filter indexing maps to be projected permutations}}
  %0 = "linalg.conv_2d_nhwc_hwcf"(%arg0, %arg1, %arg2) ({
<<<<<<< HEAD
    ^bb0(%arg3: f32, %arg4: f32, %arg5 : f32):  // no predecessors
=======
    ^bb0(%arg3: f32, %arg4: f32, %arg5 : f32):  
>>>>>>> 0a1e6d9c
      %1 = "arith.mulf"(%arg3, %arg4) : (f32, f32) -> f32
      %2 = "arith.addf"(%arg5, %1) : (f32, f32) -> f32
      "linalg.yield"(%2) : (f32) -> ()
    }) {dilations = dense<1> : tensor<2xi64>, linalg.memoized_indexing_maps = [#map0, #map1, #map2], operand_segment_sizes = dense<[2, 1]> : vector<2xi32>, strides = dense<1> : tensor<2xi64>} : (tensor<?x?x?x?xf32>, tensor<?x?x?x?x?xf32>, tensor<?x?x?x?xf32>) -> tensor<?x?x?x?xf32>
  return %0 : tensor<?x?x?x?xf32>
}<|MERGE_RESOLUTION|>--- conflicted
+++ resolved
@@ -566,11 +566,7 @@
     %arg0 : tensor<?x?x?x?xf32>, %arg2 : tensor<?x?x?x?xf32>, %arg1 : tensor<?x?x?x?xf32>) -> tensor<?x?x?x?xf32> {
   // expected-error @+1 {{unexpected input index map for convolutions}}
   %0 = "linalg.conv_2d_nhwc_hwcf"(%arg0, %arg1, %arg2) ({
-<<<<<<< HEAD
-    ^bb0(%arg3: f32, %arg4: f32, %arg5 : f32):  // no predecessors
-=======
     ^bb0(%arg3: f32, %arg4: f32, %arg5 : f32):  
->>>>>>> 0a1e6d9c
       %1 = "arith.mulf"(%arg3, %arg4) : (f32, f32) -> f32
       %2 = "arith.addf"(%arg5, %1) : (f32, f32) -> f32
       "linalg.yield"(%2) : (f32) -> ()
@@ -587,11 +583,7 @@
     %arg0 : tensor<?x?x?x?xf32>, %arg1 : tensor<?x?x?x?x?xf32>, %arg2 : tensor<?x?x?x?xf32>) -> tensor<?x?x?x?xf32> {
   // expected-error @+1 {{expected output/filter indexing maps to be projected permutations}}
   %0 = "linalg.conv_2d_nhwc_hwcf"(%arg0, %arg1, %arg2) ({
-<<<<<<< HEAD
-    ^bb0(%arg3: f32, %arg4: f32, %arg5 : f32):  // no predecessors
-=======
     ^bb0(%arg3: f32, %arg4: f32, %arg5 : f32):  
->>>>>>> 0a1e6d9c
       %1 = "arith.mulf"(%arg3, %arg4) : (f32, f32) -> f32
       %2 = "arith.addf"(%arg5, %1) : (f32, f32) -> f32
       "linalg.yield"(%2) : (f32) -> ()
